name: CI

on: push

env:
  RUST_BACKTRACE: 1

jobs:

  ##########################
  # Linting and formatting #
  ##########################

  clippy:
    name: Clippy
    if: ${{ github.ref == 'refs/heads/master'
            || startsWith(github.ref, 'refs/tags/medea-')
            || !contains(github.event.head_commit.message, '[skip ci]') }}
    runs-on: ubuntu-latest
    steps:
      - uses: actions/checkout@v2
      - uses: actions-rs/toolchain@v1
        with:
          profile: minimal
          toolchain: stable
          components: clippy
      - uses: Swatinem/rust-cache@v1
        if: ${{ !contains(github.event.head_commit.message, '[fresh ci]') }}
      - run: make lint

  rustfmt:
    if: ${{ github.ref == 'refs/heads/master'
            || startsWith(github.ref, 'refs/tags/medea-')
            || !contains(github.event.head_commit.message, '[skip ci]') }}
    runs-on: ubuntu-latest
    steps:
      - uses: actions/checkout@v2
      - uses: actions-rs/toolchain@v1
        with:
          profile: minimal
          toolchain: nightly
          components: rustfmt
      - run: make fmt check=yes

  helm-lint:
    name: Lint Helm chart
    if: ${{ !startsWith(github.ref, 'refs/tags/medea-')
            && (github.ref == 'refs/heads/master'
                || !contains(github.event.head_commit.message, '[skip ci]')) }}
    strategy:
      matrix:
        chart:
          - medea-demo
    runs-on: ubuntu-latest
    steps:
      - uses: actions/checkout@v2
      - uses: azure/setup-helm@v1
      - run: make helm.lint chart=${{ matrix.chart }}




  ###########
  # Testing #
  ###########

  test-unit:
    name: Unit tests
    if: ${{ github.ref == 'refs/heads/master'
            || startsWith(github.ref, 'refs/tags/medea-')
            || !contains(github.event.head_commit.message, '[skip ci]') }}
    strategy:
      matrix:
        include:
          - crate: medea-macro
            if: ${{ startsWith(github.ref, 'refs/tags/medea-macro-')
                    || !startsWith(github.ref, 'refs/tags/medea-') }}
          - crate: medea-reactive
            if: ${{ startsWith(github.ref, 'refs/tags/medea-reactive-')
                    || !startsWith(github.ref, 'refs/tags/medea-') }}
          - crate: medea-coturn-telnet-client
            if: ${{ startsWith(github.ref, 'refs/tags/medea-coturn-telnet-client-')
                    || !startsWith(github.ref, 'refs/tags/medea-') }}
          - crate: medea-client-api-proto
            if: ${{ startsWith(github.ref, 'refs/tags/medea-client-api-proto-')
                    || !startsWith(github.ref, 'refs/tags/medea-') }}
          - crate: medea
            if: ${{ !startsWith(github.ref, 'refs/tags/medea-')
                    || startsWith(github.ref, 'refs/tags/medea-0')
                    || startsWith(github.ref, 'refs/tags/medea-1')
                    || startsWith(github.ref, 'refs/tags/medea-2')
                    || startsWith(github.ref, 'refs/tags/medea-3')
                    || startsWith(github.ref, 'refs/tags/medea-4')
                    || startsWith(github.ref, 'refs/tags/medea-5')
                    || startsWith(github.ref, 'refs/tags/medea-6')
                    || startsWith(github.ref, 'refs/tags/medea-7')
                    || startsWith(github.ref, 'refs/tags/medea-8')
                    || startsWith(github.ref, 'refs/tags/medea-9') }}
                    # don't ask, pass through...
          - crate: medea-jason
            wasm: true
            if: ${{ startsWith(github.ref, 'refs/tags/medea-jason-')
                    || !startsWith(github.ref, 'refs/tags/medea-') }}
    runs-on: ubuntu-latest
    steps:
      - uses: actions/checkout@v2
        if: ${{ matrix.if }}

      - uses: actions-rs/toolchain@v1
        with:
          profile: minimal
          toolchain: stable
        if: ${{ matrix.if && !matrix.wasm }}
      - uses: actions-rs/toolchain@v1
        with:
          profile: minimal
          toolchain: stable
          target: wasm32-unknown-unknown
        if: ${{ matrix.if && matrix.wasm }}

      - uses: Swatinem/rust-cache@v1
        if: ${{ matrix.if
                && !contains(github.event.head_commit.message, '[fresh ci]') }}

      - name: Parse wasm-bindgen-cli version from Cargo.lock
        id: wasm-cli
        run: echo ::set-output
                  name=VERSION::$(cargo pkgid wasm-bindgen | grep -o '#.*'
                                                           | grep -o '[0-9\.]*')
        if: ${{ matrix.if && matrix.wasm }}
      - uses: actions-rs/install@v0.1
        with:
          crate: wasm-bindgen-cli
          version: ${{ steps.wasm-cli.outputs.VERSION }}
          use-tool-cache: true
        if: ${{ matrix.if && matrix.wasm }}

      - name: Chrome
        run: make test.unit crate=${{ matrix.crate }} browser=chrome
        if: ${{ matrix.if && matrix.crate == 'medea-jason' }}
      - name: Firefox
        run: make test.unit crate=${{ matrix.crate }} browser=firefox
        if: ${{ matrix.if && matrix.crate == 'medea-jason' }}

      - run: make test.unit crate=${{ matrix.crate }}
        if: ${{ matrix.if && matrix.crate != 'medea-jason' }}

  test-e2e:
    name: E2E tests
    needs: ['docker']
    if: ${{ github.ref == 'refs/heads/master'
            || startsWith(github.ref, 'refs/tags/medea-')
            || !contains(github.event.head_commit.message, '[skip ci]') }}
    runs-on: ubuntu-latest
    steps:
      - uses: actions/checkout@v2
      - uses: actions-rs/toolchain@v1
        with:
          profile: minimal
          toolchain: stable
          target: wasm32-unknown-unknown
      - uses: Swatinem/rust-cache@v1
        if: ${{ !contains(github.event.head_commit.message, '[fresh ci]') }}
      - uses: satackey/action-docker-layer-caching@v0.0.11
        with:
          key: test-e2e-{hash}
          restore-keys: test-e2e-
        continue-on-error: true
        if: ${{ !contains(github.event.head_commit.message, '[fresh ci]') }}
      - uses: actions-rs/install@v0.1
        with:
          crate: wasm-pack
          use-tool-cache: true
<<<<<<< HEAD
      - uses: satackey/action-docker-layer-caching@v0.0.11
        with:
          key: test-e2e-{hash}
          restore-keys: test-e2e-
        timeout-minutes: 5
        continue-on-error: true
=======
      - uses: actions/download-artifact@v2
        with:
          name: docker-medea-${{ github.run_number }}

      - name: Untar Medea image
        run: make docker.untar from-file=image.tar
>>>>>>> 5b0c89d6
      - name: Chrome
        run: make test.e2e up=yes browser=chrome dockerized=yes tag=build-${{ github.run_number }}
      - name: Firefox
        run: make test.e2e up=yes browser=firefox dockerized=yes tag=build-${{ github.run_number }}

  test-integration:
    name: Integration tests
    if: ${{ github.ref == 'refs/heads/master'
            || startsWith(github.ref, 'refs/tags/medea-')
            || !contains(github.event.head_commit.message, '[skip ci]') }}
    runs-on: ubuntu-latest
    steps:
      - uses: actions/checkout@v2
      - uses: actions-rs/toolchain@v1
        with:
          profile: minimal
          toolchain: stable
      - uses: Swatinem/rust-cache@v1
        if: ${{ !contains(github.event.head_commit.message, '[fresh ci]') }}
      - uses: satackey/action-docker-layer-caching@v0.0.11
        with:
          key: test-integration-{hash}
          restore-keys: test-integration-
        continue-on-error: true
        if: ${{ !contains(github.event.head_commit.message, '[fresh ci]') }}
      - run: make test.integration up=yes dockerized=no




  ############
  # Building #
  ############

  crate-jason:
    name: Build medea-jason
    if: ${{ !startsWith(github.ref, 'refs/tags/medea-')
            && (github.ref == 'refs/heads/master'
                || !contains(github.event.head_commit.message, '[skip ci]')) }}
    runs-on: ubuntu-latest
    steps:
      - uses: actions/checkout@v2
      - uses: actions-rs/toolchain@v1
        with:
          profile: minimal
          toolchain: stable
          target: wasm32-unknown-unknown
      - uses: Swatinem/rust-cache@v1
        if: ${{ !contains(github.event.head_commit.message, '[fresh ci]') }}
      - uses: jetli/wasm-pack-action@v0.3.0
      - run: make cargo.build crate=medea-jason dockerized=no debug=yes

  crate-medea:
    name: Build medea
    if: ${{ !startsWith(github.ref, 'refs/tags/medea-')
            && (github.ref == 'refs/heads/master'
                || !contains(github.event.head_commit.message, '[skip ci]')) }}
    runs-on: ubuntu-latest
    steps:
      - uses: actions/checkout@v2
      - uses: actions-rs/toolchain@v1
        with:
          profile: minimal
          toolchain: stable
      - uses: Swatinem/rust-cache@v1
        if: ${{ !contains(github.event.head_commit.message, '[fresh ci]') }}
      - run: make cargo.build crate=medea dockerized=no debug=yes

  rustdoc:
    if: ${{ github.ref == 'refs/heads/master'
            || startsWith(github.ref, 'refs/tags/medea-')
            || !contains(github.event.head_commit.message, '[skip ci]') }}
    runs-on: ubuntu-latest
    steps:
      - uses: actions/checkout@v2
      - uses: actions-rs/toolchain@v1
        with:
          profile: minimal
          toolchain: stable
      - uses: Swatinem/rust-cache@v1
        if: ${{ !contains(github.event.head_commit.message, '[fresh ci]') }}

      # Run all task sequentially to not flood the jobs list.
      - run: make docs.rust crate=medea-macro open=no
        if: ${{ startsWith(github.ref, 'refs/tags/medea-macro-')
                || !startsWith(github.ref, 'refs/tags/medea-') }}

      - run: make docs.rust crate=medea-reactive open=no
        if: ${{ startsWith(github.ref, 'refs/tags/medea-reactive-')
                || !startsWith(github.ref, 'refs/tags/medea-') }}

      - run: make docs.rust crate=medea-coturn-telnet-client open=no
        if: ${{ startsWith(github.ref, 'refs/tags/medea-coturn-telnet-client-')
                || !startsWith(github.ref, 'refs/tags/medea-') }}

      - run: make docs.rust crate=medea-client-api-proto open=no
        if: ${{ startsWith(github.ref, 'refs/tags/medea-client-api-proto-')
                || !startsWith(github.ref, 'refs/tags/medea-') }}

      - run: make docs.rust crate=medea-control-api-proto open=no
        if: ${{ startsWith(github.ref, 'refs/tags/medea-control-api-proto-')
                || !startsWith(github.ref, 'refs/tags/medea-') }}

      - run: make docs.rust crate=medea-jason open=no
        if: ${{ startsWith(github.ref, 'refs/tags/medea-jason-')
                || !startsWith(github.ref, 'refs/tags/medea-') }}

      - run: make docs.rust crate=medea open=no
        if: ${{ !startsWith(github.ref, 'refs/tags/medea-')
                || startsWith(github.ref, 'refs/tags/medea-0')
                || startsWith(github.ref, 'refs/tags/medea-1')
                || startsWith(github.ref, 'refs/tags/medea-2')
                || startsWith(github.ref, 'refs/tags/medea-3')
                || startsWith(github.ref, 'refs/tags/medea-4')
                || startsWith(github.ref, 'refs/tags/medea-5')
                || startsWith(github.ref, 'refs/tags/medea-6')
                || startsWith(github.ref, 'refs/tags/medea-7')
                || startsWith(github.ref, 'refs/tags/medea-8')
                || startsWith(github.ref, 'refs/tags/medea-9') }}
                # nope, that's OK...

  docker:
    name: Docker image
    if: ${{ github.ref == 'refs/heads/master'
            || startsWith(github.ref, 'refs/tags/medea-')
            || !contains(github.event.head_commit.message, '[skip ci]') }}
    strategy:
      matrix:
        include:
          - image: medea
            cache: ${{ github.ref != 'refs/heads/master'
                       && !startsWith(github.ref, 'refs/tags/medea-')
                       && !contains(github.event.head_commit.message, '[fresh ci]') }}
            export: true
            if: true

          - image: medea-control-api-mock
            cache: ${{ github.ref != 'refs/heads/master'
                       && !startsWith(github.ref, 'refs/tags/medea-control-api-mock-')
                       && !contains(github.event.head_commit.message, '[fresh ci]') }}
            export: ${{ github.ref == 'refs/heads/master'
                        || startsWith(github.ref, 'refs/tags/medea-control-api-mock-') }}
            if: ${{ !startsWith(github.ref, 'refs/tags/medea-')
                    || startsWith(github.ref, 'refs/tags/medea-control-api-mock-') }}

          - image: medea-demo
            cache: ${{ github.ref != 'refs/heads/master'
                       && !startsWith(github.ref, 'refs/tags/medea-demo-')
                       && !contains(github.event.head_commit.message, '[fresh ci]') }}
            export: ${{ startsWith(github.ref, 'refs/tags/medea-demo-') }}
            if: ${{ !startsWith(github.ref, 'refs/tags/medea-')
                    || startsWith(github.ref, 'refs/tags/medea-demo-')}}
          - image: medea-demo-edge
            cache: ${{ github.ref != 'refs/heads/master'
                       && !contains(github.event.head_commit.message, '[fresh ci]') }}
            export: ${{ github.ref == 'refs/heads/master' }}
            if: ${{ !startsWith(github.ref, 'refs/tags/medea-') }}
    runs-on: ubuntu-latest
    steps:
      - uses: actions/checkout@v2
        if: ${{ matrix.if }}
      - uses: docker/setup-buildx-action@v1
        if: ${{ matrix.if }}

      - run: make docker.build debug=no no-cache=yes
                  image=${{ matrix.image }} tag=build-${{ github.run_number }}
        if: ${{ matrix.if && !matrix.cache }}

      - uses: satackey/action-docker-layer-caching@v0.0.11
        with:
          key: docker-${{ matrix.image }}-build-{hash}
          restore-keys: docker-${{ matrix.image }}-build-
        continue-on-error: true
        timeout-minutes: 10
        if: ${{ matrix.if && matrix.cache }}
      - run: make docker.build debug=yes no-cache=no
                  image=${{ matrix.image }} tag=build-${{ github.run_number }}
        if: ${{ matrix.if && matrix.cache }}

      - run: make docker.tar to-file=image.tar
                  image=${{ matrix.image }} tags=build-${{ github.run_number }}
        if: ${{ matrix.if && matrix.export }}
      - uses: actions/upload-artifact@v2
        with:
          name: docker-${{ matrix.image }}-${{ github.run_number }}
          path: image.tar
          retention-days: 1
        if: ${{ matrix.if && matrix.export }}




  #############
  # Releasing #
  #############

  release-github:
    name: Release on GitHub
    needs: ['clippy', 'rustfmt', 'rustdoc', 'test-e2e', 'test-integration', 'test-unit']
    if: ${{ startsWith(github.ref, 'refs/tags/medea-') }}
    runs-on: ubuntu-latest
    steps:
      - uses: actions/checkout@v2
      - name: Parse crate/package name and version
        id: release
        uses: actions-ecosystem/action-regex-match@v2
        with:
          text: ${{ github.ref }}
          regex: '^refs/tags/(medea[a-z-]*)-([0-9]+\.[0-9]+\.[0-9]+-?.*)$'

      - name: Verify release version matches Cargo manifest
        run: >-
          test "${{ steps.release.outputs.group2 }}" \
               == $(make cargo.version crate=${{ steps.release.outputs.group1 }})
        if: ${{ !startsWith(github.ref, 'refs/tags/medea-demo-') }}
      - name: Verify release version matches Yarn manifest
        run: >-
          test "${{ steps.release.outputs.group2 }}" \
               == $(make yarn.version pkg=${{ steps.release.outputs.group1 }})
        if: ${{ startsWith(github.ref, 'refs/tags/medea-demo-') }}

      - name: Parse CHANGELOG link
        id: changelog
        run: echo ::set-output
                  name=LINK::$(make cargo.changelog.link
                                    crate=${{ steps.release.outputs.group1 }}
                                    ver=${{ steps.release.outputs.group2 }})

      - uses: actions/create-release@master
        env:
          GITHUB_TOKEN: ${{ secrets.GITHUB_TOKEN }}
        with:
          tag_name: ${{ steps.release.outputs.group1 }}-${{ steps.release.outputs.group2 }}
          release_name: ${{ steps.release.outputs.group1 }}-${{ steps.release.outputs.group2 }}
          body: |
            [API docs](https://docs.rs/${{ steps.release.outputs.group1 }}/${{ steps.release.outputs.group2 }})
            [Changelog](${{ steps.changelog.outputs.LINK }})
          prerelease: ${{ contains(steps.release.outputs.group2, '-') }}

  release-cargo:
    name: Release on crates.io
    needs: ['release-github']
    if: ${{ startsWith(github.ref, 'refs/tags/medea-')
            && !startsWith(github.ref, 'refs/tags/medea-control-api-mock-')
            && !startsWith(github.ref, 'refs/tags/medea-demo-') }}
    runs-on: ubuntu-latest
    steps:
      - uses: actions/checkout@v2
      - name: Parse crate name and version
        id: crate
        uses: actions-ecosystem/action-regex-match@v2
        with:
          text: ${{ github.ref }}
          regex: '^refs/tags/(medea[a-z-]*)-([0-9]+\.[0-9]+\.[0-9]+-?.*)$'

      - uses: actions-rs/toolchain@v1
        with:
          profile: minimal
          toolchain: stable

      - name: Release ${{ steps.crate.outputs.group2 }} version
              of '${{ steps.crate.outputs.group1 }}' crate
        env:
          CARGO_TOKEN: ${{ secrets.CRATESIO_TOKEN }}
        run: make release.crates crate=${{ steps.crate.outputs.group1 }}
                                 publish=yes

  release-npm:
    name: Release on NPM
    needs: ['release-github']
    if: ${{ startsWith(github.ref, 'refs/tags/medea-jason-') }}
    runs-on: ubuntu-latest
    steps:
      - uses: actions/checkout@v2
      - name: Parse package name and version
        id: package
        uses: actions-ecosystem/action-regex-match@v2
        with:
          text: ${{ github.ref }}
          regex: '^refs/tags/(medea[a-z-]*)-([0-9]+\.[0-9]+\.[0-9]+(-.+)?)$'

      - uses: actions/setup-node@v2-beta
        with:
          node-version: '15'
      - name: Create NPM authorization
        run: echo "//registry.npmjs.org/:_authToken=${{ secrets.NPMJS_TOKEN }}"
             > ~/.npmrc

      - uses: actions-rs/toolchain@v1
        with:
          profile: minimal
          toolchain: stable
          target: wasm32-unknown-unknown
      - uses: jetli/wasm-pack-action@v0.3.0

      - name: Release ${{ steps.package.outputs.group2 }} version
              of '${{ steps.package.outputs.group1 }}' package
        env:
          NODE_AUTH_TOKEN: ${{ secrets.NPMJS_TOKEN }}
        run: make release.npm crate=${{ steps.package.outputs.group1 }}
                              publish=yes

  release-helm:
    name: Release Helm chart
    needs: ['helm-lint']
    if: ${{ github.ref == 'refs/heads/master' }}
    strategy:
      matrix:
        chart:
          - medea-demo
    runs-on: ubuntu-latest
    steps:
      - uses: actions/checkout@v2
      - uses: trilom/file-changes-action@v1.2.4
        id: changed
      - id: chart
        run: echo ::set-output
                  name=MANIFEST::$(make helm.dir
                                        chart=${{ matrix.chart }})/Chart.yaml

      - uses: azure/setup-helm@v1
        if: ${{ contains(steps.changed.outputs.files,
                         steps.chart.outputs.MANIFEST) }}

      - name: Prepare Git author for push
        run: |
          git config --local user.email "action@github.com"
          git config --local user.name "GitHub Actions"
        if: ${{ contains(steps.changed.outputs.files,
                         steps.chart.outputs.MANIFEST) }}

      - run: make helm.package.release chart=${{ matrix.chart }} build=yes
        if: ${{ contains(steps.changed.outputs.files,
                         steps.chart.outputs.MANIFEST) }}

  release-docker:
    name: Release Docker image
    needs: ['docker']
    if: ${{ github.ref == 'refs/heads/master'
            || startsWith(github.ref, 'refs/tags/medea-') }}
    strategy:
      matrix:
        include:
          - image: medea
            tags: latest,@versions
            repos: instrumentisto,ghcr.io/instrumentisto,quay.io/instrumentisto
            readme_file: README.md
            if: ${{ startsWith(github.ref, 'refs/tags/medea-0')
                    || startsWith(github.ref, 'refs/tags/medea-1')
                    || startsWith(github.ref, 'refs/tags/medea-2')
                    || startsWith(github.ref, 'refs/tags/medea-3')
                    || startsWith(github.ref, 'refs/tags/medea-4')
                    || startsWith(github.ref, 'refs/tags/medea-5')
                    || startsWith(github.ref, 'refs/tags/medea-6')
                    || startsWith(github.ref, 'refs/tags/medea-7')
                    || startsWith(github.ref, 'refs/tags/medea-8')
                    || startsWith(github.ref, 'refs/tags/medea-9') }}
                    # this is last time, really!
          - image: medea
            tags: edge
            repos: instrumentisto,ghcr.io/instrumentisto,quay.io/instrumentisto
            readme_file: README.md
            if: ${{ github.ref == 'refs/heads/master' }}

          - image: medea-control-api-mock
            tags: latest,@versions
            repos: instrumentisto,ghcr.io/instrumentisto,quay.io/instrumentisto
            readme_file: mock/control-api/README.md
            if: ${{ startsWith(github.ref, 'refs/tags/medea-control-api-mock-') }}
          - image: medea-control-api-mock
            tags: edge
            repos: instrumentisto,ghcr.io/instrumentisto,quay.io/instrumentisto
            readme_file: mock/control-api/README.md
            if: ${{ github.ref == 'refs/heads/master' }}

          - image: medea-demo
            tags: latest,@versions
            repos: instrumentisto,ghcr.io/instrumentisto,quay.io/instrumentisto
            readme_file: jason/demo/README.md
            if: ${{ startsWith(github.ref, 'refs/tags/medea-demo-') }}
          - image: medea-demo-edge
            tags: edge
            repos: instrumentisto,ghcr.io/instrumentisto,quay.io/instrumentisto
            readme_file: jason/demo/README.md
            if: ${{ github.ref == 'refs/heads/master' }}
    runs-on: ubuntu-latest
    steps:
      - uses: actions/checkout@v2
        if: ${{ matrix.if }}
      - uses: docker/setup-buildx-action@v1
        if: ${{ matrix.if }}

      - uses: actions/download-artifact@v2
        with:
          name: docker-${{ matrix.image }}-${{ github.run_number }}
        if: ${{ matrix.if }}
      - run: make docker.untar from-file=image.tar
        if: ${{ matrix.if }}

      - name: Login to GitHub Container Registry
        uses: docker/login-action@v1
        with:
          registry: ghcr.io
          username: ${{ github.repository_owner }}
          password: ${{ secrets.GCR_BOT_PAT }}
        if: ${{ matrix.if && contains(matrix.repos, 'ghcr.io') }}
      - name: Login to Quay.io
        uses: docker/login-action@v1
        with:
          registry: quay.io
          username: instrumentisto+bot
          password: ${{ secrets.QUAYIO_ROBOT_TOKEN }}
        if: ${{ matrix.if && contains(matrix.repos, 'quay.io') }}
      - name: Login to Docker Hub
        uses: docker/login-action@v1
        with:
          username: instrumentistobot
          password: ${{ secrets.DOCKERHUB_BOT_PASS }}
        if: ${{ matrix.if }}

      - name: Parse semver versions
        id: parsed
        uses: actions-ecosystem/action-regex-match@v2
        with:
          text: ${{ github.ref }}
          regex: '^refs/tags/medea[a-z-]*-((([0-9]+)\.[0-9]+)\.[0-9]+(-.+)?)$'
        if: ${{ matrix.if && contains(matrix.tags, '@versions')
                && startsWith(github.ref, 'refs/tags/medea-') }}
      - name: Form Docker version tags
        id: versions
        uses: actions/github-script@v3
        with:
          result-encoding: string
          script: |
            let versions = '${{ steps.parsed.outputs.group1 }}';
            if ('${{ steps.parsed.outputs.group4 }}' === '') {
              versions += ',${{ steps.parsed.outputs.group2 }}';
              if ('${{ steps.parsed.outputs.group3 }}' !== '0') {
                versions += ',${{ steps.parsed.outputs.group3 }}';
              }
            }
            return versions;
        if: ${{ matrix.if && contains(matrix.tags, '@versions')
                && startsWith(github.ref, 'refs/tags/medea-') }}
      - name: Prepare final image tags
        id: tags
        uses: bluwy/substitute-string-action@v1
        with:
          _input-text: ${{ matrix.tags }}
          "@versions": ${{ steps.versions.outputs.result }}
        if: ${{ matrix.if }}

      - run: make docker.tag tags=${{ steps.tags.outputs.result }}
                  image=${{ matrix.image }} of=build-${{ github.run_number }}
                  repos=${{ matrix.repos }}
        if: ${{ matrix.if }}
      - run: make docker.push tags=${{ steps.tags.outputs.result }}
                  image=${{ matrix.image }} repos=${{ matrix.repos }}
        if: ${{ matrix.if }}

      - name: Prepare real image name
        id: image
        uses: bluwy/substitute-string-action@v1
        with:
          _input-text: ${{ matrix.image }}
          -edge: ''
        if: ${{ matrix.if }}
      # On GitHub Container Registry README is automatically updated on pushes.
      - name: Update README on Quay.io
        uses: christian-korneck/update-container-description-action@v1
        env:
          DOCKER_APIKEY: ${{ secrets.QUAYIO_API_TOKEN }}
        with:
          provider: quay
          destination_container_repo: >-
            quay.io/instrumentisto/${{ steps.image.outputs.result }}
          readme_file: ${{ matrix.readme_file }}
        if: ${{ matrix.if && contains(matrix.repos, 'quay.io') }}
      - name: Update README on Docker Hub
        uses: christian-korneck/update-container-description-action@v1
        env:
          DOCKER_USER: instrumentistobot
          DOCKER_PASS: ${{ secrets.DOCKERHUB_BOT_PASS }}
        with:
          provider: dockerhub
          destination_container_repo: >-
            instrumentisto/${{ steps.image.outputs.result }}
          readme_file: ${{ matrix.readme_file }}
        if: ${{ matrix.if }}<|MERGE_RESOLUTION|>--- conflicted
+++ resolved
@@ -171,21 +171,12 @@
         with:
           crate: wasm-pack
           use-tool-cache: true
-<<<<<<< HEAD
-      - uses: satackey/action-docker-layer-caching@v0.0.11
-        with:
-          key: test-e2e-{hash}
-          restore-keys: test-e2e-
-        timeout-minutes: 5
-        continue-on-error: true
-=======
       - uses: actions/download-artifact@v2
         with:
           name: docker-medea-${{ github.run_number }}
 
       - name: Untar Medea image
         run: make docker.untar from-file=image.tar
->>>>>>> 5b0c89d6
       - name: Chrome
         run: make test.e2e up=yes browser=chrome dockerized=yes tag=build-${{ github.run_number }}
       - name: Firefox
