--- conflicted
+++ resolved
@@ -26,12 +26,7 @@
           components: clippy
       - uses: Swatinem/rust-cache@v1
         if: ${{ !contains(github.event.head_commit.message, '[fresh ci]') }}
-<<<<<<< HEAD
-      - run: rustup target add aarch64-linux-android armv7-linux-androideabi
-          i686-linux-android x86_64-linux-android
-=======
       - run: make rustup.android
->>>>>>> 663a2947
       - run: make lint
 
   rustfmt:
@@ -64,16 +59,9 @@
       - run: make helm.lint chart=${{ matrix.chart }}
 
   dartfmt:
-<<<<<<< HEAD
-    name: Format Dart sources with dartfmt
-    if: ${{ github.ref == 'refs/heads/master'
-      || startsWith(github.ref, 'refs/tags/medea-')
-      || !contains(github.event.head_commit.message, '[skip ci]') }}
-=======
-    if: ${{ github.ref == 'refs/heads/master'
-            || startsWith(github.ref, 'refs/tags/medea-')
-            || !contains(github.event.head_commit.message, '[skip ci]') }}
->>>>>>> 663a2947
+    if: ${{ github.ref == 'refs/heads/master'
+            || startsWith(github.ref, 'refs/tags/medea-')
+            || !contains(github.event.head_commit.message, '[skip ci]') }}
     runs-on: ubuntu-latest
     steps:
       - uses: actions/checkout@v2
@@ -82,18 +70,10 @@
           channel: stable
       - run: make flutter.fmt check=yes
 
-<<<<<<< HEAD
-  dartanalyze:
-    name: Lint Dart sources with dartanalyze
-    if: ${{ github.ref == 'refs/heads/master'
-      || startsWith(github.ref, 'refs/tags/medea-')
-      || !contains(github.event.head_commit.message, '[skip ci]') }}
-=======
   dartanalyzer:
     if: ${{ github.ref == 'refs/heads/master'
             || startsWith(github.ref, 'refs/tags/medea-')
             || !contains(github.event.head_commit.message, '[skip ci]') }}
->>>>>>> 663a2947
     runs-on: ubuntu-latest
     steps:
       - uses: actions/checkout@v2
@@ -102,10 +82,7 @@
           channel: stable
       - run: make flutter
       - run: make flutter.lint
-<<<<<<< HEAD
-=======
-
->>>>>>> 663a2947
+
 
 
 
@@ -266,19 +243,11 @@
 
       - run: make test.integration up=yes dockerized=no
 
-<<<<<<< HEAD
-  test-android:
-    name: Run medea_jason Flutter plugin android instrumented tests
-    if: ${{ github.ref == 'refs/heads/master'
-      || startsWith(github.ref, 'refs/tags/medea-')
-      || !contains(github.event.head_commit.message, '[skip ci]') }}
-=======
   test-flutter:
     name: Flutter Android tests
     if: ${{ github.ref == 'refs/heads/master'
             || startsWith(github.ref, 'refs/tags/medea-jason-')
             || !contains(github.event.head_commit.message, '[skip ci]') }}
->>>>>>> 663a2947
     runs-on: macos-latest
     steps:
       - uses: actions/checkout@v2
@@ -289,10 +258,7 @@
           target: i686-linux-android
       - uses: Swatinem/rust-cache@v1
         if: ${{ !contains(github.event.head_commit.message, '[fresh ci]') }}
-<<<<<<< HEAD
-=======
-
->>>>>>> 663a2947
+
       - uses: actions-rs/install@v0.1
         with:
           crate: cargo-ndk
@@ -300,28 +266,6 @@
       - uses: subosito/flutter-action@v1
         with:
           channel: stable
-<<<<<<< HEAD
-      - name: Parse Android API versions
-        id: android-api-level
-        run: echo ::set-output
-                    name=min::$(make flutter.android.min_api_version)
-            && echo ::set-output
-                    name=target::$(make flutter.android.compile_api_version)
-      - name: Compile Medea Jason shared object
-        run: make cargo.build crate=medea-jason platform=android target=x86
-      - uses: reactivecircus/android-emulator-runner@v2
-        with:
-          api-level: ${{ steps.android-api-level.outputs.min }}
-          target: google_apis
-          profile: Nexus 6
-          script: make flutter.test
-      - uses: reactivecircus/android-emulator-runner@v2
-        with:
-          api-level: ${{ steps.android-api-level.outputs.target }}
-          target: google_apis
-          profile: Nexus 6
-          script: make flutter.test
-=======
 
       - name: Parse Android NDK versions
         id: ndk-version
@@ -345,7 +289,6 @@
           profile: Nexus 6
           script: make test.flutter
 
->>>>>>> 663a2947
 
 
 
@@ -353,11 +296,7 @@
   # Building #
   ############
 
-<<<<<<< HEAD
-  crate-jason-platform-web:
-=======
   crate-jason-web:
->>>>>>> 663a2947
     name: Build medea-jason for web platform
     if: ${{ !startsWith(github.ref, 'refs/tags/medea-')
             && (github.ref == 'refs/heads/master'
@@ -375,19 +314,11 @@
       - uses: jetli/wasm-pack-action@v0.3.0
       - run: make cargo.build crate=medea-jason dockerized=no debug=yes
 
-<<<<<<< HEAD
-  crate-jason-platform-android:
-    name: Build medea-jason shared object for android platform
-    if: ${{ !startsWith(github.ref, 'refs/tags/medea-')
-      && (github.ref == 'refs/heads/master'
-      || !contains(github.event.head_commit.message, '[skip ci]')) }}
-=======
   crate-jason-android:
     name: Build medea-jason shared object for Android platform
     if: ${{ !startsWith(github.ref, 'refs/tags/medea-')
             && (github.ref == 'refs/heads/master'
                 || !contains(github.event.head_commit.message, '[skip ci]')) }}
->>>>>>> 663a2947
     runs-on: ubuntu-latest
     steps:
       - uses: actions/checkout@v2
@@ -401,16 +332,9 @@
         with:
           crate: cargo-ndk
           use-tool-cache: true
-<<<<<<< HEAD
-      - run: rustup target add aarch64-linux-android armv7-linux-androideabi
-                  i686-linux-android x86_64-linux-android
-      - run: make cargo.build crate=medea-jason dockerized=no debug=yes
-                  platform=android
-=======
       - run: make rustup.android
       - run: make cargo.build crate=medea-jason platform=android
                               dockerized=no debug=yes
->>>>>>> 663a2947
 
   crate-medea:
     name: Build medea
@@ -764,7 +688,7 @@
         with:
           registry: ghcr.io
           username: ${{ github.repository_owner }}
-          password: ${{ secrets.GCR_BOT_PAT }}
+          password: ${{ secrets.GITHUB_TOKEN }}
         if: ${{ matrix.if && contains(matrix.repos, 'ghcr.io') }}
       - name: Login to Quay.io
         uses: docker/login-action@v1
