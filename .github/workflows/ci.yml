--- conflicted
+++ resolved
@@ -159,10 +159,7 @@
           profile: minimal
           toolchain: stable
           target: wasm32-unknown-unknown
-<<<<<<< HEAD
-=======
-
->>>>>>> dcbdcc3f
+
       - uses: Swatinem/rust-cache@v1
         if: ${{ !contains(github.event.head_commit.message, '[fresh ci]') }}
       - uses: satackey/action-docker-layer-caching@v0.0.11
@@ -171,26 +168,11 @@
           restore-keys: test-e2e-
         continue-on-error: true
         if: ${{ !contains(github.event.head_commit.message, '[fresh ci]') }}
-<<<<<<< HEAD
-=======
-
->>>>>>> dcbdcc3f
+
       - uses: actions-rs/install@v0.1
         with:
           crate: wasm-pack
           use-tool-cache: true
-<<<<<<< HEAD
-      - uses: actions/download-artifact@v2
-        with:
-          name: docker-medea-${{ github.run_number }}
-
-      - name: Untar Medea image
-        run: make docker.untar from-file=image.tar
-      - name: Chrome
-        run: make test.e2e up=yes browser=chrome dockerized=yes tag=build-${{ github.run_number }}
-      - name: Firefox
-        run: make test.e2e up=yes browser=firefox dockerized=yes tag=build-${{ github.run_number }}
-=======
 
       - uses: actions/download-artifact@v2
         with:
@@ -212,7 +194,6 @@
       - name: Firefox
         run: make test.e2e browser=firefox up=yes dockerized=yes
                            tag=build-${{ github.run_number }}
->>>>>>> dcbdcc3f
 
   test-integration:
     name: Integration tests
@@ -226,10 +207,7 @@
         with:
           profile: minimal
           toolchain: stable
-<<<<<<< HEAD
-=======
-
->>>>>>> dcbdcc3f
+
       - uses: Swatinem/rust-cache@v1
         if: ${{ !contains(github.event.head_commit.message, '[fresh ci]') }}
       - uses: satackey/action-docker-layer-caching@v0.0.11
@@ -238,10 +216,7 @@
           restore-keys: test-integration-
         continue-on-error: true
         if: ${{ !contains(github.event.head_commit.message, '[fresh ci]') }}
-<<<<<<< HEAD
-=======
-
->>>>>>> dcbdcc3f
+
       - run: make test.integration up=yes dockerized=no
 
 
