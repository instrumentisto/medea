--- conflicted
+++ resolved
@@ -185,12 +185,7 @@
           name: docker-medea-control-api-mock-${{ github.run_number }}
       - name: Unpack `medea-control-api-mock` Docker image
         run: make docker.untar from-file=image.tar
-<<<<<<< HEAD
-      - name: Build Medea Control API mock
-        run: make docker.build image=medea-control-api-mock
-=======
-
->>>>>>> ea045e49
+
       - name: Chrome
         run: make test.e2e browser=chrome up=yes dockerized=yes
                            tag=build-${{ github.run_number }}
