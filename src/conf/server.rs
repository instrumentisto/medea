//! Settings for application servers.

#![allow(clippy::module_name_repetitions)]

use std::net::{IpAddr, Ipv4Addr, SocketAddr, ToSocketAddrs as _};

use serde::{Deserialize, Serialize};
use smart_default::SmartDefault;

/// [Client API] servers settings.
///
/// [Client API]: https://tinyurl.com/yx9thsnr
#[derive(Clone, Debug, Deserialize, Serialize, SmartDefault)]
#[serde(default)]
pub struct ClientApiServer {
    /// [Client API] HTTP server settings.
    ///
    /// [Client API]: https://tinyurl.com/yx9thsnr
    pub http: ClientApiHttpServer,
}

/// [Client API] HTTP server settings.
///
/// [Client API]: https://tinyurl.com/yx9thsnr
#[derive(Clone, Debug, Deserialize, Serialize, SmartDefault)]
#[serde(default)]
pub struct ClientApiHttpServer {
    /// Public URL of HTTP server. Address for exposed [Client API].
    /// It's assumed that HTTP server can be reached via this URL externally.
    ///
    /// This address is returned from [Control API] in `sids` field
    /// and [Jason] uses this address to start its session.
    ///
    /// Defaults to `ws://127.0.0.1:8080`.
    ///
    /// [Client API]: https://tinyurl.com/yx9thsnr
    /// [Control API]: https://tinyurl.com/yxsqplq7
    /// [Jason]: https://github.com/instrumentisto/medea/tree/master/jason
    #[default = "ws://127.0.0.1:8080/ws"]
    pub public_url: String,

    /// IP address to bind HTTP server to.
    ///
    /// Defaults to `0.0.0.0`.
    #[default(IpAddr::V4(Ipv4Addr::new(0, 0, 0, 0)))]
    pub bind_ip: IpAddr,

    /// Port to bind HTTP server to.
    ///
    /// Defaults to `8080`.
    #[default = 8080]
    pub bind_port: u16,
}

impl ClientApiHttpServer {
    /// Builds [`SocketAddr`] from `bind_ip` and `bind_port`.
    #[inline]
    pub fn bind_addr(&self) -> SocketAddr {
        (self.bind_ip, self.bind_port)
            .to_socket_addrs()
            .unwrap()
            .next()
            .unwrap()
    }
}

/// [Control API] servers settings.
///
/// [Control API]: https://tinyurl.com/yxsqplq7
#[derive(Clone, Debug, Deserialize, Serialize, SmartDefault)]
#[serde(default)]
pub struct ControlApiServer {
    /// [Control API] gRPC server settings.
    ///
    /// [Control API]: https://tinyurl.com/yxsqplq7
    pub grpc: ControlApiGrpcServer,
}

/// [Control API] gRPC server settings.
///
/// [Control API]: https://tinyurl.com/yxsqplq7
#[derive(Clone, Debug, Deserialize, Serialize, SmartDefault)]
#[serde(default)]
pub struct ControlApiGrpcServer {
    /// IP address to bind gRPC server to.
    ///
    /// Defaults to `0.0.0.0`.
    #[default(IpAddr::V4(Ipv4Addr::new(0, 0, 0, 0)))]
    pub bind_ip: IpAddr,

    /// Port to bind gRPC server to.
    ///
    /// Defaults to `6565`.
    #[default = 6565]
    pub bind_port: u16,
}

/// Settings for application servers.
#[derive(Clone, Debug, Deserialize, Serialize, SmartDefault)]
#[serde(default)]
pub struct Server {
    /// [Client API] servers settings.
    ///
    /// [Client API]: https://tinyurl.com/yx9thsnr
    pub client: ClientApiServer,

    /// [Control API] servers settings.
    ///
    /// [Control API]: https://tinyurl.com/yxsqplq7
    pub control: ControlApiServer,
}

#[cfg(test)]
<<<<<<< HEAD
mod server_spec {
=======
mod client_http_spec {
>>>>>>> e71c31ce
    use std::net::Ipv4Addr;

    use serial_test_derive::serial;

    use crate::{conf::Conf, overrided_by_env_conf};

    #[test]
    #[serial]
    fn overrides_defaults_and_gets_bind_addr() {
        let default_conf = Conf::default();

        let env_conf = overrided_by_env_conf!(
            "MEDEA_SERVER__CLIENT__HTTP__BIND_IP" => "5.5.5.5",
            "MEDEA_SERVER__CLIENT__HTTP__BIND_PORT" => "1234",
        );

        assert_ne!(
            default_conf.server.client.http.bind_ip,
            env_conf.server.client.http.bind_ip
        );
        assert_ne!(
            default_conf.server.client.http.bind_port,
            env_conf.server.client.http.bind_port
        );

        assert_eq!(
            env_conf.server.client.http.bind_ip,
            Ipv4Addr::new(5, 5, 5, 5)
        );
        assert_eq!(env_conf.server.client.http.bind_port, 1234);
        assert_eq!(
            env_conf.server.client.http.bind_addr(),
            "5.5.5.5:1234".parse().unwrap(),
        );
    }
}

#[cfg(test)]
mod control_grpc_spec {
    use std::net::Ipv4Addr;

    use serial_test_derive::serial;

    use crate::{conf::Conf, overrided_by_env_conf};

    #[test]
    #[serial]
    fn overrides_defaults() {
        let default_conf = Conf::default();
        let env_conf = overrided_by_env_conf!(
            "MEDEA_SERVER__CONTROL__GRPC__BIND_IP" => "182.98.12.48",
            "MEDEA_SERVER__CONTROL__GRPC__BIND_PORT" => "44444",
        );

        assert_ne!(
            default_conf.server.control.grpc.bind_ip,
            env_conf.server.control.grpc.bind_ip
        );
        assert_ne!(
            default_conf.server.control.grpc.bind_port,
            env_conf.server.control.grpc.bind_port
        );
        assert_eq!(env_conf.server.control.grpc.bind_port, 44444);
        assert_eq!(
            env_conf.server.control.grpc.bind_ip,
            Ipv4Addr::new(182, 98, 12, 48)
        );
    }
}<|MERGE_RESOLUTION|>--- conflicted
+++ resolved
@@ -111,11 +111,7 @@
 }
 
 #[cfg(test)]
-<<<<<<< HEAD
-mod server_spec {
-=======
 mod client_http_spec {
->>>>>>> e71c31ce
     use std::net::Ipv4Addr;
 
     use serial_test_derive::serial;
