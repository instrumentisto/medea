--- conflicted
+++ resolved
@@ -31,11 +31,7 @@
     /// This address is returned from [Control API] in `sids` field
     /// and [Jason] uses this address to start its session.
     ///
-<<<<<<< HEAD
     /// Defaults to `ws://127.0.0.1:8080/ws`.
-=======
-    /// Defaults to `ws://127.0.0.1:8080`.
->>>>>>> e71c31ce
     ///
     /// [Client API]: https://tinyurl.com/yx9thsnr
     /// [Control API]: https://tinyurl.com/yxsqplq7
@@ -115,11 +111,7 @@
 }
 
 #[cfg(test)]
-<<<<<<< HEAD
-mod server_spec {
-=======
 mod client_http_spec {
->>>>>>> e71c31ce
     use std::net::Ipv4Addr;
 
     use serial_test_derive::serial;
