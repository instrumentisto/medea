//! Provides application configuration options.

pub mod control;
pub mod log;
<<<<<<< HEAD
pub mod peer_media_traffic;
=======
pub mod media;
>>>>>>> faab5bf7
pub mod rpc;
pub mod server;
pub mod shutdown;
pub mod turn;

use std::env;

use config::{Config, Environment, File};
use failure::Error;
use serde::{Deserialize, Serialize};

#[doc(inline)]
pub use self::{
    control::ControlApi,
    log::Log,
<<<<<<< HEAD
    peer_media_traffic::PeerMediaTraffic,
=======
    media::Media,
>>>>>>> faab5bf7
    rpc::Rpc,
    server::Server,
    shutdown::Shutdown,
    turn::{Redis, Turn},
};

/// CLI argument that is responsible for holding application configuration
/// file path.
static APP_CONF_PATH_CMD_ARG_NAME: &str = "--conf";
/// Environment variable that is responsible for holding application
/// configuration file path.
static APP_CONF_PATH_ENV_VAR_NAME: &str = "MEDEA_CONF";

/// Holds application config.
#[derive(Clone, Debug, Deserialize, Serialize, Default)]
#[serde(default)]
pub struct Conf {
    /// RPC connection settings.
    pub rpc: Rpc,

    /// Servers settings.
    pub server: Server,

    /// TURN server settings.
    pub turn: Turn,

    /// Logging settings.
    pub log: Log,

    /// Application shutdown settings.
    pub shutdown: Shutdown,

    /// [Control API] settings.
    ///
    /// [Control API]: https://tinyurl.com/yxsqplq7
    pub control: ControlApi,

    /// [`Peer`] media traffic watcher configuration.
<<<<<<< HEAD
    pub peer_media_traffic: PeerMediaTraffic,
=======
    pub media: Media,
>>>>>>> faab5bf7
}

impl Conf {
    /// Creates new [`Conf`] and applies values from the following sources
    /// (in the following order):
    /// - default values;
    /// - configuration file, the name of which is given as a command line
    ///   parameter or environment variable;
    /// - environment variables.
    ///
    /// # Errors
    ///
    /// Errors if parsing fails.
    pub fn parse() -> Result<Self, Error> {
        let mut cfg = Config::new();

        if let Some(path) = get_conf_file_name(env::args()) {
            cfg.merge(File::with_name(&path))?;
        }

        cfg.merge(Environment::with_prefix("MEDEA").separator("__"))?;

        Ok(cfg.try_into()?)
    }
}

/// Returns the path to the configuration file, if it's set via CLI `args`
/// or environment variables.
fn get_conf_file_name<T>(args: T) -> Option<String>
where
    T: IntoIterator<Item = String>,
{
    // First, check CLI arguments as they have the highest priority.
    let mut args = args
        .into_iter()
        .skip_while(|x| x != APP_CONF_PATH_CMD_ARG_NAME);
    if args.next().is_some() {
        return args.next().filter(|v| !v.is_empty());
    }

    // Then check env var.
    env::var(APP_CONF_PATH_ENV_VAR_NAME)
        .ok()
        .filter(|v| !v.is_empty())
}

#[cfg(test)]
pub(crate) mod spec {
    use serial_test_derive::serial;

    use super::*;

    /// Macro which overrides environment variables with provided values,
    /// parses [`Conf`] and finally removes all the overrided variables.
    ///
    /// # Usage
    ///
    /// ```rust
    /// # use crate::conf::Conf;
    /// #
    /// let default_conf = Conf::default();
    /// let env_conf = overrided_by_env_conf!(
    ///        "MEDEA_TURN__HOST" => "example.com",
    ///        "MEDEA_TURN__PORT" => "1234",
    ///        "MEDEA_TURN__USER" => "ferris",
    ///        "MEDEA_TURN__PASS" => "qwerty"
    /// );
    ///
    /// assert_ne!(default_conf.turn.host, env_conf.turn.host);
    /// assert_ne!(default_conf.turn.port, env_conf.turn.port);
    /// // ...
    /// ```
    #[macro_export]
    macro_rules! overrided_by_env_conf {
        ($($env:expr => $value:expr),+ $(,)?) => {{
            $(::std::env::set_var($env, $value);)+
            let conf = crate::conf::Conf::parse().unwrap();
            $(::std::env::remove_var($env);)+
            conf
        }};
    }

    #[test]
    #[serial]
    fn get_conf_file_name_spec_none_if_nothing_is_set() {
        env::remove_var(APP_CONF_PATH_ENV_VAR_NAME);
        assert_eq!(get_conf_file_name(vec![]), None);
    }

    #[test]
    #[serial]
    fn get_conf_file_name_spec_none_if_empty() {
        env::set_var(APP_CONF_PATH_ENV_VAR_NAME, "env_path");
        assert_eq!(
            get_conf_file_name(vec![
                APP_CONF_PATH_CMD_ARG_NAME.to_owned(),
                "".to_owned(),
            ]),
            None,
        );
        env::remove_var(APP_CONF_PATH_ENV_VAR_NAME);
    }

    #[test]
    #[serial]
    fn get_conf_file_name_spec_env_if_set() {
        env::set_var(APP_CONF_PATH_ENV_VAR_NAME, "env_path");
        assert_eq!(get_conf_file_name(vec![]), Some("env_path".to_owned()));
        env::remove_var(APP_CONF_PATH_ENV_VAR_NAME);
    }

    #[test]
    #[serial]
    fn get_conf_file_name_spec_arg_if_set() {
        env::remove_var(APP_CONF_PATH_ENV_VAR_NAME);
        assert_eq!(
            get_conf_file_name(vec![
                APP_CONF_PATH_CMD_ARG_NAME.to_owned(),
                "arg_path".to_owned(),
            ]),
            Some("arg_path".to_owned()),
        );
    }

    #[test]
    #[serial]
    fn get_conf_file_name_spec_arg_is_prioritized() {
        env::set_var(APP_CONF_PATH_ENV_VAR_NAME, "env_path");
        assert_eq!(
            get_conf_file_name(vec![
                APP_CONF_PATH_CMD_ARG_NAME.to_owned(),
                "arg_path".to_owned(),
            ]),
            Some("arg_path".to_owned()),
        );
        env::remove_var(APP_CONF_PATH_ENV_VAR_NAME);
    }
}<|MERGE_RESOLUTION|>--- conflicted
+++ resolved
@@ -2,11 +2,7 @@
 
 pub mod control;
 pub mod log;
-<<<<<<< HEAD
-pub mod peer_media_traffic;
-=======
 pub mod media;
->>>>>>> faab5bf7
 pub mod rpc;
 pub mod server;
 pub mod shutdown;
@@ -22,11 +18,7 @@
 pub use self::{
     control::ControlApi,
     log::Log,
-<<<<<<< HEAD
-    peer_media_traffic::PeerMediaTraffic,
-=======
     media::Media,
->>>>>>> faab5bf7
     rpc::Rpc,
     server::Server,
     shutdown::Shutdown,
@@ -65,11 +57,7 @@
     pub control: ControlApi,
 
     /// [`Peer`] media traffic watcher configuration.
-<<<<<<< HEAD
-    pub peer_media_traffic: PeerMediaTraffic,
-=======
     pub media: Media,
->>>>>>> faab5bf7
 }
 
 impl Conf {
