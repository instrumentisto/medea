--- conflicted
+++ resolved
@@ -199,19 +199,6 @@
     fn redis_conf_test() {
         let default_conf = Conf::default();
 
-<<<<<<< HEAD
-        env::set_var("MEDEA_TURN.REDIS.IP", "5.5.5.5");
-        env::set_var("MEDEA_TURN.REDIS.PORT", "1234");
-
-        let env_conf = Conf::parse().unwrap();
-
-        assert_ne!(default_conf.turn.redis.ip, env_conf.turn.redis.ip);
-        assert_ne!(default_conf.turn.redis.port, env_conf.turn.redis.port);
-
-        assert_eq!(env_conf.turn.redis.ip, Ipv4Addr::new(5, 5, 5, 5));
-        assert_eq!(env_conf.turn.redis.port, 1234);
-        assert_eq!(env_conf.turn.redis.addr(), "5.5.5.5:1234".parse().unwrap());
-=======
         env::set_var("MEDEA_TURN.DB.REDIS.IP", "5.5.5.5");
         env::set_var("MEDEA_TURN.DB.REDIS.PORT", "1234");
         env::set_var("MEDEA_TURN.DB.REDIS.CONNECTION_TIMEOUT", "10s");
@@ -234,7 +221,6 @@
             env_conf.turn.db.redis.connection_timeout,
             Duration::from_secs(10)
         )
->>>>>>> 868907a8
     }
 
     #[test]
