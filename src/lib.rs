//! Medea media server.

<<<<<<< HEAD
=======
// TODO: Remove `clippy::must_use_candidate` once the issue below is resolved:
//       https://github.com/rust-lang/rust-clippy/issues/4779
>>>>>>> 69f96f89
#![allow(clippy::module_name_repetitions, clippy::must_use_candidate)]

#[macro_use]
pub mod utils;
pub mod api;
pub mod conf;
pub mod log;
pub mod media;
pub mod shutdown;
pub mod signalling;
pub mod turn;

use std::sync::Arc;

use crate::{
    api::control::callback::service::CallbackService, conf::Conf,
    turn::TurnAuthService,
};

/// Global application context.
#[derive(Clone, Debug)]
pub struct AppContext {
    /// [Medea] configuration.
    ///
    /// [Medea]: https://github.com/instrumentisto/medea
    pub config: Arc<Conf>,

    /// Reference to [`TurnAuthService`].
    pub turn_service: Arc<dyn TurnAuthService>,

    /// Service for sending [`CallbackEvent`]s.
    ///
    /// [`CallbackEvent`]: crate::api::control::callbacks::CallbackEvent
    pub callbacks: CallbackService,
}

impl AppContext {
    /// Creates new [`AppContext`].
    #[inline]
    pub fn new(config: Conf, turn: Arc<dyn TurnAuthService>) -> Self {
        Self {
            config: Arc::new(config),
            turn_service: turn,
            callbacks: CallbackService::default(),
        }
    }
}<|MERGE_RESOLUTION|>--- conflicted
+++ resolved
@@ -1,10 +1,7 @@
 //! Medea media server.
 
-<<<<<<< HEAD
-=======
 // TODO: Remove `clippy::must_use_candidate` once the issue below is resolved:
 //       https://github.com/rust-lang/rust-clippy/issues/4779
->>>>>>> 69f96f89
 #![allow(clippy::module_name_repetitions, clippy::must_use_candidate)]
 
 #[macro_use]
