--- conflicted
+++ resolved
@@ -67,12 +67,7 @@
     /// With [`CoturnCliError::PoolError`] if could not get or establish new
     /// connection in pool.
     ///
-<<<<<<< HEAD
-    /// With [`CoturnCliError::CliError`] in case of unexpected
-    /// protocol error.
-=======
     /// With [`CoturnCliError::CliError`] in case of unexpected protocol error.
->>>>>>> faab5bf7
     pub async fn delete_sessions(
         &self,
         users: &[&IceUser],
