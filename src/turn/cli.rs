//! [Coturn] server admin [Telnet] interface client.
//!
//! [Coturn]: https://github.com/coturn/coturn
//! [Telnet]: https://en.wikipedia.org/wiki/Telnet

use std::fmt;

use bytes::Bytes;
use deadpool::managed::PoolConfig;
use derive_more::{Display, From};
use failure::Fail;
use medea_coturn_telnet_client::{
    pool::{Error as PoolError, Manager as PoolManager, Pool},
    CoturnTelnetError,
};

use crate::media::IceUser;

/// Possible errors returned by [`CoturnTelnetClient`].
#[derive(Display, Debug, Fail, From)]
pub enum CoturnCliError {
    /// Failed to retrieve connection from pool.
    #[display(fmt = "Cannot retrieve connection from pool: {}", _0)]
    PoolError(PoolError),

    /// Operation on retrieved connection failed.
    #[display(fmt = "Connection returned error: {}", _0)]
    CliError(CoturnTelnetError),
}

/// Abstraction over remote [Coturn] server admin [Telnet] interface.
///
/// This struct can be cloned and transferred across thread boundaries.
///
/// [Coturn]: https://github.com/coturn/coturn
/// [Telnet]: https://en.wikipedia.org/wiki/Telnet
#[derive(Clone)]
pub struct CoturnTelnetClient(Pool);

impl CoturnTelnetClient {
    /// Creates new [`CoturnTelnetClient`] with the provided configuration.
    #[inline]
    pub fn new<H: Into<String>, P: Into<Bytes>>(
        addr: (H, u16),
        pass: P,
        pool_config: PoolConfig,
    ) -> Self {
        Self(Pool::from_config(
            PoolManager::new(addr.0, addr.1, pass),
            pool_config,
        ))
    }

    /// Forcibly closes provided [`IceUser`]s sessions on [Coturn] server.
    ///
    /// # Errors
    ///
<<<<<<< HEAD
    /// Returns [`CoturnCliError::CliError`] if some error occurs while working
    /// with [`CoturnTelnetConnection`].
    ///
    /// Returns [`CoturnCliError::PoolError`] if error occured while getting
    /// [`CoturnTelnerConnection`] from the connections pool.
=======
    /// When:
    /// - establishing connection with [Coturn] fails;
    /// - retrieving all `users`' sessions from [Coturn] fails;
    /// - deleting all retrieved `users`' sessions fails.
>>>>>>> 379dc191
    ///
    /// [Coturn]: https://github.com/coturn/coturn
    pub async fn delete_sessions(
        &self,
        users: &[&IceUser],
    ) -> Result<(), CoturnCliError> {
        let mut conn = self.0.get().await?;
        for u in users {
            let sessions = conn
                .print_sessions(u.user().clone().into())
                .await?
                .into_iter();
            conn.delete_sessions(sessions).await?;
        }
        Ok(())
    }
}

impl fmt::Debug for CoturnTelnetClient {
    fn fmt(&self, f: &mut fmt::Formatter<'_>) -> fmt::Result {
        f.debug_struct("CoturnTelnetClient")
            .field("pool", &self.0.status())
            .finish()
    }
}<|MERGE_RESOLUTION|>--- conflicted
+++ resolved
@@ -55,18 +55,10 @@
     ///
     /// # Errors
     ///
-<<<<<<< HEAD
-    /// Returns [`CoturnCliError::CliError`] if some error occurs while working
-    /// with [`CoturnTelnetConnection`].
-    ///
-    /// Returns [`CoturnCliError::PoolError`] if error occured while getting
-    /// [`CoturnTelnerConnection`] from the connections pool.
-=======
     /// When:
     /// - establishing connection with [Coturn] fails;
     /// - retrieving all `users`' sessions from [Coturn] fails;
     /// - deleting all retrieved `users`' sessions fails.
->>>>>>> 379dc191
     ///
     /// [Coturn]: https://github.com/coturn/coturn
     pub async fn delete_sessions(
