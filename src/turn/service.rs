use core::fmt;
use std::net::SocketAddr;

use actix::{
    fut::wrap_future, Actor, ActorFuture, Addr, Context, Handler, MailboxError,
    Message, WrapFuture,
};
use bb8::RunError;
use failure::Fail;
use futures::future::{err, ok, Future};
use rand::{distributions::Alphanumeric, Rng};
use redis::ConnectionInfo;

use crate::{
<<<<<<< HEAD
    api::{
        control::{MemberId, RoomId},
        error_codes::Backtrace,
    },
    conf::Conf,
=======
    api::control::{MemberId, RoomId},
    conf,
>>>>>>> c7810780
    media::IceUser,
    turn::repo::{TurnDatabase, TurnDatabaseErr},
};

/// Boxed [`TurnAuthService`] which can be [`Sync`] and [`Send`].
#[allow(clippy::module_name_repetitions)]
pub type BoxedTurnAuthService = Box<dyn TurnAuthService + Sync + Send>;

static TURN_PASS_LEN: usize = 16;

#[allow(clippy::module_name_repetitions)]
/// Manages Turn server credentials.
pub trait TurnAuthService: fmt::Debug + Send {
    /// Generates and registers Turn credentials.
    fn create(
        &self,
        member_id: MemberId,
        room_id: RoomId,
        policy: UnreachablePolicy,
    ) -> Box<dyn Future<Item = IceUser, Error = TurnServiceErr>>;

    /// Deletes batch of [`IceUser`]s.
    fn delete(
        &self,
        users: Vec<IceUser>,
    ) -> Box<dyn Future<Item = (), Error = TurnServiceErr>>;
}

impl TurnAuthService for Addr<Service> {
    /// Sends [`CreateIceUser`] to [`Service`].
    fn create(
        &self,
        member_id: MemberId,
        room_id: RoomId,
        policy: UnreachablePolicy,
    ) -> Box<dyn Future<Item = IceUser, Error = TurnServiceErr>> {
        Box::new(
            self.send(CreateIceUser {
                member_id,
                room_id,
                policy,
            })
            .then(
                |r: Result<Result<IceUser, TurnServiceErr>, MailboxError>| {
                    match r {
                        Ok(Ok(ice)) => Ok(ice),
                        Ok(Err(err)) => Err(err),
                        Err(err) => Err(TurnServiceErr::from(err)),
                    }
                },
            ),
        )
    }

    /// Sends [`DeleteRoom`] to [`Service`].
    fn delete(
        &self,
        users: Vec<IceUser>,
    ) -> Box<dyn Future<Item = (), Error = TurnServiceErr>> {
        // leave only non static users
        let users: Vec<IceUser> =
            users.into_iter().filter(|u| !u.is_static()).collect();

        if users.is_empty() {
            Box::new(futures::future::ok(()))
        } else {
            Box::new(self.send(DeleteIceUsers(users)).then(
                |r: Result<Result<(), TurnServiceErr>, MailboxError>| match r {
                    Ok(Err(err)) => Err(err),
                    Err(err) => Err(TurnServiceErr::from(err)),
                    _ => Ok(()),
                },
            ))
        }
    }
}

/// Ergonomic type alias for using [`ActorFuture`] for [`AuthService`].
type ActFuture<I, E> =
    Box<dyn ActorFuture<Actor = Service, Item = I, Error = E>>;

#[derive(Debug, Fail)]
pub enum TurnServiceErr {
    #[fail(display = "Error accessing TurnAuthRepo: {}", _0)]
    TurnAuthRepoErr(TurnDatabaseErr),
    #[fail(display = "Mailbox error when accessing TurnAuthRepo: {}", _0)]
    MailboxErr(MailboxError),
    #[fail(display = "Timeout exceeded while trying to insert/delete IceUser")]
    TimedOut,
}

impl From<TurnDatabaseErr> for TurnServiceErr {
    fn from(err: TurnDatabaseErr) -> Self {
        TurnServiceErr::TurnAuthRepoErr(err)
    }
}

impl From<bb8::RunError<TurnDatabaseErr>> for TurnServiceErr {
    fn from(err: bb8::RunError<TurnDatabaseErr>) -> Self {
        match err {
            RunError::User(error) => TurnServiceErr::TurnAuthRepoErr(error),
            RunError::TimedOut => TurnServiceErr::TimedOut,
        }
    }
}

impl From<MailboxError> for TurnServiceErr {
    fn from(err: MailboxError) -> Self {
        TurnServiceErr::MailboxErr(err)
    }
}

impl Into<Backtrace> for &TurnServiceErr {
    fn into(self) -> Backtrace {
        let mut backtrace = Backtrace::new();
        backtrace.push(&self);
        match self {
            TurnServiceErr::TurnAuthRepoErr(e) => {
                backtrace.merge(e.into());
            }
            TurnServiceErr::MailboxErr(e) => {
                backtrace.push(e);
            }
            TurnServiceErr::TimedOut => {}
        }

        backtrace
    }
}

/// Defines [`TurnAuthService`] behaviour if remote database is unreachable
#[derive(Debug)]
pub enum UnreachablePolicy {
    /// Error will be propagated if request to db fails cause it is
    /// unreachable.
    ReturnErr,
    /// Static member credentials will be returned if request to db fails cause
    /// it is unreachable.
    ReturnStatic,
}

/// [`TurnAuthService`] implementation backed by Redis database.
#[derive(Debug)]
struct Service {
    /// Turn credentials repository.
    turn_db: TurnDatabase,
    /// TurnAuthRepo password.
    db_pass: String,
    /// Turn server address.
    turn_address: SocketAddr,
    /// Turn server static user.
    turn_username: String,
    /// Turn server static user password.
    turn_password: String,
    /// Lazy static [`ICEUser`].
    static_user: Option<IceUser>,
}

/// Create new instance [`TurnAuthService`].
#[allow(clippy::module_name_repetitions)]
pub fn new_turn_auth_service(
<<<<<<< HEAD
    config: &Conf,
) -> Result<Box<dyn TurnAuthService + Send + Sync>, TurnServiceErr> {
    let turn_db = TurnDatabase::new(
        config.turn.db.redis.connection_timeout,
=======
    cf: &conf::Turn,
) -> impl Future<Item = BoxedTurnAuthService, Error = TurnServiceErr> {
    let db_pass = cf.db.redis.pass.clone();
    let turn_address = cf.addr();
    let turn_username = cf.user.clone();
    let turn_password = cf.pass.clone();
    TurnDatabase::new(
        cf.db.redis.connection_timeout,
>>>>>>> c7810780
        ConnectionInfo {
            addr: Box::new(redis::ConnectionAddr::Tcp(
                cf.db.redis.ip.to_string(),
                cf.db.redis.port,
            )),
            db: cf.db.redis.db_number,
            passwd: if cf.db.redis.pass.is_empty() {
                None
            } else {
                Some(cf.db.redis.pass.clone())
            },
        },
    )
    .map(move |turn_db| Service {
        turn_db,
        db_pass,
        turn_address,
        turn_username,
        turn_password,
        static_user: None,
    })
    .map::<_, BoxedTurnAuthService>(|service| Box::new(service.start()))
    .map_err(TurnServiceErr::from)
}

impl Service {
    /// Generates random alphanumeric string of specified length.
    fn new_password(&self, n: usize) -> String {
        rand::thread_rng()
            .sample_iter(&Alphanumeric)
            .take(n)
            .collect()
    }

    /// Returns [`ICEUser`] with static credentials.
    fn static_user(&mut self) -> IceUser {
        if self.static_user.is_none() {
            self.static_user.replace(IceUser::new(
                self.turn_address,
                self.turn_username.clone(),
                self.turn_password.clone(),
            ));
        };

        self.static_user.clone().unwrap()
    }
}

impl Actor for Service {
    type Context = Context<Self>;
}

/// Creates credentials on Turn server for specified member.
#[derive(Debug, Message)]
#[rtype(result = "Result<IceUser, TurnServiceErr>")]
struct CreateIceUser {
    pub member_id: MemberId,
    pub room_id: RoomId,
    pub policy: UnreachablePolicy,
}

impl Handler<CreateIceUser> for Service {
    type Result = ActFuture<IceUser, TurnServiceErr>;

    /// Generates [`IceUser`] with saved Turn address, provided [`MemberId`] and
    /// random password. Inserts created [`IceUser`] into [`TurnDatabase`].
    fn handle(
        &mut self,
        msg: CreateIceUser,
        _ctx: &mut Self::Context,
    ) -> Self::Result {
        let ice_user = IceUser::build(
            self.turn_address,
            &msg.room_id,
            &msg.member_id.to_string(),
            self.new_password(TURN_PASS_LEN),
        );

        Box::new(self.turn_db.insert(&ice_user).into_actor(self).then(
            move |result, act, _| {
                wrap_future(match result {
                    Ok(_) => ok(ice_user),
                    Err(e) => match msg.policy {
                        UnreachablePolicy::ReturnErr => err(e.into()),
                        UnreachablePolicy::ReturnStatic => {
                            ok(act.static_user())
                        }
                    },
                })
            },
        ))
    }
}

/// Deletes all users from given room in redis.
#[derive(Debug, Message)]
#[rtype(result = "Result<(), TurnServiceErr>")]
struct DeleteIceUsers(Vec<IceUser>);

impl Handler<DeleteIceUsers> for Service {
    type Result = ActFuture<(), TurnServiceErr>;

    /// Deletes all users with provided [`RoomId`]
    fn handle(
        &mut self,
        msg: DeleteIceUsers,
        _ctx: &mut Self::Context,
    ) -> Self::Result {
        Box::new(
            self.turn_db
                .remove(&msg.0)
                .map_err(TurnServiceErr::from)
                .into_actor(self),
        )
    }
}

#[cfg(test)]
pub mod test {
    use std::sync::Arc;

    use futures::future;

    use crate::media::IceUser;

    use super::*;

    #[derive(Debug)]
    struct TurnAuthServiceMock {}

    impl TurnAuthService for TurnAuthServiceMock {
        fn create(
            &self,
            _: MemberId,
            _: RoomId,
            _: UnreachablePolicy,
        ) -> Box<dyn Future<Item = IceUser, Error = TurnServiceErr>> {
            Box::new(future::ok(IceUser::new(
                "5.5.5.5:1234".parse().unwrap(),
                String::from("username"),
                String::from("password"),
            )))
        }

        fn delete(
            &self,
            _: Vec<IceUser>,
        ) -> Box<dyn Future<Item = (), Error = TurnServiceErr>> {
            Box::new(future::ok(()))
        }
    }

    #[allow(clippy::module_name_repetitions)]
<<<<<<< HEAD
    pub fn get_turn_service_mock() -> Box<dyn TurnAuthService + Send + Sync> {
        Box::new(TurnAuthServiceMock {})
=======
    pub fn new_turn_auth_service_mock() -> Arc<BoxedTurnAuthService> {
        Arc::new(Box::new(TurnAuthServiceMock {}))
>>>>>>> c7810780
    }

}<|MERGE_RESOLUTION|>--- conflicted
+++ resolved
@@ -12,16 +12,11 @@
 use redis::ConnectionInfo;
 
 use crate::{
-<<<<<<< HEAD
     api::{
         control::{MemberId, RoomId},
         error_codes::Backtrace,
     },
-    conf::Conf,
-=======
-    api::control::{MemberId, RoomId},
     conf,
->>>>>>> c7810780
     media::IceUser,
     turn::repo::{TurnDatabase, TurnDatabaseErr},
 };
@@ -183,12 +178,6 @@
 /// Create new instance [`TurnAuthService`].
 #[allow(clippy::module_name_repetitions)]
 pub fn new_turn_auth_service(
-<<<<<<< HEAD
-    config: &Conf,
-) -> Result<Box<dyn TurnAuthService + Send + Sync>, TurnServiceErr> {
-    let turn_db = TurnDatabase::new(
-        config.turn.db.redis.connection_timeout,
-=======
     cf: &conf::Turn,
 ) -> impl Future<Item = BoxedTurnAuthService, Error = TurnServiceErr> {
     let db_pass = cf.db.redis.pass.clone();
@@ -197,7 +186,6 @@
     let turn_password = cf.pass.clone();
     TurnDatabase::new(
         cf.db.redis.connection_timeout,
->>>>>>> c7810780
         ConnectionInfo {
             addr: Box::new(redis::ConnectionAddr::Tcp(
                 cf.db.redis.ip.to_string(),
@@ -351,13 +339,8 @@
     }
 
     #[allow(clippy::module_name_repetitions)]
-<<<<<<< HEAD
-    pub fn get_turn_service_mock() -> Box<dyn TurnAuthService + Send + Sync> {
-        Box::new(TurnAuthServiceMock {})
-=======
     pub fn new_turn_auth_service_mock() -> Arc<BoxedTurnAuthService> {
         Arc::new(Box::new(TurnAuthServiceMock {}))
->>>>>>> c7810780
     }
 
 }