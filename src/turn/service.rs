--- conflicted
+++ resolved
@@ -319,12 +319,7 @@
     }
 
     #[allow(clippy::module_name_repetitions)]
-<<<<<<< HEAD
-    pub fn new_turn_auth_service_mock() -> BoxedTurnAuthService {
-        Box::new(TurnAuthServiceMock {})
-=======
     pub fn new_turn_auth_service_mock() -> Arc<dyn TurnAuthService> {
         Arc::new(TurnAuthServiceMock {})
->>>>>>> 271bf0b3
     }
 }