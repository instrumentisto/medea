--- conflicted
+++ resolved
@@ -182,17 +182,9 @@
         turn_username,
         turn_password,
         static_user: None,
-<<<<<<< HEAD
-    };
-
-    let service_addr =
-        Service::start_in_arbiter(&Arbiter::new(), move |_| service);
-    Ok(Box::new(service_addr))
-=======
     })
     .map::<_, Box<dyn TurnAuthService>>(|service| Box::new(service.start()))
     .map_err(TurnServiceErr::from)
->>>>>>> ce741bad
 }
 
 impl Service {
