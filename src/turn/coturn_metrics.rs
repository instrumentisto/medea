--- conflicted
+++ resolved
@@ -149,15 +149,9 @@
 impl StreamHandler<redis_pub_sub::Msg> for CoturnMetricsService {
     fn handle(&mut self, msg: redis_pub_sub::Msg, _: &mut Self::Context) {
         let event = match CoturnEvent::parse(&msg) {
-<<<<<<< HEAD
-            Ok(event) => event,
-            Err(err) => {
-                error!("Error parsing CoturnEvent: {}", err);
-=======
             Ok(ev) => ev,
             Err(e) => {
                 error!("Error parsing CoturnEvent: {}", e);
->>>>>>> faab5bf7
                 return;
             }
         };
