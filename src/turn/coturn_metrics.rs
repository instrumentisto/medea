//! Service responsible for processing [`PeerConnection`]'s metrics received
//! from Coturn.

use std::{
    collections::HashMap,
    sync::Arc,
    time::{Duration, Instant},
};

use actix::{
    fut::Either, Actor, ActorFuture, AsyncContext, StreamHandler, WrapFuture,
};
use futures::{channel::mpsc, StreamExt as _};
use redis_pub_sub::ConnectionInfo;

use crate::{
    log::prelude::*,
    signalling::peers::{FlowMetricSource, PeerTrafficWatcher},
};

use super::{
    allocation_event::{CoturnAllocationEvent, CoturnEvent},
    CoturnUsername,
};

/// Channel pattern used to subscribe to all allocation events published by
/// Coturn.
const ALLOCATIONS_CHANNEL_PATTERN: &str = "turn/realm/*/user/*/allocation/*";

/// Ergonomic type alias for using [`ActorFuture`] by [`CoturnMetricsService`].
pub type ActFuture<O> =
    Box<dyn ActorFuture<Actor = CoturnMetricsService, Output = O>>;

/// Service responsible for processing [`PeerConnection`]'s metrics received
/// from Coturn.
#[derive(Debug)]
pub struct CoturnMetricsService {
<<<<<<< HEAD
    /// [`PeersTrafficWatcher`] which will be notified of all traffic events.
    peers_traffic_watcher: Arc<dyn PeerTrafficWatcher>,
=======
    /// [`PeerTrafficWatcher`] which will be notified of all traffic events.
    peer_traffic_watcher: Arc<dyn PeerTrafficWatcher>,
>>>>>>> faab5bf7

    /// Redis client with which Coturn stat updates are received.
    client: redis_pub_sub::Client,

    /// Count of allocations for each [`CoturnUsername`] (which acts as a key).
    allocations_count: HashMap<CoturnUsername, u64>,
}

impl CoturnMetricsService {
    /// Returns new [`CoturnMetricsService`] service.
    ///
    /// # Errors
    ///
    /// [`RedisError`] can be returned if some basic check on the URL is failed.
    pub fn new(
        cf: &crate::conf::turn::Turn,
<<<<<<< HEAD
        peers_traffic_watcher: Arc<dyn PeerTrafficWatcher>,
=======
        peer_traffic_watcher: Arc<dyn PeerTrafficWatcher>,
>>>>>>> faab5bf7
    ) -> Result<Self, redis_pub_sub::RedisError> {
        let connection_info = ConnectionInfo {
            addr: Box::new(redis_pub_sub::ConnectionAddr::Tcp(
                cf.db.redis.host.to_string(),
                cf.db.redis.port,
            )),
            db: cf.db.redis.db_number,
            passwd: if cf.db.redis.pass.is_empty() {
                None
            } else {
                Some(cf.db.redis.pass.to_string())
            },
        };
        let client = redis_pub_sub::Client::open(connection_info)?;

        Ok(Self {
            client,
            allocations_count: HashMap::new(),
<<<<<<< HEAD
            peers_traffic_watcher,
=======
            peer_traffic_watcher,
>>>>>>> faab5bf7
        })
    }

    /// Opens new Redis connection, subscribes to Coturn events and injects
    /// [`Stream`] with these events into the [`CoturnMetricsService`]'s
    /// context.
    fn connect_and_subscribe(
        &mut self,
    ) -> ActFuture<Result<(), redis_pub_sub::RedisError>> {
        let (msg_tx, msg_stream) = mpsc::unbounded();
        let client = self.client.clone();

        Box::new(
            async move {
                let conn = client.get_async_connection().await?;
                let mut pubsub = conn.into_pubsub();
                pubsub.psubscribe(ALLOCATIONS_CHANNEL_PATTERN).await?;

                Ok(pubsub)
            }
            .into_actor(self)
            .map(
                |res: Result<_, redis_pub_sub::RedisError>, this, ctx| {
                    let mut pubsub = res?;
                    ctx.spawn(
                        async move {
                            let mut msg_stream = pubsub.on_message();
                            while let Some(msg) = msg_stream.next().await {
                                if msg_tx.unbounded_send(msg).is_err() {
                                    break;
                                }
                            }
                        }
                        .into_actor(this),
                    );
                    ctx.add_stream(msg_stream);

                    Ok(())
                },
            ),
        )
    }

    /// Connects Redis until succeeds.
    fn connect_until_success(&mut self) -> ActFuture<()> {
        Box::new(self.connect_and_subscribe().then(|res, this, _| {
            if let Err(err) = res {
                warn!(
                    "Error while creating Redis PubSub connection for the \
                     CoturnMetricsService: {:?}",
                    err
                );

                Either::Left(
                    tokio::time::delay_for(Duration::from_secs(1))
                        .into_actor(this)
                        .then(|_, this, _| this.connect_until_success()),
                )
            } else {
                Either::Right(async {}.into_actor(this))
            }
        }))
    }
}

impl Actor for CoturnMetricsService {
    type Context = actix::Context<Self>;

    fn started(&mut self, ctx: &mut Self::Context) {
        ctx.wait(self.connect_until_success());
    }
}

impl StreamHandler<redis_pub_sub::Msg> for CoturnMetricsService {
    fn handle(&mut self, msg: redis_pub_sub::Msg, _: &mut Self::Context) {
        let event = match CoturnEvent::parse(&msg) {
<<<<<<< HEAD
            Ok(event) => event,
            Err(err) => {
                error!("Error parsing CoturnEvent: {}", err);
=======
            Ok(ev) => ev,
            Err(e) => {
                error!("Error parsing CoturnEvent: {}", e);
>>>>>>> faab5bf7
                return;
            }
        };
        let username = CoturnUsername {
            room_id: event.room_id.clone(),
            peer_id: event.peer_id,
        };

        let allocations_count =
            self.allocations_count.entry(username).or_insert(0);
        match event.event {
            CoturnAllocationEvent::Traffic { traffic } => {
                *allocations_count += 1;
                let is_traffic_really_going =
                    traffic.sent_packets + traffic.received_packets > 10;
                if is_traffic_really_going {
<<<<<<< HEAD
                    self.peers_traffic_watcher.traffic_flows(
                        event.room_id,
                        event.peer_id,
                        Instant::now(),
=======
                    self.peer_traffic_watcher.traffic_flows(
                        event.room_id,
                        event.peer_id,
>>>>>>> faab5bf7
                        FlowMetricSource::Coturn,
                    )
                }
            }
            CoturnAllocationEvent::Deleted => {
                *allocations_count -= 1;
                if *allocations_count == 0 {
<<<<<<< HEAD
                    debug!(
                        "Peer [id = {}] from Room [id = {}] traffic stopped \
                         because his allocations was removed in the Coturn.",
                        event.peer_id, event.room_id
                    );
                    self.peers_traffic_watcher.traffic_stopped(
=======
                    self.peer_traffic_watcher.traffic_stopped(
>>>>>>> faab5bf7
                        event.room_id,
                        event.peer_id,
                        Instant::now(),
                    );
                }
            }
            _ => (),
        }
    }

    fn finished(&mut self, ctx: &mut Self::Context) {
        ctx.wait(self.connect_until_success());
    }
}

// TODO: tests: add stream, send different stuff, see what is send to
//       peers_traffic_watcher<|MERGE_RESOLUTION|>--- conflicted
+++ resolved
@@ -35,13 +35,8 @@
 /// from Coturn.
 #[derive(Debug)]
 pub struct CoturnMetricsService {
-<<<<<<< HEAD
-    /// [`PeersTrafficWatcher`] which will be notified of all traffic events.
-    peers_traffic_watcher: Arc<dyn PeerTrafficWatcher>,
-=======
     /// [`PeerTrafficWatcher`] which will be notified of all traffic events.
     peer_traffic_watcher: Arc<dyn PeerTrafficWatcher>,
->>>>>>> faab5bf7
 
     /// Redis client with which Coturn stat updates are received.
     client: redis_pub_sub::Client,
@@ -58,11 +53,7 @@
     /// [`RedisError`] can be returned if some basic check on the URL is failed.
     pub fn new(
         cf: &crate::conf::turn::Turn,
-<<<<<<< HEAD
-        peers_traffic_watcher: Arc<dyn PeerTrafficWatcher>,
-=======
         peer_traffic_watcher: Arc<dyn PeerTrafficWatcher>,
->>>>>>> faab5bf7
     ) -> Result<Self, redis_pub_sub::RedisError> {
         let connection_info = ConnectionInfo {
             addr: Box::new(redis_pub_sub::ConnectionAddr::Tcp(
@@ -81,11 +72,7 @@
         Ok(Self {
             client,
             allocations_count: HashMap::new(),
-<<<<<<< HEAD
-            peers_traffic_watcher,
-=======
             peer_traffic_watcher,
->>>>>>> faab5bf7
         })
     }
 
@@ -162,15 +149,9 @@
 impl StreamHandler<redis_pub_sub::Msg> for CoturnMetricsService {
     fn handle(&mut self, msg: redis_pub_sub::Msg, _: &mut Self::Context) {
         let event = match CoturnEvent::parse(&msg) {
-<<<<<<< HEAD
-            Ok(event) => event,
-            Err(err) => {
-                error!("Error parsing CoturnEvent: {}", err);
-=======
             Ok(ev) => ev,
             Err(e) => {
                 error!("Error parsing CoturnEvent: {}", e);
->>>>>>> faab5bf7
                 return;
             }
         };
@@ -187,16 +168,9 @@
                 let is_traffic_really_going =
                     traffic.sent_packets + traffic.received_packets > 10;
                 if is_traffic_really_going {
-<<<<<<< HEAD
-                    self.peers_traffic_watcher.traffic_flows(
-                        event.room_id,
-                        event.peer_id,
-                        Instant::now(),
-=======
                     self.peer_traffic_watcher.traffic_flows(
                         event.room_id,
                         event.peer_id,
->>>>>>> faab5bf7
                         FlowMetricSource::Coturn,
                     )
                 }
@@ -204,16 +178,12 @@
             CoturnAllocationEvent::Deleted => {
                 *allocations_count -= 1;
                 if *allocations_count == 0 {
-<<<<<<< HEAD
                     debug!(
                         "Peer [id = {}] from Room [id = {}] traffic stopped \
                          because his allocations was removed in the Coturn.",
                         event.peer_id, event.room_id
                     );
-                    self.peers_traffic_watcher.traffic_stopped(
-=======
                     self.peer_traffic_watcher.traffic_stopped(
->>>>>>> faab5bf7
                         event.room_id,
                         event.peer_id,
                         Instant::now(),
