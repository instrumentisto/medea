--- conflicted
+++ resolved
@@ -43,42 +43,17 @@
         self.mid.borrow_mut().as_ref().cloned()
     }
 
-<<<<<<< HEAD
-=======
     #[inline]
->>>>>>> ad6a63a1
     pub fn set_transceiver_enabled(&self, enabled: bool) {
         self.transceiver_enabled.set(enabled);
     }
 
-<<<<<<< HEAD
-=======
     #[inline]
     #[must_use]
->>>>>>> ad6a63a1
     pub fn is_transceiver_enabled(&self) -> bool {
         self.transceiver_enabled.get()
     }
 
-<<<<<<< HEAD
-    /// Returns `true` if this [`MediaTrack`] currently is disabled.
-    pub fn is_media_exchange_disabled(&self) -> bool {
-        self.media_exchange_state.borrow().is_disabled()
-    }
-
-    /// Sets media exchange state of the [`MediaTrack`]'s `Recv` side.
-    pub fn set_recv_media_exchange_state(&self, is_disabled: bool) {
-        self.media_exchange_state.borrow_mut().set_recv(is_disabled);
-    }
-
-    /// Sets media exchange state of the [`MediaTrack`]'s `Send` side.
-    pub fn set_send_media_exchange_state(&self, is_disabled: bool) {
-        self.media_exchange_state.borrow_mut().set_send(is_disabled);
-    }
-}
-
-/// media exchange state of the [`MediaTrack`].
-=======
     /// Indicates whether this [`MediaTrack`] is enabled currently.
     #[inline]
     #[must_use]
@@ -100,29 +75,12 @@
 }
 
 /// Media exchange state of the [`MediaTrack`].
->>>>>>> ad6a63a1
 ///
 /// Contains media exchange state for the `Send` and `Recv` side.
 #[derive(Clone, Copy, Debug, Eq, PartialEq)]
 struct MediaExchangeState {
     /// Media exchange state of the `Send` side.
     ///
-<<<<<<< HEAD
-    /// If `true` then sender is disabled.
-    send_disabled: bool,
-
-    /// Media exchange state of the `Recv` side.
-    ///
-    /// If `true` then receiver is disabled.
-    recv_disabled: bool,
-}
-
-impl Default for MediaExchangeState {
-    fn default() -> Self {
-        Self {
-            send_disabled: false,
-            recv_disabled: false,
-=======
     /// If `true` then sender is enabled.
     send_enabled: bool,
 
@@ -138,38 +96,18 @@
         Self {
             send_enabled: true,
             recv_enabled: true,
->>>>>>> ad6a63a1
         }
     }
 }
 
 impl MediaExchangeState {
     /// Returns new default [`MediaExchangeState`].
-<<<<<<< HEAD
-=======
     #[inline]
     #[must_use]
->>>>>>> ad6a63a1
     pub fn new() -> Self {
         Self::default()
     }
 
-<<<<<<< HEAD
-    /// Returns `true` if [`MediaExchangeState::send_disabled`] or
-    /// [`MediaExchangeState::recv_disabled`] are `true`.
-    pub fn is_disabled(self) -> bool {
-        self.send_disabled || self.recv_disabled
-    }
-
-    /// Sets media exchange state for the `Recv` side of [`MediaTrack`].
-    pub fn set_recv(&mut self, is_disabled: bool) {
-        self.recv_disabled = is_disabled;
-    }
-
-    /// Sets media exchange state for the `Send` side of the [`MediaTrack`].
-    pub fn set_send(&mut self, is_disabled: bool) {
-        self.send_disabled = is_disabled;
-=======
     /// Indicates whether [`MediaExchangeState::send_enabled`] or
     /// [`MediaExchangeState::recv_enabled`].
     #[inline]
@@ -188,6 +126,5 @@
     #[inline]
     pub fn set_send(&mut self, is_enabled: bool) {
         self.send_enabled = is_enabled;
->>>>>>> ad6a63a1
     }
 }