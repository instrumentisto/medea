--- conflicted
+++ resolved
@@ -4,26 +4,19 @@
 
 use std::cell::{Cell, RefCell};
 
-use medea_client_api_proto::{MediaType, Mid, TrackId as Id};
+use medea_client_api_proto::{MediaType, TrackId as Id};
 
 /// Representation of [MediaStreamTrack][1] object.
 ///
 /// [1]: https://www.w3.org/TR/mediacapture-streams/#mediastreamtrack
 #[derive(Debug, Eq, PartialEq)]
 pub struct MediaTrack {
-<<<<<<< HEAD
-    pub id: Id,
-    mid: RefCell<Option<Mid>>,
-    pub media_type: MediaType,
-    enabled: Cell<bool>,
-=======
     id: Id,
     mid: RefCell<Option<String>>,
     media_type: MediaType,
     transceiver_enabled: Cell<bool>,
     send_media_state: MediaState,
     recv_media_state: MediaState,
->>>>>>> 61b5aabf
 }
 
 impl MediaTrack {
@@ -41,13 +34,6 @@
         }
     }
 
-<<<<<<< HEAD
-    pub fn set_mid(&self, mid: Mid) {
-        self.mid.borrow_mut().replace(mid);
-    }
-
-    pub fn mid(&self) -> Option<Mid> {
-=======
     /// Returns [`Id`] of this [`MediaTrack`].
     #[inline]
     #[must_use]
@@ -76,7 +62,6 @@
     #[inline]
     #[must_use]
     pub fn mid(&self) -> Option<String> {
->>>>>>> 61b5aabf
         self.mid.borrow_mut().as_ref().cloned()
     }
 
