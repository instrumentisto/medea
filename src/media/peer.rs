//! Remote [`RTCPeerConnection`][1] representation.
//!
//! Some changes requires (re)negotiation, and they should be firstly scheduled.
//! And if (re)negotiation process currently is in progress, new (re)negotiation
//! can't be done and should wait until going (re)negotiation doesn't finished.
//!
//! When you're scheduled some [`TrackChange`], you should try to run they with
//! [`PeerStateMachine::commit_scheduled_tasks`]. If [`Peer`] currently is not
//! in [`Stable`] state then nothing will be done. And only when [`Peer`] will
//! be transferred into [`Stable`] state, then scheduled [`Task`]s will be
//! executed and new (re)negotiation process will be started automatically by
//! calling [`NegotiationSubscriber::negotiation_needed`].
//!
//! All functions from the [`PeerChangesScheduler`] requires (re)negotiation and
//! will be ran only by calling [`PeerStateMachine::commit_scheduler_tasks`] or
//! on [`Peer`] transferring to the [`Stable`] state.
//!
//! # How to perform update which requires (re)negotiation
//!
//! If you wanna perform update which requires (re)negotiation:
//!
//! 1. Schedule this change (call any function of the [`PeerChangesScheduler`]
//! for example)
//!
//! 2. Optionally, you can schedule as many changes as you want
//!
//! 3. Call [`PeerStateMachine::commit_scheduled_tasks`]
//!
//! Even if [`Peer`] not in [`Stable`] state, you can don't care about it.
//! [`Peer`] will automatically run all scheduled [`Task`]s and start
//! (re)negotiation process by itself when will be transferred into [`Stable`]
//! state.
//!
//! # Implementing [`Peer`] update which requires (re)negotiation
//!
//! 1. All changes which are requires (re)negotiation - should be done by adding
//!    new variant into [`TrackChange`]
//!
//! 2. Implement your changing logic in the [`TrackChangeHandler`]
//!    implementation
//!
//! 3. Create function in the [`PeerChangesScheduler`] which will schedule your
//!    change by adding it into [`Context::scheduled_tasks`]
//!
//! [1]: https://www.w3.org/TR/webrtc/#rtcpeerconnection-interface

#![allow(clippy::use_self)]

use std::{
<<<<<<< HEAD
    collections::{HashMap, HashSet},
=======
    collections::{HashMap, VecDeque},
>>>>>>> 039c240b
    convert::TryFrom,
    fmt,
    rc::Rc,
};

use derive_more::Display;
use failure::Fail;
use medea_client_api_proto::{
<<<<<<< HEAD
    AudioSettings, Direction, IceServer, MediaType, Mid, PeerId as Id, Track,
    TrackId, TrackUpdate, VideoSettings,
=======
    AudioSettings, Direction, IceServer, MediaType, PeerId as Id, PeerId,
    Track, TrackId, TrackPatch, TrackUpdate, VideoSettings,
>>>>>>> 039c240b
};
use medea_macro::{dispatchable, enum_delegate};

use crate::{
    api::control::{
        endpoints::webrtc_publish_endpoint::PublishPolicy, MemberId,
    },
    media::{IceUser, MediaTrack},
    signalling::{
        elements::endpoints::{
            webrtc::WebRtcPublishEndpoint, Endpoint, WeakEndpoint,
        },
        peers::Counter,
    },
};

use self::peer_mutation_task::Task;

/// Subscriber to the events which indicates that negotiation process should
/// be started for the some [`Peer`].
#[cfg_attr(test, mockall::automock)]
pub trait NegotiationSubscriber: fmt::Debug {
    /// Starts negotiation process for the [`Peer`] with a provided
    /// [`PeerId`].
    ///
    /// Provided [`Peer`] and it's partner [`Peer`] should be in [`Stable`],
    /// otherwise nothing will be done.
    fn negotiation_needed(&self, peer_id: PeerId);
}

#[cfg(test)]
impl fmt::Debug for MockNegotiationSubscriber {
    fn fmt(&self, f: &mut fmt::Formatter) -> fmt::Result {
        f.debug_struct("MockNegotiationSubscriber").finish()
    }
}

/// [`Peer`] doesn't have remote [SDP] and is waiting for local [SDP].
///
/// [SDP]: https://tools.ietf.org/html/rfc4317
#[derive(Debug, PartialEq)]
pub struct WaitLocalSdp;

/// [`Peer`] has remote [SDP] and is waiting for local [SDP].
///
/// [SDP]: https://tools.ietf.org/html/rfc4317
#[derive(Debug, PartialEq)]
pub struct WaitLocalHaveRemote;

/// [`Peer`] has local [SDP] and is waiting for remote [SDP].
///
/// [SDP]: https://tools.ietf.org/html/rfc4317
#[derive(Debug, PartialEq)]
pub struct WaitRemoteSdp;

/// No negotiation happening atm. It may have been ended or haven't yet started.
#[derive(Debug, PartialEq)]
pub struct Stable;

/// Produced when unwrapping [`PeerStateMachine`] to [`Peer`] with wrong state.
#[derive(Debug, Display, Fail)]
pub enum PeerError {
    #[display(
        fmt = "Cannot unwrap Peer from PeerStateMachine [id = {}]. Expected \
               state {} was {}",
        _0,
        _1,
        _2
    )]
    WrongState(Id, &'static str, String),
    #[display(
        fmt = "Peer is sending Track [{}] without providing its mid",
        _0
    )]
    MidsMismatch(TrackId),
}

impl PeerError {
    pub fn new_wrong_state(
        peer: &PeerStateMachine,
        expected: &'static str,
    ) -> Self {
        PeerError::WrongState(peer.id(), expected, format!("{}", peer))
    }
}

/// Scheduler of the changes of the [`Peer`] which are requires (re)negotiation.
pub struct PeerChangesScheduler<'a> {
    /// [`Context`] of the [`Peer`] in which will scheduled changes.
    context: &'a mut Context,
}

impl<'a> PeerChangesScheduler<'a> {
    /// Schedules provided [`TrackPatch`]s.
    ///
    /// Provided [`TrackPatch`]s will be sent to the client on (re)negotiation.
    pub fn patch_tracks(&mut self, patches: Vec<TrackPatch>) {
        for patch in patches {
            self.schedule_task(Task::new(TrackChange::TrackPatch(patch)));
        }
    }

    /// Schedules `send` tracks adding to `self` and `recv` tracks for this
    /// `send` to `partner_peer`.
    ///
    /// Tracks will be added based on [`WebRtcPublishEndpoint::audio_settings`]
    /// and [`WebRtcPublishEndpoint::video_settings`].
    pub fn add_publisher(
        &mut self,
        src: &WebRtcPublishEndpoint,
        partner_peer: &mut PeerStateMachine,
        tracks_counter: &Counter<TrackId>,
    ) {
        let audio_settings = src.audio_settings();
        if audio_settings.publish_policy != PublishPolicy::Disabled {
            let track_audio = Rc::new(MediaTrack::new(
                tracks_counter.next_id(),
                MediaType::Audio(AudioSettings {
                    is_required: audio_settings.publish_policy.is_required(),
                }),
            ));
            self.add_sender(Rc::clone(&track_audio));
            partner_peer
                .as_changes_scheduler()
                .add_receiver(track_audio);
        }

        let video_settings = src.video_settings();
        if video_settings.publish_policy != PublishPolicy::Disabled {
            let track_video = Rc::new(MediaTrack::new(
                tracks_counter.next_id(),
                MediaType::Video(VideoSettings {
                    is_required: video_settings.publish_policy.is_required(),
                }),
            ));
            self.add_sender(Rc::clone(&track_video));
            partner_peer
                .as_changes_scheduler()
                .add_receiver(track_video);
        }
    }

    /// Schedules [`Task`] which will be ran before negotiation process start.
    fn schedule_task(&mut self, job: Task) {
        self.context.tasks_queue.push_back(job);
    }

    /// Schedules [`Track`] adding to [`Peer`] receive tracks list.
    ///
    /// This [`Track`] will be considered new (not known to remote) and may be
    /// obtained by calling `Peer.new_tracks` after this scheduled [`Task`] will
    /// be ran.
    fn add_receiver(&mut self, track: Rc<MediaTrack>) {
        self.schedule_task(Task::new(TrackChange::AddRecvTrack(track)));
    }

    /// Schedules [`Track`] adding to [`Peer`] send tracks list.
    ///
    /// This [`Track`] will be considered new (not known to remote) and may be
    /// obtained by calling `Peer.new_tracks` after this scheduled [`Task`] will
    /// be ran.
    fn add_sender(&mut self, track: Rc<MediaTrack>) {
        self.schedule_task(Task::new(TrackChange::AddSendTrack(track)));
    }
}

/// Implementation of ['Peer'] state machine.
#[enum_delegate(pub fn id(&self) -> Id)]
#[enum_delegate(pub fn member_id(&self) -> MemberId)]
#[enum_delegate(pub fn partner_peer_id(&self) -> Id)]
#[enum_delegate(pub fn partner_member_id(&self) -> MemberId)]
#[enum_delegate(pub fn is_force_relayed(&self) -> bool)]
#[enum_delegate(pub fn ice_servers_list(&self) -> Option<Vec<IceServer>>)]
#[enum_delegate(pub fn set_ice_user(&mut self, ice_user: IceUser))]
#[enum_delegate(pub fn endpoints(&self) -> Vec<WeakEndpoint>)]
#[enum_delegate(pub fn add_endpoint(&mut self, endpoint: &Endpoint))]
#[enum_delegate(
    pub fn receivers(&self) -> &HashMap<TrackId, Rc<MediaTrack>>
)]
#[enum_delegate(pub fn senders(&self) -> &HashMap<TrackId, Rc<MediaTrack>>)]
#[enum_delegate(
    pub fn get_updates(&self) -> Vec<TrackUpdate>
)]
#[enum_delegate(
    pub fn update_senders_statuses(
        &self,
        senders_statuses: HashMap<TrackId, bool>,
    )
)]
#[enum_delegate(pub fn as_changes_scheduler(&mut self) -> PeerChangesScheduler)]
#[derive(Debug)]
pub enum PeerStateMachine {
    WaitLocalSdp(Peer<WaitLocalSdp>),
    WaitLocalHaveRemote(Peer<WaitLocalHaveRemote>),
    WaitRemoteSdp(Peer<WaitRemoteSdp>),
    Stable(Peer<Stable>),
}

impl PeerStateMachine {
    /// Runs [`Task`]s which are scheduled for this [`PeerStateMachine`].
    ///
    /// [`Task`]s will be ran __only if [`Peer`] is in [`Stable`]__ state.
    ///
    /// Returns `true` if at least one [`Task`] was ran.
    ///
    /// Returns `false` if nothing was done.
    pub fn commit_scheduled_changes(&mut self) -> bool {
        if let PeerStateMachine::Stable(stable_peer) = self {
            stable_peer.commit_scheduled_changes()
        } else {
            false
        }
    }

    /// Returns `true` if this [`PeerStateMachine`] currently in [`Stable`]
    /// state.
    pub fn is_stable(&self) -> bool {
        if let PeerStateMachine::Stable(_) = self {
            true
        } else {
            false
        }
    }
}

impl fmt::Display for PeerStateMachine {
    fn fmt(&self, f: &mut fmt::Formatter) -> fmt::Result {
        match self {
            PeerStateMachine::WaitRemoteSdp(_) => write!(f, "WaitRemoteSdp"),
            PeerStateMachine::WaitLocalSdp(_) => write!(f, "WaitLocalSdp"),
            PeerStateMachine::WaitLocalHaveRemote(_) => {
                write!(f, "WaitLocalHaveRemote")
            }
            PeerStateMachine::Stable(_) => write!(f, "Stable"),
        }
    }
}

macro_rules! impl_peer_converts {
    ($peer_type:tt) => {
        impl<'a> TryFrom<&'a PeerStateMachine> for &'a Peer<$peer_type> {
            type Error = PeerError;

            fn try_from(
                peer: &'a PeerStateMachine,
            ) -> Result<Self, Self::Error> {
                match peer {
                    PeerStateMachine::$peer_type(peer) => Ok(peer),
                    _ => Err(PeerError::WrongState(
                        peer.id(),
                        stringify!($peer_type),
                        format!("{}", peer),
                    )),
                }
            }
        }

        impl TryFrom<PeerStateMachine> for Peer<$peer_type> {
            type Error = (PeerError, PeerStateMachine);

            fn try_from(peer: PeerStateMachine) -> Result<Self, Self::Error> {
                match peer {
                    PeerStateMachine::$peer_type(peer) => Ok(peer),
                    _ => Err((
                        PeerError::WrongState(
                            peer.id(),
                            stringify!($peer_type),
                            format!("{}", peer),
                        ),
                        peer,
                    )),
                }
            }
        }

        impl From<Peer<$peer_type>> for PeerStateMachine {
            fn from(peer: Peer<$peer_type>) -> Self {
                PeerStateMachine::$peer_type(peer)
            }
        }
    };
}

impl_peer_converts!(WaitLocalSdp);
impl_peer_converts!(WaitLocalHaveRemote);
impl_peer_converts!(WaitRemoteSdp);
impl_peer_converts!(Stable);

#[derive(Debug)]
pub struct Context {
    /// [`PeerId`] of this [`Peer`].
    id: Id,

    /// [`MemberId`] of a [`Member`] which owns this [`Peer`].
    member_id: MemberId,

    /// [`PeerId`] of a partner [`Peer`].
    partner_peer: Id,

    /// [`MemberId`] of a partner [`Peer`]'s owner.
    partner_member: MemberId,

    /// [`IceUser`] created for this [`Peer`].
    ice_user: Option<IceUser>,

    /// [SDP] offer of this [`Peer`].
    ///
    /// [SDP]: https://tools.ietf.org/html/rfc4317
    sdp_offer: Option<String>,

    /// [SDP] answer of this [`Peer`].
    ///
    /// [SDP]: https://tools.ietf.org/html/rfc4317
    sdp_answer: Option<String>,

    /// All [`MediaTrack`]s with a `Recv` direction`.
    receivers: HashMap<TrackId, Rc<MediaTrack>>,

    /// All [`MediaTrack`]s with a `Send` direction.
    senders: HashMap<TrackId, Rc<MediaTrack>>,

    /// Indicator whether this [`Peer`] must be forcibly connected through
    /// TURN.
    is_force_relayed: bool,

    /// Weak references to the [`Endpoint`]s related to this [`Peer`].
    endpoints: Vec<WeakEndpoint>,

    /// Indicator whether this [`Peer`] was created on remote.
    is_known_to_remote: bool,

    /// Tracks changes, that remote [`Peer`] is not aware of.
    pending_track_updates: Vec<TrackChange>,

    /// Queue of the [`Task`]s which are should be ran when this [`Peer`] will
    /// be [`Stable`].
    ///
    /// [`Task`]s will be ran on [`Peer::negotiation_finished`] and on
    /// [`Peer::commit_scheduled_changes`] actions.
    ///
    /// When this [`Task`]s will be executed, negotiation process should be
    /// started for this [`Peer`].
    tasks_queue: VecDeque<Task>,

    /// Subscriber to the events which indicates that negotiation process
    /// should be started for this [`Peer`].
    negotiation_subscriber: Rc<dyn NegotiationSubscriber>,
}

/// Tracks changes, that remote [`Peer`] is not aware of.
#[dispatchable]
#[derive(Clone, Debug)]
enum TrackChange {
    /// [`MediaTrack`]s with [`Direction::Send`] of this [`Peer`] that remote
    /// Peer is not aware of.
    AddSendTrack(Rc<MediaTrack>),

    /// [`MediaTrack`]s with [`Direction::Recv`] of this [`Peer`] that remote
    /// Peer is not aware of.
    AddRecvTrack(Rc<MediaTrack>),

<<<<<<< HEAD
    /// [`TrackId`] of the removed [`MediaTrack`]. Remote Peer currently
    /// doesn't know that this [`MediaTrack`] was removed on the server.
    RemoveTrack(TrackId),
=======
    /// Changes to some [`MediaTrack`], that remote Peer is not aware of.
    TrackPatch(TrackPatch),
>>>>>>> 039c240b
}

impl TrackChange {
    /// Tries to return new [`Track`] based on this [`TrackChange`].
    ///
    /// Returns `None` if this [`TrackChange`] doesn't indicates new [`Track`]
    /// creation.
    fn as_new_track(&self, partner_peer_id: Id) -> Option<Track> {
        match self.as_track_update(partner_peer_id) {
            TrackUpdate::Added(track) => Some(track),
            _ => None,
        }
    }

    /// Returns [`TrackUpdate`] based on this [`TrackChange`].
    fn as_track_update(&self, partner_peer_id: Id) -> TrackUpdate {
        match self {
            TrackChange::AddSendTrack(track) => TrackUpdate::Added(Track {
                id: track.id,
<<<<<<< HEAD
                is_muted: false,
=======
>>>>>>> 039c240b
                media_type: track.media_type.clone(),
                direction: Direction::Send {
                    receivers: vec![partner_peer_id],
                    mid: track.mid(),
                },
            }),
            TrackChange::AddRecvTrack(track) => TrackUpdate::Added(Track {
                id: track.id,
<<<<<<< HEAD
                is_muted: false,
=======
>>>>>>> 039c240b
                media_type: track.media_type.clone(),
                direction: Direction::Recv {
                    sender: partner_peer_id,
                    mid: track.mid(),
                },
            }),
<<<<<<< HEAD
            TrackChange::RemoveTrack(track_id) => {
                TrackUpdate::Removed(*track_id)
            }
        }
=======
            TrackChange::TrackPatch(track_patch) => {
                TrackUpdate::Updated(track_patch.clone())
            }
        }
    }
}

impl TrackChangeHandler for Peer<Stable> {
    type Output = ();

    /// Inserts provided [`MediaTrack`] into [`Context::senders`].
    fn on_add_send_track(&mut self, track: Rc<MediaTrack>) {
        self.context.senders.insert(track.id, track);
    }

    /// Inserts provided [`MediaTrack`] into [`Context::receivers`].
    fn on_add_recv_track(&mut self, track: Rc<MediaTrack>) {
        self.context.receivers.insert(track.id, track);
>>>>>>> 039c240b
    }

    /// Does nothing.
    fn on_track_patch(&mut self, _: TrackPatch) {}
}

/// [RTCPeerConnection] representation.
///
/// [RTCPeerConnection]: https://webrtcglossary.com/peerconnection/
#[derive(Debug)]
pub struct Peer<S> {
    context: Context,
    state: S,
}

impl<T> Peer<T> {
    /// Returns ID of [`Member`] associated with this [`Peer`].
    ///
    /// [`Member`]: crate::signalling::elements::member::Member
    pub fn member_id(&self) -> MemberId {
        self.context.member_id.clone()
    }

    /// Returns ID of [`Peer`].
    pub fn id(&self) -> Id {
        self.context.id
    }

    /// Returns ID of interconnected [`Peer`].
    pub fn partner_peer_id(&self) -> Id {
        self.context.partner_peer
    }

    /// Returns ID of interconnected [`Member`].
    ///
    /// [`Member`]: crate::signalling::elements::member::Member
    pub fn partner_member_id(&self) -> MemberId {
        self.context.partner_member.clone()
    }

    /// Returns [`TrackUpdate`]s of this [`Peer`] which should be sent to the
    /// client in the [`Event::TracksApplied`].
    pub fn get_updates(&self) -> Vec<TrackUpdate> {
        self.context
            .pending_track_updates
            .iter()
<<<<<<< HEAD
            .map(|change| change.as_track_update(self.partner_peer_id()))
=======
            .map(|c| c.as_track_update(self.partner_peer_id()))
>>>>>>> 039c240b
            .collect()
    }

    /// Returns [`Track`]s that remote [`Peer`] is not aware of.
    pub fn new_tracks(&self) -> Vec<Track> {
        self.context
            .pending_track_updates
            .iter()
<<<<<<< HEAD
            .filter_map(|update| update.as_new_track(self.partner_peer_id()))
=======
            .filter_map(|c| c.as_new_track(self.partner_peer_id()))
>>>>>>> 039c240b
            .collect()
    }

    /// Indicates whether this [`Peer`] has any send tracks.
    pub fn is_sender(&self) -> bool {
        !self.context.senders.is_empty()
    }

    /// Indicates whether all media is forcibly relayed through a TURN server.
    pub fn is_force_relayed(&self) -> bool {
        self.context.is_force_relayed
    }

    /// Returns vector of [`IceServer`]s built from this [`Peer`]s [`IceUser`].
    pub fn ice_servers_list(&self) -> Option<Vec<IceServer>> {
        self.context.ice_user.as_ref().map(IceUser::servers_list)
    }

    /// Sets [`IceUser`], which is used to generate [`IceServer`]s
    pub fn set_ice_user(&mut self, ice_user: IceUser) {
        self.context.ice_user.replace(ice_user);
    }

    /// Returns [`WeakEndpoint`]s for which this [`Peer`] was created.
    pub fn endpoints(&self) -> Vec<WeakEndpoint> {
        self.context.endpoints.clone()
    }

    /// Adds [`Endpoint`] for which this [`Peer`] was created.
    pub fn add_endpoint(&mut self, endpoint: &Endpoint) {
        match endpoint {
            Endpoint::WebRtcPlayEndpoint(play) => {
                play.set_peer_id(self.id());
            }
            Endpoint::WebRtcPublishEndpoint(publish) => {
                publish.add_peer_id(self.id());
            }
        }
        self.context.endpoints.push(endpoint.downgrade());
    }

    /// Updates this [`Peer`]'s senders statuses.
    pub fn update_senders_statuses(
        &self,
        senders_statuses: HashMap<TrackId, bool>,
    ) {
        for (track_id, is_publishing) in senders_statuses {
            if let Some(sender) = self.context.senders.get(&track_id) {
                sender.set_enabled(is_publishing);
            }
        }
    }

    /// Returns all receiving [`MediaTrack`]s of this [`Peer`].
    pub fn receivers(&self) -> &HashMap<TrackId, Rc<MediaTrack>> {
        &self.context.receivers
    }

    /// Returns all sending [`MediaTrack`]s of this [`Peer`].
    pub fn senders(&self) -> &HashMap<TrackId, Rc<MediaTrack>> {
        &self.context.senders
    }

    /// Indicates whether this [`Peer`] is known to client (`Event::PeerCreated`
    /// for this [`Peer`] was sent to the client).
    pub fn is_known_to_remote(&self) -> bool {
        self.context.is_known_to_remote
    }

    /// Returns [`PeerChangesScheduler`] for this [`Peer`].
    pub fn as_changes_scheduler(&mut self) -> PeerChangesScheduler {
        PeerChangesScheduler {
            context: &mut self.context,
        }
    }

    /// Returns `true` if this [`Peer`] doesn't have any `Send` and `Recv`
    /// [`MediaTrack`]s.
    pub fn is_empty(&self) -> bool {
        self.context.senders.is_empty() && self.context.receivers.is_empty()
    }
}

impl Peer<WaitLocalSdp> {
    /// Sets local description and transition [`Peer`] to [`WaitRemoteSdp`]
    /// state.
    pub fn set_local_sdp(self, sdp_offer: String) -> Peer<WaitRemoteSdp> {
        let mut context = self.context;
        context.sdp_offer = Some(sdp_offer);
        Peer {
            context,
            state: WaitRemoteSdp {},
        }
    }

    /// Sets tracks [mid]s.
    ///
    /// Provided [mid]s must have entries for all [`Peer`]s tracks.
    ///
    /// # Errors
    ///
    /// Errors with [`PeerError::MidsMismatch`] if [`Peer`] is sending
    /// [`MediaTrack`] without providing its [mid].
    ///
    /// [mid]: https://developer.mozilla.org/docs/Web/API/RTCRtpTransceiver/mid
    pub fn set_mids(
        &mut self,
        mut mids: HashMap<TrackId, Mid>,
    ) -> Result<(), PeerError> {
        let tracks = self
            .context
            .senders
            .iter_mut()
            .chain(self.context.receivers.iter_mut());

        for (id, track) in tracks {
            let mid = mids
                .remove(&id)
                .ok_or_else(|| PeerError::MidsMismatch(track.id))?;
            track.set_mid(mid)
        }

        Ok(())
    }
}

impl Peer<WaitRemoteSdp> {
    /// Sets remote description and transitions [`Peer`] to [`Stable`] state.
    pub fn set_remote_sdp(mut self, sdp_answer: &str) -> Peer<Stable> {
        self.context.sdp_answer = Some(sdp_answer.to_string());

        let mut peer = Peer {
            context: self.context,
            state: Stable {},
        };
        peer.negotiation_finished();

        peer
    }
}

impl Peer<WaitLocalHaveRemote> {
    /// Sets local description and transitions [`Peer`] to [`Stable`] state.
    pub fn set_local_sdp(mut self, sdp_answer: String) -> Peer<Stable> {
        self.context.sdp_answer = Some(sdp_answer);

        let mut peer = Peer {
            context: self.context,
            state: Stable {},
        };
        peer.negotiation_finished();

        peer
    }
}

impl Peer<Stable> {
    /// Creates new [`Peer`] for [`Member`].
    ///
    /// [`Member`]: crate::signalling::elements::member::Member
    pub fn new(
        id: Id,
        member_id: MemberId,
        partner_peer: Id,
        partner_member: MemberId,
        is_force_relayed: bool,
        negotiation_subscriber: Rc<dyn NegotiationSubscriber>,
    ) -> Self {
        let context = Context {
            id,
            member_id,
            partner_peer,
            partner_member,
            ice_user: None,
            sdp_offer: None,
            sdp_answer: None,
            receivers: HashMap::new(),
            senders: HashMap::new(),
            is_force_relayed,
            endpoints: Vec::new(),
            is_known_to_remote: false,
            pending_track_updates: Vec::new(),
            tasks_queue: VecDeque::new(),
            negotiation_subscriber,
        };

        Self {
            context,
            state: Stable {},
        }
    }

<<<<<<< HEAD
    /// Adds `send` tracks to `self` and add `recv` for this `send`
    /// to `partner_peer`.
    ///
    /// Tracks will be added based on [`WebRtcPublishEndpoint::audio_settings`]
    /// and [`WebRtcPublishEndpoint::video_settings`].
    pub fn add_publisher(
        &mut self,
        src: &WebRtcPublishEndpoint,
        partner_peer: &mut Peer<Stable>,
        tracks_counter: &Counter<TrackId>,
    ) {
        let audio_settings = src.audio_settings();
        if audio_settings.publish_policy != PublishPolicy::Disabled {
            let track_audio = Rc::new(MediaTrack::new(
                tracks_counter.next_id(),
                MediaType::Audio(AudioSettings {
                    is_required: audio_settings.publish_policy.is_required(),
                }),
            ));
            src.add_track_id(self.id(), track_audio.id);
            self.add_sender(Rc::clone(&track_audio));
            partner_peer.add_receiver(track_audio);
        }

        let video_settings = src.video_settings();
        if video_settings.publish_policy != PublishPolicy::Disabled {
            let track_video = Rc::new(MediaTrack::new(
                tracks_counter.next_id(),
                MediaType::Video(VideoSettings {
                    is_required: video_settings.publish_policy.is_required(),
                }),
            ));
            src.add_track_id(self.id(), track_video.id);
            self.add_sender(Rc::clone(&track_video));
            partner_peer.add_receiver(track_video);
        }
    }

    /// Removes `Send` [`MediaTrack`]s with a provided [`TrackId`]s.
    pub fn remove_senders(&mut self, tracks_ids: HashSet<TrackId>) {
        for track_id in tracks_ids {
            if self.context.senders.remove(&track_id).is_some() {
                self.context
                    .pending_track_updates
                    .push(TrackChange::RemoveTrack(track_id));
            }
        }
    }

    /// Removes `Recv` [`MediaTrack`]s with a provided [`TrackId`]s.
    pub fn remove_receivers(&mut self, tracks_ids: HashSet<TrackId>) {
        for track_id in tracks_ids {
            if self.context.receivers.remove(&track_id).is_some() {
                self.context
                    .pending_track_updates
                    .push(TrackChange::RemoveTrack(track_id));
            }
        }
    }

=======
>>>>>>> 039c240b
    /// Transition new [`Peer`] into state of waiting for local description.
    pub fn start(self) -> Peer<WaitLocalSdp> {
        Peer {
            context: self.context,
            state: WaitLocalSdp {},
        }
    }

    /// Transition new [`Peer`] into state of waiting for remote description.
    pub fn set_remote_sdp(
        self,
        sdp_offer: String,
    ) -> Peer<WaitLocalHaveRemote> {
        let mut context = self.context;
        context.sdp_offer = Some(sdp_offer);
        Peer {
            context,
            state: WaitLocalHaveRemote {},
        }
    }

    /// Returns [mid]s of this [`Peer`].
    ///
    /// # Errors
    ///
    /// Errors with [`PeerError::MidsMismatch`] if [`Peer`] is sending
    /// [`MediaTrack`] without providing its [mid].
    ///
    /// [mid]:
    /// https://developer.mozilla.org/en-US/docs/Web/API/RTCRtpTransceiver/mid
    pub fn get_mids(&self) -> Result<HashMap<TrackId, Mid>, PeerError> {
        let mut mids = HashMap::with_capacity(self.context.senders.len());
        for (track_id, track) in &self.context.senders {
            mids.insert(
                *track_id,
                track
                    .mid()
                    .ok_or_else(|| PeerError::MidsMismatch(track.id))?,
            );
        }
        Ok(mids)
    }

    /// Changes [`Peer`] state to [`WaitLocalSdp`] and discards previously saved
    /// [SDP] Offer and Answer.
    ///
    /// Sets [`Context::is_renegotiate`] to `true`.
    ///
    /// Resets [`Context::sdp_offer`] and [`Context::sdp_answer`].
    ///
    /// [SDP]: https://tools.ietf.org/html/rfc4317
    pub fn start_negotiation(self) -> Peer<WaitLocalSdp> {
        let mut context = self.context;
        context.sdp_answer = None;
        context.sdp_offer = None;

        Peer {
            context,
            state: WaitLocalSdp {},
        }
    }

    /// Runs [`Task`]s which are scheduled for this [`Peer`].
    ///
    /// Returns `true` if at least one [`Task`] was ran.
    ///
    /// Returns `false` if nothing was done.
    fn commit_scheduled_changes(&mut self) -> bool {
        if self.context.tasks_queue.is_empty() {
            false
        } else {
            while let Some(task) = self.context.tasks_queue.pop_front() {
                task.run(self);
            }

            self.context
                .negotiation_subscriber
                .negotiation_needed(self.id());

            true
        }
    }

    /// Sets [`Context::is_known_to_remote`] to `true`.
    ///
    /// Resets [`Context::pending_track_updates`] buffer.
    ///
    /// Runs all scheduled [`Task`]s of this [`Peer`].
    ///
    /// Should be called when negotiation was finished.
    fn negotiation_finished(&mut self) {
        self.context.is_known_to_remote = true;
        self.context.pending_track_updates.clear();
        self.commit_scheduled_changes();
    }
}

mod peer_mutation_task {
    use std::fmt;

    use crate::media::peer::TrackChange;

    use super::{Peer, Stable};

    /// Job which will be ran on this [`Peer`] when it will be in [`Stable`]
    /// state.
    ///
    /// If [`Peer`] state currently is not [`Stable`] then we should just wait
    /// for [`Stable`] state before running this [`Task`].
    ///
    /// After all queued [`Task`]s are executed, negotiation __should__ be
    /// performed.
    pub(super) struct Task(TrackChange);

    impl Task {
        /// Returns new [`Task`] with provided [`FnOnce`] which will be ran on
        /// [`Task::run`] call.
        pub fn new(change: TrackChange) -> Self {
            Self(change)
        }

        /// Calls [`Task`]'s [`FnOnce`] with provided [`Peer`] as parameter.
        pub fn run(self, peer: &mut Peer<Stable>) {
            peer.context.pending_track_updates.push(self.0.clone());
            self.0.dispatch_with(peer);
        }
    }

    impl fmt::Debug for Task {
        fn fmt(&self, f: &mut fmt::Formatter<'_>) -> fmt::Result {
            f.debug_tuple("Task").finish()
        }
    }
}

#[cfg(test)]
pub mod tests {
    use super::*;

    /// Returns dummy [`NegotiationSubscriber`] mock which does nothing.
    pub fn dummy_negotiation_sub_mock() -> Rc<dyn NegotiationSubscriber> {
        let mut mock = MockNegotiationSubscriber::new();
        mock.expect_negotiation_needed().returning(|_| ());

        Rc::new(mock)
    }

    /// Returns [`PeerStateMachine`] with provided count of the `MediaTrack`s
    /// media types.
    pub fn test_peer_from_peer_tracks(
        send_audio: u32,
        send_video: u32,
        recv_audio: u32,
        recv_video: u32,
    ) -> PeerStateMachine {
        let mut peer = Peer::new(
            Id(1),
            MemberId::from("test-member"),
            Id(2),
            MemberId::from("partner-member"),
            false,
            dummy_negotiation_sub_mock(),
        );

        let track_id_counter = Counter::default();

        for _ in 0..send_audio {
            let track_id = track_id_counter.next_id();
            let track = MediaTrack::new(
                track_id,
                MediaType::Audio(AudioSettings { is_required: true }),
            );
            peer.context.senders.insert(track_id, Rc::new(track));
        }

        for _ in 0..send_video {
            let track_id = track_id_counter.next_id();
            let track = MediaTrack::new(
                track_id,
                MediaType::Video(VideoSettings { is_required: true }),
            );
            peer.context.senders.insert(track_id, Rc::new(track));
        }

        for _ in 0..recv_audio {
            let track_id = track_id_counter.next_id();
            let track = MediaTrack::new(
                track_id,
                MediaType::Audio(AudioSettings { is_required: true }),
            );
            peer.context.receivers.insert(track_id, Rc::new(track));
        }

        for _ in 0..recv_video {
            let track_id = track_id_counter.next_id();
            let track = MediaTrack::new(
                track_id,
                MediaType::Video(VideoSettings { is_required: true }),
            );
            peer.context.receivers.insert(track_id, Rc::new(track));
        }

        peer.into()
    }

    fn media_track(track_id: u32) -> Rc<MediaTrack> {
        Rc::new(MediaTrack::new(
            TrackId(track_id),
            MediaType::Video(VideoSettings { is_required: true }),
        ))
    }

    #[test]
    fn scheduled_tasks_normally_ran() {
        let (tx, rx) = std::sync::mpsc::channel();
        let mut negotiation_sub = MockNegotiationSubscriber::new();
        negotiation_sub
            .expect_negotiation_needed()
            .returning(move |peer_id| {
                tx.send(peer_id).unwrap();
            });

        let mut peer = Peer::new(
            PeerId(0),
            MemberId("member-1".to_string()),
            PeerId(1),
            MemberId("member-2".to_string()),
            false,
            Rc::new(negotiation_sub),
        );

        peer.as_changes_scheduler().add_receiver(media_track(0));
        peer.as_changes_scheduler().add_sender(media_track(1));

        assert!(peer.context.senders.is_empty());
        assert!(peer.context.receivers.is_empty());

        assert!(peer.commit_scheduled_changes());
        assert_eq!(rx.recv().unwrap(), PeerId(0));

        assert_eq!(peer.context.senders.len(), 1);
        assert_eq!(peer.context.receivers.len(), 1);
    }

    #[test]
    fn scheduled_tasks_will_be_ran_on_stable() {
        let (tx, rx) = std::sync::mpsc::channel();
        let mut negotiation_sub = MockNegotiationSubscriber::new();
        negotiation_sub
            .expect_negotiation_needed()
            .returning(move |peer_id| {
                tx.send(peer_id).unwrap();
            });

        let peer = Peer::new(
            PeerId(0),
            MemberId("member-1".to_string()),
            PeerId(1),
            MemberId("member-2".to_string()),
            false,
            Rc::new(negotiation_sub),
        );

        let mut peer = peer.start();
        peer.as_changes_scheduler().add_sender(media_track(0));
        peer.as_changes_scheduler().add_receiver(media_track(1));
        assert!(peer.context.senders.is_empty());
        assert!(peer.context.receivers.is_empty());

        let peer = peer.set_local_sdp(String::new());
        assert!(peer.context.senders.is_empty());
        assert!(peer.context.receivers.is_empty());

        let peer = peer.set_remote_sdp("");
        assert_eq!(peer.context.receivers.len(), 1);
        assert_eq!(peer.context.senders.len(), 1);
        assert_eq!(peer.context.pending_track_updates.len(), 2);
        assert_eq!(peer.context.tasks_queue.len(), 0);
        assert_eq!(rx.recv().unwrap(), PeerId(0));
    }
}<|MERGE_RESOLUTION|>--- conflicted
+++ resolved
@@ -47,11 +47,7 @@
 #![allow(clippy::use_self)]
 
 use std::{
-<<<<<<< HEAD
-    collections::{HashMap, HashSet},
-=======
-    collections::{HashMap, VecDeque},
->>>>>>> 039c240b
+    collections::{HashMap, VecDeque, HashSet},
     convert::TryFrom,
     fmt,
     rc::Rc,
@@ -59,15 +55,7 @@
 
 use derive_more::Display;
 use failure::Fail;
-use medea_client_api_proto::{
-<<<<<<< HEAD
-    AudioSettings, Direction, IceServer, MediaType, Mid, PeerId as Id, Track,
-    TrackId, TrackUpdate, VideoSettings,
-=======
-    AudioSettings, Direction, IceServer, MediaType, PeerId as Id, PeerId,
-    Track, TrackId, TrackPatch, TrackUpdate, VideoSettings,
->>>>>>> 039c240b
-};
+use medea_client_api_proto::{AudioSettings, Direction, IceServer, MediaType, PeerId as Id, PeerId, Track, TrackId, TrackPatch, TrackUpdate, VideoSettings, Mid};
 use medea_macro::{dispatchable, enum_delegate};
 
 use crate::{
@@ -207,6 +195,11 @@
                 .as_changes_scheduler()
                 .add_receiver(track_video);
         }
+    }
+
+    pub fn remove_tracks(&mut self, track_ids: HashSet<TrackId>) {
+        track_ids.into_iter()
+            .for_each(|id| self.schedule_task(Task::new(TrackChange::RemoveTrack(id))));
     }
 
     /// Schedules [`Task`] which will be ran before negotiation process start.
@@ -428,14 +421,12 @@
     /// Peer is not aware of.
     AddRecvTrack(Rc<MediaTrack>),
 
-<<<<<<< HEAD
     /// [`TrackId`] of the removed [`MediaTrack`]. Remote Peer currently
     /// doesn't know that this [`MediaTrack`] was removed on the server.
     RemoveTrack(TrackId),
-=======
+
     /// Changes to some [`MediaTrack`], that remote Peer is not aware of.
     TrackPatch(TrackPatch),
->>>>>>> 039c240b
 }
 
 impl TrackChange {
@@ -455,10 +446,6 @@
         match self {
             TrackChange::AddSendTrack(track) => TrackUpdate::Added(Track {
                 id: track.id,
-<<<<<<< HEAD
-                is_muted: false,
-=======
->>>>>>> 039c240b
                 media_type: track.media_type.clone(),
                 direction: Direction::Send {
                     receivers: vec![partner_peer_id],
@@ -467,22 +454,15 @@
             }),
             TrackChange::AddRecvTrack(track) => TrackUpdate::Added(Track {
                 id: track.id,
-<<<<<<< HEAD
-                is_muted: false,
-=======
->>>>>>> 039c240b
                 media_type: track.media_type.clone(),
                 direction: Direction::Recv {
                     sender: partner_peer_id,
                     mid: track.mid(),
                 },
             }),
-<<<<<<< HEAD
             TrackChange::RemoveTrack(track_id) => {
                 TrackUpdate::Removed(*track_id)
             }
-        }
-=======
             TrackChange::TrackPatch(track_patch) => {
                 TrackUpdate::Updated(track_patch.clone())
             }
@@ -501,11 +481,15 @@
     /// Inserts provided [`MediaTrack`] into [`Context::receivers`].
     fn on_add_recv_track(&mut self, track: Rc<MediaTrack>) {
         self.context.receivers.insert(track.id, track);
->>>>>>> 039c240b
     }
 
     /// Does nothing.
     fn on_track_patch(&mut self, _: TrackPatch) {}
+
+    fn on_remove_track(&mut self, track_id: TrackId) {
+        self.context.senders.remove(&track_id);
+        self.context.receivers.remove(&track_id);
+    }
 }
 
 /// [RTCPeerConnection] representation.
@@ -548,11 +532,7 @@
         self.context
             .pending_track_updates
             .iter()
-<<<<<<< HEAD
-            .map(|change| change.as_track_update(self.partner_peer_id()))
-=======
             .map(|c| c.as_track_update(self.partner_peer_id()))
->>>>>>> 039c240b
             .collect()
     }
 
@@ -561,11 +541,7 @@
         self.context
             .pending_track_updates
             .iter()
-<<<<<<< HEAD
-            .filter_map(|update| update.as_new_track(self.partner_peer_id()))
-=======
             .filter_map(|c| c.as_new_track(self.partner_peer_id()))
->>>>>>> 039c240b
             .collect()
     }
 
@@ -635,17 +611,17 @@
         self.context.is_known_to_remote
     }
 
+    /// Returns `true` if this [`Peer`] doesn't have any `Send` and `Recv`
+    /// [`MediaTrack`]s.
+    pub fn is_empty(&self) -> bool {
+        self.context.senders.is_empty() && self.context.receivers.is_empty()
+    }
+
     /// Returns [`PeerChangesScheduler`] for this [`Peer`].
     pub fn as_changes_scheduler(&mut self) -> PeerChangesScheduler {
         PeerChangesScheduler {
             context: &mut self.context,
         }
-    }
-
-    /// Returns `true` if this [`Peer`] doesn't have any `Send` and `Recv`
-    /// [`MediaTrack`]s.
-    pub fn is_empty(&self) -> bool {
-        self.context.senders.is_empty() && self.context.receivers.is_empty()
     }
 }
 
@@ -758,69 +734,6 @@
         }
     }
 
-<<<<<<< HEAD
-    /// Adds `send` tracks to `self` and add `recv` for this `send`
-    /// to `partner_peer`.
-    ///
-    /// Tracks will be added based on [`WebRtcPublishEndpoint::audio_settings`]
-    /// and [`WebRtcPublishEndpoint::video_settings`].
-    pub fn add_publisher(
-        &mut self,
-        src: &WebRtcPublishEndpoint,
-        partner_peer: &mut Peer<Stable>,
-        tracks_counter: &Counter<TrackId>,
-    ) {
-        let audio_settings = src.audio_settings();
-        if audio_settings.publish_policy != PublishPolicy::Disabled {
-            let track_audio = Rc::new(MediaTrack::new(
-                tracks_counter.next_id(),
-                MediaType::Audio(AudioSettings {
-                    is_required: audio_settings.publish_policy.is_required(),
-                }),
-            ));
-            src.add_track_id(self.id(), track_audio.id);
-            self.add_sender(Rc::clone(&track_audio));
-            partner_peer.add_receiver(track_audio);
-        }
-
-        let video_settings = src.video_settings();
-        if video_settings.publish_policy != PublishPolicy::Disabled {
-            let track_video = Rc::new(MediaTrack::new(
-                tracks_counter.next_id(),
-                MediaType::Video(VideoSettings {
-                    is_required: video_settings.publish_policy.is_required(),
-                }),
-            ));
-            src.add_track_id(self.id(), track_video.id);
-            self.add_sender(Rc::clone(&track_video));
-            partner_peer.add_receiver(track_video);
-        }
-    }
-
-    /// Removes `Send` [`MediaTrack`]s with a provided [`TrackId`]s.
-    pub fn remove_senders(&mut self, tracks_ids: HashSet<TrackId>) {
-        for track_id in tracks_ids {
-            if self.context.senders.remove(&track_id).is_some() {
-                self.context
-                    .pending_track_updates
-                    .push(TrackChange::RemoveTrack(track_id));
-            }
-        }
-    }
-
-    /// Removes `Recv` [`MediaTrack`]s with a provided [`TrackId`]s.
-    pub fn remove_receivers(&mut self, tracks_ids: HashSet<TrackId>) {
-        for track_id in tracks_ids {
-            if self.context.receivers.remove(&track_id).is_some() {
-                self.context
-                    .pending_track_updates
-                    .push(TrackChange::RemoveTrack(track_id));
-            }
-        }
-    }
-
-=======
->>>>>>> 039c240b
     /// Transition new [`Peer`] into state of waiting for local description.
     pub fn start(self) -> Peer<WaitLocalSdp> {
         Peer {
