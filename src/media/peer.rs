--- conflicted
+++ resolved
@@ -991,11 +991,7 @@
                 tracks_counter.next_id(),
                 MediaType::Video(VideoSettings {
                     is_required: video_settings.publish_policy.is_required(),
-<<<<<<< HEAD
-                    is_display: false,
-=======
                     source_kind: MediaSourceKind::Device,
->>>>>>> 20f729b9
                 }),
             ));
             self.add_sender(Rc::clone(&camera_video_track));
@@ -1006,7 +1002,7 @@
                 tracks_counter.next_id(),
                 MediaType::Video(VideoSettings {
                     is_required: false,
-                    is_display: true,
+                    source_kind: MediaSourceKind::Display,
                 }),
             ));
             self.add_sender(Rc::clone(&display_video_track));
@@ -1089,11 +1085,7 @@
                 track_id,
                 MediaType::Video(VideoSettings {
                     is_required: true,
-<<<<<<< HEAD
-                    is_display: false,
-=======
                     source_kind: MediaSourceKind::Device,
->>>>>>> 20f729b9
                 }),
             );
             peer.context.senders.insert(track_id, Rc::new(track));
@@ -1114,11 +1106,7 @@
                 track_id,
                 MediaType::Video(VideoSettings {
                     is_required: true,
-<<<<<<< HEAD
-                    is_display: false,
-=======
                     source_kind: MediaSourceKind::Device,
->>>>>>> 20f729b9
                 }),
             );
             peer.context.receivers.insert(track_id, Rc::new(track));
@@ -1132,11 +1120,7 @@
             TrackId(track_id),
             MediaType::Video(VideoSettings {
                 is_required: true,
-<<<<<<< HEAD
-                is_display: false,
-=======
                 source_kind: MediaSourceKind::Device,
->>>>>>> 20f729b9
             }),
         ))
     }
