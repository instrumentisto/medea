//! Remote [`RTCPeerConnection`][1] representation.
//!
//! [1]: https://www.w3.org/TR/webrtc/#rtcpeerconnection-interface

// TODO: Extend docs. Scheduling and committing changes, negotiation_needed
//       event: all that should be explained in details.
#![allow(clippy::use_self)]

use std::{
    collections::{HashMap, VecDeque},
    convert::TryFrom,
    fmt,
    rc::Rc,
};

use derive_more::Display;
use failure::Fail;
use medea_client_api_proto::{
<<<<<<< HEAD
    AudioSettings, Direction, IceServer, MediaType, PeerId as Id, PeerId,
    Track, TrackId, TrackUpdate, VideoSettings,
=======
    AudioSettings, Direction, IceServer, MediaType, PeerId as Id, Track,
    TrackId, TrackPatch, TrackUpdate, VideoSettings,
>>>>>>> eb6b4ec8
};
use medea_macro::enum_delegate;

use crate::{
    api::control::{
        endpoints::webrtc_publish_endpoint::PublishPolicy, MemberId,
    },
    media::{IceUser, MediaTrack},
    signalling::{
        elements::endpoints::{
            webrtc::WebRtcPublishEndpoint, Endpoint, WeakEndpoint,
        },
        peers::Counter,
    },
};

use self::peer_mutation_task::Task;

/// Subscriber to the events which indicates that negotiation process should
/// be started for the some [`Peer`].
#[cfg_attr(test, mockall::automock)]
pub trait NegotiationSubscriber: fmt::Debug {
    /// Starts negotiation process for the [`Peer`] with a provided
    /// [`PeerId`].
    ///
    /// Provided [`Peer`] and it's partner [`Peer`] should be in [`Stable`],
    /// otherwise nothing will be done.
    fn negotiation_needed(&self, peer_id: PeerId);
}

#[cfg(test)]
impl fmt::Debug for MockNegotiationSubscriber {
    fn fmt(&self, f: &mut fmt::Formatter) -> fmt::Result {
        f.debug_struct("MockNegotiationSubscriber").finish()
    }
}

/// [`Peer`] doesn't have remote [SDP] and is waiting for local [SDP].
///
/// [SDP]: https://tools.ietf.org/html/rfc4317
#[derive(Debug, PartialEq)]
pub struct WaitLocalSdp;

/// [`Peer`] has remote [SDP] and is waiting for local [SDP].
///
/// [SDP]: https://tools.ietf.org/html/rfc4317
#[derive(Debug, PartialEq)]
pub struct WaitLocalHaveRemote;

/// [`Peer`] has local [SDP] and is waiting for remote [SDP].
///
/// [SDP]: https://tools.ietf.org/html/rfc4317
#[derive(Debug, PartialEq)]
pub struct WaitRemoteSdp;

/// No negotiation happening atm. It may have been ended or haven't yet started.
#[derive(Debug, PartialEq)]
pub struct Stable;

/// Produced when unwrapping [`PeerStateMachine`] to [`Peer`] with wrong state.
#[derive(Debug, Display, Fail)]
pub enum PeerError {
    #[display(
        fmt = "Cannot unwrap Peer from PeerStateMachine [id = {}]. Expected \
               state {} was {}",
        _0,
        _1,
        _2
    )]
    WrongState(Id, &'static str, String),
    #[display(
        fmt = "Peer is sending Track [{}] without providing its mid",
        _0
    )]
    MidsMismatch(TrackId),
}

impl PeerError {
    pub fn new_wrong_state(
        peer: &PeerStateMachine,
        expected: &'static str,
    ) -> Self {
        PeerError::WrongState(peer.id(), expected, format!("{}", peer))
    }
}

/// Implementation of ['Peer'] state machine.
#[enum_delegate(pub fn id(&self) -> Id)]
#[enum_delegate(pub fn member_id(&self) -> MemberId)]
#[enum_delegate(pub fn partner_peer_id(&self) -> Id)]
#[enum_delegate(pub fn partner_member_id(&self) -> MemberId)]
#[enum_delegate(pub fn is_force_relayed(&self) -> bool)]
#[enum_delegate(pub fn ice_servers_list(&self) -> Option<Vec<IceServer>>)]
#[enum_delegate(pub fn set_ice_user(&mut self, ice_user: IceUser))]
#[enum_delegate(pub fn endpoints(&self) -> Vec<WeakEndpoint>)]
#[enum_delegate(pub fn add_endpoint(&mut self, endpoint: &Endpoint))]
#[enum_delegate(
    pub fn apply_track_changes(&mut self, track_patches: Vec<TrackPatch>)
)]
#[enum_delegate(
    pub fn receivers(&self) -> &HashMap<TrackId, Rc<MediaTrack>>
)]
#[enum_delegate(pub fn senders(&self) -> &HashMap<TrackId, Rc<MediaTrack>>)]
#[enum_delegate(
    pub fn get_updates(&self) -> Vec<TrackUpdate>
)]
#[enum_delegate(
    pub fn update_senders_statuses(
        &self,
        senders_statuses: HashMap<TrackId, bool>,
    )
)]
#[enum_delegate(
    pub fn add_publisher(
        &mut self,
        src: &WebRtcPublishEndpoint,
        partner_peer: &mut PeerStateMachine,
        tracks_counter: &Counter<TrackId>,
    )
)]
#[enum_delegate(fn schedule_add_receiver(&mut self, track: Rc<MediaTrack>))]
#[derive(Debug)]
pub enum PeerStateMachine {
    WaitLocalSdp(Peer<WaitLocalSdp>),
    WaitLocalHaveRemote(Peer<WaitLocalHaveRemote>),
    WaitRemoteSdp(Peer<WaitRemoteSdp>),
    Stable(Peer<Stable>),
}

impl PeerStateMachine {
    /// Runs [`Task`]s which are scheduled for this [`PeerStateMachine`].
    ///
    /// [`Task`]s will be ran __only if [`Peer`] is in [`Stable`]__ state.
    ///
    /// Returns `true` if at least one [`Task`] was ran.
    ///
    /// Returns `false` if nothing was done.
    pub fn commit_scheduled_changes(&mut self) -> bool {
        if let PeerStateMachine::Stable(stable_peer) = self {
            stable_peer.commit_scheduled_changes()
        } else {
            false
        }
    }

    /// Returns `true` if this [`PeerStateMachine`] currently in [`Stable`]
    /// state.
    pub fn is_stable(&self) -> bool {
        if let PeerStateMachine::Stable(_) = self {
            true
        } else {
            false
        }
    }
}

impl fmt::Display for PeerStateMachine {
    fn fmt(&self, f: &mut fmt::Formatter) -> fmt::Result {
        match self {
            PeerStateMachine::WaitRemoteSdp(_) => write!(f, "WaitRemoteSdp"),
            PeerStateMachine::WaitLocalSdp(_) => write!(f, "WaitLocalSdp"),
            PeerStateMachine::WaitLocalHaveRemote(_) => {
                write!(f, "WaitLocalHaveRemote")
            }
            PeerStateMachine::Stable(_) => write!(f, "Stable"),
        }
    }
}

macro_rules! impl_peer_converts {
    ($peer_type:tt) => {
        impl<'a> TryFrom<&'a PeerStateMachine> for &'a Peer<$peer_type> {
            type Error = PeerError;

            fn try_from(
                peer: &'a PeerStateMachine,
            ) -> Result<Self, Self::Error> {
                match peer {
                    PeerStateMachine::$peer_type(peer) => Ok(peer),
                    _ => Err(PeerError::WrongState(
                        peer.id(),
                        stringify!($peer_type),
                        format!("{}", peer),
                    )),
                }
            }
        }

        impl TryFrom<PeerStateMachine> for Peer<$peer_type> {
            type Error = (PeerError, PeerStateMachine);

            fn try_from(peer: PeerStateMachine) -> Result<Self, Self::Error> {
                match peer {
                    PeerStateMachine::$peer_type(peer) => Ok(peer),
                    _ => Err((
                        PeerError::WrongState(
                            peer.id(),
                            stringify!($peer_type),
                            format!("{}", peer),
                        ),
                        peer,
                    )),
                }
            }
        }

        impl From<Peer<$peer_type>> for PeerStateMachine {
            fn from(peer: Peer<$peer_type>) -> Self {
                PeerStateMachine::$peer_type(peer)
            }
        }
    };
}

impl_peer_converts!(WaitLocalSdp);
impl_peer_converts!(WaitLocalHaveRemote);
impl_peer_converts!(WaitRemoteSdp);
impl_peer_converts!(Stable);

#[derive(Debug)]
pub struct Context {
    /// [`PeerId`] of this [`Peer`].
    id: Id,

    /// [`MemberId`] of a [`Member`] which owns this [`Peer`].
    member_id: MemberId,

    /// [`PeerId`] of a partner [`Peer`].
    partner_peer: Id,

    /// [`MemberId`] of a partner [`Peer`]'s owner.
    partner_member: MemberId,

    /// [`IceUser`] created for this [`Peer`].
    ice_user: Option<IceUser>,

    /// [SDP] offer of this [`Peer`].
    ///
    /// [SDP]: https://tools.ietf.org/html/rfc4317
    sdp_offer: Option<String>,

    /// [SDP] answer of this [`Peer`].
    ///
    /// [SDP]: https://tools.ietf.org/html/rfc4317
    sdp_answer: Option<String>,

    /// All [`MediaTrack`]s with a `Recv` direction`.
    receivers: HashMap<TrackId, Rc<MediaTrack>>,

    /// All [`MediaTrack`]s with a `Send` direction.
    senders: HashMap<TrackId, Rc<MediaTrack>>,

    /// Indicator whether this [`Peer`] must be forcibly connected through
    /// TURN.
    is_force_relayed: bool,

    /// Weak references to the [`Endpoint`]s related to this [`Peer`].
    endpoints: Vec<WeakEndpoint>,

    /// Indicator whether this [`Peer`] was created on remote.
    is_known_to_remote: bool,

    /// Tracks changes, that remote [`Peer`] is not aware of.
    pending_track_updates: Vec<TrackChange>,

    /// Queue of the [`Task`]s which are should be ran when this [`Peer`] will
    /// be [`Stable`].
    ///
    /// [`Task`]s will be ran on [`Peer::negotiation_finished`] and on
    /// [`Peer::commit_scheduled_changes`] actions.
    ///
    /// When this [`Task`]s will be executed, negotiation process should be
    /// started for this [`Peer`].
    jobs_queue: VecDeque<Task>,

    /// Subscriber to the events which indicates that negotiation process
    /// should be started for this [`Peer`].
    negotiation_subscriber: Rc<dyn NegotiationSubscriber>,
}

/// Tracks changes, that remote [`Peer`] is not aware of.
#[derive(Debug)]
enum TrackChange {
    /// [`MediaTrack`]s with [`Direction::Send`] of this [`Peer`] that remote
    /// Peer is not aware of.
    AddSendTrack(Rc<MediaTrack>),

    /// [`MediaTrack`]s with [`Direction::Recv`] of this [`Peer`] that remote
    /// Peer is not aware of.
    AddRecvTrack(Rc<MediaTrack>),

    /// Changes to some [`MediaTrack`], that remote Peer is not aware of.
    TrackPatch(TrackPatch),
}

impl TrackChange {
    /// Tries to return new [`Track`] based on this [`TrackChange`].
    ///
    /// Returns `None` if this [`TrackChange`] doesn't indicates new [`Track`]
    /// creation.
    fn as_new_track(&self, partner_peer_id: Id) -> Option<Track> {
        match self.as_track_update(partner_peer_id) {
            TrackUpdate::Added(track) => Some(track),
            _ => None,
        }
    }

    /// Returns [`TrackUpdate`] based on this [`TrackChange`].
    fn as_track_update(&self, partner_peer_id: Id) -> TrackUpdate {
        match self {
            TrackChange::AddSendTrack(track) => TrackUpdate::Added(Track {
                id: track.id,
                media_type: track.media_type.clone(),
                direction: Direction::Send {
                    receivers: vec![partner_peer_id],
                    mid: track.mid(),
                },
            }),
            TrackChange::AddRecvTrack(track) => TrackUpdate::Added(Track {
                id: track.id,
                media_type: track.media_type.clone(),
                direction: Direction::Recv {
                    sender: partner_peer_id,
                    mid: track.mid(),
                },
            }),
            TrackChange::TrackPatch(track_patch) => {
                TrackUpdate::Updated(track_patch.clone())
            }
        }
    }
}

/// [RTCPeerConnection] representation.
///
/// [RTCPeerConnection]: https://webrtcglossary.com/peerconnection/
#[derive(Debug)]
pub struct Peer<S> {
    context: Context,
    state: S,
}

impl<T> Peer<T> {
    /// Returns ID of [`Member`] associated with this [`Peer`].
    ///
    /// [`Member`]: crate::signalling::elements::member::Member
    pub fn member_id(&self) -> MemberId {
        self.context.member_id.clone()
    }

    /// Returns ID of [`Peer`].
    pub fn id(&self) -> Id {
        self.context.id
    }

    /// Returns ID of interconnected [`Peer`].
    pub fn partner_peer_id(&self) -> Id {
        self.context.partner_peer
    }

    /// Returns ID of interconnected [`Member`].
    ///
    /// [`Member`]: crate::signalling::elements::member::Member
    pub fn partner_member_id(&self) -> MemberId {
        self.context.partner_member.clone()
    }

    /// Returns [`TrackUpdate`]s of this [`Peer`] which should be sent to the
    /// client in the [`Event::TracksApplied`].
    pub fn get_updates(&self) -> Vec<TrackUpdate> {
        self.context
            .pending_track_updates
            .iter()
            .map(|c| c.as_track_update(self.partner_peer_id()))
            .collect()
    }

    /// Returns [`Track`]s that remote [`Peer`] is not aware of.
    pub fn new_tracks(&self) -> Vec<Track> {
        self.context
            .pending_track_updates
            .iter()
            .filter_map(|c| c.as_new_track(self.partner_peer_id()))
            .collect()
    }

    /// Indicates whether this [`Peer`] has any send tracks.
    pub fn is_sender(&self) -> bool {
        !self.context.senders.is_empty()
    }

    /// Indicates whether all media is forcibly relayed through a TURN server.
    pub fn is_force_relayed(&self) -> bool {
        self.context.is_force_relayed
    }

    /// Returns vector of [`IceServer`]s built from this [`Peer`]s [`IceUser`].
    pub fn ice_servers_list(&self) -> Option<Vec<IceServer>> {
        self.context.ice_user.as_ref().map(IceUser::servers_list)
    }

    /// Sets [`IceUser`], which is used to generate [`IceServer`]s
    pub fn set_ice_user(&mut self, ice_user: IceUser) {
        self.context.ice_user.replace(ice_user);
    }

    /// Returns [`WeakEndpoint`]s for which this [`Peer`] was created.
    pub fn endpoints(&self) -> Vec<WeakEndpoint> {
        self.context.endpoints.clone()
    }

    /// Adds [`Endpoint`] for which this [`Peer`] was created.
    pub fn add_endpoint(&mut self, endpoint: &Endpoint) {
        match endpoint {
            Endpoint::WebRtcPlayEndpoint(play) => {
                play.set_peer_id(self.id());
            }
            Endpoint::WebRtcPublishEndpoint(publish) => {
                publish.add_peer_id(self.id());
            }
        }
        self.context.endpoints.push(endpoint.downgrade());
    }

    /// Updates this [`Peer`]'s senders statuses.
    pub fn update_senders_statuses(
        &self,
        senders_statuses: HashMap<TrackId, bool>,
    ) {
        for (track_id, is_publishing) in senders_statuses {
            if let Some(sender) = self.context.senders.get(&track_id) {
                sender.set_enabled(is_publishing);
            }
        }
    }

    /// Returns all receiving [`MediaTrack`]s of this [`Peer`].
    pub fn receivers(&self) -> &HashMap<TrackId, Rc<MediaTrack>> {
        &self.context.receivers
    }

    /// Returns all sending [`MediaTrack`]s of this [`Peer`].
    pub fn senders(&self) -> &HashMap<TrackId, Rc<MediaTrack>> {
        &self.context.senders
    }

    /// Indicates whether this [`Peer`] is known to client (`Event::PeerCreated`
    /// for this [`Peer`] was sent to the client).
    pub fn is_known_to_remote(&self) -> bool {
        self.context.is_known_to_remote
    }

<<<<<<< HEAD
    /// Schedules `send` tracks adding to `self` and `recv` tracks for this
    /// `send` to `partner_peer`.
=======
    /// Stores provided [`TrackPatch`]s in the `pending_track_updates`.
    ///
    /// Patches will be applied on client side when renegotiation will be
    /// started for this [`Peer`].
    pub fn apply_track_changes(&mut self, track_patches: Vec<TrackPatch>) {
        for track_patch in track_patches {
            self.context
                .pending_track_updates
                .push(TrackChange::TrackPatch(track_patch));
        }
    }

    /// Sets [`Self::is_known_to_remote`] to `true`.
>>>>>>> eb6b4ec8
    ///
    /// Actually __nothing will be done__ after this function call. This action
    /// will be ran only before negotiation start.
    ///
    /// Tracks will be added based on [`WebRtcPublishEndpoint::audio_settings`]
    /// and [`WebRtcPublishEndpoint::video_settings`].
    pub fn add_publisher(
        &mut self,
        src: &WebRtcPublishEndpoint,
        partner_peer: &mut PeerStateMachine,
        tracks_counter: &Counter<TrackId>,
    ) {
        let audio_settings = src.audio_settings();
        if audio_settings.publish_policy != PublishPolicy::Disabled {
            let track_audio = Rc::new(MediaTrack::new(
                tracks_counter.next_id(),
                MediaType::Audio(AudioSettings {
                    is_required: audio_settings.publish_policy.is_required(),
                }),
            ));
            self.schedule_add_sender(Rc::clone(&track_audio));
            partner_peer.schedule_add_receiver(track_audio);
        }

        let video_settings = src.video_settings();
        if video_settings.publish_policy != PublishPolicy::Disabled {
            let track_video = Rc::new(MediaTrack::new(
                tracks_counter.next_id(),
                MediaType::Video(VideoSettings {
                    is_required: video_settings.publish_policy.is_required(),
                }),
            ));
            self.schedule_add_sender(Rc::clone(&track_video));
            partner_peer.schedule_add_receiver(track_video);
        }
    }

    /// Schedules [`Task`] which will be ran before negotiation process start.
    fn schedule_task(&mut self, job: Task) {
        self.context.jobs_queue.push_back(job);
    }

    /// Schedules [`Track`] adding to [`Peer`] send tracks list.
    ///
    /// This [`Track`] will be considered new (not known to remote) and may be
    /// obtained by calling `Peer.new_tracks` after this scheduled [`Task`] will
    /// be ran.
    fn schedule_add_sender(&mut self, track: Rc<MediaTrack>) {
        self.schedule_task(Task::new(move |peer| {
            peer.context
                .pending_track_updates
                .push(TrackChange::AddSendTrack(Rc::clone(&track)));
            peer.context.senders.insert(track.id, track);
        }))
    }

    /// Schedules [`Track`] adding to [`Peer`] receive tracks list.
    ///
    /// This [`Track`] will be considered new (not known to remote) and may be
    /// obtained by calling `Peer.new_tracks` after this scheduled [`Task`] will
    /// be ran.
    fn schedule_add_receiver(&mut self, track: Rc<MediaTrack>) {
        self.schedule_task(Task::new(move |peer| {
            peer.context
                .pending_track_updates
                .push(TrackChange::AddRecvTrack(Rc::clone(&track)));
            peer.context.receivers.insert(track.id, track);
        }));
    }
}

impl Peer<WaitLocalSdp> {
    /// Sets local description and transition [`Peer`] to [`WaitRemoteSdp`]
    /// state.
    pub fn set_local_sdp(self, sdp_offer: String) -> Peer<WaitRemoteSdp> {
        let mut context = self.context;
        context.sdp_offer = Some(sdp_offer);
        Peer {
            context,
            state: WaitRemoteSdp {},
        }
    }

    /// Sets tracks [mid]s.
    ///
    /// Provided [mid]s must have entries for all [`Peer`]s tracks.
    ///
    /// # Errors
    ///
    /// Errors with [`PeerError::MidsMismatch`] if [`Peer`] is sending
    /// [`MediaTrack`] without providing its [mid].
    ///
    /// [mid]: https://developer.mozilla.org/docs/Web/API/RTCRtpTransceiver/mid
    pub fn set_mids(
        &mut self,
        mut mids: HashMap<TrackId, String>,
    ) -> Result<(), PeerError> {
        let tracks = self
            .context
            .senders
            .iter_mut()
            .chain(self.context.receivers.iter_mut());

        for (id, track) in tracks {
            let mid = mids
                .remove(&id)
                .ok_or_else(|| PeerError::MidsMismatch(track.id))?;
            track.set_mid(mid)
        }

        Ok(())
    }
}

impl Peer<WaitRemoteSdp> {
    /// Sets remote description and transitions [`Peer`] to [`Stable`] state.
    pub fn set_remote_sdp(mut self, sdp_answer: &str) -> Peer<Stable> {
        self.context.sdp_answer = Some(sdp_answer.to_string());

        let mut peer = Peer {
            context: self.context,
            state: Stable {},
        };
        peer.negotiation_finished();

        peer
    }
}

impl Peer<WaitLocalHaveRemote> {
    /// Sets local description and transitions [`Peer`] to [`Stable`] state.
    pub fn set_local_sdp(mut self, sdp_answer: String) -> Peer<Stable> {
        self.context.sdp_answer = Some(sdp_answer);

        let mut peer = Peer {
            context: self.context,
            state: Stable {},
        };
        peer.negotiation_finished();

        peer
    }
}

impl Peer<Stable> {
    /// Creates new [`Peer`] for [`Member`].
    ///
    /// [`Member`]: crate::signalling::elements::member::Member
    pub fn new(
        id: Id,
        member_id: MemberId,
        partner_peer: Id,
        partner_member: MemberId,
        is_force_relayed: bool,
        negotiation_subscriber: Rc<dyn NegotiationSubscriber>,
    ) -> Self {
        let context = Context {
            id,
            member_id,
            partner_peer,
            partner_member,
            ice_user: None,
            sdp_offer: None,
            sdp_answer: None,
            receivers: HashMap::new(),
            senders: HashMap::new(),
            is_force_relayed,
            endpoints: Vec::new(),
            is_known_to_remote: false,
            pending_track_updates: Vec::new(),
            jobs_queue: VecDeque::new(),
            negotiation_subscriber,
        };

        Self {
            context,
            state: Stable {},
        }
    }

    /// Transition new [`Peer`] into state of waiting for local description.
    pub fn start(self) -> Peer<WaitLocalSdp> {
        Peer {
            context: self.context,
            state: WaitLocalSdp {},
        }
    }

    /// Transition new [`Peer`] into state of waiting for remote description.
    pub fn set_remote_sdp(
        self,
        sdp_offer: String,
    ) -> Peer<WaitLocalHaveRemote> {
        let mut context = self.context;
        context.sdp_offer = Some(sdp_offer);
        Peer {
            context,
            state: WaitLocalHaveRemote {},
        }
    }

    /// Returns [mid]s of this [`Peer`].
    ///
    /// # Errors
    ///
    /// Errors with [`PeerError::MidsMismatch`] if [`Peer`] is sending
    /// [`MediaTrack`] without providing its [mid].
    ///
    /// [mid]:
    /// https://developer.mozilla.org/en-US/docs/Web/API/RTCRtpTransceiver/mid
    pub fn get_mids(&self) -> Result<HashMap<TrackId, String>, PeerError> {
        let mut mids = HashMap::with_capacity(self.context.senders.len());
        for (track_id, track) in &self.context.senders {
            mids.insert(
                *track_id,
                track
                    .mid()
                    .ok_or_else(|| PeerError::MidsMismatch(track.id))?,
            );
        }
        Ok(mids)
    }

    /// Changes [`Peer`] state to [`WaitLocalSdp`] and discards previously saved
    /// [SDP] Offer and Answer.
    ///
    /// Sets [`Context::is_renegotiate`] to `true`.
    ///
    /// Resets [`Context::sdp_offer`] and [`Context::sdp_answer`].
    ///
    /// [SDP]: https://tools.ietf.org/html/rfc4317
    pub fn start_negotiation(self) -> Peer<WaitLocalSdp> {
        let mut context = self.context;
        context.sdp_answer = None;
        context.sdp_offer = None;

        Peer {
            context,
            state: WaitLocalSdp {},
        }
    }

    /// Runs [`Task`]s which are scheduled for this [`Peer`].
    ///
    /// Returns `true` if at least one [`Task`] was ran.
    ///
    /// Returns `false` if nothing was done.
    fn commit_scheduled_changes(&mut self) -> bool {
        if self.context.jobs_queue.is_empty() {
            false
        } else {
            while let Some(job) = self.context.jobs_queue.pop_front() {
                job.run(self);
            }

            self.context
                .negotiation_subscriber
                .negotiation_needed(self.id());

            true
        }
    }

    /// Sets [`Context::is_known_to_remote`] to `true`.
    ///
    /// Resets [`Context::pending_track_updates`] buffer.
    ///
    /// Runs all scheduled [`Task`]s of this [`Peer`].
    ///
    /// Should be called when negotiation was finished.
    fn negotiation_finished(&mut self) {
        self.context.is_known_to_remote = true;
        self.context.pending_track_updates.clear();
        self.commit_scheduled_changes();
    }
}

mod peer_mutation_task {
    use std::fmt;

    use super::{Peer, Stable};

    // TODO: Все что мы делаем в этих тасках уже выражено в TrackChange'ах. Есть
    //       ли смысл хранить fn'ы, если мы их можем типизировать?

    /// Job which will be ran on this [`Peer`] when it will be in [`Stable`]
    /// state.
    ///
    /// If [`Peer`] state currently is not [`Stable`] then we should just wait
    /// for [`Stable`] state before running this [`Task`].
    ///
    /// After all queued [`Task`]s are executed, negotiation __should__ be
    /// performed.
    pub(super) struct Task(Box<dyn FnOnce(&mut Peer<Stable>)>);

    impl Task {
        /// Returns new [`Task`] with provided [`FnOnce`] which will be ran on
        /// [`Task::run`] call.
        pub fn new<F>(f: F) -> Self
        where
            F: FnOnce(&mut Peer<Stable>) + 'static,
        {
            Self(Box::new(f))
        }

        /// Calls [`Task`]'s [`FnOnce`] with provided [`Peer`] as parameter.
        pub fn run(self, peer: &mut Peer<Stable>) {
            (self.0)(peer);
        }
    }

    impl fmt::Debug for Task {
        fn fmt(&self, f: &mut fmt::Formatter<'_>) -> fmt::Result {
            f.debug_tuple("Job").finish()
        }
    }
}

#[cfg(test)]
pub mod tests {
    use super::*;

    /// Returns dummy [`NegotiationSubscriber`] mock which does nothing.
    pub fn dummy_negotiation_sub_mock() -> Rc<dyn NegotiationSubscriber> {
        let mut mock = MockNegotiationSubscriber::new();
        mock.expect_negotiation_needed().returning(|_| ());

        Rc::new(mock)
    }

    /// Returns [`PeerStateMachine`] with provided count of the `MediaTrack`s
    /// media types.
    pub fn test_peer_from_peer_tracks(
        send_audio: u32,
        send_video: u32,
        recv_audio: u32,
        recv_video: u32,
    ) -> PeerStateMachine {
        let mut peer = Peer::new(
            Id(1),
            MemberId::from("test-member"),
            Id(2),
            MemberId::from("partner-member"),
            false,
            dummy_negotiation_sub_mock(),
        );

        let track_id_counter = Counter::default();

        for _ in 0..send_audio {
            let track_id = track_id_counter.next_id();
            let track = MediaTrack::new(
                track_id,
                MediaType::Audio(AudioSettings { is_required: true }),
            );
            peer.context.senders.insert(track_id, Rc::new(track));
        }

        for _ in 0..send_video {
            let track_id = track_id_counter.next_id();
            let track = MediaTrack::new(
                track_id,
                MediaType::Video(VideoSettings { is_required: true }),
            );
            peer.context.senders.insert(track_id, Rc::new(track));
        }

        for _ in 0..recv_audio {
            let track_id = track_id_counter.next_id();
            let track = MediaTrack::new(
                track_id,
                MediaType::Audio(AudioSettings { is_required: true }),
            );
            peer.context.receivers.insert(track_id, Rc::new(track));
        }

        for _ in 0..recv_video {
            let track_id = track_id_counter.next_id();
            let track = MediaTrack::new(
                track_id,
                MediaType::Video(VideoSettings { is_required: true }),
            );
            peer.context.receivers.insert(track_id, Rc::new(track));
        }

        peer.into()
    }

    fn media_track(track_id: u32) -> Rc<MediaTrack> {
        Rc::new(MediaTrack::new(
            TrackId(track_id),
            MediaType::Video(VideoSettings { is_required: true }),
        ))
    }

    #[test]
    fn scheduled_tasks_normally_ran() {
        let (tx, rx) = std::sync::mpsc::channel();
        let mut negotiation_sub = MockNegotiationSubscriber::new();
        negotiation_sub
            .expect_negotiation_needed()
            .returning(move |peer_id| {
                tx.send(peer_id).unwrap();
            });

        let mut peer = Peer::new(
            PeerId(0),
            MemberId("member-1".to_string()),
            PeerId(1),
            MemberId("member-2".to_string()),
            false,
            Rc::new(negotiation_sub),
        );

        peer.schedule_add_receiver(media_track(0));
        peer.schedule_add_sender(media_track(1));

        assert!(peer.context.senders.is_empty());
        assert!(peer.context.receivers.is_empty());

        assert!(peer.commit_scheduled_changes());
        assert_eq!(rx.recv().unwrap(), PeerId(0));

        assert_eq!(peer.context.senders.len(), 1);
        assert_eq!(peer.context.receivers.len(), 1);
    }

    #[test]
    fn scheduled_tasks_will_be_ran_on_stable() {
        let (tx, rx) = std::sync::mpsc::channel();
        let mut negotiation_sub = MockNegotiationSubscriber::new();
        negotiation_sub
            .expect_negotiation_needed()
            .returning(move |peer_id| {
                tx.send(peer_id).unwrap();
            });

        let peer = Peer::new(
            PeerId(0),
            MemberId("member-1".to_string()),
            PeerId(1),
            MemberId("member-2".to_string()),
            false,
            Rc::new(negotiation_sub),
        );

        let mut peer = peer.start();
        peer.schedule_add_sender(media_track(0));
        peer.schedule_add_receiver(media_track(1));
        assert!(peer.context.senders.is_empty());
        assert!(peer.context.receivers.is_empty());

        let peer = peer.set_local_sdp(String::new());
        assert!(peer.context.senders.is_empty());
        assert!(peer.context.receivers.is_empty());

        let peer = peer.set_remote_sdp("");
        assert_eq!(peer.context.receivers.len(), 1);
        assert_eq!(peer.context.senders.len(), 1);
        assert_eq!(peer.context.pending_track_updates.len(), 2);
        assert_eq!(peer.context.jobs_queue.len(), 0);
        assert_eq!(rx.recv().unwrap(), PeerId(0));
    }
}<|MERGE_RESOLUTION|>--- conflicted
+++ resolved
@@ -16,13 +16,8 @@
 use derive_more::Display;
 use failure::Fail;
 use medea_client_api_proto::{
-<<<<<<< HEAD
     AudioSettings, Direction, IceServer, MediaType, PeerId as Id, PeerId,
-    Track, TrackId, TrackUpdate, VideoSettings,
-=======
-    AudioSettings, Direction, IceServer, MediaType, PeerId as Id, Track,
-    TrackId, TrackPatch, TrackUpdate, VideoSettings,
->>>>>>> eb6b4ec8
+    Track, TrackId, TrackPatch, TrackUpdate, VideoSettings,
 };
 use medea_macro::enum_delegate;
 
@@ -475,10 +470,6 @@
         self.context.is_known_to_remote
     }
 
-<<<<<<< HEAD
-    /// Schedules `send` tracks adding to `self` and `recv` tracks for this
-    /// `send` to `partner_peer`.
-=======
     /// Stores provided [`TrackPatch`]s in the `pending_track_updates`.
     ///
     /// Patches will be applied on client side when renegotiation will be
@@ -491,8 +482,8 @@
         }
     }
 
-    /// Sets [`Self::is_known_to_remote`] to `true`.
->>>>>>> eb6b4ec8
+    /// Schedules `send` tracks adding to `self` and `recv` tracks for this
+    /// `send` to `partner_peer`.
     ///
     /// Actually __nothing will be done__ after this function call. This action
     /// will be ran only before negotiation start.
