--- conflicted
+++ resolved
@@ -76,22 +76,19 @@
 #[enum_delegate(pub fn tracks(&self) -> Vec<Track>)]
 #[enum_delegate(pub fn ice_servers_list(&self) -> Option<Vec<IceServer>>)]
 #[enum_delegate(pub fn set_ice_user(&mut self, ice_user: IceUser))]
-<<<<<<< HEAD
 #[enum_delegate(pub fn connection_state(&self) -> PeerConnectionState)]
+#[enum_delegate(pub fn add_endpoint(&mut self, endpoint: &Endpoint))]
+#[enum_delegate(pub fn endpoints(&self) -> Vec<WeakEndpoint>)]
+#[enum_delegate(pub fn senders(&self) -> HashMap<TrackId, Rc<MediaTrack>>)]
 #[enum_delegate(
     pub fn set_connection_state(
         &self,
         state: PeerConnectionState
     )
 )]
-=======
-#[enum_delegate(pub fn endpoints(&self) -> Vec<WeakEndpoint>)]
-#[enum_delegate(pub fn add_endpoint(&mut self, endpoint: &Endpoint))]
 #[enum_delegate(
-    pub fn receivers(&self) -> HashMap<TrackId, Rc<MediaTrack>>
+pub fn receivers(&self) -> HashMap<TrackId, Rc<MediaTrack>>
 )]
-#[enum_delegate(pub fn senders(&self) -> HashMap<TrackId, Rc<MediaTrack>>)]
->>>>>>> 2387b1a5
 #[derive(Debug)]
 pub enum PeerStateMachine {
     WaitLocalSdp(Peer<WaitLocalSdp>),
@@ -175,12 +172,9 @@
     receivers: HashMap<TrackId, Rc<MediaTrack>>,
     senders: HashMap<TrackId, Rc<MediaTrack>>,
     is_force_relayed: bool,
-<<<<<<< HEAD
     connection_state: RefCell<PeerConnectionState>,
-=======
     /// Weak references to the [`Endpoint`]s related to this [`Peer`].
     endpoints: Vec<WeakEndpoint>,
->>>>>>> 2387b1a5
 }
 
 /// [RTCPeerConnection] representation.
@@ -398,11 +392,8 @@
             receivers: HashMap::new(),
             senders: HashMap::new(),
             is_force_relayed,
-<<<<<<< HEAD
             connection_state: RefCell::new(PeerConnectionState::New),
-=======
             endpoints: Vec::new(),
->>>>>>> 2387b1a5
         };
         Self {
             context,
@@ -485,7 +476,6 @@
         }
         Ok(mids)
     }
-<<<<<<< HEAD
 
     /// Changes [`Peer`] state to [`WaitLocalSdp`] and discards previously saved
     /// SDP Offer and Answer.
@@ -497,7 +487,7 @@
             context,
             state: WaitLocalSdp {},
         }
-=======
+    }
 }
 
 #[cfg(test)]
@@ -560,6 +550,5 @@
         }
 
         peer.into()
->>>>>>> 2387b1a5
     }
 }