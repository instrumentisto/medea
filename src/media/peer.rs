--- conflicted
+++ resolved
@@ -371,9 +371,9 @@
             self,
             Self::TrackPatch(TrackPatchEvent {
                 id: _,
-                is_disabled_individual: None,
-                is_disabled_general: None,
-                is_muted: Some(_),
+                enabled_individual: None,
+                enabled_general: None,
+                muted: Some(_),
             })
         )
     }
@@ -448,17 +448,6 @@
 
     /// Applies provided [`TrackPatchEvent`] to [`Peer`]s [`Track`].
     fn on_track_patch(&mut self, mut patch: TrackPatchEvent) -> Self::Output {
-<<<<<<< HEAD
-        if let Some(is_disabled) = patch.is_disabled_individual {
-            if let Some(tx) = self.senders().get(&patch.id) {
-                tx.set_send_media_exchange_state(is_disabled);
-                patch.is_disabled_general =
-                    Some(tx.is_media_exchange_disabled());
-            } else if let Some(rx) = self.receivers().get(&patch.id) {
-                rx.set_recv_media_exchange_state(is_disabled);
-                patch.is_disabled_general =
-                    Some(rx.is_media_exchange_disabled());
-=======
         if let Some(enabled) = patch.enabled_individual {
             if let Some(tx) = self.senders().get(&patch.id) {
                 tx.set_send_media_exchange_state(enabled);
@@ -466,7 +455,6 @@
             } else if let Some(rx) = self.receivers().get(&patch.id) {
                 rx.set_recv_media_exchange_state(enabled);
                 patch.enabled_general = Some(rx.is_media_exchange_enabled());
->>>>>>> ad6a63a1
             };
         }
 
@@ -479,36 +467,20 @@
         &mut self,
         mut patch: TrackPatchEvent,
     ) -> Self::Output {
-<<<<<<< HEAD
-        if let Some(is_disabled_individual) = patch.is_disabled_individual {
-            // Resets `is_disabled_individual` to `None`. Sets
-            // `is_disabled_general` to `Some` if provided
-            // `is_disabled_individual` is equal to the real general
-            // media exchange state.
-            patch.is_disabled_individual = None;
-=======
         if let Some(enabled_individual) = patch.enabled_individual {
             // Resets `enabled_individual` to `None`. Sets `enabled_general` to
             // `Some` if provided `enabled_individual` is equal to the real
             // general media exchange state.
             patch.enabled_individual = None;
->>>>>>> ad6a63a1
             let track = self
                 .senders()
                 .get(&patch.id)
                 .or_else(|| self.receivers().get(&patch.id));
 
             if let Some(track) = track {
-<<<<<<< HEAD
-                if is_disabled_individual == track.is_media_exchange_disabled()
-                {
-                    patch.is_disabled_general =
-                        Some(track.is_media_exchange_disabled());
-=======
                 if enabled_individual == track.is_media_exchange_enabled() {
                     patch.enabled_general =
                         Some(track.is_media_exchange_enabled());
->>>>>>> ad6a63a1
                 }
             }
         }
@@ -1340,21 +1312,13 @@
         peer.as_changes_scheduler().patch_tracks(vec![
             TrackPatchCommand {
                 id: TrackId(0),
-<<<<<<< HEAD
-                is_disabled: Some(true),
-                is_muted: None,
-            },
-            TrackPatchCommand {
-                id: TrackId(1),
-                is_disabled: Some(true),
-                is_muted: None,
-=======
                 enabled: Some(false),
+                muted: None,
             },
             TrackPatchCommand {
                 id: TrackId(1),
                 enabled: Some(false),
->>>>>>> ad6a63a1
+                muted: None,
             },
         ]);
         peer.inner_force_commit_scheduled_changes();
@@ -1392,66 +1356,38 @@
         let patches = vec![
             TrackPatchCommand {
                 id: TrackId(1),
-<<<<<<< HEAD
-                is_disabled: Some(true),
-                is_muted: None,
-            },
-            TrackPatchCommand {
-                id: TrackId(2),
-                is_disabled: None,
-                is_muted: None,
-            },
-            TrackPatchCommand {
-                id: TrackId(1),
-                is_disabled: Some(false),
-                is_muted: None,
-            },
-            TrackPatchCommand {
-                id: TrackId(2),
-                is_disabled: Some(true),
-                is_muted: None,
-            },
-            TrackPatchCommand {
-                id: TrackId(2),
-                is_disabled: Some(false),
-                is_muted: None,
-            },
-            TrackPatchCommand {
-                id: TrackId(2),
-                is_disabled: None,
-                is_muted: None,
-            },
-            TrackPatchCommand {
-                id: TrackId(1),
-                is_disabled: None,
-                is_muted: None,
-=======
                 enabled: Some(false),
+                muted: None,
             },
             TrackPatchCommand {
                 id: TrackId(2),
                 enabled: None,
+                muted: None,
             },
             TrackPatchCommand {
                 id: TrackId(1),
                 enabled: Some(true),
+                muted: None,
             },
             TrackPatchCommand {
                 id: TrackId(2),
                 enabled: Some(false),
+                muted: None,
             },
             TrackPatchCommand {
                 id: TrackId(2),
                 enabled: Some(true),
+                muted: None,
             },
             TrackPatchCommand {
                 id: TrackId(2),
                 enabled: None,
+                muted: None,
             },
             TrackPatchCommand {
                 id: TrackId(1),
                 enabled: None,
->>>>>>> ad6a63a1
+                muted: None,
             },
         ];
         peer.as_changes_scheduler().patch_tracks(patches);
@@ -1477,17 +1413,10 @@
             .collect();
 
         let second_track_patch = track_patches_after.pop().unwrap();
-<<<<<<< HEAD
-        assert_eq!(second_track_patch.is_disabled_individual, Some(false));
-
-        let first_track_patch = track_patches_after.pop().unwrap();
-        assert_eq!(first_track_patch.is_disabled_general, None);
-=======
         assert_eq!(second_track_patch.enabled_individual, Some(true));
 
         let first_track_patch = track_patches_after.pop().unwrap();
         assert_eq!(first_track_patch.enabled_general, None);
->>>>>>> ad6a63a1
 
         assert!(track_patches_after.is_empty());
     }
@@ -1501,26 +1430,16 @@
             TrackChange::IceRestart,
             TrackChange::TrackPatch(TrackPatchEvent {
                 id: TrackId(0),
-<<<<<<< HEAD
-                is_disabled_individual: None,
-                is_disabled_general: None,
-                is_muted: None,
-=======
                 enabled_individual: None,
                 enabled_general: None,
->>>>>>> ad6a63a1
+                muted: None,
             }),
             TrackChange::IceRestart,
             TrackChange::TrackPatch(TrackPatchEvent {
                 id: TrackId(0),
-<<<<<<< HEAD
-                is_disabled_individual: None,
-                is_disabled_general: None,
-                is_muted: None,
-=======
                 enabled_individual: None,
                 enabled_general: None,
->>>>>>> ad6a63a1
+                muted: None,
             }),
         ];
 
@@ -1561,11 +1480,7 @@
                 assert_eq!(changes.len(), 1);
                 if let TrackUpdate::Updated(patch) = &changes[0] {
                     assert_eq!(patch.id, TrackId(0));
-<<<<<<< HEAD
-                    assert_eq!(patch.is_disabled_individual, Some(true));
-=======
                     assert_eq!(patch.enabled_individual, Some(false));
->>>>>>> ad6a63a1
                 } else {
                     unreachable!();
                 }
@@ -1583,65 +1498,38 @@
         peer.context.pending_track_updates = vec![
             TrackChange::TrackPatch(TrackPatchEvent {
                 id: TrackId(0),
-<<<<<<< HEAD
-                is_disabled_general: Some(true),
-                is_disabled_individual: Some(true),
-                is_muted: None,
-            }),
-            TrackChange::TrackPatch(TrackPatchEvent {
-                id: TrackId(0),
-                is_disabled_general: Some(false),
-                is_disabled_individual: Some(false),
-                is_muted: None,
-            }),
-            TrackChange::TrackPatch(TrackPatchEvent {
-                id: TrackId(1),
-                is_disabled_general: Some(true),
-                is_disabled_individual: Some(true),
-                is_muted: None,
-=======
                 enabled_general: Some(false),
                 enabled_individual: Some(false),
+                muted: None,
             }),
             TrackChange::TrackPatch(TrackPatchEvent {
                 id: TrackId(0),
                 enabled_general: Some(true),
                 enabled_individual: Some(true),
+                muted: None,
             }),
             TrackChange::TrackPatch(TrackPatchEvent {
                 id: TrackId(1),
                 enabled_general: Some(false),
                 enabled_individual: Some(false),
->>>>>>> ad6a63a1
+                muted: None,
             }),
         ];
         peer.as_changes_scheduler().patch_tracks(vec![
             TrackPatchCommand {
                 id: TrackId(0),
-<<<<<<< HEAD
-                is_disabled: Some(true),
-                is_muted: None,
-            },
-            TrackPatchCommand {
-                id: TrackId(0),
-                is_disabled: Some(false),
-                is_muted: None,
-            },
-            TrackPatchCommand {
-                id: TrackId(0),
-                is_disabled: Some(true),
-                is_muted: None,
-=======
                 enabled: Some(false),
+                muted: None,
             },
             TrackPatchCommand {
                 id: TrackId(0),
                 enabled: Some(true),
+                muted: None,
             },
             TrackPatchCommand {
                 id: TrackId(0),
                 enabled: Some(false),
->>>>>>> ad6a63a1
+                muted: None,
             },
         ]);
         peer.inner_force_commit_scheduled_changes();
@@ -1652,11 +1540,7 @@
             peer.context.pending_track_updates.pop().unwrap();
         if let TrackChange::TrackPatch(patch) = filtered_track_change {
             assert_eq!(patch.id, TrackId(1));
-<<<<<<< HEAD
-            assert_eq!(patch.is_disabled_general, Some(true));
-=======
             assert_eq!(patch.enabled_general, Some(false));
->>>>>>> ad6a63a1
         } else {
             unreachable!();
         }
@@ -1674,25 +1558,15 @@
                 TrackPatchDeduper::with_whitelist(hashset![TrackId(1)]);
             let filtered_patch = TrackChange::TrackPatch(TrackPatchEvent {
                 id: TrackId(2),
-<<<<<<< HEAD
-                is_disabled_general: Some(true),
-                is_disabled_individual: Some(true),
-                is_muted: None,
-            });
-            let whitelisted_patch = TrackChange::TrackPatch(TrackPatchEvent {
-                id: TrackId(1),
-                is_disabled_general: Some(true),
-                is_disabled_individual: Some(true),
-                is_muted: None,
-=======
                 enabled_general: Some(false),
                 enabled_individual: Some(false),
+                muted: None,
             });
             let whitelisted_patch = TrackChange::TrackPatch(TrackPatchEvent {
                 id: TrackId(1),
                 enabled_general: Some(false),
                 enabled_individual: Some(false),
->>>>>>> ad6a63a1
+                muted: None,
             });
             let mut patches =
                 vec![whitelisted_patch.clone(), filtered_patch.clone()];
@@ -1713,58 +1587,33 @@
             let mut changes: Vec<_> = vec![
                 TrackPatchEvent {
                     id: TrackId(1),
-<<<<<<< HEAD
-                    is_disabled_general: Some(false),
-                    is_disabled_individual: Some(false),
-                    is_muted: None,
-                },
-                TrackPatchEvent {
-                    id: TrackId(2),
-                    is_disabled_general: Some(true),
-                    is_disabled_individual: Some(true),
-                    is_muted: None,
-                },
-                TrackPatchEvent {
-                    id: TrackId(1),
-                    is_disabled_general: Some(true),
-                    is_disabled_individual: Some(true),
-                    is_muted: None,
-                },
-                TrackPatchEvent {
-                    id: TrackId(1),
-                    is_disabled_general: None,
-                    is_disabled_individual: None,
-                    is_muted: None,
-                },
-                TrackPatchEvent {
-                    id: TrackId(2),
-                    is_disabled_general: Some(false),
-                    is_disabled_individual: Some(false),
-                    is_muted: None,
-=======
                     enabled_general: Some(true),
                     enabled_individual: Some(true),
+                    muted: None,
                 },
                 TrackPatchEvent {
                     id: TrackId(2),
                     enabled_general: Some(false),
                     enabled_individual: Some(false),
+                    muted: None,
                 },
                 TrackPatchEvent {
                     id: TrackId(1),
                     enabled_general: Some(false),
                     enabled_individual: Some(false),
+                    muted: None,
                 },
                 TrackPatchEvent {
                     id: TrackId(1),
                     enabled_general: None,
                     enabled_individual: None,
+                    muted: None,
                 },
                 TrackPatchEvent {
                     id: TrackId(2),
                     enabled_general: Some(true),
                     enabled_individual: Some(true),
->>>>>>> ad6a63a1
+                    muted: None,
                 },
             ]
             .into_iter()
@@ -1795,19 +1644,11 @@
             assert_eq!(merged_changes.len(), 2);
             {
                 let track_1 = merged_changes.get(&TrackId(1)).unwrap();
-<<<<<<< HEAD
-                assert_eq!(track_1.is_disabled_general, Some(true));
-            }
-            {
-                let track_2 = merged_changes.get(&TrackId(2)).unwrap();
-                assert_eq!(track_2.is_disabled_general, Some(false));
-=======
                 assert_eq!(track_1.enabled_general, Some(false));
             }
             {
                 let track_2 = merged_changes.get(&TrackId(2)).unwrap();
                 assert_eq!(track_2.enabled_general, Some(true));
->>>>>>> ad6a63a1
             }
         }
     }
