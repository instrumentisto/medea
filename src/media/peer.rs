--- conflicted
+++ resolved
@@ -1233,14 +1233,10 @@
     /// regardless of negotiation state will be immediately force-pushed to
     /// [`PeerUpdatesSubscriber`].
     fn commit_scheduled_changes(&mut self) {
-<<<<<<< HEAD
-        if self.context.ice_user.is_some()
-=======
         // If InitializationState is not Done, then we can safely skip this
         // negotiation, because these changes will be committed by ongoing
         // initializer.
         if self.context.initialization_state == InitializationState::Done
->>>>>>> 61b5aabf
             && (!self.context.track_changes_queue.is_empty()
                 || matches!(
                     self.context.on_negotiation_finish,
