//! Remote [`RTCPeerConnection`][1] representation.
//!
//! [1]: https://www.w3.org/TR/webrtc/#rtcpeerconnection-interface

#![allow(clippy::use_self)]

use std::{cell::RefCell, collections::HashMap, convert::TryFrom, fmt, rc::Rc};

use derive_more::Display;
use failure::Fail;
use medea_client_api_proto::{
    AudioSettings, Direction, IceServer, MediaType, PeerConnectionState,
    PeerId as Id, Track, TrackId, VideoSettings,
};
use medea_macro::enum_delegate;

use crate::{
    api::control::{
        endpoints::webrtc_publish_endpoint::PublishPolicy, MemberId,
    },
    media::{IceUser, MediaTrack},
    signalling::{
        elements::endpoints::{
            webrtc::WebRtcPublishEndpoint, Endpoint, WeakEndpoint,
        },
        peers::Counter,
    },
};

/// [`Peer`] doesnt have remote SDP and is waiting for local SDP.
#[derive(Debug, PartialEq)]
pub struct WaitLocalSdp {}

/// [`Peer`] has remote SDP and is waiting for local SDP.
#[derive(Debug, PartialEq)]
pub struct WaitLocalHaveRemote {}

/// [`Peer`] has local SDP and is waiting for remote SDP.
#[derive(Debug, PartialEq)]
pub struct WaitRemoteSdp {}

/// There is no negotiation happening atm. It may have ended or haven't started
/// yet.
#[derive(Debug, PartialEq)]
pub struct Stable {}

/// Produced when unwrapping [`PeerStateMachine`] to [`Peer`] with wrong state.
#[derive(Debug, Display, Fail)]
pub enum PeerError {
    #[display(
        fmt = "Cannot unwrap Peer from PeerStateMachine [id = {}]. Expected \
               state {} was {}",
        _0,
        _1,
        _2
    )]
    WrongState(Id, &'static str, String),
    #[display(
        fmt = "Peer is sending Track [{}] without providing its mid",
        _0
    )]
    MidsMismatch(TrackId),
}

impl PeerError {
    pub fn new_wrong_state(
        peer: &PeerStateMachine,
        expected: &'static str,
    ) -> Self {
        PeerError::WrongState(peer.id(), expected, format!("{}", peer))
    }
}

/// Implementation of ['Peer'] state machine.
#[enum_delegate(pub fn id(&self) -> Id)]
#[enum_delegate(pub fn member_id(&self) -> MemberId)]
#[enum_delegate(pub fn partner_peer_id(&self) -> Id)]
#[enum_delegate(pub fn partner_member_id(&self) -> MemberId)]
#[enum_delegate(pub fn is_force_relayed(&self) -> bool)]
#[enum_delegate(pub fn tracks(&self) -> Vec<Track>)]
#[enum_delegate(pub fn ice_servers_list(&self) -> Option<Vec<IceServer>>)]
#[enum_delegate(pub fn set_ice_user(&mut self, ice_user: IceUser))]
#[enum_delegate(pub fn connection_state(&self) -> PeerConnectionState)]
#[enum_delegate(pub fn add_endpoint(&mut self, endpoint: &Endpoint))]
#[enum_delegate(pub fn endpoints(&self) -> Vec<WeakEndpoint>)]
#[enum_delegate(pub fn senders(&self) -> HashMap<TrackId, Rc<MediaTrack>>)]
#[enum_delegate(
    pub fn set_connection_state(
        &self,
        state: PeerConnectionState
    )
)]
#[enum_delegate(
pub fn receivers(&self) -> HashMap<TrackId, Rc<MediaTrack>>
)]
<<<<<<< HEAD
=======
#[enum_delegate(pub fn senders(&self) -> HashMap<TrackId, Rc<MediaTrack>>)]
#[enum_delegate(
    pub fn update_senders_statuses(
        &self,
        senders_statuses: HashMap<TrackId, bool>,
    )
)]
>>>>>>> 7ed8f6d2
#[derive(Debug)]
pub enum PeerStateMachine {
    WaitLocalSdp(Peer<WaitLocalSdp>),
    WaitLocalHaveRemote(Peer<WaitLocalHaveRemote>),
    WaitRemoteSdp(Peer<WaitRemoteSdp>),
    Stable(Peer<Stable>),
}

impl fmt::Display for PeerStateMachine {
    fn fmt(&self, f: &mut fmt::Formatter) -> fmt::Result {
        match self {
            PeerStateMachine::WaitRemoteSdp(_) => write!(f, "WaitRemoteSdp"),
            PeerStateMachine::WaitLocalSdp(_) => write!(f, "WaitLocalSdp"),
            PeerStateMachine::WaitLocalHaveRemote(_) => {
                write!(f, "WaitLocalHaveRemote")
            }
            PeerStateMachine::Stable(_) => write!(f, "Stable"),
        }
    }
}

macro_rules! impl_peer_converts {
    ($peer_type:tt) => {
        impl<'a> TryFrom<&'a PeerStateMachine> for &'a Peer<$peer_type> {
            type Error = PeerError;

            fn try_from(
                peer: &'a PeerStateMachine,
            ) -> Result<Self, Self::Error> {
                match peer {
                    PeerStateMachine::$peer_type(peer) => Ok(peer),
                    _ => Err(PeerError::WrongState(
                        peer.id(),
                        stringify!($peer_type),
                        format!("{}", peer),
                    )),
                }
            }
        }

        impl TryFrom<PeerStateMachine> for Peer<$peer_type> {
            type Error = (PeerError, PeerStateMachine);

            fn try_from(peer: PeerStateMachine) -> Result<Self, Self::Error> {
                match peer {
                    PeerStateMachine::$peer_type(peer) => Ok(peer),
                    _ => Err((
                        PeerError::WrongState(
                            peer.id(),
                            stringify!($peer_type),
                            format!("{}", peer),
                        ),
                        peer,
                    )),
                }
            }
        }

        impl From<Peer<$peer_type>> for PeerStateMachine {
            fn from(peer: Peer<$peer_type>) -> Self {
                PeerStateMachine::$peer_type(peer)
            }
        }
    };
}

impl_peer_converts!(WaitLocalSdp);
impl_peer_converts!(WaitLocalHaveRemote);
impl_peer_converts!(WaitRemoteSdp);
impl_peer_converts!(Stable);

#[derive(Debug)]
pub struct Context {
    id: Id,
    member_id: MemberId,
    partner_peer: Id,
    partner_member: MemberId,
    ice_user: Option<IceUser>,
    sdp_offer: Option<String>,
    sdp_answer: Option<String>,
    receivers: HashMap<TrackId, Rc<MediaTrack>>,
    senders: HashMap<TrackId, Rc<MediaTrack>>,
    is_force_relayed: bool,
    connection_state: RefCell<PeerConnectionState>,
    /// Weak references to the [`Endpoint`]s related to this [`Peer`].
    endpoints: Vec<WeakEndpoint>,
}

/// [RTCPeerConnection] representation.
///
/// [RTCPeerConnection]: https://webrtcglossary.com/peerconnection/
#[derive(Debug)]
pub struct Peer<S> {
    context: Context,
    state: S,
}

impl<T> Peer<T> {
    /// Returns ID of [`Member`] associated with this [`Peer`].
    ///
    /// [`Member`]: crate::signalling::elements::member::Member
    pub fn member_id(&self) -> MemberId {
        self.context.member_id.clone()
    }

    /// Returns ID of [`Peer`].
    pub fn id(&self) -> Id {
        self.context.id
    }

    /// Returns ID of interconnected [`Peer`].
    pub fn partner_peer_id(&self) -> Id {
        self.context.partner_peer
    }

    /// Returns ID of interconnected [`Member`].
    ///
    /// [`Member`]: crate::signalling::elements::member::Member
    pub fn partner_member_id(&self) -> MemberId {
        self.context.partner_member.clone()
    }

    /// Returns [`Track`]s of this [`Peer`].
    pub fn tracks(&self) -> Vec<Track> {
        let tracks = self.context.senders.iter().fold(
            Vec::new(),
            |mut tracks, (_, track)| {
                tracks.push(Track {
                    id: track.id,
                    media_type: track.media_type.clone(),
                    direction: Direction::Send {
                        receivers: vec![self.context.partner_peer],
                        mid: track.mid(),
                    },
                    is_muted: false,
                });
                tracks
            },
        );
        self.context
            .receivers
            .iter()
            .fold(tracks, |mut tracks, (_, track)| {
                tracks.push(Track {
                    id: track.id,
                    media_type: track.media_type.clone(),
                    direction: Direction::Recv {
                        sender: self.context.partner_peer,
                        mid: track.mid(),
                    },
                    is_muted: false,
                });
                tracks
            })
    }

    /// Checks if this [`Peer`] has any send tracks.
    pub fn is_sender(&self) -> bool {
        !self.context.senders.is_empty()
    }

    /// Indicates whether all media is forcibly relayed through a TURN server.
    pub fn is_force_relayed(&self) -> bool {
        self.context.is_force_relayed
    }

    /// Changes [`Peer`]'s connection state.
    pub fn set_connection_state(&self, state: PeerConnectionState) {
        self.context.connection_state.replace(state);
    }

    /// Returns [`Peer`] current connection state.
    pub fn connection_state(&self) -> PeerConnectionState {
        *self.context.connection_state.borrow()
    }

    /// Returns vector of [`IceServer`]s built from this [`Peer`]s [`IceUser`].
    pub fn ice_servers_list(&self) -> Option<Vec<IceServer>> {
        self.context.ice_user.as_ref().map(IceUser::servers_list)
    }

    /// Sets [`IceUser`], which is used to generate [`IceServer`]s
    pub fn set_ice_user(&mut self, ice_user: IceUser) {
        self.context.ice_user.replace(ice_user);
    }

    /// Returns [`WeakEndpoint`]s for which this [`Peer`] was created.
    pub fn endpoints(&self) -> Vec<WeakEndpoint> {
        self.context.endpoints.clone()
    }

    /// Adds [`Endpoint`] for which this [`Peer`] was created.
    pub fn add_endpoint(&mut self, endpoint: &Endpoint) {
        match endpoint {
            Endpoint::WebRtcPlayEndpoint(play) => {
                play.set_peer_id(self.id());
            }
            Endpoint::WebRtcPublishEndpoint(publish) => {
                publish.add_peer_id(self.id());
            }
        }
        self.context.endpoints.push(endpoint.downgrade());
    }

    /// Updates this [`Peer`]'s senders statuses.
    pub fn update_senders_statuses(
        &self,
        senders_statuses: HashMap<TrackId, bool>,
    ) {
        for (track_id, is_publishing) in senders_statuses {
            if let Some(sender) = self.context.senders.get(&track_id) {
                sender.set_enabled(is_publishing);
            }
        }
    }

    /// Returns all receiving [`MediaTrack`]s of this [`Peer`].
    pub fn receivers(&self) -> HashMap<TrackId, Rc<MediaTrack>> {
        self.context.receivers.clone()
    }

    /// Returns all sending [`MediaTrack`]s of this [`Peer`].
    pub fn senders(&self) -> HashMap<TrackId, Rc<MediaTrack>> {
        self.context.senders.clone()
    }
}

impl Peer<WaitLocalSdp> {
    /// Sets local description and transition [`Peer`]
    /// to [`WaitRemoteSdp`] state.
    pub fn set_local_sdp(self, sdp_offer: String) -> Peer<WaitRemoteSdp> {
        let mut context = self.context;
        context.sdp_offer = Some(sdp_offer);
        Peer {
            context,
            state: WaitRemoteSdp {},
        }
    }

    /// Sets tracks [mid]s.
    ///
    /// Provided [mid]s must have entries for all [`Peer`]s tracks.
    ///
    /// # Errors
    ///
    /// Errors with [`PeerError::MidsMismatch`] if [`Peer`] is sending
    /// [`MediaTrack`] without providing its [mid].
    ///
    /// [mid]:
    /// https://developer.mozilla.org/en-US/docs/Web/API/RTCRtpTransceiver/mid
    pub fn set_mids(
        &mut self,
        mut mids: HashMap<TrackId, String>,
    ) -> Result<(), PeerError> {
        for (id, track) in self
            .context
            .senders
            .iter_mut()
            .chain(self.context.receivers.iter_mut())
        {
            let mid = mids
                .remove(&id)
                .ok_or_else(|| PeerError::MidsMismatch(track.id))?;
            track.set_mid(mid)
        }
        Ok(())
    }
}

impl Peer<WaitRemoteSdp> {
    /// Sets remote description and transitions [`Peer`] to [`Stable`] state.
    pub fn set_remote_sdp(self, sdp_answer: &str) -> Peer<Stable> {
        let mut context = self.context;
        context.sdp_answer = Some(sdp_answer.to_string());
        Peer {
            context,
            state: Stable {},
        }
    }
}

impl Peer<WaitLocalHaveRemote> {
    /// Sets local description and transitions [`Peer`] to [`Stable`] state.
    pub fn set_local_sdp(self, sdp_answer: String) -> Peer<Stable> {
        let mut context = self.context;
        context.sdp_answer = Some(sdp_answer);
        Peer {
            context,
            state: Stable {},
        }
    }
}

impl Peer<Stable> {
    /// Creates new [`Peer`] for [`Member`].
    ///
    /// [`Member`]: crate::signalling::elements::member::Member
    pub fn new(
        id: Id,
        member_id: MemberId,
        partner_peer: Id,
        partner_member: MemberId,
        is_force_relayed: bool,
    ) -> Self {
        let context = Context {
            id,
            member_id,
            partner_peer,
            partner_member,
            ice_user: None,
            sdp_offer: None,
            sdp_answer: None,
            receivers: HashMap::new(),
            senders: HashMap::new(),
            is_force_relayed,
            connection_state: RefCell::new(PeerConnectionState::New),
            endpoints: Vec::new(),
        };
        Self {
            context,
            state: Stable {},
        }
    }

    /// Adds `send` tracks to `self` and add `recv` for this `send`
    /// to `partner_peer`.
    ///
    /// Tracks will be added based on [`WebRtcPublishEndpoint::audio_settings`]
    /// and [`WebRtcPublishEndpoint::video_settings`].
    pub fn add_publisher(
        &mut self,
<<<<<<< HEAD
        partner_peer: &mut Peer<Stable>,
        tracks_count: &mut Counter<TrackId>,
=======
        src: &WebRtcPublishEndpoint,
        publisher_peer: &mut Peer<New>,
        tracks_counter: &mut Counter<TrackId>,
>>>>>>> 7ed8f6d2
    ) {
        let audio_settings = src.audio_settings();
        if audio_settings.publish_policy != PublishPolicy::Disabled {
            let track_audio = Rc::new(MediaTrack::new(
                tracks_counter.next_id(),
                MediaType::Audio(AudioSettings {
                    is_required: audio_settings.publish_policy.is_required(),
                }),
            ));
            self.add_sender(Rc::clone(&track_audio));
            publisher_peer.add_receiver(track_audio);
        }

        let video_settings = src.video_settings();
        if video_settings.publish_policy != PublishPolicy::Disabled {
            let track_video = Rc::new(MediaTrack::new(
                tracks_counter.next_id(),
                MediaType::Video(VideoSettings {
                    is_required: video_settings.publish_policy.is_required(),
                }),
            ));
            self.add_sender(Rc::clone(&track_video));
            publisher_peer.add_receiver(track_video);
        }
    }

    /// Transition new [`Peer`] into state of waiting for local description.
    pub fn start(self) -> Peer<WaitLocalSdp> {
        Peer {
            context: self.context,
            state: WaitLocalSdp {},
        }
    }

    /// Transition new [`Peer`] into state of waiting for remote description.
    pub fn set_remote_sdp(
        self,
        sdp_offer: String,
    ) -> Peer<WaitLocalHaveRemote> {
        let mut context = self.context;
        context.sdp_offer = Some(sdp_offer);
        Peer {
            context,
            state: WaitLocalHaveRemote {},
        }
    }

    /// Adds [`Track`] to [`Peer`] for send.
    pub fn add_sender(&mut self, track: Rc<MediaTrack>) {
        self.context.senders.insert(track.id, track);
    }

    /// Adds [`Track`] to [`Peer`] for receive.
    pub fn add_receiver(&mut self, track: Rc<MediaTrack>) {
        self.context.receivers.insert(track.id, track);
    }

    /// Returns [mid]s of this [`Peer`].
    ///
    /// # Errors
    ///
    /// Errors with [`PeerError::MidsMismatch`] if [`Peer`] is sending
    /// [`MediaTrack`] without providing its [mid].
    ///
    /// [mid]:
    /// https://developer.mozilla.org/en-US/docs/Web/API/RTCRtpTransceiver/mid
    pub fn get_mids(&self) -> Result<HashMap<TrackId, String>, PeerError> {
        let mut mids = HashMap::with_capacity(self.context.senders.len());
        for (track_id, track) in &self.context.senders {
            mids.insert(
                *track_id,
                track
                    .mid()
                    .ok_or_else(|| PeerError::MidsMismatch(track.id))?,
            );
        }
        Ok(mids)
    }

    /// Changes [`Peer`] state to [`WaitLocalSdp`] and discards previously saved
    /// SDP Offer and Answer.
    pub fn start_renegotiation(self) -> Peer<WaitLocalSdp> {
        let mut context = self.context;
        context.sdp_answer = None;
        context.sdp_offer = None;
        Peer {
            context,
            state: WaitLocalSdp {},
        }
    }
}

#[cfg(test)]
pub mod tests {
    use super::*;

    /// Returns [`PeerStateMachine`] with provided count of the `MediaTrack`s
    /// media types.
    pub fn test_peer_from_peer_tracks(
        send_audio: u32,
        send_video: u32,
        recv_audio: u32,
        recv_video: u32,
    ) -> PeerStateMachine {
        let mut peer = Peer {
            state: Stable {},
            context: Context {
                id: Id(1),
                sdp_offer: None,
                sdp_answer: None,
                senders: HashMap::new(),
                receivers: HashMap::new(),
                member_id: MemberId::from("test-member"),
                is_force_relayed: false,
                partner_peer: Id(2),
                ice_user: None,
                endpoints: Vec::new(),
                partner_member: MemberId::from("partner-member"),
                connection_state: RefCell::new(PeerConnectionState::New),
            },
        };

        let mut track_id_counter = Counter::default();

        for _ in 0..send_audio {
            let track_id = track_id_counter.next_id();
            let track = MediaTrack::new(
                track_id,
                MediaType::Audio(AudioSettings { is_required: true }),
            );
            peer.context.senders.insert(track_id, Rc::new(track));
        }

        for _ in 0..send_video {
            let track_id = track_id_counter.next_id();
            let track = MediaTrack::new(
                track_id,
                MediaType::Video(VideoSettings { is_required: true }),
            );
            peer.context.senders.insert(track_id, Rc::new(track));
        }

        for _ in 0..recv_audio {
            let track_id = track_id_counter.next_id();
            let track = MediaTrack::new(
                track_id,
                MediaType::Audio(AudioSettings { is_required: true }),
            );
            peer.context.receivers.insert(track_id, Rc::new(track));
        }

        for _ in 0..recv_video {
            let track_id = track_id_counter.next_id();
            let track = MediaTrack::new(
                track_id,
                MediaType::Video(VideoSettings { is_required: true }),
            );
            peer.context.receivers.insert(track_id, Rc::new(track));
        }

        peer.into()
    }
}<|MERGE_RESOLUTION|>--- conflicted
+++ resolved
@@ -83,7 +83,11 @@
 #[enum_delegate(pub fn connection_state(&self) -> PeerConnectionState)]
 #[enum_delegate(pub fn add_endpoint(&mut self, endpoint: &Endpoint))]
 #[enum_delegate(pub fn endpoints(&self) -> Vec<WeakEndpoint>)]
+#[enum_delegate(pub fn add_endpoint(&mut self, endpoint: &Endpoint))]
 #[enum_delegate(pub fn senders(&self) -> HashMap<TrackId, Rc<MediaTrack>>)]
+#[enum_delegate(
+    pub fn receivers(&self) -> HashMap<TrackId, Rc<MediaTrack>>
+)]
 #[enum_delegate(
     pub fn set_connection_state(
         &self,
@@ -91,18 +95,11 @@
     )
 )]
 #[enum_delegate(
-pub fn receivers(&self) -> HashMap<TrackId, Rc<MediaTrack>>
-)]
-<<<<<<< HEAD
-=======
-#[enum_delegate(pub fn senders(&self) -> HashMap<TrackId, Rc<MediaTrack>>)]
-#[enum_delegate(
     pub fn update_senders_statuses(
         &self,
         senders_statuses: HashMap<TrackId, bool>,
     )
 )]
->>>>>>> 7ed8f6d2
 #[derive(Debug)]
 pub enum PeerStateMachine {
     WaitLocalSdp(Peer<WaitLocalSdp>),
@@ -434,14 +431,9 @@
     /// and [`WebRtcPublishEndpoint::video_settings`].
     pub fn add_publisher(
         &mut self,
-<<<<<<< HEAD
+        src: &WebRtcPublishEndpoint,
         partner_peer: &mut Peer<Stable>,
         tracks_count: &mut Counter<TrackId>,
-=======
-        src: &WebRtcPublishEndpoint,
-        publisher_peer: &mut Peer<New>,
-        tracks_counter: &mut Counter<TrackId>,
->>>>>>> 7ed8f6d2
     ) {
         let audio_settings = src.audio_settings();
         if audio_settings.publish_policy != PublishPolicy::Disabled {
