//! Remote [`RTCPeerConnection`][1] representation.
//!
//! [1]: https://www.w3.org/TR/webrtc/#rtcpeerconnection-interface

#![allow(clippy::use_self)]
use failure::Fail;
use hashbrown::HashMap;
<<<<<<< HEAD
use protocol::{AudioSettings, Direction, MediaType, Track, VideoSettings};
=======
use medea_client_api_proto::{
    AudioSettings, Direction, MediaType, Track, VideoSettings,
};
>>>>>>> a29e0a1f

use std::{convert::TryFrom, fmt::Display, sync::Arc};

use crate::{
    api::control::MemberId,
    media::{MediaTrack, TrackId},
};

/// Newly initialized [`Peer`] ready to signalling.
#[derive(Debug, PartialEq)]
pub struct New {}

/// [`Peer`] doesnt have remote SDP and is waiting for local SDP.
#[derive(Debug, PartialEq)]
pub struct WaitLocalSdp {}

/// [`Peer`] has remote SDP and is waiting for local SDP.
#[derive(Debug, PartialEq)]
pub struct WaitLocalHaveRemote {}

/// [`Peer`] has local SDP and is waiting for remote SDP.
#[derive(Debug, PartialEq)]
pub struct WaitRemoteSdp {}

/// SDP exchange ended.
#[derive(Debug, PartialEq)]
pub struct Stable {}

/// Produced when unwrapping [`PeerStateMachine`] to [`Peer`] with wrong state.
#[derive(Fail, Debug)]
#[allow(clippy::module_name_repetitions)]
pub enum PeerStateError {
    #[fail(
        display = "Cannot unwrap Peer from PeerStateMachine [id = {}]. \
                   Expected state {} was {}",
        _0, _1, _2
    )]
    WrongState(Id, &'static str, String),
}

impl PeerStateError {
    pub fn new_wrong_state(
        peer: &PeerStateMachine,
        expected: &'static str,
    ) -> Self {
        PeerStateError::WrongState(peer.id(), expected, format!("{}", peer))
    }
}

/// Implementation of ['Peer'] state machine.
#[state_machine_shared_fn_accessor(id -> Id)]
#[state_machine_shared_fn_accessor(member_id -> MemberId)]
#[state_machine_shared_fn_accessor(partner_peer_id -> Id)]
#[state_machine_shared_fn_accessor(partner_member_id -> Id)]
#[derive(Debug)]
#[allow(clippy::module_name_repetitions)]
pub enum PeerStateMachine {
    New(Peer<New>),
    WaitLocalSdp(Peer<WaitLocalSdp>),
    WaitLocalHaveRemote(Peer<WaitLocalHaveRemote>),
    WaitRemoteSdp(Peer<WaitRemoteSdp>),
    Stable(Peer<Stable>),
}

impl Display for PeerStateMachine {
    fn fmt(&self, f: &mut std::fmt::Formatter) -> std::fmt::Result {
        match self {
            PeerStateMachine::WaitRemoteSdp(_) => write!(f, "WaitRemoteSdp"),
            PeerStateMachine::New(_) => write!(f, "New"),
            PeerStateMachine::WaitLocalSdp(_) => write!(f, "WaitLocalSdp"),
            PeerStateMachine::WaitLocalHaveRemote(_) => {
                write!(f, "WaitLocalHaveRemote")
            }
            PeerStateMachine::Stable(_) => write!(f, "Stable"),
        }
    }
}

macro_rules! impl_peer_converts {
    ($peer_type:tt) => {
        impl<'a> TryFrom<&'a PeerStateMachine> for &'a Peer<$peer_type> {
            type Error = PeerStateError;

            fn try_from(
                peer: &'a PeerStateMachine,
            ) -> Result<Self, Self::Error> {
                match peer {
                    PeerStateMachine::$peer_type(peer) => Ok(peer),
                    _ => Err(PeerStateError::WrongState(
                        1,
                        stringify!($peer_type),
                        format!("{}", peer),
                    )),
                }
            }
        }

        impl TryFrom<PeerStateMachine> for Peer<$peer_type> {
            type Error = PeerStateError;

            fn try_from(peer: PeerStateMachine) -> Result<Self, Self::Error> {
                match peer {
                    PeerStateMachine::$peer_type(peer) => Ok(peer),
                    _ => Err(PeerStateError::WrongState(
                        1,
                        stringify!($peer_type),
                        format!("{}", peer),
                    )),
                }
            }
        }

        impl From<Peer<$peer_type>> for PeerStateMachine {
            fn from(peer: Peer<$peer_type>) -> Self {
                PeerStateMachine::$peer_type(peer)
            }
        }
    };
}

impl_peer_converts!(New);
impl_peer_converts!(WaitLocalSdp);
impl_peer_converts!(WaitLocalHaveRemote);
impl_peer_converts!(WaitRemoteSdp);
impl_peer_converts!(Stable);

/// ID of [`Peer`].
pub type Id = u64;

#[derive(Debug)]
pub struct Context {
    id: Id,
    member_id: MemberId,
    partner_peer: Id,
    partner_member: MemberId,
    sdp_offer: Option<String>,
    sdp_answer: Option<String>,
    receivers: HashMap<TrackId, Arc<MediaTrack>>,
    senders: HashMap<TrackId, Arc<MediaTrack>>,
}

/// [`RTCPeerConnection`] representation.
#[derive(Debug)]
pub struct Peer<S> {
    context: Context,
    state: S,
}

impl<T> Peer<T> {
    /// Returns ID of [`Member`] associated with this [`Peer`].
    pub fn member_id(&self) -> MemberId {
        self.context.member_id
    }

    /// Returns ID of [`Peer`].
    pub fn id(&self) -> Id {
        self.context.id
    }

    /// Returns ID of interconnected [`Peer`].
    pub fn partner_peer_id(&self) -> Id {
        self.context.partner_peer
    }

    /// Returns ID of interconnected [`Member`].
    pub fn partner_member_id(&self) -> Id {
        self.context.partner_member
    }

    /// Returns [`Track`]'s of [`Peer`].
    pub fn tracks(&self) -> Vec<Track> {
        let tracks = self.context.senders.iter().fold(
            vec![],
            |mut tracks, (_, track)| {
                tracks.push(Track {
                    id: track.id,
                    media_type: track.media_type.clone(),
                    direction: Direction::Send {
                        receivers: vec![self.context.partner_peer],
                    },
                });
                tracks
            },
        );
        self.context
            .receivers
            .iter()
            .fold(tracks, |mut tracks, (_, track)| {
                tracks.push(Track {
                    id: track.id,
                    media_type: track.media_type.clone(),
                    direction: Direction::Recv {
                        sender: self.context.partner_peer,
                    },
                });
                tracks
            })
    }

    pub fn is_sender(&self) -> bool {
        !self.context.senders.is_empty()
    }
}

impl Peer<New> {
    /// Creates new [`Peer`] for [`Member`].
    pub fn new(
        id: Id,
        member_id: MemberId,
        partner_peer: Id,
        partner_member: MemberId,
    ) -> Self {
        let context = Context {
            id,
            member_id,
            partner_peer,
            partner_member,
            sdp_offer: None,
            sdp_answer: None,
            receivers: HashMap::new(),
            senders: HashMap::new(),
        };
        Self {
            context,
            state: New {},
        }
    }

    /// Transition new [`Peer`] into state of waiting for local description.
    pub fn start(self) -> Peer<WaitLocalSdp> {
        Peer {
            context: self.context,
            state: WaitLocalSdp {},
        }
    }

    /// Transition new [`Peer`] into state of waiting for remote description.
    pub fn set_remote_sdp(
        self,
        sdp_offer: String,
    ) -> Peer<WaitLocalHaveRemote> {
        let mut context = self.context;
        context.sdp_offer = Some(sdp_offer);
        Peer {
            context,
            state: WaitLocalHaveRemote {},
        }
    }

    /// Add [`Track`] to [`Peer`] for send.
    pub fn add_sender(&mut self, track: Arc<MediaTrack>) {
        self.context.senders.insert(track.id, track);
    }

    /// Add [`Track`] to [`Peer`] for receive.
    pub fn add_receiver(&mut self, track: Arc<MediaTrack>) {
        self.context.receivers.insert(track.id, track);
    }
}

impl Peer<WaitLocalSdp> {
    /// Set local description and transition [`Peer`]
    /// to [`WaitRemoteSDP`] state.
    pub fn set_local_sdp(self, sdp_offer: String) -> Peer<WaitRemoteSdp> {
        let mut context = self.context;
        context.sdp_offer = Some(sdp_offer);
        Peer {
            context,
            state: WaitRemoteSdp {},
        }
    }
}

impl Peer<WaitRemoteSdp> {
    /// Set remote description and transition [`Peer`] to [`Stable`] state.
    pub fn set_remote_sdp(self, sdp_answer: &str) -> Peer<Stable> {
        let mut context = self.context;
        context.sdp_answer = Some(sdp_answer.to_string());
        Peer {
            context,
            state: Stable {},
        }
    }
}

impl Peer<WaitLocalHaveRemote> {
    /// Set local description and transition [`Peer`] to [`Stable`] state.
    pub fn set_local_sdp(self, sdp_answer: String) -> Peer<Stable> {
        let mut context = self.context;
        context.sdp_answer = Some(sdp_answer);
        Peer {
            context,
            state: Stable {},
        }
    }
}

pub fn create_peers(
    caller: MemberId,
    responder: MemberId,
) -> HashMap<MemberId, PeerStateMachine> {
    let caller_peer_id = 1;
    let responder_peer_id = 2;
    let mut caller_peer =
        Peer::new(caller_peer_id, caller, responder_peer_id, responder_peer_id);
    let mut responder_peer =
        Peer::new(responder_peer_id, responder, caller_peer_id, caller_peer_id);

    let track_audio =
        Arc::new(MediaTrack::new(1, MediaType::Audio(AudioSettings {})));
    let track_video =
        Arc::new(MediaTrack::new(2, MediaType::Video(VideoSettings {})));
    caller_peer.add_sender(track_audio.clone());
    caller_peer.add_sender(track_video.clone());
    responder_peer.add_receiver(track_audio);
    responder_peer.add_receiver(track_video);

    hashmap!(
        caller_peer_id => PeerStateMachine::New(caller_peer),
        responder_peer_id => PeerStateMachine::New(responder_peer),
    )
}

#[cfg(test)]
mod test {
    use super::*;

    #[test]
    fn create_peer() {
        let peer = Peer::new(1, 1, 2, 2);
        let peer = peer.start();

        assert_eq!(peer.state, WaitLocalSdp {});
    }
}<|MERGE_RESOLUTION|>--- conflicted
+++ resolved
@@ -5,13 +5,9 @@
 #![allow(clippy::use_self)]
 use failure::Fail;
 use hashbrown::HashMap;
-<<<<<<< HEAD
-use protocol::{AudioSettings, Direction, MediaType, Track, VideoSettings};
-=======
 use medea_client_api_proto::{
     AudioSettings, Direction, MediaType, Track, VideoSettings,
 };
->>>>>>> a29e0a1f
 
 use std::{convert::TryFrom, fmt::Display, sync::Arc};
 
@@ -62,10 +58,6 @@
 }
 
 /// Implementation of ['Peer'] state machine.
-#[state_machine_shared_fn_accessor(id -> Id)]
-#[state_machine_shared_fn_accessor(member_id -> MemberId)]
-#[state_machine_shared_fn_accessor(partner_peer_id -> Id)]
-#[state_machine_shared_fn_accessor(partner_member_id -> Id)]
 #[derive(Debug)]
 #[allow(clippy::module_name_repetitions)]
 pub enum PeerStateMachine {
@@ -74,6 +66,57 @@
     WaitLocalHaveRemote(Peer<WaitLocalHaveRemote>),
     WaitRemoteSdp(Peer<WaitRemoteSdp>),
     Stable(Peer<Stable>),
+}
+
+// TODO: macro to remove boilerplate
+impl PeerStateMachine {
+    /// Returns ID of [`Peer`].
+    pub fn id(&self) -> Id {
+        match self {
+            PeerStateMachine::New(peer) => peer.id(),
+            PeerStateMachine::WaitLocalSdp(peer) => peer.id(),
+            PeerStateMachine::WaitLocalHaveRemote(peer) => peer.id(),
+            PeerStateMachine::WaitRemoteSdp(peer) => peer.id(),
+            PeerStateMachine::Stable(peer) => peer.id(),
+        }
+    }
+
+    /// Returns ID of [`Member`] associated with this [`Peer`].
+    pub fn member_id(&self) -> MemberId {
+        match self {
+            PeerStateMachine::New(peer) => peer.member_id(),
+            PeerStateMachine::WaitLocalSdp(peer) => peer.member_id(),
+            PeerStateMachine::WaitLocalHaveRemote(peer) => peer.member_id(),
+            PeerStateMachine::WaitRemoteSdp(peer) => peer.member_id(),
+            PeerStateMachine::Stable(peer) => peer.member_id(),
+        }
+    }
+
+    /// Returns ID of interconnected [`Peer`].
+    pub fn partner_peer_id(&self) -> Id {
+        match self {
+            PeerStateMachine::New(peer) => peer.partner_peer_id(),
+            PeerStateMachine::WaitLocalSdp(peer) => peer.partner_peer_id(),
+            PeerStateMachine::WaitLocalHaveRemote(peer) => {
+                peer.partner_peer_id()
+            }
+            PeerStateMachine::WaitRemoteSdp(peer) => peer.partner_peer_id(),
+            PeerStateMachine::Stable(peer) => peer.partner_peer_id(),
+        }
+    }
+
+    /// Returns ID of interconnected [`Member`].
+    pub fn partner_member_id(&self) -> Id {
+        match self {
+            PeerStateMachine::New(peer) => peer.partner_peer_id(),
+            PeerStateMachine::WaitLocalSdp(peer) => peer.partner_peer_id(),
+            PeerStateMachine::WaitLocalHaveRemote(peer) => {
+                peer.partner_peer_id()
+            }
+            PeerStateMachine::WaitRemoteSdp(peer) => peer.partner_peer_id(),
+            PeerStateMachine::Stable(peer) => peer.partner_peer_id(),
+        }
+    }
 }
 
 impl Display for PeerStateMachine {
@@ -335,15 +378,10 @@
     )
 }
 
-#[cfg(test)]
-mod test {
-    use super::*;
-
-    #[test]
-    fn create_peer() {
-        let peer = Peer::new(1, 1, 2, 2);
-        let peer = peer.start();
-
-        assert_eq!(peer.state, WaitLocalSdp {});
-    }
+#[test]
+fn create_peer() {
+    let peer = Peer::new(1, 1, 2, 2);
+    let peer = peer.start();
+
+    assert_eq!(peer.state, WaitLocalSdp {});
 }