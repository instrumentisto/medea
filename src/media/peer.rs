//! Remote [`RTCPeerConnection`][1] representation.
//!
//! # Applying changes to [`Peer`]
//!
//! Some [`Peer`] state changes require SDP negotiation. SDP negotiation is a
//! process that requires some message exchange between remote `Peer`s, so it
//! cannot be performed immediately in a place.
//!
//! The problem arises when we need to apply changes to [`Peer`] while it's
//! already performing negotiation caused by another changes. In this case we
//! cannot start a new negotiation and should wait until ongoing negotiation
//! is finished.
//!
//! So, how [`PeerStateMachine`] handles such situations?
//!
//! All methods performing changes that might require negotiations are placed in
//! a [`PeerChangesScheduler`], which can be obtained via
//! [`PeerStateMachine::as_changes_scheduler`].
//!
//! Calling [`PeerChangesScheduler`] methods don't change the [`Peer`]'s actual
//! state, but just schedules those changes to be applied when it will be
//! appropriate.
//!
//! After scheduling changes you should call
//! [`PeerStateMachine::commit_scheduled_changes`], which will try to apply
//! changes, but if the [`Peer`] is not in a [`Stable`] state then it's no-op,
//! and these changes will be applied when the [`Peer`] will be transferred into
//! a [`Stable`] state only.
//!
//! After the changes are applied, the [`Peer`] will notify
//! [`PeerUpdatesSubscriber`] that it's appropriate to start a negotiation.
//!
//! # Implementing [`Peer`]'s update that requires (re)negotiation
//!
//! 1. All changes that require (re)negotiation should be done by adding a new
//!    variant into [`TrackChange`].
//! 2. Implement your changing logic in the [`TrackChangeHandler`]
//!    implementation.
//! 3. Create a function in the [`PeerChangesScheduler`] which will schedule
//!    your change by adding it into the [`Context::track_changes_queue`].
//!
//! # Applying changes regardless of [`Peer`] state
//!
//! Sometimes you may want to apply changes immediately, and perform
//! renegotiation later. In this case you should call
//! [`PeerStateMachine::force_commit_scheduled_changes`]`.
//!
//! [1]: https://www.w3.org/TR/webrtc/#rtcpeerconnection-interface

use std::{
    collections::{HashMap, HashSet},
    convert::TryFrom,
    fmt,
    rc::Rc,
};
use std::collections::HashSet;

use derive_more::Display;
use failure::Fail;
use medea_client_api_proto::{
<<<<<<< HEAD
    AudioSettings, Direction, IceServer, MediaType, Mid, PeerId as Id, PeerId,
    Track, TrackId, TrackPatch, TrackUpdate, VideoSettings,
=======
    state, AudioSettings, Direction, IceCandidate, IceServer, MediaSourceKind,
    MediaType, MemberId, NegotiationRole, PeerId as Id, PeerId, Track, TrackId,
    TrackPatchCommand, TrackPatchEvent, TrackUpdate, VideoSettings,
>>>>>>> 61b5aabf
};
use medea_macro::{dispatchable, enum_delegate};

use crate::{
    api::control::endpoints::webrtc_publish_endpoint::PublishPolicy,
    media::MediaTrack,
    signalling::{
        elements::endpoints::{
            webrtc::WebRtcPublishEndpoint, Endpoint, WeakEndpoint,
        },
        peers::Counter,
    },
    turn::IceUser,
};

/// Subscriber to the events indicating that [`Peer`] was updated.
#[cfg_attr(test, mockall::automock)]
pub trait PeerUpdatesSubscriber: fmt::Debug {
    /// Notifies subscriber that provided [`Peer`] must be negotiated.
    fn negotiation_needed(&self, peer_id: PeerId);

    /// Notifies subscriber that provided [`TrackUpdate`] were forcibly (without
    /// negotiation) applied to [`Peer`].
    fn force_update(&self, peer_id: PeerId, changes: Vec<TrackUpdate>);
}

#[cfg(test)]
impl fmt::Debug for MockPeerUpdatesSubscriber {
    fn fmt(&self, f: &mut fmt::Formatter) -> fmt::Result {
        f.debug_struct("MockPeerUpdatesSubscriber").finish()
    }
}

/// [`Peer`] doesn't have remote [SDP] and is waiting for local [SDP].
///
/// [SDP]: https://tools.ietf.org/html/rfc4317
#[derive(Debug, PartialEq)]
pub struct WaitLocalSdp;

/// [`Peer`] has local [SDP] and is waiting for remote [SDP].
///
/// [SDP]: https://tools.ietf.org/html/rfc4317
#[derive(Debug, PartialEq)]
pub struct WaitRemoteSdp;

/// No negotiation happening atm. It may have been ended or haven't yet started.
#[derive(Debug, PartialEq)]
pub struct Stable;

/// Produced when unwrapping [`PeerStateMachine`] to [`Peer`] with wrong state.
#[derive(Debug, Display, Fail)]
pub enum PeerError {
    #[display(
        fmt = "Cannot unwrap Peer from PeerStateMachine [id = {}]. Expected \
               state {} was {}",
        _0,
        _1,
        _2
    )]
    WrongState(Id, &'static str, String),
    #[display(
        fmt = "Peer is sending Track [{}] without providing its mid",
        _0
    )]
    MidsMismatch(TrackId),
}

impl PeerError {
    #[inline]
    #[must_use]
    pub fn new_wrong_state(
        peer: &PeerStateMachine,
        expected: &'static str,
    ) -> Self {
        PeerError::WrongState(peer.id(), expected, format!("{}", peer))
    }
}

/// Implementation of [`Peer`] state machine.
///
/// # State transitions scheme
///
/// ```text
/// +---------------+                   +-----------------+
/// |               |  set_local_offer  |                 |
/// | WaitLocalSdp  +------------------>+  WaitRemoteSdp  |
/// |               |                   |                 |
/// +------+--------+                   +--------+--------+
///        ^                                     |
///        |                                     |
///        |                                     |
/// start_as_offerer                       set_remote_answer
///        |                                     |
///        |                                     |
/// +------+--------+                            |
/// |               +<---------------------------+
/// |    Stable     |
/// |               +<---------------------------+
/// +------+--------+                            |
///        |                                     |
///        |                                     |
/// start_as_answerer                      set_local_answer
///        |                                     |
///        |                                     |
///        v                                     |
/// +------+--------+                   +--------+---------+
/// |               | set_remote_offer  |                  |
/// | WaitRemoteSdp +------------------>+   WaitLocalSdp   |
/// |               |                   |                  |
/// +---------------+                   +------------------+
/// ```
#[enum_delegate(pub fn id(&self) -> Id)]
#[enum_delegate(pub fn member_id(&self) -> MemberId)]
#[enum_delegate(pub fn partner_peer_id(&self) -> Id)]
#[enum_delegate(pub fn partner_member_id(&self) -> MemberId)]
#[enum_delegate(pub fn local_sdp(&self) -> Option<&str>)]
#[enum_delegate(pub fn remote_sdp(&self) -> Option<&str>)]
#[enum_delegate(pub fn is_force_relayed(&self) -> bool)]
#[enum_delegate(pub fn ice_servers_list(&self) -> Option<Vec<IceServer>>)]
#[enum_delegate(pub fn set_ice_user(&mut self, ice_user: IceUser))]
#[enum_delegate(pub fn endpoints(&self) -> Vec<WeakEndpoint>)]
#[enum_delegate(pub fn add_endpoint(&mut self, endpoint: &Endpoint))]
#[enum_delegate(
    pub fn receivers(&self) -> &HashMap<TrackId, Rc<MediaTrack>>
)]
#[enum_delegate(pub fn senders(&self) -> &HashMap<TrackId, Rc<MediaTrack>>)]
#[enum_delegate(
    pub fn get_updates(&self) -> Vec<TrackUpdate>
)]
#[enum_delegate(pub fn as_changes_scheduler(&mut self) -> PeerChangesScheduler)]
#[enum_delegate(fn inner_force_commit_scheduled_changes(&mut self))]
#[enum_delegate(
    pub fn add_ice_candidate(&mut self, ice_candidate: IceCandidate)
)]
<<<<<<< HEAD
#[enum_delegate(pub fn as_changes_scheduler(&mut self) -> PeerChangesScheduler)]
#[enum_delegate(pub fn is_empty(&self) -> bool)]
=======
#[enum_delegate(pub fn ice_candidates(&self) -> &HashSet<IceCandidate>)]
#[enum_delegate(pub fn is_ice_restart(&self) -> bool)]
#[enum_delegate(pub fn negotiation_role(&self) -> Option<NegotiationRole>)]
#[enum_delegate(pub fn is_known_to_remote(&self) -> bool)]
#[enum_delegate(pub fn force_commit_partner_changes(&mut self))]
#[enum_delegate(pub fn set_initialized(&mut self))]
>>>>>>> 61b5aabf
#[derive(Debug)]
pub enum PeerStateMachine {
    WaitLocalSdp(Peer<WaitLocalSdp>),
    WaitRemoteSdp(Peer<WaitRemoteSdp>),
    Stable(Peer<Stable>),
}

impl PeerStateMachine {
    /// Returns all [`state::Sender`]s of this [`PeerStateMachine`].
    #[must_use]
    fn get_senders_states(&self) -> HashMap<TrackId, state::Sender> {
        self.senders()
            .iter()
            .map(|(id, sender)| {
                (
                    *id,
                    state::Sender {
                        id: sender.id(),
                        mid: sender.mid(),
                        media_type: sender.media_type().clone(),
                        receivers: vec![self.partner_member_id()],
                        enabled_individual: sender
                            .send_media_state()
                            .is_enabled(),
                        enabled_general: sender.is_enabled_general(),
                        muted: sender.send_media_state().is_muted(),
                    },
                )
            })
            .collect()
    }

    /// Returns all [`state::Receiver`]s of this [`PeerStateMachine`].
    #[must_use]
    fn get_receivers_states(&self) -> HashMap<TrackId, state::Receiver> {
        self.receivers()
            .iter()
            .map(|(id, receiver)| {
                (
                    *id,
                    state::Receiver {
                        id: *id,
                        mid: receiver.mid(),
                        media_type: receiver.media_type().clone(),
                        sender_id: self.partner_member_id(),
                        enabled_individual: receiver
                            .recv_media_state()
                            .is_enabled(),
                        enabled_general: receiver.is_enabled_general(),
                        muted: receiver.recv_media_state().is_muted(),
                    },
                )
            })
            .collect()
    }

    /// Returns a [`state::Peer`] of this [`PeerStateMachine`].
    #[must_use]
    pub fn get_state(&self) -> state::Peer {
        state::Peer {
            id: self.id(),
            senders: self.get_senders_states(),
            receivers: self.get_receivers_states(),
            force_relay: self.is_force_relayed(),
            ice_servers: self.ice_servers_list().unwrap(),
            negotiation_role: self.negotiation_role(),
            local_sdp: self.local_sdp().map(ToOwned::to_owned),
            remote_sdp: self.remote_sdp().map(ToOwned::to_owned),
            ice_candidates: self.ice_candidates().clone(),
            restart_ice: self.is_ice_restart(),
        }
    }

    /// Tries to run all scheduled changes.
    ///
    /// Changes are applied __only if [`Peer`] is in a [`Stable`]__ state.
    #[inline]
    pub fn commit_scheduled_changes(&mut self) -> bool {
        if let PeerStateMachine::Stable(this) = self {
            this.commit_scheduled_changes();
            true
        } else {
            false
        }
    }

    /// Runs scheduled changes if [`Peer`] is in [`Stable`] state, otherwise,
    /// runs scheduled changes forcibly (not all changes can be ran forcibly).
    #[inline]
    pub fn force_commit_scheduled_changes(&mut self) {
        if !self.commit_scheduled_changes() {
            self.inner_force_commit_scheduled_changes();
        }
    }

    /// Indicates whether this [`PeerStateMachine`] is currently in a [`Stable`]
    /// state.
    #[inline]
    #[must_use]
    pub fn is_stable(&self) -> bool {
        matches!(self, PeerStateMachine::Stable(_))
    }

    /// Indicates whether this [`PeerStateMachine`] can forcibly commit a
    /// [`TrackChange::PartnerTrackPatch`].
    #[inline]
    #[must_use]
    pub fn can_forcibly_commit_partner_patches(&self) -> bool {
        match &self {
            PeerStateMachine::Stable(peer) => peer.context.is_known_to_remote,
            PeerStateMachine::WaitLocalSdp(peer) => {
                !peer.context.is_known_to_remote
            }
            PeerStateMachine::WaitRemoteSdp(peer) => {
                peer.context.local_sdp.is_some()
                    && !peer.context.is_known_to_remote
            }
        }
    }
}

impl fmt::Display for PeerStateMachine {
    fn fmt(&self, f: &mut fmt::Formatter) -> fmt::Result {
        match self {
            PeerStateMachine::WaitRemoteSdp(_) => write!(f, "WaitRemoteSdp"),
            PeerStateMachine::WaitLocalSdp(_) => write!(f, "WaitLocalSdp"),
            PeerStateMachine::Stable(_) => write!(f, "Stable"),
        }
    }
}

macro_rules! impl_peer_converts {
    ($peer_type:tt) => {
        impl<'a> TryFrom<&'a PeerStateMachine> for &'a Peer<$peer_type> {
            type Error = PeerError;

            fn try_from(
                peer: &'a PeerStateMachine,
            ) -> Result<Self, Self::Error> {
                match peer {
                    PeerStateMachine::$peer_type(peer) => Ok(peer),
                    _ => Err(PeerError::WrongState(
                        peer.id(),
                        stringify!($peer_type),
                        format!("{}", peer),
                    )),
                }
            }
        }

        impl TryFrom<PeerStateMachine> for Peer<$peer_type> {
            type Error = (PeerError, PeerStateMachine);

            fn try_from(peer: PeerStateMachine) -> Result<Self, Self::Error> {
                match peer {
                    PeerStateMachine::$peer_type(peer) => Ok(peer),
                    _ => Err((
                        PeerError::WrongState(
                            peer.id(),
                            stringify!($peer_type),
                            format!("{}", peer),
                        ),
                        peer,
                    )),
                }
            }
        }

        impl From<Peer<$peer_type>> for PeerStateMachine {
            fn from(peer: Peer<$peer_type>) -> Self {
                PeerStateMachine::$peer_type(peer)
            }
        }
    };
}

impl_peer_converts!(WaitLocalSdp);
impl_peer_converts!(WaitRemoteSdp);
impl_peer_converts!(Stable);

/// Action which can be done on a negotiation process finish.
#[derive(Clone, Copy, Debug)]
enum OnNegotiationFinish {
    /// New negotiation should be started.
    Renegotiate,

    /// Nothing should be done.
    Noop,
}

/// State of a [`Peer`] initialization.
#[derive(Clone, Copy, Debug, PartialEq, Eq)]
enum InitializationState {
    /// [`Peer`] is initialized.
    Done,

    /// [`Peer`] is initializing currently.
    InProgress,
}

#[derive(Debug)]
pub struct Context {
    /// [`PeerId`] of this [`Peer`].
    id: Id,

    /// [`MemberId`] of a [`Member`] which owns this [`Peer`].
    ///
    /// [`Member`]: crate::signalling::elements::Member
    member_id: MemberId,

    /// [`PeerId`] of a partner [`Peer`].
    partner_peer: Id,

    /// [`MemberId`] of a partner [`Peer`]'s owner.
    partner_member: MemberId,

    /// [`IceUser`] created for this [`Peer`].
    ice_user: Option<IceUser>,

    /// [SDP] offer of this [`Peer`].
    ///
    /// [SDP]: https://tools.ietf.org/html/rfc4317
    local_sdp: Option<String>,

    /// [SDP] of the partner [`Peer`].
    ///
    /// [SDP]: https://tools.ietf.org/html/rfc4317
    remote_sdp: Option<String>,

    /// All [`MediaTrack`]s with a `Recv` direction`.
    receivers: HashMap<TrackId, Rc<MediaTrack>>,

    /// All [`MediaTrack`]s with a `Send` direction.
    senders: HashMap<TrackId, Rc<MediaTrack>>,

    /// Indicator whether this [`Peer`] must be forcibly connected through
    /// TURN.
    is_force_relayed: bool,

    /// Weak references to the [`Endpoint`]s related to this [`Peer`].
    endpoints: Vec<WeakEndpoint>,

    /// Indicator whether this [`Peer`] was created on remote.
    is_known_to_remote: bool,

    /// Tracks changes, that remote [`Peer`] is not aware of.
    pending_track_updates: Vec<TrackChange>,

    /// Queue of the [`TrackChange`]s that are scheduled to apply when this
    /// [`Peer`] will be in a [`Stable`] state.
    track_changes_queue: Vec<TrackChange>,

    /// Subscriber to the events which indicates that negotiation process
    /// should be started for this [`Peer`].
    peer_updates_sub: Rc<dyn PeerUpdatesSubscriber>,

    /// All [`IceCandidate`]s received for this [`Peer`].
    ice_candidates: HashSet<IceCandidate>,

    /// Indicator whether an ICE restart should be performed for this [`Peer`].
    ice_restart: bool,

    /// Current [`NegotiationRole`] of this [`Peer`].
    negotiation_role: Option<NegotiationRole>,

    /// Action which should be done on a negotiation process finish.
    on_negotiation_finish: OnNegotiationFinish,

    /// State of the [`Peer`] initialization.
    initialization_state: InitializationState,
}

/// Tracks changes, that remote [`Peer`] is not aware of.
#[dispatchable]
#[derive(Clone, Debug, Eq, PartialEq)]
pub enum TrackChange {
    /// [`MediaTrack`]s with [`Direction::Send`] of this [`Peer`] that remote
    /// Peer is not aware of.
    AddSendTrack(Rc<MediaTrack>),

    /// [`MediaTrack`]s with [`Direction::Recv`] of this [`Peer`] that remote
    /// Peer is not aware of.
    AddRecvTrack(Rc<MediaTrack>),

    /// [`TrackId`] of the removed [`MediaTrack`]. Remote Peer currently
    /// doesn't know that this [`MediaTrack`] was removed on the server.
    RemoveTrack(TrackId),

    /// Changes to some [`MediaTrack`], that remote Peer is not aware of.
    TrackPatch(TrackPatchEvent),

    /// Changes to some [`MediaTrack`] made by this [`Peer`]s partner [`Peer`],
    /// that remote [`Peer`] is not aware of.
    PartnerTrackPatch(TrackPatchEvent),

    /// ICE restart request.
    IceRestart,
}

impl TrackChange {
    /// Indicates whether this [`TrackChange`] doesn't require renegotiation.
    #[inline]
    #[must_use]
    fn is_negotiation_state_agnostic(&self) -> bool {
        matches!(
            self,
            Self::TrackPatch(TrackPatchEvent {
                id: _,
                enabled_individual: None,
                enabled_general: None,
                muted: Some(_),
            })
        )
    }

    /// Tries to return new [`Track`] based on this [`TrackChange`].
    ///
    /// Returns `None` if this [`TrackChange`] doesn't indicates new [`Track`]
    /// creation.
    fn as_new_track(&self, partner_member_id: MemberId) -> Option<Track> {
        match self.as_track_update(partner_member_id) {
            TrackUpdate::Added(track) => Some(track),
<<<<<<< HEAD
            TrackUpdate::Removed(_) | TrackUpdate::Updated(_) => None,
=======
            TrackUpdate::Updated(_) | TrackUpdate::IceRestart => None,
>>>>>>> 61b5aabf
        }
    }

    /// Returns [`TrackUpdate`] based on this [`TrackChange`].
    fn as_track_update(&self, partner_member_id: MemberId) -> TrackUpdate {
        match self {
            Self::AddSendTrack(track) => TrackUpdate::Added(Track {
                id: track.id(),
                media_type: track.media_type().clone(),
                direction: Direction::Send {
                    receivers: vec![partner_member_id],
                    mid: track.mid(),
                },
            }),
            Self::AddRecvTrack(track) => TrackUpdate::Added(Track {
                id: track.id(),
                media_type: track.media_type().clone(),
                direction: Direction::Recv {
                    sender: partner_member_id,
                    mid: track.mid(),
                },
            }),
<<<<<<< HEAD
            TrackChange::RemoveTrack(track_id) => {
                TrackUpdate::Removed(*track_id)
            }
            TrackChange::TrackPatch(track_patch) => {
=======
            Self::TrackPatch(track_patch)
            | Self::PartnerTrackPatch(track_patch) => {
>>>>>>> 61b5aabf
                TrackUpdate::Updated(track_patch.clone())
            }
            Self::IceRestart => TrackUpdate::IceRestart,
        }
    }

    /// Returns `true` if this [`TrackChange`] can be forcibly applied.
    fn can_force_apply(&self) -> bool {
        match self {
            Self::AddSendTrack(_)
            | Self::AddRecvTrack(_)
            | Self::IceRestart => false,
            Self::TrackPatch(_) | Self::PartnerTrackPatch(_) => true,
        }
    }
}

impl<T> TrackChangeHandler for Peer<T> {
    type Output = TrackChange;

    /// Inserts provided [`MediaTrack`] into [`Context::senders`].
    #[inline]
    fn on_add_send_track(&mut self, track: Rc<MediaTrack>) -> Self::Output {
        self.context.senders.insert(track.id(), Rc::clone(&track));

        TrackChange::AddSendTrack(track)
    }

    /// Inserts provided [`MediaTrack`] into [`Context::receivers`].
    #[inline]
    fn on_add_recv_track(&mut self, track: Rc<MediaTrack>) -> Self::Output {
        self.context.receivers.insert(track.id(), Rc::clone(&track));

        TrackChange::AddRecvTrack(track)
    }

    /// Applies provided [`TrackPatchEvent`] to [`Peer`]s [`Track`].
    fn on_track_patch(&mut self, mut patch: TrackPatchEvent) -> Self::Output {
        let (track, is_tx) = if let Some(tx) = self.senders().get(&patch.id) {
            (tx, true)
        } else if let Some(rx) = self.receivers().get(&patch.id) {
            (rx, false)
        } else {
            return TrackChange::TrackPatch(patch);
        };

        if let Some(enabled) = patch.enabled_individual {
            if is_tx {
                track.send_media_state().set_enabled(enabled);
            } else {
                track.recv_media_state().set_enabled(enabled);
            }
            patch.enabled_general = Some(track.is_enabled_general());
        }
        if let Some(muted) = patch.muted {
            if is_tx {
                track.send_media_state().set_muted(muted);
            } else {
                track.recv_media_state().set_muted(muted);
            }
        }

        TrackChange::TrackPatch(patch)
    }

    /// Applies provided [`TrackPatchEvent`] that is sourced from this [`Peer`]s
    /// partner [`Peer`] to some shared [`Track`].
    fn on_partner_track_patch(
        &mut self,
        mut patch: TrackPatchEvent,
    ) -> Self::Output {
        if let Some(enabled_individual) = patch.enabled_individual {
            // Resets `enabled_individual` to `None`. Sets `enabled_general` to
            // `Some` if provided `enabled_individual` is equal to the real
            // general media exchange state.
            patch.enabled_individual = None;
            let track = self
                .senders()
                .get(&patch.id)
                .or_else(|| self.receivers().get(&patch.id));

            if let Some(track) = track {
                if enabled_individual == track.is_enabled_general() {
                    patch.enabled_general = Some(track.is_enabled_general());
                }
            }
        }

        TrackChange::TrackPatch(patch)
    }

    /// Sets [`Context::ice_restart`] flag to `true`.
    #[inline]
<<<<<<< HEAD
    fn on_track_patch(&mut self, _: TrackPatch) {}

    fn on_remove_track(&mut self, track_id: TrackId) {
        self.context.senders.remove(&track_id);
        self.context.receivers.remove(&track_id);
=======
    fn on_ice_restart(&mut self) -> Self::Output {
        self.context.ice_restart = true;
        TrackChange::IceRestart
    }
}

/// Deduper of the [`TrackPatchEvent`]s.
///
/// Responsible for merging [`TrackPatchEvent`]s from different sources (queue,
/// pending updates).
struct TrackPatchDeduper {
    /// All merged [`TrackPatchEvent`]s from this [`TrackPatchDeduper`].
    result: HashMap<TrackId, TrackPatchEvent>,

    /// [`TrackId`]s that can be merged.
    ///
    /// If [`None`] then all [`TrackPatchEvent`]s can be merged.
    whitelist: Option<HashSet<TrackId>>,
}

impl TrackPatchDeduper {
    /// Returns new [`TrackPatchDeduper`].
    fn new() -> Self {
        Self {
            result: HashMap::new(),
            whitelist: None,
        }
    }

    /// Returns new [`TrackPatchDeduper`] with the provided whitelist, meaning
    /// that [`TrackPatchDeduper::drain_merge`] will drain only [`TrackChange`]s
    /// with [`TrackId`]s in the provided set.
    fn with_whitelist(whitelist: HashSet<TrackId>) -> Self {
        Self {
            result: HashMap::new(),
            whitelist: Some(whitelist),
        }
    }

    /// Drains mergeable [`TrackPatchEvent`]s from the provided [`Vec`], merging
    /// those to accumulative [`TrackPatchEvent`]s list inside this struct.
    fn drain_merge(&mut self, changes: &mut Vec<TrackChange>) {
        changes.retain(|change| {
            if !change.can_force_apply() {
                return true;
            }
            let patch = match change {
                TrackChange::TrackPatch(patch)
                | TrackChange::PartnerTrackPatch(patch) => patch,
                _ => return true,
            };

            if self.whitelist.is_some()
                && !self.whitelist.as_ref().unwrap().contains(&patch.id)
            {
                return true;
            }

            self.result
                .entry(patch.id)
                .or_insert_with(|| TrackPatchEvent::new(patch.id))
                .merge(patch);
            false
        });
    }

    /// Returns [`Iterator`] with all previously merged [`TrackChange`]s.
    fn into_inner(self) -> impl Iterator<Item = TrackChange> {
        self.result
            .into_iter()
            .map(|(_, patch)| TrackChange::TrackPatch(patch))
>>>>>>> 61b5aabf
    }
}

/// [RTCPeerConnection] representation.
///
/// [RTCPeerConnection]: https://webrtcglossary.com/peerconnection/
#[derive(Debug)]
pub struct Peer<S> {
    context: Context,
    state: S,
}

impl<T> Peer<T> {
    /// Returns ID of [`Member`] associated with this [`Peer`].
    ///
    /// [`Member`]: crate::signalling::elements::Member
    #[inline]
    pub fn member_id(&self) -> MemberId {
        self.context.member_id.clone()
    }

    /// Returns ID of [`Peer`].
    #[inline]
    pub fn id(&self) -> Id {
        self.context.id
    }

    /// Returns ID of interconnected [`Peer`].
    #[inline]
    pub fn partner_peer_id(&self) -> Id {
        self.context.partner_peer
    }

    /// Returns ID of interconnected [`Member`].
    ///
    /// [`Member`]: crate::signalling::elements::Member
    #[inline]
    pub fn partner_member_id(&self) -> MemberId {
        self.context.partner_member.clone()
    }

    /// Returns SDP offer of this [`Peer`].
    #[inline]
    #[must_use]
    pub fn local_sdp(&self) -> Option<&str> {
        self.context.local_sdp.as_deref()
    }

    /// Returns SDP offer of the partner [`Peer`].
    #[inline]
    #[must_use]
    pub fn remote_sdp(&self) -> Option<&str> {
        self.context.remote_sdp.as_deref()
    }

    /// Returns [`TrackUpdate`]s of this [`Peer`] which should be sent to the
    /// client in the [`Event::TracksApplied`].
    ///
    /// [`Event::TracksApplied`]: medea_client_api_proto::Event::TracksApplied
    pub fn get_updates(&self) -> Vec<TrackUpdate> {
        self.context
            .pending_track_updates
            .iter()
            .map(|c| c.as_track_update(self.partner_member_id()))
            .collect()
    }

    /// Returns [`Track`]s that remote [`Peer`] is not aware of.
    pub fn new_tracks(&self) -> Vec<Track> {
        self.context
            .pending_track_updates
            .iter()
            .filter_map(|c| c.as_new_track(self.partner_member_id()))
            .collect()
    }

    /// Indicates whether this [`Peer`] has any send tracks.
    #[inline]
    pub fn is_sender(&self) -> bool {
        !self.context.senders.is_empty()
    }

    /// Indicates whether all media is forcibly relayed through a TURN server.
    #[inline]
    pub fn is_force_relayed(&self) -> bool {
        self.context.is_force_relayed
    }

    /// Returns vector of [`IceServer`]s built from this [`Peer`]s [`IceUser`].
    #[inline]
    pub fn ice_servers_list(&self) -> Option<Vec<IceServer>> {
        self.context.ice_user.as_ref().map(IceUser::servers_list)
    }

    /// Sets [`IceUser`], which is used to generate [`IceServer`]s
    #[inline]
    pub fn set_ice_user(&mut self, ice_user: IceUser) {
        self.context.ice_user.replace(ice_user);
    }

    /// Returns [`WeakEndpoint`]s for which this [`Peer`] was created.
    #[inline]
    pub fn endpoints(&self) -> Vec<WeakEndpoint> {
        self.context.endpoints.clone()
    }

    /// Adds [`Endpoint`] for which this [`Peer`] was created.
    pub fn add_endpoint(&mut self, endpoint: &Endpoint) {
        match endpoint {
            Endpoint::WebRtcPlayEndpoint(play) => {
                play.set_peer_id(self.id());
            }
            Endpoint::WebRtcPublishEndpoint(publish) => {
                publish.add_peer_id(self.id());
            }
        }
        self.context.endpoints.push(endpoint.downgrade());
    }

    /// Returns all receiving [`MediaTrack`]s of this [`Peer`].
    #[inline]
    pub fn receivers(&self) -> &HashMap<TrackId, Rc<MediaTrack>> {
        &self.context.receivers
    }

    /// Returns all sending [`MediaTrack`]s of this [`Peer`].
    #[inline]
    pub fn senders(&self) -> &HashMap<TrackId, Rc<MediaTrack>> {
        &self.context.senders
    }

    /// Forcibly commits all the [`TrackChange::PartnerTrackPatch`]es.
    pub fn force_commit_partner_changes(&mut self) {
        let mut partner_patches = Vec::new();
        // TODO: use drain_filter when its stable
        let mut i = 0;
        while i != self.context.track_changes_queue.len() {
            if matches!(
                self.context.track_changes_queue[i],
                TrackChange::PartnerTrackPatch(_)
            ) {
                let change = self
                    .context
                    .track_changes_queue
                    .remove(i)
                    .dispatch_with(self);
                partner_patches.push(change);
            } else {
                i += 1;
            }
        }

        let mut deduper = TrackPatchDeduper::with_whitelist(
            partner_patches
                .iter()
                .filter_map(|t| match t {
                    TrackChange::PartnerTrackPatch(patch) => Some(patch.id),
                    _ => None,
                })
                .collect(),
        );
        deduper.drain_merge(&mut self.context.pending_track_updates);
        deduper.drain_merge(&mut partner_patches);

        let updates: Vec<_> = deduper
            .into_inner()
            .map(|c| c.as_track_update(self.partner_member_id()))
            .collect();

        if !updates.is_empty() {
            self.context
                .peer_updates_sub
                .force_update(self.id(), updates);
        }
    }

    /// Commits all [`TrackChange`]s which are marked as forcible
    /// ([`TrackChange::can_force_apply`]).
    pub fn inner_force_commit_scheduled_changes(&mut self) {
        let mut forcible_changes = Vec::new();
        let mut filtered_changes_queue = Vec::new();
        // TODO: use drain_filter when its stable
        for change in std::mem::take(&mut self.context.track_changes_queue) {
            if change.can_force_apply() {
                forcible_changes.push(change.dispatch_with(self));
            } else {
                filtered_changes_queue.push(change);
            }
        }
        self.context.track_changes_queue = filtered_changes_queue;

        let mut deduper = TrackPatchDeduper::with_whitelist(
            forcible_changes
                .iter()
                .filter_map(|t| match t {
                    TrackChange::TrackPatch(patch)
                    | TrackChange::PartnerTrackPatch(patch) => Some(patch.id),
                    _ => None,
                })
                .collect(),
        );
        deduper.drain_merge(&mut self.context.pending_track_updates);
        deduper.drain_merge(&mut forcible_changes);

        let updates: Vec<_> = deduper
            .into_inner()
            .map(|c| c.as_track_update(self.partner_member_id()))
            .collect();

        if !updates.is_empty() {
            // TODO: Renegotiation can be skipped if we will check that
            //       client doesn't sent his local offer to us atm, if so, then
            //       renegotiation for this force update is not needed, because
            //       those changes will be reflected in the local offer, when
            //       client will send it.
            if self.context.is_known_to_remote {
                self.context.on_negotiation_finish =
                    OnNegotiationFinish::Renegotiate;
            }
            self.context
                .peer_updates_sub
                .force_update(self.id(), updates);
        }
    }

    /// Indicates whether this [`Peer`] is known to client (`Event::PeerCreated`
    /// for this [`Peer`] was sent to the client).
    #[must_use]
    pub fn is_known_to_remote(&self) -> bool {
        self.context.is_known_to_remote
    }

    /// Returns `true` if this [`Peer`] doesn't have any `Send` and `Recv`
    /// [`MediaTrack`]s.
    pub fn is_empty(&self) -> bool {
        let removed_tracks: HashSet<_> = self
            .context
            .track_changes_queue
            .iter()
            .filter_map(|change| match change {
                TrackChange::RemoveTrack(track_id) => Some(*track_id),
                _ => None,
            })
            .collect();
        let peers_tracks: HashSet<_> = self
            .context
            .senders
            .iter()
            .chain(self.context.receivers.iter())
            .map(|t| *t.0)
            .collect();

        removed_tracks == peers_tracks
    }

    /// Returns [`PeerChangesScheduler`] for this [`Peer`].
    #[inline]
    #[must_use]
    pub fn as_changes_scheduler(&mut self) -> PeerChangesScheduler {
        PeerChangesScheduler {
            context: &mut self.context,
        }
    }

    /// Deduplicates pending [`TrackChange`]s.
    fn dedup_pending_track_updates(&mut self) {
        self.dedup_ice_restarts();
        self.dedup_track_patches();
    }

    /// Dedupes [`TrackChange::IceRestart`]s.
    fn dedup_ice_restarts(&mut self) {
        let pending_track_updates = &mut self.context.pending_track_updates;
        let last_ice_restart_rev_index = pending_track_updates
            .iter()
            .rev()
            .position(|item| matches!(item, TrackChange::IceRestart));
        if let Some(idx) = last_ice_restart_rev_index {
            let last_ice_restart_index = pending_track_updates.len() - 1 - idx;
            pending_track_updates.retain({
                let mut i = 0;
                move |item| {
                    let is_last_ice_restart = i == last_ice_restart_index;
                    i += 1;
                    is_last_ice_restart
                        || !matches!(item, TrackChange::IceRestart)
                }
            });
        }
    }

    /// Dedupes [`TrackChange`]s from this [`Peer`].
    fn dedup_track_patches(&mut self) {
        let mut deduper = TrackPatchDeduper::new();
        deduper.drain_merge(&mut self.context.pending_track_updates);
        self.context
            .pending_track_updates
            .extend(deduper.into_inner());
    }

    /// Adds the provided [`IceCandidate`] to this [`Peer`].
    #[inline]
    pub fn add_ice_candidate(&mut self, ice_candidate: IceCandidate) {
        self.context.ice_candidates.insert(ice_candidate);
    }

    /// Returns all [`IceCandidate`]s received for this [`Peer`].
    #[inline]
    #[must_use]
    pub fn ice_candidates(&self) -> &HashSet<IceCandidate> {
        &self.context.ice_candidates
    }

    /// Indicates whether an ICE restart should be performed for this [`Peer`].
    #[inline]
    #[must_use]
    pub fn is_ice_restart(&self) -> bool {
        self.context.ice_restart
    }

    /// Returns the current [`NegotiationRole`] of this [`Peer`].
    #[inline]
    #[must_use]
    pub fn negotiation_role(&self) -> Option<NegotiationRole> {
        self.context.negotiation_role.clone()
    }

    /// Marks this [`Peer`] as initialized.
    #[inline]
    pub fn set_initialized(&mut self) {
        self.context.initialization_state = InitializationState::Done;
    }
}

impl Peer<WaitLocalSdp> {
    /// Sets local description and transition [`Peer`] to [`WaitRemoteSdp`]
    /// state.
    #[inline]
    #[must_use]
    pub fn set_local_offer(self, local_sdp: String) -> Peer<WaitRemoteSdp> {
        let mut context = self.context;
        context.local_sdp = Some(local_sdp);
        Peer {
            context,
            state: WaitRemoteSdp {},
        }
    }

    /// Sets local description and transition [`Peer`] to [`Stable`]
    /// state.
    #[inline]
    #[must_use]
    pub fn set_local_answer(self, sdp_answer: String) -> Peer<Stable> {
        let mut context = self.context;
        context.local_sdp = Some(sdp_answer);
        let mut this = Peer {
            context,
            state: Stable {},
        };
        this.negotiation_finished();
        this
    }

    /// Sets tracks [mid]s.
    ///
    /// Provided [mid]s must have entries for all [`Peer`]s tracks.
    ///
    /// # Errors
    ///
    /// Errors with [`PeerError::MidsMismatch`] if [`Peer`] is sending
    /// [`MediaTrack`] without providing its [mid].
    ///
    /// [mid]: https://developer.mozilla.org/docs/Web/API/RTCRtpTransceiver/mid
    pub fn set_mids(
        &mut self,
        mut mids: HashMap<TrackId, Mid>,
    ) -> Result<(), PeerError> {
        let tracks = self
            .context
            .senders
            .iter_mut()
            .chain(self.context.receivers.iter_mut());

        for (id, track) in tracks {
            let mid = mids
                .remove(&id)
                .ok_or_else(|| PeerError::MidsMismatch(track.id()))?;
            track.set_mid(mid)
        }

        Ok(())
    }

    /// Updates this [`Peer`]'s senders statuses.
    pub fn update_senders_statuses(
        &self,
        senders_statuses: HashMap<TrackId, bool>,
    ) {
        for (track_id, is_publishing) in senders_statuses {
            if let Some(sender) = self.context.senders.get(&track_id) {
                sender.set_transceiver_enabled(is_publishing);
            }
        }
    }
}

impl Peer<WaitRemoteSdp> {
    /// Sets remote description and transitions [`Peer`] to [`Stable`] state.
    #[inline]
    #[must_use]
    pub fn set_remote_answer(mut self, sdp_answer: String) -> Peer<Stable> {
        self.context.remote_sdp = Some(sdp_answer);

        let mut peer = Peer {
            context: self.context,
            state: Stable {},
        };
        peer.negotiation_finished();

        peer
    }

    /// Sets remote description and transitions [`Peer`] to [`WaitLocalSdp`]
    /// state.
    #[inline]
    #[must_use]
    pub fn set_remote_offer(mut self, sdp_offer: String) -> Peer<WaitLocalSdp> {
        self.context.negotiation_role =
            Some(NegotiationRole::Answerer(sdp_offer.clone()));
        self.context.remote_sdp = Some(sdp_offer);

        Peer {
            context: self.context,
            state: WaitLocalSdp {},
        }
    }
}

impl Peer<Stable> {
    /// Creates new [`Peer`] for [`Member`].
    ///
    /// [`Member`]: crate::signalling::elements::Member
    pub fn new(
        id: Id,
        member_id: MemberId,
        partner_peer: Id,
        partner_member: MemberId,
        is_force_relayed: bool,
        peer_updates_sub: Rc<dyn PeerUpdatesSubscriber>,
    ) -> Self {
        let context = Context {
            id,
            member_id,
            partner_peer,
            partner_member,
            ice_user: None,
            local_sdp: None,
            remote_sdp: None,
            receivers: HashMap::new(),
            senders: HashMap::new(),
            is_force_relayed,
            endpoints: Vec::new(),
            is_known_to_remote: false,
            pending_track_updates: Vec::new(),
            track_changes_queue: Vec::new(),
            peer_updates_sub,
            ice_candidates: HashSet::new(),
            ice_restart: false,
            negotiation_role: None,
            on_negotiation_finish: OnNegotiationFinish::Noop,
            initialization_state: InitializationState::InProgress,
        };

        Self {
            context,
            state: Stable {},
        }
    }

    /// Changes [`Peer`] state to [`WaitLocalSdp`] and discards previously saved
    /// [SDP] Offer and Answer.
    ///
    /// Resets [`Context::local_sdp`] and [`Context::remote_sdp`].
    ///
    /// [SDP]: https://tools.ietf.org/html/rfc4317
    #[inline]
    #[must_use]
    pub fn start_as_offerer(self) -> Peer<WaitLocalSdp> {
        let mut context = self.context;
        context.local_sdp = None;
        context.remote_sdp = None;

        context.negotiation_role = Some(NegotiationRole::Offerer);

        Peer {
            context,
            state: WaitLocalSdp {},
        }
    }

    /// Changes [`Peer`] state to [`WaitLocalSdp`] and discards previously saved
    /// [SDP] Offer and Answer.
    ///
    /// Resets [`Context::local_sdp`] and [`Context::remote_sdp`].
    ///
    /// [SDP]: https://tools.ietf.org/html/rfc4317
    #[inline]
    #[must_use]
    pub fn start_as_answerer(self) -> Peer<WaitRemoteSdp> {
        let mut context = self.context;
        context.local_sdp = None;
        context.remote_sdp = None;

        Peer {
            context,
            state: WaitRemoteSdp {},
        }
    }

    /// Returns [mid]s of this [`Peer`].
    ///
    /// # Errors
    ///
    /// Errors with [`PeerError::MidsMismatch`] if [`Peer`] is sending
    /// [`MediaTrack`] without providing its [mid].
    ///
    /// [mid]:
    /// https://developer.mozilla.org/en-US/docs/Web/API/RTCRtpTransceiver/mid
    pub fn get_mids(&self) -> Result<HashMap<TrackId, Mid>, PeerError> {
        let mut mids = HashMap::with_capacity(self.context.senders.len());
        for (track_id, track) in &self.context.senders {
            mids.insert(
                *track_id,
                track
                    .mid()
                    .ok_or_else(|| PeerError::MidsMismatch(track.id()))?,
            );
        }
        Ok(mids)
    }

    /// Applies previously scheduled [`TrackChange`]s to this [`Peer`], marks
    /// those changes as applied, so they can be retrieved via
    /// [`PeerStateMachine::get_updates`]. Calls
    /// [`PeerUpdatesSubscriber::negotiation_needed`] notifying subscriber that
    /// this [`Peer`] has changes to negotiate. Changes that can be applied
    /// regardless of negotiation state will be immediately force-pushed to
    /// [`PeerUpdatesSubscriber`].
    fn commit_scheduled_changes(&mut self) {
        // If InitializationState is not Done, then we can safely skip this
        // negotiation, because these changes will be committed by ongoing
        // initializer.
        if self.context.initialization_state == InitializationState::Done
            && (!self.context.track_changes_queue.is_empty()
                || matches!(
                    self.context.on_negotiation_finish,
                    OnNegotiationFinish::Renegotiate
                ))
        {
            let mut negotiationless_changes = Vec::new();
            for task in std::mem::take(&mut self.context.track_changes_queue) {
                let change = task.dispatch_with(self);
                if change.is_negotiation_state_agnostic() {
                    negotiationless_changes.push(change);
                } else {
                    self.context.pending_track_updates.push(change);
                }
            }

            self.dedup_pending_track_updates();

            if self.context.pending_track_updates.is_empty()
                && matches!(
                    self.context.on_negotiation_finish,
                    OnNegotiationFinish::Noop
                )
            {
                self.context.peer_updates_sub.force_update(
                    self.id(),
                    negotiationless_changes
                        .into_iter()
                        .map(|c| c.as_track_update(self.partner_member_id()))
                        .collect(),
                );
            } else {
                self.context
                    .pending_track_updates
                    .append(&mut negotiationless_changes);
                self.context.peer_updates_sub.negotiation_needed(self.id());
                self.context.on_negotiation_finish = OnNegotiationFinish::Noop;
            }
        }
    }

    /// Sets [`Context::is_known_to_remote`] to `true`.
    ///
    /// Sets [`Context::ice_restart`] to `false`.
    ///
    /// Resets [`Context::pending_track_updates`] buffer.
    ///
    /// Applies all scheduled changes.
    ///
    /// Should be called when negotiation was finished.
    fn negotiation_finished(&mut self) {
        self.context.ice_restart = false;
        self.context.is_known_to_remote = true;
        self.context.pending_track_updates.clear();
        self.context.negotiation_role = None;
        self.commit_scheduled_changes();
    }
}

/// Scheduler of the [`Peer`] state changes that require (re)negotiation.
///
/// Obtainable via `PeerStateMachine::as_changes_scheduler`. Refer to module
/// documentation for more details.
pub struct PeerChangesScheduler<'a> {
    /// [`Context`] of the [`Peer`] in which will scheduled changes.
    context: &'a mut Context,
}

impl<'a> PeerChangesScheduler<'a> {
    /// Schedules provided [`TrackPatchCommand`]s as
    /// [`TrackChange::TrackPatch`].
    pub fn patch_tracks(&mut self, patches: Vec<TrackPatchCommand>) {
        for patch in patches {
            self.schedule_change(TrackChange::TrackPatch(patch.into()));
        }
    }

    /// Schedules provided [`TrackPatchCommand`] as
    /// [`TrackChange::PartnerTrackPatch`].
    pub fn partner_patch_tracks(&mut self, patches: Vec<TrackPatchCommand>) {
        for patch in patches {
            self.schedule_change(TrackChange::PartnerTrackPatch(patch.into()));
        }
    }

    /// Schedules [`TrackChange::IceRestart`].
    #[inline]
    pub fn restart_ice(&mut self) {
        self.schedule_change(TrackChange::IceRestart);
    }

    /// Schedules `send` tracks adding to `self` and `recv` tracks for this
    /// `send` to `partner_peer`.
    ///
    /// Tracks will be added based on [`WebRtcPublishEndpoint::audio_settings`]
    /// and [`WebRtcPublishEndpoint::video_settings`].
    pub fn add_publisher(
        &mut self,
        src: &WebRtcPublishEndpoint,
        partner_peer: &mut PeerStateMachine,
        tracks_counter: &Counter<TrackId>,
    ) {
        let audio_settings = src.audio_settings();
        if audio_settings.publish_policy != PublishPolicy::Disabled {
            let track_audio = Rc::new(MediaTrack::new(
                tracks_counter.next_id(),
                MediaType::Audio(AudioSettings {
                    required: audio_settings.publish_policy.required(),
                }),
            ));
            self.add_sender(Rc::clone(&track_audio));
            src.add_track_id(self.context.id, track_audio.id);
            partner_peer
                .as_changes_scheduler()
                .add_receiver(track_audio);
        }

        let video_settings = src.video_settings();
        if video_settings.publish_policy != PublishPolicy::Disabled {
            let camera_video_track = Rc::new(MediaTrack::new(
                tracks_counter.next_id(),
                MediaType::Video(VideoSettings {
                    required: video_settings.publish_policy.required(),
                    source_kind: MediaSourceKind::Device,
                }),
            ));
<<<<<<< HEAD
            self.add_sender(Rc::clone(&track_video));
            src.add_track_id(self.context.id, track_video.id);
=======
            self.add_sender(Rc::clone(&camera_video_track));
>>>>>>> 61b5aabf
            partner_peer
                .as_changes_scheduler()
                .add_receiver(camera_video_track);
            let display_video_track = Rc::new(MediaTrack::new(
                tracks_counter.next_id(),
                MediaType::Video(VideoSettings {
                    required: false,
                    source_kind: MediaSourceKind::Display,
                }),
            ));
            self.add_sender(Rc::clone(&display_video_track));
            partner_peer
                .as_changes_scheduler()
                .add_receiver(display_video_track);
        }
    }

    /// Adds provided [`TrackChange`] to scheduled changes queue.
    #[inline]
    fn schedule_change(&mut self, job: TrackChange) {
        self.context.track_changes_queue.push(job);
    }

    /// Schedules [`Track`] addition to [`Peer`] receive tracks list.
    ///
    /// This [`Track`] will be considered new (not known to remote) and may be
    /// obtained by calling `Peer.new_tracks` after this scheduled
    /// [`TrackChange`] will be applied.
    #[inline]
    fn add_receiver(&mut self, track: Rc<MediaTrack>) {
        self.schedule_change(TrackChange::AddRecvTrack(track));
    }

    /// Schedules [`Track`] addition to [`Peer`] send tracks list.
    ///
    /// This [`Track`] will be considered new (not known to remote) and may be
    /// obtained by calling `Peer.new_tracks` after this scheduled
    /// [`TrackChange`] will be applied.
    #[inline]
    fn add_sender(&mut self, track: Rc<MediaTrack>) {
        self.schedule_change(TrackChange::AddSendTrack(track));
    }

    pub fn remove_tracks(&mut self, track_ids: HashSet<TrackId>) {
        track_ids.into_iter().for_each(|id| {
            let tasks_index_to_remove: Vec<_> = self
                .context
                .track_changes_queue
                .iter()
                .enumerate()
                .filter_map(|(n, change)| match change {
                    TrackChange::AddSendTrack(track)
                    | TrackChange::AddRecvTrack(track) => {
                        if track.id == id {
                            Some(n)
                        } else {
                            None
                        }
                    }
                    _ => None,
                })
                .collect();
            if tasks_index_to_remove.is_empty() {
                self.schedule_change(TrackChange::RemoveTrack(id))
            } else {
                for remove_index in tasks_index_to_remove {
                    self.context.track_changes_queue.remove(remove_index);
                }
            }
        });
    }
}

#[cfg(test)]
pub mod tests {
    use super::*;

    /// Returns dummy [`PeerUpdatesSubscriber`] mock which does nothing.
    pub fn dummy_negotiation_sub_mock() -> Rc<dyn PeerUpdatesSubscriber> {
        let mut mock = MockPeerUpdatesSubscriber::new();
        mock.expect_negotiation_needed().returning(|_| ());

        Rc::new(mock)
    }

    /// Returns [`PeerStateMachine`] with provided count of the `MediaTrack`s
    /// media types.
    pub fn test_peer_from_peer_tracks(
        send_audio: u32,
        send_video: u32,
        recv_audio: u32,
        recv_video: u32,
    ) -> PeerStateMachine {
        let mut peer = Peer::new(
            Id(1),
            MemberId::from("test-member"),
            Id(2),
            MemberId::from("partner-member"),
            false,
            dummy_negotiation_sub_mock(),
        );

        let track_id_counter = Counter::default();

        for _ in 0..send_audio {
            let track_id = track_id_counter.next_id();
            let track = MediaTrack::new(
                track_id,
                MediaType::Audio(AudioSettings { required: true }),
            );
            peer.context.senders.insert(track_id, Rc::new(track));
        }

        for _ in 0..send_video {
            let track_id = track_id_counter.next_id();
            let track = MediaTrack::new(
                track_id,
                MediaType::Video(VideoSettings {
                    required: true,
                    source_kind: MediaSourceKind::Device,
                }),
            );
            peer.context.senders.insert(track_id, Rc::new(track));
        }

        for _ in 0..recv_audio {
            let track_id = track_id_counter.next_id();
            let track = MediaTrack::new(
                track_id,
                MediaType::Audio(AudioSettings { required: true }),
            );
            peer.context.receivers.insert(track_id, Rc::new(track));
        }

        for _ in 0..recv_video {
            let track_id = track_id_counter.next_id();
            let track = MediaTrack::new(
                track_id,
                MediaType::Video(VideoSettings {
                    required: true,
                    source_kind: MediaSourceKind::Device,
                }),
            );
            peer.context.receivers.insert(track_id, Rc::new(track));
        }

        peer.into()
    }

    fn media_track(track_id: u32) -> Rc<MediaTrack> {
        Rc::new(MediaTrack::new(
            TrackId(track_id),
            MediaType::Video(VideoSettings {
                required: true,
                source_kind: MediaSourceKind::Device,
            }),
        ))
    }

    #[test]
    fn scheduled_changes_normally_ran() {
        let (tx, rx) = std::sync::mpsc::channel();
        let mut negotiation_sub = MockPeerUpdatesSubscriber::new();
        negotiation_sub
            .expect_negotiation_needed()
            .returning(move |peer_id| {
                tx.send(peer_id).unwrap();
            });

        let mut peer = Peer::new(
            PeerId(0),
            MemberId::from("member-1"),
            PeerId(1),
            MemberId::from("member-2"),
            false,
            Rc::new(negotiation_sub),
        );
        peer.set_ice_user(IceUser::new_static(
            String::new(),
            String::new(),
            String::new(),
        ));
        peer.set_initialized();

        peer.as_changes_scheduler().add_receiver(media_track(0));
        peer.as_changes_scheduler().add_sender(media_track(1));

        assert!(peer.context.senders.is_empty());
        assert!(peer.context.receivers.is_empty());

        peer.commit_scheduled_changes();

        assert_eq!(rx.recv().unwrap(), PeerId(0));
        assert_eq!(peer.context.senders.len(), 1);
        assert_eq!(peer.context.receivers.len(), 1);
    }

    #[test]
    fn scheduled_changes_will_be_ran_on_stable() {
        let (tx, rx) = std::sync::mpsc::channel();
        let mut negotiation_sub = MockPeerUpdatesSubscriber::new();
        negotiation_sub
            .expect_negotiation_needed()
            .returning(move |peer_id| {
                tx.send(peer_id).unwrap();
            });

        let mut peer = Peer::new(
            PeerId(0),
            MemberId::from("member-1"),
            PeerId(1),
            MemberId::from("member-2"),
            false,
            Rc::new(negotiation_sub),
        );
        peer.set_ice_user(IceUser::new_static(
            String::new(),
            String::new(),
            String::new(),
        ));
        peer.set_initialized();

        let mut peer = peer.start_as_offerer();
        peer.as_changes_scheduler().add_sender(media_track(0));
        peer.as_changes_scheduler().add_receiver(media_track(1));
        assert!(peer.context.senders.is_empty());
        assert!(peer.context.receivers.is_empty());

        let peer = peer.set_local_offer(String::new());
        assert!(peer.context.senders.is_empty());
        assert!(peer.context.receivers.is_empty());

        let peer = peer.set_remote_answer(String::new());
        assert_eq!(peer.context.receivers.len(), 1);
        assert_eq!(peer.context.senders.len(), 1);
        assert_eq!(peer.context.pending_track_updates.len(), 2);
        assert_eq!(peer.context.track_changes_queue.len(), 0);
        assert_eq!(rx.recv().unwrap(), PeerId(0));
    }

    #[test]
    fn force_updates_works() {
        let (force_update_tx, force_update_rx) = std::sync::mpsc::channel();
        let mut negotiation_sub = MockPeerUpdatesSubscriber::new();
        negotiation_sub.expect_force_update().returning(
            move |peer_id: PeerId, changes: Vec<TrackUpdate>| {
                force_update_tx.send((peer_id, changes)).unwrap();
            },
        );
        let (negotiation_needed_tx, negotiation_needed_rx) =
            std::sync::mpsc::channel();
        negotiation_sub.expect_negotiation_needed().returning(
            move |peer_id: PeerId| {
                negotiation_needed_tx.send(peer_id).unwrap();
            },
        );

        let mut peer = Peer::new(
            PeerId(0),
            MemberId::from("member-1"),
            PeerId(1),
            MemberId::from("member-2"),
            false,
            Rc::new(negotiation_sub),
        );
        peer.set_ice_user(IceUser::new_static(
            String::new(),
            String::new(),
            String::new(),
        ));
        peer.set_initialized();
        peer.context.is_known_to_remote = true;
        peer.as_changes_scheduler().add_sender(media_track(0));
        peer.as_changes_scheduler().add_receiver(media_track(1));
        peer.commit_scheduled_changes();

        let peer_id = negotiation_needed_rx.recv().unwrap();
        assert_eq!(peer_id, PeerId(0));

        let mut peer = peer.start_as_offerer();

        peer.as_changes_scheduler().patch_tracks(vec![
            TrackPatchCommand {
                id: TrackId(0),
                enabled: Some(false),
                muted: None,
            },
            TrackPatchCommand {
                id: TrackId(1),
                enabled: Some(false),
                muted: None,
            },
        ]);
        peer.inner_force_commit_scheduled_changes();
        let (peer_id, changes) = force_update_rx.recv().unwrap();

        assert_eq!(peer_id, PeerId(0));
        assert_eq!(changes.len(), 2);
        assert!(peer.context.track_changes_queue.is_empty());
        assert!(matches!(
            peer.context.on_negotiation_finish,
            OnNegotiationFinish::Renegotiate
        ));

        let peer = peer.set_local_offer(String::new());
        let _ = peer.set_remote_answer(String::new());

        let peer_id = negotiation_needed_rx.recv().unwrap();
        assert_eq!(peer_id, PeerId(0));
    }

    #[test]
    fn track_patch_dedup_works() {
        let mut negotiation_sub = MockPeerUpdatesSubscriber::new();
        negotiation_sub
            .expect_force_update()
            .returning(move |_: PeerId, _: Vec<TrackUpdate>| {});
        negotiation_sub
            .expect_negotiation_needed()
            .returning(move |_: PeerId| {});
        let mut peer = Peer::new(
            PeerId(0),
            MemberId::from("member-1"),
            PeerId(1),
            MemberId::from("member-2"),
            false,
            Rc::new(negotiation_sub),
        );

        let patches = vec![
            TrackPatchCommand {
                id: TrackId(1),
                enabled: Some(false),
                muted: None,
            },
            TrackPatchCommand {
                id: TrackId(2),
                enabled: None,
                muted: None,
            },
            TrackPatchCommand {
                id: TrackId(1),
                enabled: Some(true),
                muted: None,
            },
            TrackPatchCommand {
                id: TrackId(2),
                enabled: Some(false),
                muted: None,
            },
            TrackPatchCommand {
                id: TrackId(2),
                enabled: Some(true),
                muted: None,
            },
            TrackPatchCommand {
                id: TrackId(2),
                enabled: None,
                muted: None,
            },
            TrackPatchCommand {
                id: TrackId(1),
                enabled: None,
                muted: None,
            },
        ];
        peer.as_changes_scheduler().patch_tracks(patches);
        let mut peer = PeerStateMachine::from(peer);
        peer.set_ice_user(IceUser::new_static(
            String::new(),
            String::new(),
            String::new(),
        ));
        peer.set_initialized();
        peer.commit_scheduled_changes();
        let peer = if let PeerStateMachine::Stable(peer) = peer {
            peer
        } else {
            unreachable!("Peer should be in Stable state.");
        };

        let mut track_patches_after: Vec<_> = peer
            .context
            .pending_track_updates
            .iter()
            .filter_map(|t| {
                if let TrackChange::TrackPatch(patch) = t {
                    Some(patch.clone())
                } else {
                    None
                }
            })
            .collect();

        let second_track_patch = track_patches_after.pop().unwrap();
        assert_eq!(second_track_patch.enabled_individual, Some(true));

        let first_track_patch = track_patches_after.pop().unwrap();
        assert_eq!(first_track_patch.enabled_general, None);

        assert!(track_patches_after.is_empty());
    }

    /// Checks that [`TrackChange::IceRestart`] correctly dedups.
    #[test]
    fn ice_restart_dedupping_works() {
        let changes = vec![
            TrackChange::IceRestart,
            TrackChange::IceRestart,
            TrackChange::IceRestart,
            TrackChange::TrackPatch(TrackPatchEvent {
                id: TrackId(0),
                enabled_individual: None,
                enabled_general: None,
                muted: None,
            }),
            TrackChange::IceRestart,
            TrackChange::TrackPatch(TrackPatchEvent {
                id: TrackId(0),
                enabled_individual: None,
                enabled_general: None,
                muted: None,
            }),
        ];

        let mut negotiation_sub = MockPeerUpdatesSubscriber::new();
        negotiation_sub
            .expect_force_update()
            .returning(move |_: PeerId, _: Vec<TrackUpdate>| {});
        negotiation_sub
            .expect_negotiation_needed()
            .returning(move |_: PeerId| {});
        let mut peer = Peer::new(
            PeerId(0),
            MemberId::from("member-1"),
            PeerId(1),
            MemberId::from("member-2"),
            false,
            Rc::new(negotiation_sub),
        );

        peer.context.pending_track_updates = changes;

        peer.dedup_ice_restarts();

        let deduped_track_updates = peer.context.pending_track_updates;
        assert_eq!(deduped_track_updates.len(), 3);
        assert!(matches!(deduped_track_updates[1], TrackChange::IceRestart));
    }

    /// Checks that [`Peer::inner_force_commit_scheduled_changes`] merges
    /// changes from the [`Context::pending_track_updates`] with a forcible
    /// changes from the [`Context::track_changes_queue`].
    #[test]
    fn force_update_dedups_normally() {
        let mut peer_updates_sub = MockPeerUpdatesSubscriber::new();
        peer_updates_sub.expect_force_update().times(1).returning(
            |peer_id, changes| {
                assert_eq!(peer_id, PeerId(0));
                assert_eq!(changes.len(), 1);
                if let TrackUpdate::Updated(patch) = &changes[0] {
                    assert_eq!(patch.id, TrackId(0));
                    assert_eq!(patch.enabled_individual, Some(false));
                } else {
                    unreachable!();
                }
            },
        );

        let mut peer = Peer::new(
            PeerId(0),
            MemberId::from("alice"),
            PeerId(1),
            MemberId::from("bob"),
            false,
            Rc::new(peer_updates_sub),
        );
        peer.context.pending_track_updates = vec![
            TrackChange::TrackPatch(TrackPatchEvent {
                id: TrackId(0),
                enabled_general: Some(false),
                enabled_individual: Some(false),
                muted: None,
            }),
            TrackChange::TrackPatch(TrackPatchEvent {
                id: TrackId(0),
                enabled_general: Some(true),
                enabled_individual: Some(true),
                muted: None,
            }),
            TrackChange::TrackPatch(TrackPatchEvent {
                id: TrackId(1),
                enabled_general: Some(false),
                enabled_individual: Some(false),
                muted: None,
            }),
        ];
        peer.as_changes_scheduler().patch_tracks(vec![
            TrackPatchCommand {
                id: TrackId(0),
                enabled: Some(false),
                muted: None,
            },
            TrackPatchCommand {
                id: TrackId(0),
                enabled: Some(true),
                muted: None,
            },
            TrackPatchCommand {
                id: TrackId(0),
                enabled: Some(false),
                muted: None,
            },
        ]);
        peer.inner_force_commit_scheduled_changes();

        assert_eq!(peer.context.track_changes_queue.len(), 0);
        assert_eq!(peer.context.pending_track_updates.len(), 1);
        let filtered_track_change =
            peer.context.pending_track_updates.pop().unwrap();
        if let TrackChange::TrackPatch(patch) = filtered_track_change {
            assert_eq!(patch.id, TrackId(1));
            assert_eq!(patch.enabled_general, Some(false));
        } else {
            unreachable!();
        }
    }

    /// Tests for the [`TrackPatchDeduper`].
    mod track_patch_deduper {
        use super::*;

        /// Checks that [`TrackPatchDeduper::with_whitelist`] filters
        /// [`TrackPatchEvent`]s which are not listed in the whitelist.
        #[test]
        fn whitelisting_works() {
            let mut deduper =
                TrackPatchDeduper::with_whitelist(hashset![TrackId(1)]);
            let filtered_patch = TrackChange::TrackPatch(TrackPatchEvent {
                id: TrackId(2),
                enabled_general: Some(false),
                enabled_individual: Some(false),
                muted: None,
            });
            let whitelisted_patch = TrackChange::TrackPatch(TrackPatchEvent {
                id: TrackId(1),
                enabled_general: Some(false),
                enabled_individual: Some(false),
                muted: None,
            });
            let mut patches =
                vec![whitelisted_patch.clone(), filtered_patch.clone()];
            deduper.drain_merge(&mut patches);
            assert_eq!(patches.len(), 1);
            assert_eq!(patches[0], filtered_patch);

            let merged_changes: Vec<_> = deduper.into_inner().collect();
            assert_eq!(merged_changes.len(), 1);
            assert_eq!(merged_changes[0], whitelisted_patch);
        }

        /// Checks that [`TrackPatchDeduper`] merges [`TrackChange`]s correctly.
        #[test]
        fn merging_works() {
            let mut deduper = TrackPatchDeduper::new();

            let mut changes: Vec<_> = vec![
                TrackPatchEvent {
                    id: TrackId(1),
                    enabled_general: Some(true),
                    enabled_individual: Some(true),
                    muted: None,
                },
                TrackPatchEvent {
                    id: TrackId(2),
                    enabled_general: Some(false),
                    enabled_individual: Some(false),
                    muted: None,
                },
                TrackPatchEvent {
                    id: TrackId(1),
                    enabled_general: Some(false),
                    enabled_individual: Some(false),
                    muted: None,
                },
                TrackPatchEvent {
                    id: TrackId(1),
                    enabled_general: None,
                    enabled_individual: None,
                    muted: None,
                },
                TrackPatchEvent {
                    id: TrackId(2),
                    enabled_general: Some(true),
                    enabled_individual: Some(true),
                    muted: None,
                },
            ]
            .into_iter()
            .map(|p| TrackChange::TrackPatch(p))
            .collect();
            let unrelated_change =
                TrackChange::AddSendTrack(Rc::new(MediaTrack::new(
                    TrackId(1),
                    MediaType::Audio(AudioSettings { required: true }),
                )));
            changes.push(unrelated_change.clone());
            deduper.drain_merge(&mut changes);

            assert_eq!(changes.len(), 1);
            assert_eq!(changes[0], unrelated_change);

            let merged_changes: HashMap<_, _> = deduper
                .into_inner()
                .filter_map(|t| {
                    if let TrackChange::TrackPatch(patch) = t {
                        Some((patch.id, patch))
                    } else {
                        None
                    }
                })
                .collect();

            assert_eq!(merged_changes.len(), 2);
            {
                let track_1 = merged_changes.get(&TrackId(1)).unwrap();
                assert_eq!(track_1.enabled_general, Some(false));
            }
            {
                let track_2 = merged_changes.get(&TrackId(2)).unwrap();
                assert_eq!(track_2.enabled_general, Some(true));
            }
        }
    }

    mod negotiation_state_agnostic_patches {
        use super::*;

        /// Checks that negotiation state agnostic changes will not start
        /// renegotiation.
        #[test]
        fn negotiation_state_agnostic_change_dont_trigger_negotiation() {
            let track_patch = TrackPatchEvent {
                id: TrackId(0),
                muted: Some(true),
                enabled_individual: None,
                enabled_general: None,
            };
            let changes = vec![TrackChange::TrackPatch(track_patch.clone())];

            let mut negotiation_sub = MockPeerUpdatesSubscriber::new();
            negotiation_sub.expect_force_update().times(1).return_once(
                move |peer_id: PeerId, updates: Vec<TrackUpdate>| {
                    assert_eq!(peer_id, PeerId(0));
                    assert_eq!(
                        updates,
                        vec![TrackUpdate::Updated(track_patch)]
                    );
                },
            );
            let mut peer = Peer::new(
                PeerId(0),
                MemberId::from("member-1"),
                PeerId(1),
                MemberId::from("member-2"),
                false,
                Rc::new(negotiation_sub),
            );
            peer.set_ice_user(IceUser::new_static(
                String::new(),
                String::new(),
                String::new(),
            ));
            peer.set_initialized();
            peer.context.track_changes_queue = changes;
            peer.commit_scheduled_changes();
        }

        /// Checks that [`TrackChange`] which doesn't requires negotiation with
        /// [`TrackChange`] which requires negotiation will trigger negotiation.
        #[test]
        fn mixed_changeset_will_trigger_negotiation() {
            let changes = vec![
                TrackChange::TrackPatch(TrackPatchEvent {
                    id: TrackId(0),
                    muted: Some(true),
                    enabled_individual: None,
                    enabled_general: None,
                }),
                TrackChange::TrackPatch(TrackPatchEvent {
                    id: TrackId(1),
                    muted: None,
                    enabled_individual: Some(true),
                    enabled_general: Some(true),
                }),
            ];

            let mut negotiation_sub = MockPeerUpdatesSubscriber::new();
            negotiation_sub
                .expect_negotiation_needed()
                .times(1)
                .return_once(move |peer_id: PeerId| {
                    assert_eq!(peer_id, PeerId(0));
                });

            let mut peer = Peer::new(
                PeerId(0),
                MemberId::from("member-1"),
                PeerId(1),
                MemberId::from("member-2"),
                false,
                Rc::new(negotiation_sub),
            );
            peer.set_ice_user(IceUser::new_static(
                String::new(),
                String::new(),
                String::new(),
            ));
            peer.set_initialized();

            peer.context.track_changes_queue = changes.clone();
            peer.commit_scheduled_changes();

            let reversed_changes = {
                let mut changes = changes;
                changes.reverse();
                changes
            };
            assert_eq!(peer.context.pending_track_updates, reversed_changes);
        }

        /// Checks that [`TrackChange`] which changes negotiationless property
        /// and negotiationful property will trigger negotiation.
        #[test]
        fn mixed_change_will_trigger_negotiation() {
            let changes = vec![TrackChange::TrackPatch(TrackPatchEvent {
                id: TrackId(0),
                muted: Some(true),
                enabled_individual: Some(true),
                enabled_general: Some(true),
            })];

            let mut negotiation_sub = MockPeerUpdatesSubscriber::new();
            negotiation_sub
                .expect_negotiation_needed()
                .times(1)
                .return_once(move |peer_id: PeerId| {
                    assert_eq!(peer_id, PeerId(0));
                });

            let mut peer = Peer::new(
                PeerId(0),
                MemberId::from("member-1"),
                PeerId(1),
                MemberId::from("member-2"),
                false,
                Rc::new(negotiation_sub),
            );
            peer.set_ice_user(IceUser::new_static(
                String::new(),
                String::new(),
                String::new(),
            ));
            peer.set_initialized();

            peer.context.track_changes_queue = changes.clone();
            peer.commit_scheduled_changes();

            assert_eq!(peer.context.pending_track_updates, changes);
        }
    }

    /// Checks that [`state::Peer`] generation works correctly.
    mod state_generation {
        use std::convert::TryInto;

        use super::*;

        fn peer() -> Peer<Stable> {
            let mut negotiation_sub = MockPeerUpdatesSubscriber::new();
            negotiation_sub
                .expect_negotiation_needed()
                .returning(|_: PeerId| ());
            negotiation_sub
                .expect_force_update()
                .returning(|_: PeerId, _: Vec<TrackUpdate>| ());

            let mut peer = Peer::new(
                PeerId(0),
                MemberId::from("member-1"),
                PeerId(0),
                MemberId::from("member-2"),
                false,
                Rc::new(negotiation_sub),
            );
            peer.set_ice_user(IceUser::new_static(
                String::new(),
                String::new(),
                String::new(),
            ));
            peer.set_initialized();

            peer
        }

        #[test]
        fn offerer_role() {
            let peer = peer();

            let peer = peer.start_as_offerer();
            let peer = PeerStateMachine::from(peer);
            let state = peer.get_state();
            assert_eq!(state.negotiation_role, Some(NegotiationRole::Offerer));

            let peer: Peer<WaitLocalSdp> = peer.try_into().unwrap();
            let peer = peer.set_local_offer(String::new());
            let peer = PeerStateMachine::from(peer);
            let state = peer.get_state();
            assert_eq!(state.negotiation_role, Some(NegotiationRole::Offerer));

            let peer: Peer<WaitRemoteSdp> = peer.try_into().unwrap();
            let peer = peer.set_remote_answer(String::new());
            let peer = PeerStateMachine::from(peer);
            let state = peer.get_state();

            assert_eq!(state.negotiation_role, None);
        }

        #[test]
        fn answerer_role() {
            let peer = peer();

            let peer = peer.start_as_answerer();
            let peer = PeerStateMachine::from(peer);
            let state = peer.get_state();
            assert_eq!(state.negotiation_role, None);

            let peer: Peer<WaitRemoteSdp> = peer.try_into().unwrap();
            let peer = peer.set_remote_offer(String::from("SDP"));
            let peer = PeerStateMachine::from(peer);
            let state = peer.get_state();
            assert_eq!(
                state.negotiation_role,
                Some(NegotiationRole::Answerer(String::from("SDP")))
            );

            let peer: Peer<WaitLocalSdp> = peer.try_into().unwrap();
            let peer = peer.set_local_answer(String::new());
            let peer = PeerStateMachine::from(peer);
            let state = peer.get_state();
            assert_eq!(state.negotiation_role, None);
        }

        #[test]
        fn ice_restart() {
            let mut peer = peer();

            peer.as_changes_scheduler().restart_ice();
            peer.commit_scheduled_changes();

            let peer = PeerStateMachine::from(peer);
            let state = peer.get_state();
            assert!(state.restart_ice);
        }

        #[test]
        fn sender_patch() {
            let mut peer = peer();
            peer.context.senders.insert(
                TrackId(0),
                Rc::new(MediaTrack::new(
                    TrackId(0),
                    MediaType::Audio(AudioSettings { required: true }),
                )),
            );

            peer.as_changes_scheduler()
                .patch_tracks(vec![TrackPatchCommand {
                    id: TrackId(0),
                    muted: Some(true),
                    enabled: Some(false),
                }]);

            peer.commit_scheduled_changes();

            let peer = PeerStateMachine::from(peer);
            let state = peer.get_state();
            let track_state = state.senders.get(&TrackId(0)).unwrap();
            assert_eq!(track_state.muted, true);
            assert_eq!(track_state.enabled_general, false);
            assert_eq!(track_state.enabled_individual, false);
        }

        #[test]
        fn receiver_patch() {
            let mut peer = peer();
            peer.context.receivers.insert(
                TrackId(0),
                Rc::new(MediaTrack::new(
                    TrackId(0),
                    MediaType::Audio(AudioSettings { required: true }),
                )),
            );

            peer.as_changes_scheduler()
                .patch_tracks(vec![TrackPatchCommand {
                    id: TrackId(0),
                    muted: Some(true),
                    enabled: Some(false),
                }]);

            peer.commit_scheduled_changes();

            let peer = PeerStateMachine::from(peer);
            let state = peer.get_state();
            let track_state = state.receivers.get(&TrackId(0)).unwrap();
            assert_eq!(track_state.muted, true);
            assert_eq!(track_state.enabled_general, false);
            assert_eq!(track_state.enabled_individual, false);
        }
    }
}<|MERGE_RESOLUTION|>--- conflicted
+++ resolved
@@ -53,19 +53,13 @@
     fmt,
     rc::Rc,
 };
-use std::collections::HashSet;
 
 use derive_more::Display;
 use failure::Fail;
 use medea_client_api_proto::{
-<<<<<<< HEAD
-    AudioSettings, Direction, IceServer, MediaType, Mid, PeerId as Id, PeerId,
-    Track, TrackId, TrackPatch, TrackUpdate, VideoSettings,
-=======
     state, AudioSettings, Direction, IceCandidate, IceServer, MediaSourceKind,
     MediaType, MemberId, NegotiationRole, PeerId as Id, PeerId, Track, TrackId,
     TrackPatchCommand, TrackPatchEvent, TrackUpdate, VideoSettings,
->>>>>>> 61b5aabf
 };
 use medea_macro::{dispatchable, enum_delegate};
 
@@ -200,17 +194,13 @@
 #[enum_delegate(
     pub fn add_ice_candidate(&mut self, ice_candidate: IceCandidate)
 )]
-<<<<<<< HEAD
-#[enum_delegate(pub fn as_changes_scheduler(&mut self) -> PeerChangesScheduler)]
 #[enum_delegate(pub fn is_empty(&self) -> bool)]
-=======
 #[enum_delegate(pub fn ice_candidates(&self) -> &HashSet<IceCandidate>)]
 #[enum_delegate(pub fn is_ice_restart(&self) -> bool)]
 #[enum_delegate(pub fn negotiation_role(&self) -> Option<NegotiationRole>)]
 #[enum_delegate(pub fn is_known_to_remote(&self) -> bool)]
 #[enum_delegate(pub fn force_commit_partner_changes(&mut self))]
 #[enum_delegate(pub fn set_initialized(&mut self))]
->>>>>>> 61b5aabf
 #[derive(Debug)]
 pub enum PeerStateMachine {
     WaitLocalSdp(Peer<WaitLocalSdp>),
@@ -533,11 +523,9 @@
     fn as_new_track(&self, partner_member_id: MemberId) -> Option<Track> {
         match self.as_track_update(partner_member_id) {
             TrackUpdate::Added(track) => Some(track),
-<<<<<<< HEAD
-            TrackUpdate::Removed(_) | TrackUpdate::Updated(_) => None,
-=======
-            TrackUpdate::Updated(_) | TrackUpdate::IceRestart => None,
->>>>>>> 61b5aabf
+            TrackUpdate::Updated(_)
+            | TrackUpdate::IceRestart
+            | TrackUpdate::Removed(_) => None,
         }
     }
 
@@ -560,15 +548,11 @@
                     mid: track.mid(),
                 },
             }),
-<<<<<<< HEAD
             TrackChange::RemoveTrack(track_id) => {
                 TrackUpdate::Removed(*track_id)
             }
-            TrackChange::TrackPatch(track_patch) => {
-=======
             Self::TrackPatch(track_patch)
             | Self::PartnerTrackPatch(track_patch) => {
->>>>>>> 61b5aabf
                 TrackUpdate::Updated(track_patch.clone())
             }
             Self::IceRestart => TrackUpdate::IceRestart,
@@ -580,7 +564,8 @@
         match self {
             Self::AddSendTrack(_)
             | Self::AddRecvTrack(_)
-            | Self::IceRestart => false,
+            | Self::IceRestart
+            | Self::RemoveTrack(_) => false,
             Self::TrackPatch(_) | Self::PartnerTrackPatch(_) => true,
         }
     }
@@ -662,13 +647,12 @@
 
     /// Sets [`Context::ice_restart`] flag to `true`.
     #[inline]
-<<<<<<< HEAD
-    fn on_track_patch(&mut self, _: TrackPatch) {}
-
-    fn on_remove_track(&mut self, track_id: TrackId) {
+    fn on_remove_track(&mut self, track_id: TrackId) -> Self::Output {
         self.context.senders.remove(&track_id);
         self.context.receivers.remove(&track_id);
-=======
+        TrackChange::RemoveTrack(track_id)
+    }
+
     fn on_ice_restart(&mut self) -> Self::Output {
         self.context.ice_restart = true;
         TrackChange::IceRestart
@@ -740,7 +724,6 @@
         self.result
             .into_iter()
             .map(|(_, patch)| TrackChange::TrackPatch(patch))
->>>>>>> 61b5aabf
     }
 }
 
@@ -1116,7 +1099,7 @@
     /// [mid]: https://developer.mozilla.org/docs/Web/API/RTCRtpTransceiver/mid
     pub fn set_mids(
         &mut self,
-        mut mids: HashMap<TrackId, Mid>,
+        mut mids: HashMap<TrackId, String>,
     ) -> Result<(), PeerError> {
         let tracks = self
             .context
@@ -1269,7 +1252,7 @@
     ///
     /// [mid]:
     /// https://developer.mozilla.org/en-US/docs/Web/API/RTCRtpTransceiver/mid
-    pub fn get_mids(&self) -> Result<HashMap<TrackId, Mid>, PeerError> {
+    pub fn get_mids(&self) -> Result<HashMap<TrackId, String>, PeerError> {
         let mut mids = HashMap::with_capacity(self.context.senders.len());
         for (track_id, track) in &self.context.senders {
             mids.insert(
@@ -1405,7 +1388,7 @@
                 }),
             ));
             self.add_sender(Rc::clone(&track_audio));
-            src.add_track_id(self.context.id, track_audio.id);
+            src.add_track_id(self.context.id, track_audio.id());
             partner_peer
                 .as_changes_scheduler()
                 .add_receiver(track_audio);
@@ -1420,12 +1403,8 @@
                     source_kind: MediaSourceKind::Device,
                 }),
             ));
-<<<<<<< HEAD
-            self.add_sender(Rc::clone(&track_video));
-            src.add_track_id(self.context.id, track_video.id);
-=======
             self.add_sender(Rc::clone(&camera_video_track));
->>>>>>> 61b5aabf
+            src.add_track_id(self.context.id, camera_video_track.id());
             partner_peer
                 .as_changes_scheduler()
                 .add_receiver(camera_video_track);
@@ -1479,7 +1458,7 @@
                 .filter_map(|(n, change)| match change {
                     TrackChange::AddSendTrack(track)
                     | TrackChange::AddRecvTrack(track) => {
-                        if track.id == id {
+                        if track.id() == id {
                             Some(n)
                         } else {
                             None
