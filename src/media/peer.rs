--- conflicted
+++ resolved
@@ -39,42 +39,11 @@
 //! 3. Create a function in the [`PeerChangesScheduler`] which will schedule
 //!    your change by adding it into the [`Context::track_changes_queue`].
 //!
-<<<<<<< HEAD
-//! # Force [`Peer`] updates which are requires renegotiation
-//!
-//! Some updates are require renegotiation, but at same time they require
-//! instant [`Event::TracksApplied`] response even if [`Peer`]s will be out
-//! of sync for a while.
-//!
-//! ## Usage
-//!
-//! If you wanna just use already implemented forcible [`TrackChange`] - use it
-//! same as non-forcible changes. [`Peer`] implementation will take care of how
-//! to do it correctly. __No extra actions are required.__
-//!
-//! ## Algorithm of the forcible [`Peer`] update
-//!
-//! ### If [`Peer`] isn't [`Stable`]
-//!
-//! 1. Send [`Event::TracksApplied`] with `renegotiation_role: None`
-//! 2. When [`Peer`] goes into [`Stable`] state, start new renegotiation process
-//!
-//! ### If [`Peer`] is [`Stable`]
-//!
-//! Same as non-forcible [`TrackChange`].
-//!
-//! ## Implementation
-//!
-//! 1. Implement your change same as non-forcible [`TrackChange`]
-//! 2. Return `true` for your [`TrackChange`] variant in the
-//!    [`TrackChange::is_forcible`] function
-=======
 //! # Applying changes regardless of [`Peer`] state
 //!
 //! Sometimes you may want to apply changes immediately, and perform
 //! renegotiation later. In this case you should call
 //! [`PeerStateMachine::force_commit_scheduled_changes`]`.
->>>>>>> a2e5af25
 //!
 //! [1]: https://www.w3.org/TR/webrtc/#rtcpeerconnection-interface
 
@@ -109,21 +78,11 @@
 /// Subscriber to the events indicating that [`Peer`] was updated.
 #[cfg_attr(test, mockall::automock)]
 pub trait PeerUpdatesSubscriber: fmt::Debug {
-<<<<<<< HEAD
-    /// Starts negotiation process for the [`Peer`] with the provided `peer_id`.
-    ///
-    /// Provided [`Peer`] and it's partner [`Peer`] should be in a [`Stable`]
-    /// state, otherwise only forced [`TrackChange`]s will be sent.
-    fn negotiation_needed(&self, peer_id: PeerId);
-
-    /// Forcibly updates [`Peer`] without renegotiation.
-=======
     /// Notifies subscriber that provided [`Peer`] must be negotiated.
     fn negotiation_needed(&self, peer_id: PeerId);
 
     /// Notifies subscriber that provided [`TrackUpdate`] were forcibly (without
     /// negotiation) applied to [`Peer`].
->>>>>>> a2e5af25
     fn force_update(&self, peer_id: PeerId, changes: Vec<TrackUpdate>);
 }
 
@@ -177,19 +136,6 @@
     }
 }
 
-<<<<<<< HEAD
-/// State of the negotiation process of [`Peer`].
-#[derive(Debug, Clone, Copy)]
-enum NegotiationState {
-    /// Negotiation process is in progress.
-    InProgress,
-
-    /// Negotiation process is finished.
-    Finished,
-}
-
-/// Implementation of ['Peer'] state machine.
-=======
 /// Implementation of [`Peer`] state machine.
 ///
 /// # State transitions scheme
@@ -223,7 +169,6 @@
 /// |               |                   |                  |
 /// +---------------+                   +------------------+
 /// ```
->>>>>>> a2e5af25
 #[enum_delegate(pub fn id(&self) -> Id)]
 #[enum_delegate(pub fn member_id(&self) -> MemberId)]
 #[enum_delegate(pub fn partner_peer_id(&self) -> Id)]
@@ -241,12 +186,7 @@
     pub fn get_updates(&self) -> Vec<TrackUpdate>
 )]
 #[enum_delegate(pub fn as_changes_scheduler(&mut self) -> PeerChangesScheduler)]
-<<<<<<< HEAD
-#[enum_delegate(pub fn commit_forcible_changes(&mut self))]
-#[enum_delegate(pub fn negotiation_in_progress(&mut self))]
-=======
 #[enum_delegate(fn inner_force_commit_scheduled_changes(&mut self))]
->>>>>>> a2e5af25
 #[derive(Debug)]
 pub enum PeerStateMachine {
     WaitLocalSdp(Peer<WaitLocalSdp>),
@@ -257,22 +197,8 @@
 impl PeerStateMachine {
     /// Tries to run all scheduled changes.
     ///
-    /// All changes are applied __only if [`Peer`] is in a [`Stable`]__ state.
-    ///
-    /// Only forcible changes will be applied if peer isn't in [`Stable`] state
-    /// or negotiation state is [`NegotiationState::InProgress`].
-    #[inline]
-<<<<<<< HEAD
-    pub fn commit_scheduled_changes(&mut self) {
-        if let PeerStateMachine::Stable(stable_peer) = self {
-            if stable_peer.is_negotiates() {
-                stable_peer.commit_forcible_changes();
-            } else {
-                stable_peer.commit_scheduled_changes();
-            }
-        } else {
-            self.commit_forcible_changes();
-=======
+    /// Changes are applied __only if [`Peer`] is in a [`Stable`]__ state.
+    #[inline]
     pub fn commit_scheduled_changes(&mut self) -> bool {
         if let PeerStateMachine::Stable(this) = self {
             this.commit_scheduled_changes();
@@ -288,7 +214,6 @@
     pub fn force_commit_scheduled_changes(&mut self) {
         if !self.commit_scheduled_changes() {
             self.inner_force_commit_scheduled_changes();
->>>>>>> a2e5af25
         }
     }
 
@@ -413,25 +338,6 @@
     /// Subscriber to the events which indicates that negotiation process
     /// should be started for this [`Peer`].
     peer_updates_sub: Rc<dyn PeerUpdatesSubscriber>,
-<<<<<<< HEAD
-
-    /// Flag which indicates that this [`Peer`] should be renegotiated when it
-    /// will be [`Stable`].
-    ///
-    /// If this flag `true` then `track_changes_queue` length will be ignored
-    /// and renegotiation will be started on any length.
-    is_forcibly_updated: bool,
-
-    /// State which indicates that this [`Peer`] is currently negotiates.
-    ///
-    /// While [`Peer`] is in [`NegotiationState::InProgress`], only forcible
-    /// [`TrackChange`]s can be handled.
-    ///
-    /// This field will be [`NegotiationState::Finished`] when this [`Peer`]
-    /// will be transferred to the [`Stable`] state.
-    negotiation_state: NegotiationState,
-=======
->>>>>>> a2e5af25
 }
 
 /// Tracks changes, that remote [`Peer`] is not aware of.
@@ -487,14 +393,8 @@
         }
     }
 
-<<<<<<< HEAD
-    /// Returns `true` if this [`TrackChange`] can be sent forcibly sent without
-    /// instant renegotiation starting.
-    pub fn is_forcible(&self) -> bool {
-=======
     /// Returns `true` if this [`TrackChange`] can be forcibly applied.
     fn can_force_apply(&self) -> bool {
->>>>>>> a2e5af25
         match self {
             TrackChange::AddSendTrack(_) | TrackChange::AddRecvTrack(_) => {
                 false
@@ -637,13 +537,8 @@
     }
 
     /// Commits all [`TrackChange`]s which are marked as forcible
-<<<<<<< HEAD
-    /// ([`TrackChange::is_forcible`]).
-    pub fn commit_forcible_changes(&mut self) {
-=======
     /// ([`TrackChange::can_force_apply`]).
     pub fn inner_force_commit_scheduled_changes(&mut self) {
->>>>>>> a2e5af25
         let track_changes_queue = std::mem::replace(
             &mut self.context.track_changes_queue,
             VecDeque::new(),
@@ -651,11 +546,7 @@
         let mut forcible_changes = VecDeque::new();
         let mut filtered_changes_queue = VecDeque::new();
         for track_change in track_changes_queue {
-<<<<<<< HEAD
-            if track_change.is_forcible() {
-=======
             if track_change.can_force_apply() {
->>>>>>> a2e5af25
                 forcible_changes.push_back(track_change);
             } else {
                 filtered_changes_queue.push_back(track_change);
@@ -670,19 +561,12 @@
             updates.push(track_update);
         }
 
-<<<<<<< HEAD
-=======
         self.dedup_track_patches();
 
->>>>>>> a2e5af25
         if !updates.is_empty() {
             self.context
                 .peer_updates_sub
                 .force_update(self.id(), updates);
-<<<<<<< HEAD
-            self.context.is_forcibly_updated = true;
-=======
->>>>>>> a2e5af25
         }
     }
 
@@ -702,21 +586,6 @@
         }
     }
 
-<<<<<<< HEAD
-    /// Sets indicator that this [`Peer`] is currently in negotiation state.
-    ///
-    /// Sets [`Context::negotiation_state`] to [`NegotiationState::InProgress`].
-    pub fn negotiation_in_progress(&mut self) {
-        self.context.negotiation_state = NegotiationState::InProgress;
-    }
-
-    /// Returns `true` if this [`Peer`] currently is negotiating.
-    ///
-    /// Returns `true` if [`Context::negotiation_state`] is
-    /// [`NegotiationState::InProgress`].
-    pub fn is_negotiates(&self) -> bool {
-        matches!(self.context.negotiation_state, NegotiationState::InProgress)
-=======
     /// Deduplicates pending [`TrackChanges`]s.
     fn dedup_track_patches(&mut self) {
         let mut grouped_patches: HashMap<TrackId, TrackPatch> = HashMap::new();
@@ -742,7 +611,6 @@
         );
 
         self.context.pending_track_updates = track_changes;
->>>>>>> a2e5af25
     }
 }
 
@@ -872,11 +740,6 @@
             pending_track_updates: Vec::new(),
             track_changes_queue: VecDeque::new(),
             peer_updates_sub: negotiation_subscriber,
-<<<<<<< HEAD
-            is_forcibly_updated: false,
-            negotiation_state: NegotiationState::Finished,
-=======
->>>>>>> a2e5af25
         };
 
         Self {
@@ -885,11 +748,6 @@
         }
     }
 
-<<<<<<< HEAD
-    /// Transition new [`Peer`] into state of waiting for local description.
-    pub fn start(mut self) -> Peer<WaitLocalSdp> {
-        self.negotiation_started();
-=======
     /// Changes [`Peer`] state to [`WaitLocalSdp`] and discards previously saved
     /// [SDP] Offer and Answer.
     ///
@@ -903,7 +761,6 @@
         let mut context = self.context;
         context.sdp_answer = None;
         context.sdp_offer = None;
->>>>>>> a2e5af25
 
         Peer {
             context,
@@ -911,15 +768,6 @@
         }
     }
 
-<<<<<<< HEAD
-    /// Transition new [`Peer`] into state of waiting for remote description.
-    pub fn set_remote_sdp(
-        mut self,
-        sdp_offer: String,
-    ) -> Peer<WaitLocalHaveRemote> {
-        self.negotiation_started();
-
-=======
     /// Changes [`Peer`] state to [`WaitLocalSdp`] and discards previously saved
     /// [SDP] Offer and Answer.
     ///
@@ -930,7 +778,6 @@
     /// [SDP]: https://tools.ietf.org/html/rfc4317
     #[inline]
     pub fn start_as_answerer(self) -> Peer<WaitRemoteSdp> {
->>>>>>> a2e5af25
         let mut context = self.context;
         context.sdp_answer = None;
         context.sdp_offer = None;
@@ -939,12 +786,6 @@
             context,
             state: WaitRemoteSdp {},
         }
-    }
-
-    /// This method will be called everytime when [`Peer`] goes from [`Stable`]
-    /// state into any other state.
-    fn negotiation_started(&mut self) {
-        self.context.is_forcibly_updated = false;
     }
 
     /// Returns [mid]s of this [`Peer`].
@@ -969,51 +810,17 @@
         Ok(mids)
     }
 
-<<<<<<< HEAD
-    /// Changes [`Peer`] state to [`WaitLocalSdp`] and discards previously saved
-    /// [SDP] Offer and Answer.
-    ///
-    /// Sets [`Context::is_renegotiate`] to `true`.
-    ///
-    /// Resets [`Context::sdp_offer`] and [`Context::sdp_answer`].
-    ///
-    /// [SDP]: https://tools.ietf.org/html/rfc4317
-    pub fn start_negotiation(mut self) -> Peer<WaitLocalSdp> {
-        self.negotiation_started();
-
-        let mut context = self.context;
-        context.sdp_answer = None;
-        context.sdp_offer = None;
-
-        Peer {
-            context,
-            state: WaitLocalSdp {},
-        }
-    }
-
-    /// Runs [`TrackChange`]s which are scheduled for this [`Peer`].
-    ///
-    /// If this [`Peer`] is not [`Stable`] then only forced [`TrackChange`]s
-    /// will be ran without renegotiation. Renegotiation for the forced
-    /// [`TrackChange`]s will be done when [`Peer`] will be [`Stable`].
-=======
     /// Runs [`Task`]s which are scheduled for this [`Peer`].
->>>>>>> a2e5af25
     fn commit_scheduled_changes(&mut self) {
-        if !self.context.track_changes_queue.is_empty()
-            || self.context.is_forcibly_updated
-        {
+        if !self.context.track_changes_queue.is_empty() {
             while let Some(task) = self.context.track_changes_queue.pop_front()
             {
                 self.context.pending_track_updates.push(task.clone());
                 task.dispatch_with(self);
             }
 
-<<<<<<< HEAD
-=======
             self.dedup_track_patches();
 
->>>>>>> a2e5af25
             self.context.peer_updates_sub.negotiation_needed(self.id());
         }
     }
@@ -1028,7 +835,6 @@
     fn negotiation_finished(&mut self) {
         self.context.is_known_to_remote = true;
         self.context.pending_track_updates.clear();
-        self.context.negotiation_state = NegotiationState::Finished;
         self.commit_scheduled_changes();
     }
 }
@@ -1293,11 +1099,7 @@
         peer.as_changes_scheduler().add_sender(media_track(0));
         peer.as_changes_scheduler().add_receiver(media_track(1));
         peer.commit_scheduled_changes();
-<<<<<<< HEAD
-        let mut peer = peer.start();
-=======
         let mut peer = peer.start_as_offerer();
->>>>>>> a2e5af25
 
         peer.as_changes_scheduler().patch_tracks(vec![
             TrackPatch {
@@ -1309,30 +1111,19 @@
                 is_muted: Some(true),
             },
         ]);
-<<<<<<< HEAD
-        peer.commit_forcible_changes();
-=======
         peer.inner_force_commit_scheduled_changes();
->>>>>>> a2e5af25
         let (peer_id, changes) = force_update_rx.recv().unwrap();
 
         assert_eq!(peer_id, PeerId(0));
         assert_eq!(changes.len(), 2);
         assert!(peer.context.track_changes_queue.is_empty());
 
-<<<<<<< HEAD
-        let peer = peer.set_local_sdp(String::new());
-        peer.set_remote_sdp("");
-=======
         let peer = peer.set_local_offer(String::new());
         peer.set_remote_answer(String::new());
->>>>>>> a2e5af25
 
         let peer_id = negotiation_needed_rx.recv().unwrap();
         assert_eq!(peer_id, PeerId(0));
     }
-<<<<<<< HEAD
-=======
 
     #[test]
     fn track_patch_dedup_works() {
@@ -1412,5 +1203,4 @@
 
         assert!(track_patches_after.is_empty());
     }
->>>>>>> a2e5af25
 }