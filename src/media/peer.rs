--- conflicted
+++ resolved
@@ -1,48 +1,5 @@
 //! Remote [`RTCPeerConnection`][1] representation.
 //!
-<<<<<<< HEAD
-//! Some changes requires (re)negotiation, and they should be firstly scheduled.
-//! And if (re)negotiation process currently is in progress, new (re)negotiation
-//! can't be done and should wait until going (re)negotiation doesn't finished.
-//!
-//! When you're scheduled some [`TrackChange`], you should try to run they with
-//! [`PeerStateMachine::commit_scheduled_tasks`]. If [`Peer`] currently is not
-//! in [`Stable`] state then nothing will be done. And only when [`Peer`] will
-//! be transferred into [`Stable`] state, then scheduled [`Task`]s will be
-//! executed and new (re)negotiation process will be started automatically by
-//! calling [`NegotiationSubscriber::negotiation_needed`].
-//!
-//! All functions from the [`PeerChangesScheduler`] requires (re)negotiation and
-//! will be ran only by calling [`PeerStateMachine::commit_scheduler_tasks`] or
-//! on [`Peer`] transferring to the [`Stable`] state.
-//!
-//! # How to perform update which requires (re)negotiation
-//!
-//! If you wanna perform update which requires (re)negotiation:
-//!
-//! 1. Schedule this change (call any function of the [`PeerChangesScheduler`]
-//! for example)
-//!
-//! 2. Optionally, you can schedule as many changes as you want
-//!
-//! 3. Call [`PeerStateMachine::commit_scheduled_tasks`]
-//!
-//! Even if [`Peer`] not in [`Stable`] state, you can don't care about it.
-//! [`Peer`] will automatically run all scheduled [`Task`]s and start
-//! (re)negotiation process by itself when will be transferred into [`Stable`]
-//! state.
-//!
-//! # Implementing [`Peer`] update which requires (re)negotiation
-//!
-//! 1. All changes which are requires (re)negotiation - should be done by adding
-//!    new variant into [`TrackChange`]
-//!
-//! 2. Implement your changing logic in the [`TrackChangeHandler`]
-//!    implementation
-//!
-//! 3. Create function in the [`PeerChangesScheduler`] which will schedule your
-//!    change by adding it into [`Context::scheduled_tasks`]
-=======
 //! # Applying changes to [`Peer`]
 //!
 //! Some [`Peer`] state changes require SDP negotiation. SDP negotiation is a
@@ -81,18 +38,13 @@
 //!    implementation.
 //! 3. Create a function in the [`PeerChangesScheduler`] which will schedule
 //!    your change by adding it into the [`Context::track_changes_queue`].
->>>>>>> e9c8d4cf
 //!
 //! [1]: https://www.w3.org/TR/webrtc/#rtcpeerconnection-interface
 
 #![allow(clippy::use_self)]
 
 use std::{
-<<<<<<< HEAD
-    collections::{HashMap, HashSet, VecDeque},
-=======
     collections::{HashMap, VecDeque},
->>>>>>> e9c8d4cf
     convert::TryFrom,
     fmt,
     rc::Rc,
@@ -101,11 +53,7 @@
 use derive_more::Display;
 use failure::Fail;
 use medea_client_api_proto::{
-<<<<<<< HEAD
     AudioSettings, Direction, IceServer, MediaType, Mid, PeerId as Id, PeerId,
-=======
-    AudioSettings, Direction, IceServer, MediaType, PeerId as Id, PeerId,
->>>>>>> e9c8d4cf
     Track, TrackId, TrackPatch, TrackUpdate, VideoSettings,
 };
 use medea_macro::{dispatchable, enum_delegate};
@@ -122,20 +70,8 @@
         peers::Counter,
     },
 };
-
-<<<<<<< HEAD
-use self::peer_mutation_task::Task;
-
-/// Subscriber to the events which indicates that negotiation process should
-/// be started for the some [`Peer`].
-#[cfg_attr(test, mockall::automock)]
-pub trait NegotiationSubscriber: fmt::Debug {
-    /// Starts negotiation process for the [`Peer`] with a provided
-    /// [`PeerId`].
-    ///
-    /// Provided [`Peer`] and it's partner [`Peer`] should be in [`Stable`],
-    /// otherwise nothing will be done.
-=======
+use std::collections::HashSet;
+
 /// Subscriber to the events indicating that negotiation process should be
 /// started for the some [`Peer`].
 #[cfg_attr(test, mockall::automock)]
@@ -144,7 +80,6 @@
     ///
     /// Provided [`Peer`] and it's partner [`Peer`] should be in a [`Stable`]
     /// state, otherwise nothing will be done.
->>>>>>> e9c8d4cf
     fn negotiation_needed(&self, peer_id: PeerId);
 }
 
@@ -201,117 +136,6 @@
         expected: &'static str,
     ) -> Self {
         PeerError::WrongState(peer.id(), expected, format!("{}", peer))
-    }
-}
-
-/// Scheduler of the changes of the [`Peer`] which are requires (re)negotiation.
-pub struct PeerChangesScheduler<'a> {
-    /// [`Context`] of the [`Peer`] in which will scheduled changes.
-    context: &'a mut Context,
-}
-
-impl<'a> PeerChangesScheduler<'a> {
-    /// Schedules provided [`TrackPatch`]s.
-    ///
-    /// Provided [`TrackPatch`]s will be sent to the client on (re)negotiation.
-    pub fn patch_tracks(&mut self, patches: Vec<TrackPatch>) {
-        for patch in patches {
-            self.schedule_task(Task::new(TrackChange::TrackPatch(patch)));
-        }
-    }
-
-    /// Schedules `send` tracks adding to `self` and `recv` tracks for this
-    /// `send` to `partner_peer`.
-    ///
-    /// Tracks will be added based on [`WebRtcPublishEndpoint::audio_settings`]
-    /// and [`WebRtcPublishEndpoint::video_settings`].
-    pub fn add_publisher(
-        &mut self,
-        src: &WebRtcPublishEndpoint,
-        partner_peer: &mut PeerStateMachine,
-        tracks_counter: &Counter<TrackId>,
-    ) {
-        let audio_settings = src.audio_settings();
-        if audio_settings.publish_policy != PublishPolicy::Disabled {
-            let track_audio = Rc::new(MediaTrack::new(
-                tracks_counter.next_id(),
-                MediaType::Audio(AudioSettings {
-                    is_required: audio_settings.publish_policy.is_required(),
-                }),
-            ));
-            src.add_track_id(self.context.id, track_audio.id);
-            self.add_sender(Rc::clone(&track_audio));
-            partner_peer
-                .as_changes_scheduler()
-                .add_receiver(track_audio);
-        }
-
-        let video_settings = src.video_settings();
-        if video_settings.publish_policy != PublishPolicy::Disabled {
-            let track_video = Rc::new(MediaTrack::new(
-                tracks_counter.next_id(),
-                MediaType::Video(VideoSettings {
-                    is_required: video_settings.publish_policy.is_required(),
-                }),
-            ));
-            src.add_track_id(self.context.id, track_video.id);
-            self.add_sender(Rc::clone(&track_video));
-            partner_peer
-                .as_changes_scheduler()
-                .add_receiver(track_video);
-        }
-    }
-
-    pub fn remove_tracks(&mut self, track_ids: HashSet<TrackId>) {
-        track_ids.into_iter().for_each(|id| {
-            let tasks_index_to_remove: Vec<_> = self
-                .context
-                .tasks_queue
-                .iter()
-                .enumerate()
-                .filter_map(|(n, task)| match TrackChange::from(task) {
-                    TrackChange::AddSendTrack(track)
-                    | TrackChange::AddRecvTrack(track) => {
-                        if track.id == id {
-                            Some(n)
-                        } else {
-                            None
-                        }
-                    }
-                    _ => None,
-                })
-                .collect();
-            if tasks_index_to_remove.is_empty() {
-                self.schedule_task(Task::new(TrackChange::RemoveTrack(id)))
-            } else {
-                for remove_index in tasks_index_to_remove {
-                    self.context.tasks_queue.remove(remove_index);
-                }
-            }
-        });
-    }
-
-    /// Schedules [`Task`] which will be ran before negotiation process start.
-    fn schedule_task(&mut self, job: Task) {
-        self.context.tasks_queue.push_back(job);
-    }
-
-    /// Schedules [`Track`] adding to [`Peer`] receive tracks list.
-    ///
-    /// This [`Track`] will be considered new (not known to remote) and may be
-    /// obtained by calling `Peer.new_tracks` after this scheduled [`Task`] will
-    /// be ran.
-    fn add_receiver(&mut self, track: Rc<MediaTrack>) {
-        self.schedule_task(Task::new(TrackChange::AddRecvTrack(track)));
-    }
-
-    /// Schedules [`Track`] adding to [`Peer`] send tracks list.
-    ///
-    /// This [`Track`] will be considered new (not known to remote) and may be
-    /// obtained by calling `Peer.new_tracks` after this scheduled [`Task`] will
-    /// be ran.
-    fn add_sender(&mut self, track: Rc<MediaTrack>) {
-        self.schedule_task(Task::new(TrackChange::AddSendTrack(track)));
     }
 }
 
@@ -339,10 +163,7 @@
     )
 )]
 #[enum_delegate(pub fn as_changes_scheduler(&mut self) -> PeerChangesScheduler)]
-<<<<<<< HEAD
 #[enum_delegate(pub fn is_empty(&self) -> bool)]
-=======
->>>>>>> e9c8d4cf
 #[derive(Debug)]
 pub enum PeerStateMachine {
     WaitLocalSdp(Peer<WaitLocalSdp>),
@@ -352,20 +173,6 @@
 }
 
 impl PeerStateMachine {
-<<<<<<< HEAD
-    /// Runs [`Task`]s which are scheduled for this [`PeerStateMachine`].
-    ///
-    /// [`Task`]s will be ran __only if [`Peer`] is in [`Stable`]__ state.
-    ///
-    /// Returns `true` if at least one [`Task`] was ran.
-    ///
-    /// Returns `false` if nothing was done.
-    pub fn commit_scheduled_changes(&mut self) -> bool {
-        if let PeerStateMachine::Stable(stable_peer) = self {
-            stable_peer.commit_scheduled_changes()
-        } else {
-            false
-=======
     /// Tries to run all scheduled changes.
     ///
     /// Changes are applied __only if [`Peer`] is in a [`Stable`]__ state.
@@ -373,25 +180,15 @@
     pub fn commit_scheduled_changes(&mut self) {
         if let PeerStateMachine::Stable(stable_peer) = self {
             stable_peer.commit_scheduled_changes();
->>>>>>> e9c8d4cf
         }
     }
 
     /// Returns `true` if this [`PeerStateMachine`] currently in [`Stable`]
     /// state.
-<<<<<<< HEAD
-    pub fn is_stable(&self) -> bool {
-        if let PeerStateMachine::Stable(_) = self {
-            true
-        } else {
-            false
-        }
-=======
     #[inline]
     #[must_use]
     pub fn is_stable(&self) -> bool {
         matches!(self, PeerStateMachine::Stable(_))
->>>>>>> e9c8d4cf
     }
 }
 
@@ -504,21 +301,9 @@
     /// Tracks changes, that remote [`Peer`] is not aware of.
     pending_track_updates: Vec<TrackChange>,
 
-<<<<<<< HEAD
-    /// Queue of the [`Task`]s which are should be ran when this [`Peer`] will
-    /// be [`Stable`].
-    ///
-    /// [`Task`]s will be ran on [`Peer::negotiation_finished`] and on
-    /// [`Peer::commit_scheduled_changes`] actions.
-    ///
-    /// When this [`Task`]s will be executed, negotiation process should be
-    /// started for this [`Peer`].
-    tasks_queue: VecDeque<Task>,
-=======
     /// Queue of the [`TrackChange`]s that are scheduled to apply when this
     /// [`Peer`] will be in a [`Stable`] state.
     track_changes_queue: VecDeque<TrackChange>,
->>>>>>> e9c8d4cf
 
     /// Subscriber to the events which indicates that negotiation process
     /// should be started for this [`Peer`].
@@ -553,7 +338,7 @@
     fn as_new_track(&self, partner_peer_id: Id) -> Option<Track> {
         match self.as_track_update(partner_peer_id) {
             TrackUpdate::Added(track) => Some(track),
-            TrackUpdate::Updated(_) => None,
+            TrackUpdate::Removed(_) | TrackUpdate::Updated(_) => None,
         }
     }
 
@@ -590,35 +375,25 @@
     type Output = ();
 
     /// Inserts provided [`MediaTrack`] into [`Context::senders`].
-<<<<<<< HEAD
-=======
     #[inline]
->>>>>>> e9c8d4cf
     fn on_add_send_track(&mut self, track: Rc<MediaTrack>) {
         self.context.senders.insert(track.id, track);
     }
 
     /// Inserts provided [`MediaTrack`] into [`Context::receivers`].
-<<<<<<< HEAD
-=======
     #[inline]
->>>>>>> e9c8d4cf
     fn on_add_recv_track(&mut self, track: Rc<MediaTrack>) {
         self.context.receivers.insert(track.id, track);
     }
 
     /// Does nothing.
-<<<<<<< HEAD
+    #[inline]
     fn on_track_patch(&mut self, _: TrackPatch) {}
 
     fn on_remove_track(&mut self, track_id: TrackId) {
         self.context.senders.remove(&track_id);
         self.context.receivers.remove(&track_id);
     }
-=======
-    #[inline]
-    fn on_track_patch(&mut self, _: TrackPatch) {}
->>>>>>> e9c8d4cf
 }
 
 /// [RTCPeerConnection] representation.
@@ -741,16 +516,15 @@
         self.context.is_known_to_remote
     }
 
-<<<<<<< HEAD
     /// Returns `true` if this [`Peer`] doesn't have any `Send` and `Recv`
     /// [`MediaTrack`]s.
     pub fn is_empty(&self) -> bool {
         let removed_tracks: HashSet<_> = self
             .context
-            .tasks_queue
+            .track_changes_queue
             .iter()
-            .filter_map(|t| match TrackChange::from(t) {
-                TrackChange::RemoveTrack(track_id) => Some(track_id),
+            .filter_map(|change| match change {
+                TrackChange::RemoveTrack(track_id) => Some(*track_id),
                 _ => None,
             })
             .collect();
@@ -766,13 +540,6 @@
     }
 
     /// Returns [`PeerChangesScheduler`] for this [`Peer`].
-    pub fn as_changes_scheduler(&mut self) -> PeerChangesScheduler {
-        PeerChangesScheduler {
-            context: &mut self.context,
-        }
-    }
-=======
-    /// Returns [`PeerChangesScheduler`] for this [`Peer`].
     #[inline]
     #[must_use]
     pub fn as_changes_scheduler(&mut self) -> PeerChangesScheduler {
@@ -780,12 +547,12 @@
             context: &mut self.context,
         }
     }
->>>>>>> e9c8d4cf
 }
 
 impl Peer<WaitLocalSdp> {
     /// Sets local description and transition [`Peer`] to [`WaitRemoteSdp`]
     /// state.
+    #[inline]
     pub fn set_local_sdp(self, sdp_offer: String) -> Peer<WaitRemoteSdp> {
         let mut context = self.context;
         context.sdp_offer = Some(sdp_offer);
@@ -882,11 +649,7 @@
             endpoints: Vec::new(),
             is_known_to_remote: false,
             pending_track_updates: Vec::new(),
-<<<<<<< HEAD
-            tasks_queue: VecDeque::new(),
-=======
             track_changes_queue: VecDeque::new(),
->>>>>>> e9c8d4cf
             negotiation_subscriber,
         };
 
@@ -960,17 +723,6 @@
 
     /// Runs [`Task`]s which are scheduled for this [`Peer`].
     ///
-<<<<<<< HEAD
-    /// Returns `true` if at least one [`Task`] was ran.
-    ///
-    /// Returns `false` if nothing was done.
-    fn commit_scheduled_changes(&mut self) -> bool {
-        if self.context.tasks_queue.is_empty() {
-            false
-        } else {
-            while let Some(task) = self.context.tasks_queue.pop_front() {
-                task.run(self);
-=======
     /// Returns `true` if at least one [`Task`] was run.
     ///
     /// Returns `false` if nothing was done.
@@ -980,74 +732,11 @@
             {
                 self.context.pending_track_updates.push(task.clone());
                 task.dispatch_with(self);
->>>>>>> e9c8d4cf
             }
 
             self.context
                 .negotiation_subscriber
                 .negotiation_needed(self.id());
-<<<<<<< HEAD
-
-            true
-        }
-    }
-
-    /// Sets [`Context::is_known_to_remote`] to `true`.
-    ///
-    /// Resets [`Context::pending_track_updates`] buffer.
-    ///
-    /// Runs all scheduled [`Task`]s of this [`Peer`].
-    ///
-    /// Should be called when negotiation was finished.
-    fn negotiation_finished(&mut self) {
-        self.context.is_known_to_remote = true;
-        self.context.pending_track_updates.clear();
-        self.commit_scheduled_changes();
-    }
-}
-
-mod peer_mutation_task {
-    use std::fmt;
-
-    use crate::media::peer::TrackChange;
-
-    use super::{Peer, Stable};
-
-    /// Job which will be ran on this [`Peer`] when it will be in [`Stable`]
-    /// state.
-    ///
-    /// If [`Peer`] state currently is not [`Stable`] then we should just wait
-    /// for [`Stable`] state before running this [`Task`].
-    ///
-    /// After all queued [`Task`]s are executed, negotiation __should__ be
-    /// performed.
-    pub(super) struct Task(TrackChange);
-
-    impl From<&Task> for TrackChange {
-        fn from(task: &Task) -> Self {
-            task.0.clone()
-        }
-    }
-
-    impl Task {
-        /// Returns new [`Task`] with provided [`FnOnce`] which will be ran on
-        /// [`Task::run`] call.
-        pub fn new(change: TrackChange) -> Self {
-            Self(change)
-        }
-
-        /// Calls [`Task`]'s [`FnOnce`] with provided [`Peer`] as parameter.
-        pub fn run(self, peer: &mut Peer<Stable>) {
-            peer.context.pending_track_updates.push(self.0.clone());
-            self.0.dispatch_with(peer);
-        }
-    }
-
-    impl fmt::Debug for Task {
-        fn fmt(&self, f: &mut fmt::Formatter<'_>) -> fmt::Result {
-            f.debug_tuple("Task").finish()
-        }
-=======
         }
     }
 
@@ -1148,7 +837,35 @@
     #[inline]
     fn add_sender(&mut self, track: Rc<MediaTrack>) {
         self.schedule_change(TrackChange::AddSendTrack(track));
->>>>>>> e9c8d4cf
+    }
+
+    pub fn remove_tracks(&mut self, track_ids: HashSet<TrackId>) {
+        track_ids.into_iter().for_each(|id| {
+            let tasks_index_to_remove: Vec<_> = self
+                .context
+                .track_changes_queue
+                .iter()
+                .enumerate()
+                .filter_map(|(n, change)| match change {
+                    TrackChange::AddSendTrack(track)
+                    | TrackChange::AddRecvTrack(track) => {
+                        if track.id == id {
+                            Some(n)
+                        } else {
+                            None
+                        }
+                    }
+                    _ => None,
+                })
+                .collect();
+            if tasks_index_to_remove.is_empty() {
+                self.schedule_change(TrackChange::RemoveTrack(id))
+            } else {
+                for remove_index in tasks_index_to_remove {
+                    self.context.track_changes_queue.remove(remove_index);
+                }
+            }
+        });
     }
 }
 
@@ -1230,11 +947,7 @@
     }
 
     #[test]
-<<<<<<< HEAD
-    fn scheduled_tasks_normally_ran() {
-=======
     fn scheduled_changes_normally_ran() {
->>>>>>> e9c8d4cf
         let (tx, rx) = std::sync::mpsc::channel();
         let mut negotiation_sub = MockNegotiationSubscriber::new();
         negotiation_sub
@@ -1258,25 +971,15 @@
         assert!(peer.context.senders.is_empty());
         assert!(peer.context.receivers.is_empty());
 
-<<<<<<< HEAD
-        assert!(peer.commit_scheduled_changes());
+        peer.commit_scheduled_changes();
+
         assert_eq!(rx.recv().unwrap(), PeerId(0));
-
-=======
-        peer.commit_scheduled_changes();
-
-        assert_eq!(rx.recv().unwrap(), PeerId(0));
->>>>>>> e9c8d4cf
         assert_eq!(peer.context.senders.len(), 1);
         assert_eq!(peer.context.receivers.len(), 1);
     }
 
     #[test]
-<<<<<<< HEAD
-    fn scheduled_tasks_will_be_ran_on_stable() {
-=======
     fn scheduled_changes_will_be_ran_on_stable() {
->>>>>>> e9c8d4cf
         let (tx, rx) = std::sync::mpsc::channel();
         let mut negotiation_sub = MockNegotiationSubscriber::new();
         negotiation_sub
@@ -1308,11 +1011,7 @@
         assert_eq!(peer.context.receivers.len(), 1);
         assert_eq!(peer.context.senders.len(), 1);
         assert_eq!(peer.context.pending_track_updates.len(), 2);
-<<<<<<< HEAD
-        assert_eq!(peer.context.tasks_queue.len(), 0);
-=======
         assert_eq!(peer.context.track_changes_queue.len(), 0);
->>>>>>> e9c8d4cf
         assert_eq!(rx.recv().unwrap(), PeerId(0));
     }
 }