--- conflicted
+++ resolved
@@ -20,13 +20,8 @@
 impl IceUser {
     /// Build new non static [`IceUser`].
     pub fn build(
-<<<<<<< HEAD
-        address: SocketAddr,
+        address: String,
         room_id: &RoomId,
-=======
-        address: String,
-        room_id: RoomId,
->>>>>>> c96d9f64
         name: &str,
         pass: String,
     ) -> Self {
