//! Medea media server application.

#[macro_use]
<<<<<<< HEAD
extern crate macro_attr;
#[macro_use]
extern crate newtype_derive;
=======
extern crate medea_derives;
>>>>>>> a01a187c

#[macro_use]
pub mod utils;
pub mod api;
pub mod conf;
pub mod log;
pub mod media;
pub mod signalling;

use actix::prelude::*;
use dotenv::dotenv;
use log::prelude::*;

use crate::{
    api::{client::server, control::Member},
    conf::Conf,
    media::create_peers,
    signalling::{Room, RoomsRepository},
};

fn main() {
    dotenv().ok();
    let logger = log::new_dual_logger(std::io::stdout(), std::io::stderr());
    let _scope_guard = slog_scope::set_global_logger(logger);
    slog_stdlog::init().unwrap();

    let sys = System::new("medea");

    let config = Conf::parse().unwrap();

    info!("{:?}", config);

    let members = hashmap! {
        1 => Member{id: 1, credentials: "caller_credentials".to_owned()},
        2 => Member{id: 2, credentials: "responder_credentials".to_owned()},
    };
    let peers = create_peers(1, 2);
    let room = Room::new(1, members, peers, config.rpc.reconnect_timeout);
    let room = Arbiter::start(move |_| room);
    let rooms = hashmap! {1 => room};
    let rooms_repo = RoomsRepository::new(rooms);

    server::run(rooms_repo, config);
    let _ = sys.run();
}<|MERGE_RESOLUTION|>--- conflicted
+++ resolved
@@ -1,13 +1,11 @@
 //! Medea media server application.
 
 #[macro_use]
-<<<<<<< HEAD
 extern crate macro_attr;
 #[macro_use]
 extern crate newtype_derive;
-=======
+#[macro_use]
 extern crate medea_derives;
->>>>>>> a01a187c
 
 #[macro_use]
 pub mod utils;
