//! Medea media server application.

<<<<<<< HEAD
=======
#[macro_use]
pub mod utils;
pub mod api;
pub mod conf;
pub mod log;
pub mod media;
pub mod signalling;
pub mod turn;

use std::io;

>>>>>>> ce741bad
use actix::prelude::*;

use dotenv::dotenv;
use futures::IntoFuture as _;
use log::prelude::*;

use crate::{
    api::{client::server, control::Member},
    conf::Conf,
    media::create_peers,
    signalling::{Room, RoomsRepository},
    turn::new_turn_auth_service,
};

<<<<<<< HEAD
#[macro_use]
pub mod utils;
pub mod api;
pub mod conf;
pub mod log;
pub mod media;
pub mod shutdown;
pub mod signalling;
pub mod turn;

fn main() {
=======
fn main() -> io::Result<()> {
>>>>>>> ce741bad
    dotenv().ok();
    let logger = log::new_dual_logger(std::io::stdout(), std::io::stderr());
    let _scope_guard = slog_scope::set_global_logger(logger);
    slog_stdlog::init().unwrap();

<<<<<<< HEAD
    let config = Conf::parse().unwrap();
    info!("{:?}", config);

    let sys = System::new("medea");

    let members = hashmap! {
        1 => Member::new(1, "caller_credentials".to_owned()),
        2 => Member::new(2, "responder_credentials".to_owned()),
    };

    let peers = create_peers(1, 2);

    let graceful_shutdown_addr = shutdown::create(config.system_config.timeout);

    let turn_auth_service =
        new_turn_auth_service(&config).expect("Unable to start turn service");

    let rpc_reconnect_timeout = config.rpc.reconnect_timeout;

    let room = Room::start_in_arbiter(&Arbiter::new(), move |_| {
        Room::new(1, members, peers, rpc_reconnect_timeout, turn_auth_service)
    });
    graceful_shutdown_addr.do_send(shutdown::Subscribe(shutdown::Subscriber {
        addr: room.clone().recipient(),
        priority: shutdown::Priority(1),
    }));
=======
    actix::run(move || {
        futures::future::lazy(Conf::parse)
            .map_err(|err| error!("Error parsing config {:?}", err))
            .and_then(|config| {
                info!("{:?}", config);

                new_turn_auth_service(&config.turn)
                    .map_err(|err| {
                        error!("Error creating TurnAuthService {:?}", err)
                    })
                    .join(Ok(config))
            })
            .and_then(|(turn_auth_service, config)| {
                let members = hashmap! {
                    1 => Member::new(1, "caller_credentials".to_owned()),
                    2 => Member::new(2, "responder_credentials".to_owned()),
                };
                let room = Room::new(
                    1,
                    members,
                    create_peers(1, 2),
                    config.rpc.reconnect_timeout,
                    turn_auth_service,
                )
                .start();
>>>>>>> ce741bad

                let rooms = hashmap! {1 => room};
                let rooms_repo = RoomsRepository::new(rooms);

<<<<<<< HEAD
    let server_addr = server::run(rooms_repo, config);
    graceful_shutdown_addr.do_send(shutdown::Subscribe(shutdown::Subscriber {
        addr: server_addr.recipient(),
        priority: shutdown::Priority(5),
    }));

    let _ = sys.run();
=======
                server::run(rooms_repo, config)
                    .map_err(|err| {
                        error!("Error starting application {:?}", err)
                    })
                    .into_future()
            })
    })
>>>>>>> ce741bad
}<|MERGE_RESOLUTION|>--- conflicted
+++ resolved
@@ -1,7 +1,5 @@
 //! Medea media server application.
 
-<<<<<<< HEAD
-=======
 #[macro_use]
 pub mod utils;
 pub mod api;
@@ -13,9 +11,7 @@
 
 use std::io;
 
->>>>>>> ce741bad
 use actix::prelude::*;
-
 use dotenv::dotenv;
 use futures::IntoFuture as _;
 use log::prelude::*;
@@ -28,54 +24,12 @@
     turn::new_turn_auth_service,
 };
 
-<<<<<<< HEAD
-#[macro_use]
-pub mod utils;
-pub mod api;
-pub mod conf;
-pub mod log;
-pub mod media;
-pub mod shutdown;
-pub mod signalling;
-pub mod turn;
-
-fn main() {
-=======
 fn main() -> io::Result<()> {
->>>>>>> ce741bad
     dotenv().ok();
     let logger = log::new_dual_logger(std::io::stdout(), std::io::stderr());
     let _scope_guard = slog_scope::set_global_logger(logger);
     slog_stdlog::init().unwrap();
 
-<<<<<<< HEAD
-    let config = Conf::parse().unwrap();
-    info!("{:?}", config);
-
-    let sys = System::new("medea");
-
-    let members = hashmap! {
-        1 => Member::new(1, "caller_credentials".to_owned()),
-        2 => Member::new(2, "responder_credentials".to_owned()),
-    };
-
-    let peers = create_peers(1, 2);
-
-    let graceful_shutdown_addr = shutdown::create(config.system_config.timeout);
-
-    let turn_auth_service =
-        new_turn_auth_service(&config).expect("Unable to start turn service");
-
-    let rpc_reconnect_timeout = config.rpc.reconnect_timeout;
-
-    let room = Room::start_in_arbiter(&Arbiter::new(), move |_| {
-        Room::new(1, members, peers, rpc_reconnect_timeout, turn_auth_service)
-    });
-    graceful_shutdown_addr.do_send(shutdown::Subscribe(shutdown::Subscriber {
-        addr: room.clone().recipient(),
-        priority: shutdown::Priority(1),
-    }));
-=======
     actix::run(move || {
         futures::future::lazy(Conf::parse)
             .map_err(|err| error!("Error parsing config {:?}", err))
@@ -101,26 +55,27 @@
                     turn_auth_service,
                 )
                 .start();
->>>>>>> ce741bad
+
+                let graceful_shutdown_addr = shutdown::create(config.system_config.timeout);
+                graceful_shutdown_addr.do_send(shutdown::Subscribe(shutdown::Subscriber {
+                    addr: room.clone().recipient(),
+                    priority: shutdown::Priority(1),
+                }));
 
                 let rooms = hashmap! {1 => room};
                 let rooms_repo = RoomsRepository::new(rooms);
 
-<<<<<<< HEAD
-    let server_addr = server::run(rooms_repo, config);
-    graceful_shutdown_addr.do_send(shutdown::Subscribe(shutdown::Subscriber {
-        addr: server_addr.recipient(),
-        priority: shutdown::Priority(5),
-    }));
-
-    let _ = sys.run();
-=======
                 server::run(rooms_repo, config)
                     .map_err(|err| {
                         error!("Error starting application {:?}", err)
                     })
+                    .map(|server_addr| {
+                        graceful_shutdown_addr.do_send(shutdown::Subscribe(shutdown::Subscriber {
+                            addr: server_addr.recipient(),
+                            priority: shutdown::Priority(5),
+                        }));
+                    })
                     .into_future()
             })
     })
->>>>>>> ce741bad
 }