use std::{cell::Cell, rc::Rc};

use actix::Actor;
use failure::Error;
<<<<<<< HEAD
use futures::future::Future;
use hashbrown::HashMap;
use medea::{
    api::{client, control::grpc},
    conf::Conf,
    log::{self, prelude::*},
    signalling::{
        room_repo::RoomRepository,
        room_service::{RoomService, StartStaticRooms},
    },
    turn::new_turn_auth_service,
    AppContext,
=======
use futures::future::{Future, IntoFuture as _};
use medea::{
    api::client::server::Server,
    conf::Conf,
    log::{self, prelude::*},
    shutdown,
    signalling::room_repo::RoomsRepository,
    start_static_rooms,
>>>>>>> 8e891890
};

fn main() -> Result<(), Error> {
    dotenv::dotenv().ok();
    let logger = log::new_dual_logger(std::io::stdout(), std::io::stderr());
    let _scope_guard = slog_scope::set_global_logger(logger);
    slog_stdlog::init()?;

    let config = Conf::parse()?;
    info!("{:?}", config);

<<<<<<< HEAD
    // This is crutch for existence of gRPC server throughout the all app's
    // lifetime.
    let grpc_addr = Rc::new(Cell::new(None));
    let grpc_addr_clone = Rc::clone(&grpc_addr);

    actix::run(move || {
        new_turn_auth_service(&config.turn)
            .map_err(|e| error!("{:?}", e))
            .and_then(move |turn_service| {
                let app_context = AppContext::new(config.clone(), turn_service);

                let room_repo = RoomRepository::new(HashMap::new());
                let room_service =
                    RoomService::new(room_repo.clone(), app_context.clone())
                        .start();

                room_service
                    .clone()
                    .send(StartStaticRooms)
                    .map_err(|e| {
                        error!("StartStaticRooms mailbox error: {:?}", e)
                    })
                    .map(|result| {
                        if let Err(e) = result {
                            panic!("{}", e);
                        }
                    })
                    .map(move |_| {
                        let grpc_addr =
                            grpc::server::run(room_service, app_context);
                        grpc_addr_clone.set(Some(grpc_addr));
                    })
                    .and_then(move |_| {
                        client::server::run(room_repo, config).map_err(|e| {
                            error!("Client server startup error. {:?}", e)
                        })
                    })
=======
    actix::run(|| {
        start_static_rooms(&config)
            .map_err(|e| error!("Turn: {:?}", e))
            .map(Result::unwrap)
            .map(move |(res, graceful_shutdown)| {
                (res, graceful_shutdown, config)
            })
            .map(|(res, graceful_shutdown, config)| {
                let rooms = res;
                info!(
                    "Loaded rooms: {:?}",
                    rooms.iter().map(|(id, _)| &id.0).collect::<Vec<&String>>()
                );
                let room_repo = RoomsRepository::new(rooms);

                (room_repo, graceful_shutdown, config)
            })
            .and_then(|(room_repo, graceful_shutdown, config)| {
                Server::run(room_repo, config)
                    .map_err(|e| error!("Error starting server: {:?}", e))
                    .map(|server| {
                        graceful_shutdown
                            .send(shutdown::Subscribe(shutdown::Subscriber {
                                addr: server.recipient(),
                                priority: shutdown::Priority(1),
                            }))
                            .map_err(|e| error!("Shutdown sub: {}", e))
                            .map(|_| ())
                    })
                    .into_future()
                    .flatten()
>>>>>>> 8e891890
            })
    })
    .unwrap();

    Ok(())
}<|MERGE_RESOLUTION|>--- conflicted
+++ resolved
@@ -2,29 +2,22 @@
 
 use actix::Actor;
 use failure::Error;
-<<<<<<< HEAD
 use futures::future::Future;
 use hashbrown::HashMap;
 use medea::{
-    api::{client, control::grpc},
+    api::{
+        client::{self, server::Server},
+        control::grpc,
+    },
     conf::Conf,
     log::{self, prelude::*},
+    shutdown::{self, GracefulShutdown},
     signalling::{
         room_repo::RoomRepository,
         room_service::{RoomService, StartStaticRooms},
     },
     turn::new_turn_auth_service,
     AppContext,
-=======
-use futures::future::{Future, IntoFuture as _};
-use medea::{
-    api::client::server::Server,
-    conf::Conf,
-    log::{self, prelude::*},
-    shutdown,
-    signalling::room_repo::RoomsRepository,
-    start_static_rooms,
->>>>>>> 8e891890
 };
 
 fn main() -> Result<(), Error> {
@@ -36,7 +29,6 @@
     let config = Conf::parse()?;
     info!("{:?}", config);
 
-<<<<<<< HEAD
     // This is crutch for existence of gRPC server throughout the all app's
     // lifetime.
     let grpc_addr = Rc::new(Cell::new(None));
@@ -44,14 +36,22 @@
 
     actix::run(move || {
         new_turn_auth_service(&config.turn)
-            .map_err(|e| error!("{:?}", e))
-            .and_then(move |turn_service| {
+            .map_err(move |e| error!("{:?}", e))
+            .map(|turn_service| {
+                let graceful_shutdown =
+                    GracefulShutdown::new(config.shutdown.timeout).start();
+                (turn_service, graceful_shutdown, config)
+            })
+            .and_then(move |(turn_service, graceful_shutdown, config)| {
                 let app_context = AppContext::new(config.clone(), turn_service);
 
                 let room_repo = RoomRepository::new(HashMap::new());
-                let room_service =
-                    RoomService::new(room_repo.clone(), app_context.clone())
-                        .start();
+                let room_service = RoomService::new(
+                    room_repo.clone(),
+                    app_context.clone(),
+                    graceful_shutdown.clone(),
+                )
+                .start();
 
                 room_service
                     .clone()
@@ -69,44 +69,15 @@
                             grpc::server::run(room_service, app_context);
                         grpc_addr_clone.set(Some(grpc_addr));
                     })
-                    .and_then(move |_| {
-                        client::server::run(room_repo, config).map_err(|e| {
-                            error!("Client server startup error. {:?}", e)
-                        })
+                    .map(move |_| {
+                        let server = Server::run(room_repo, config).unwrap();
+                        graceful_shutdown.do_send(shutdown::Subscribe(
+                            shutdown::Subscriber {
+                                priority: shutdown::Priority(1),
+                                addr: server.recipient(),
+                            },
+                        ));
                     })
-=======
-    actix::run(|| {
-        start_static_rooms(&config)
-            .map_err(|e| error!("Turn: {:?}", e))
-            .map(Result::unwrap)
-            .map(move |(res, graceful_shutdown)| {
-                (res, graceful_shutdown, config)
-            })
-            .map(|(res, graceful_shutdown, config)| {
-                let rooms = res;
-                info!(
-                    "Loaded rooms: {:?}",
-                    rooms.iter().map(|(id, _)| &id.0).collect::<Vec<&String>>()
-                );
-                let room_repo = RoomsRepository::new(rooms);
-
-                (room_repo, graceful_shutdown, config)
-            })
-            .and_then(|(room_repo, graceful_shutdown, config)| {
-                Server::run(room_repo, config)
-                    .map_err(|e| error!("Error starting server: {:?}", e))
-                    .map(|server| {
-                        graceful_shutdown
-                            .send(shutdown::Subscribe(shutdown::Subscriber {
-                                addr: server.recipient(),
-                                priority: shutdown::Priority(1),
-                            }))
-                            .map_err(|e| error!("Shutdown sub: {}", e))
-                            .map(|_| ())
-                    })
-                    .into_future()
-                    .flatten()
->>>>>>> 8e891890
             })
     })
     .unwrap();
