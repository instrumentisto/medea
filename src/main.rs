--- conflicted
+++ resolved
@@ -10,11 +10,7 @@
 pub mod signalling;
 pub mod turn;
 
-<<<<<<< HEAD
-use std::io;
-=======
 use std::{env, io};
->>>>>>> c02e701c
 
 use actix::prelude::*;
 use dotenv::dotenv;
@@ -41,28 +37,12 @@
     let _scope_guard = slog_scope::set_global_logger(logger);
     slog_stdlog::init().unwrap();
 
-<<<<<<< HEAD
-    actix::run(move || {
-        futures::future::lazy(Conf::parse)
-            .map_err(|err| error!("Error parsing config {:?}", err))
-            .and_then(|config| {
-                info!("{:?}", config);
-
-                new_turn_auth_service(&config.turn)
-                    .map_err(|err| {
-                        error!("Error creating TurnAuthService {:?}", err)
-                    })
-                    .join(Ok(config))
-            })
-            .and_then(|(turn_auth_service, config)| {
-=======
     info!("{:?}", config);
 
     actix::run(|| {
         new_turn_auth_service(&config.turn)
             .map_err(|err| error!("Error creating TurnAuthService {:?}", err))
             .and_then(|turn_auth_service| {
->>>>>>> c02e701c
                 let members = hashmap! {
                     1 => Member::new(1, "caller_credentials".to_owned()),
                     2 => Member::new(2, "responder_credentials".to_owned()),
@@ -74,18 +54,7 @@
                     config.rpc.reconnect_timeout,
                     turn_auth_service,
                 )
-                .start();
-<<<<<<< HEAD
-
-                let rooms = hashmap! {1 => room};
-                let rooms_repo = RoomsRepository::new(rooms);
-
-                server::run(rooms_repo, config)
-                    .map_err(|err| {
-                        error!("Error starting application {:?}", err)
-                    })
-                    .into_future()
-=======
+                    .start();
                 Ok((room, config))
             })
             .and_then(|(room, config)| {
@@ -128,7 +97,6 @@
                     })
                     .into_future()
                     .flatten()
->>>>>>> c02e701c
             })
     })
 }