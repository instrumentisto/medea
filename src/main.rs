--- conflicted
+++ resolved
@@ -38,22 +38,15 @@
         2 => Member::new(2, "responder_credentials".to_owned()),
     };
     let peers = create_peers(1, 2);
-<<<<<<< HEAD
-=======
 
     let turn_auth_service =
         new_turn_auth_service(&config).expect("Unable to start turn service");
->>>>>>> 868907a8
     let room = Room::new(
         1,
         members,
         peers,
         config.rpc.reconnect_timeout,
-<<<<<<< HEAD
-        new_turn_auth_service(&config),
-=======
         turn_auth_service,
->>>>>>> 868907a8
     );
     let room = Arbiter::start(move |_| room);
     let rooms = hashmap! {1 => room};
