<<<<<<< HEAD
=======
//! Medea media server application.

>>>>>>> e71c31ce
use std::collections::HashMap;

use actix::Actor;
use failure::Error;
use futures::future::Future;
use medea::{
    api::{client::server::Server, control::grpc},
    conf::Conf,
    log::{self, prelude::*},
    shutdown::{self, GracefulShutdown},
    signalling::{room_repo::RoomRepository, room_service::RoomService},
    turn::new_turn_auth_service,
    AppContext,
};

fn main() -> Result<(), Error> {
    dotenv::dotenv().ok();
    let config = Conf::parse()?;
    info!("{:?}", config);
    if let Some(lvl) = config.log.level() {
        std::env::set_var("RUST_LOG", lvl.as_str());
    }

    let logger = log::new_dual_logger(std::io::stdout(), std::io::stderr());
    let _scope_guard = slog_scope::set_global_logger(logger);
    slog_stdlog::init()?;

    actix::run(move || {
        new_turn_auth_service(&config.turn)
            .map_err(move |e| error!("{:?}", e))
            .map(|turn_service| {
                let graceful_shutdown =
                    GracefulShutdown::new(config.shutdown.timeout).start();
                (turn_service, graceful_shutdown, config)
            })
            .and_then(move |(turn_service, graceful_shutdown, config)| {
                let app_context = AppContext::new(config.clone(), turn_service);

                let room_repo = RoomRepository::new(HashMap::new());
                let room_service = RoomService::new(
                    room_repo.clone(),
                    app_context.clone(),
                    graceful_shutdown.clone(),
                )
                .start();

                medea::api::control::start_static_rooms(&room_service).map(
                    move |_| {
                        let grpc_addr =
                            grpc::server::run(room_service, &app_context);
                        shutdown::subscribe(
                            &graceful_shutdown,
                            grpc_addr.recipient(),
                            shutdown::Priority(1),
                        );

                        let server = Server::run(room_repo, config).unwrap();
                        shutdown::subscribe(
                            &graceful_shutdown,
                            server.recipient(),
                            shutdown::Priority(1),
                        );
                    },
                )
            })
    })
    .unwrap();

    Ok(())
}<|MERGE_RESOLUTION|>--- conflicted
+++ resolved
@@ -1,8 +1,5 @@
-<<<<<<< HEAD
-=======
 //! Medea media server application.
 
->>>>>>> e71c31ce
 use std::collections::HashMap;
 
 use actix::Actor;
