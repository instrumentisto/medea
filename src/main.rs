--- conflicted
+++ resolved
@@ -1,20 +1,14 @@
 //! Medea media server application.
+
 use actix::prelude::*;
 use dotenv::dotenv;
 
-<<<<<<< HEAD
 use crate::{
-    api::{client::server, control::Member},
+    api::{
+        client::server,
+        control::Member,
+    },
     media::{Room, RoomsRepository},
-=======
-use actix::prelude::*;
-use dotenv::dotenv;
-use hashbrown::HashMap;
-
-use crate::api::{
-    client::{server, Room, RoomsRepository},
-    control::Member,
->>>>>>> 1c64bc74
 };
 
 #[macro_use]
@@ -28,30 +22,15 @@
     dotenv().ok();
     let logger = log::new_dual_logger(std::io::stdout(), std::io::stderr());
     let _scope_guard = slog_scope::set_global_logger(logger);
-<<<<<<< HEAD
-    let _guard = slog_stdlog::init().unwrap();
-
-    let sys = System::new("medea");
-
-=======
     slog_stdlog::init().unwrap();
 
     let sys = System::new("medea");
 
->>>>>>> 1c64bc74
     let members = hashmap! {
         1 => Member{id: 1, credentials: "caller_credentials".to_owned()},
         2 => Member{id: 2, credentials: "responder_credentials".to_owned()},
     };
-<<<<<<< HEAD
     let room = Arbiter::start(move |_| Room::new(1, members));
-=======
-    let room = Arbiter::start(move |_| Room {
-        id: 1,
-        members,
-        connections: HashMap::new(),
-    });
->>>>>>> 1c64bc74
     let rooms = hashmap! {1 => room};
     let rooms_repo = RoomsRepository::new(rooms);
 
