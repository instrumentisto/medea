--- conflicted
+++ resolved
@@ -102,11 +102,7 @@
         let room_id = if let Some(room_id) = splitted.next() {
             if room_id.is_empty() {
                 return Err(ParseFidError::MissingPath(value));
-<<<<<<< HEAD
-            };
-=======
-            }
->>>>>>> 70a72f3f
+            }
             room_id
         } else {
             return Err(ParseFidError::Empty);
