--- conflicted
+++ resolved
@@ -5,10 +5,6 @@
 pub mod endpoints;
 pub mod error_codes;
 pub mod grpc;
-<<<<<<< HEAD
-pub mod local_uri;
-=======
->>>>>>> 6b07bbc9
 pub mod member;
 pub mod pipeline;
 pub mod refs;
@@ -28,17 +24,9 @@
         RoomService, RoomServiceError, StartStaticRooms,
     },
 };
-<<<<<<< HEAD
-
-use self::{
-    endpoints::webrtc_play_endpoint::SrcParseError, pipeline::Pipeline,
-};
-
-=======
 
 use self::{pipeline::Pipeline, refs::src_uri::SrcParseError};
 
->>>>>>> 6b07bbc9
 #[doc(inline)]
 pub use self::{
     endpoints::{
@@ -123,11 +111,7 @@
 ///
 /// [Control API]: https://tinyurl.com/yxsqplq7
 #[allow(clippy::pub_enum_variant_names)]
-<<<<<<< HEAD
-#[derive(Debug, Fail, Display)]
-=======
 #[derive(Debug, Display, Fail)]
->>>>>>> 6b07bbc9
 pub enum LoadStaticControlSpecsError {
     /// Error while reading default or provided in config
     /// (`MEDEA_CONTROL_API.STATIC_SPECS_DIR` environment variable) static
