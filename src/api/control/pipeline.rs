//! Control API specification Pipeline definition.

use std::{
    collections::{
        hash_map::{IntoIter, Iter},
        HashMap,
    },
    iter::IntoIterator,
};

use serde::Deserialize;

/// Entity that represents some pipeline of spec.
#[derive(Clone, Deserialize, Debug)]
pub struct Pipeline<T> {
    pipeline: HashMap<String, T>,
}

<<<<<<< HEAD
impl Pipeline {
    pub fn new(pipeline: HashMap<String, Element>) -> Self {
        Self { pipeline }
    }

    pub fn iter(&self) -> impl Iterator<Item = (&String, &Element)> {
=======
impl<T> Pipeline<T> {
    pub fn iter(&self) -> impl Iterator<Item = (&String, &T)> {
>>>>>>> 40f2e4d8
        self.into_iter()
    }

    pub fn get(&self, id: &str) -> Option<&T> {
        self.pipeline.get(id)
    }
}

impl<T> IntoIterator for Pipeline<T> {
    type IntoIter = IntoIter<String, T>;
    type Item = (String, T);

    fn into_iter(self) -> Self::IntoIter {
        self.pipeline.into_iter()
    }
}

impl<'a, T> IntoIterator for &'a Pipeline<T> {
    type IntoIter = Iter<'a, String, T>;
    type Item = (&'a String, &'a T);

    fn into_iter(self) -> Self::IntoIter {
        self.pipeline.iter()
    }
}<|MERGE_RESOLUTION|>--- conflicted
+++ resolved
@@ -16,17 +16,12 @@
     pipeline: HashMap<String, T>,
 }
 
-<<<<<<< HEAD
-impl Pipeline {
-    pub fn new(pipeline: HashMap<String, Element>) -> Self {
+impl<T> Pipeline<T> {
+    pub fn new(pipeline: HashMap<String, T>) -> Self {
         Self { pipeline }
     }
 
-    pub fn iter(&self) -> impl Iterator<Item = (&String, &Element)> {
-=======
-impl<T> Pipeline<T> {
     pub fn iter(&self) -> impl Iterator<Item = (&String, &T)> {
->>>>>>> 40f2e4d8
         self.into_iter()
     }
 
