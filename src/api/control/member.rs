--- conflicted
+++ resolved
@@ -8,11 +8,7 @@
     time::Duration,
 };
 
-<<<<<<< HEAD
-use medea_client_api_proto::{Credentials, MemberId as Id};
-=======
 use medea_client_api_proto::{Credential, MemberId as Id};
->>>>>>> fe612558
 use medea_control_api_proto::grpc::api as proto;
 use rand::{distributions::Alphanumeric, Rng};
 use serde::Deserialize;
@@ -29,7 +25,7 @@
     WebRtcPlayId,
 };
 
-const CREDENTIALS_LEN: usize = 32;
+const CREDENTIAL_LEN: usize = 32;
 
 /// Element of [`Member`]'s [`Pipeline`].
 ///
@@ -57,11 +53,7 @@
     pipeline: Pipeline<EndpointId, MemberElement>,
 
     /// Credentials to authorize `Member` with.
-<<<<<<< HEAD
-    credentials: Credentials,
-=======
-    credentials: Credential,
->>>>>>> fe612558
+    credential: Credential,
 
     /// URL to which `OnJoin` Control API callback will be sent.
     on_join: Option<CallbackUrl>,
@@ -88,7 +80,7 @@
     fn into(self) -> RoomElement {
         RoomElement::Member {
             spec: self.pipeline,
-            credentials: self.credentials,
+            credential: self.credential,
             on_join: self.on_join,
             on_leave: self.on_leave,
             idle_timeout: self.idle_timeout,
@@ -103,11 +95,7 @@
     #[inline]
     pub fn new(
         pipeline: Pipeline<EndpointId, MemberElement>,
-<<<<<<< HEAD
-        credentials: Credentials,
-=======
-        credentials: Credential,
->>>>>>> fe612558
+        credential: Credential,
         on_join: Option<CallbackUrl>,
         on_leave: Option<CallbackUrl>,
         idle_timeout: Option<Duration>,
@@ -116,7 +104,7 @@
     ) -> Self {
         Self {
             pipeline,
-            credentials,
+            credential,
             on_join,
             on_leave,
             idle_timeout,
@@ -163,12 +151,8 @@
     }
 
     /// Returns credentials from this [`MemberSpec`].
-<<<<<<< HEAD
-    pub fn credentials(&self) -> &Credentials {
-=======
-    pub fn credentials(&self) -> &Credential {
->>>>>>> fe612558
-        &self.credentials
+    pub fn credential(&self) -> &Credential {
+        &self.credential
     }
 
     /// Returns reference to `on_join` [`CallbackUrl`].
@@ -210,14 +194,10 @@
 /// [`MemberProto`] implemented for [`MemberSpec`].
 ///
 /// [Control API]: https://tinyurl.com/yxsqplq7
-<<<<<<< HEAD
-fn generate_member_credentials() -> Credentials {
-=======
-fn generate_member_credentials() -> Credential {
->>>>>>> fe612558
+fn generate_member_credential() -> Credential {
     rand::thread_rng()
         .sample_iter(&Alphanumeric)
-        .take(CREDENTIALS_LEN)
+        .take(CREDENTIAL_LEN)
         .collect::<String>()
         .into()
 }
@@ -247,18 +227,10 @@
             }
         }
 
-<<<<<<< HEAD
-        let credentials = if member.credentials.is_empty() {
-            generate_member_credentials()
-        } else {
-            Credentials::from(member.credentials)
-        };
-=======
-        let mut credentials = Credential::from(member.credentials);
-        if credentials.0.is_empty() {
-            credentials = generate_member_credentials();
-        }
->>>>>>> fe612558
+        let mut credential = Credential::from(member.credentials);
+        if credential.0.is_empty() {
+            credential = generate_member_credential();
+        }
 
         let on_leave = {
             let on_leave = member.on_leave;
@@ -289,7 +261,7 @@
 
         Ok(Self {
             pipeline: Pipeline::new(pipeline),
-            credentials,
+            credential,
             on_join,
             on_leave,
             idle_timeout,
@@ -332,7 +304,7 @@
         match from {
             RoomElement::Member {
                 spec,
-                credentials,
+                credential,
                 on_leave,
                 on_join,
                 idle_timeout,
@@ -340,7 +312,7 @@
                 ping_interval,
             } => Ok(Self {
                 pipeline: spec.clone(),
-                credentials: credentials.clone(),
+                credential: credential.clone(),
                 on_leave: on_leave.clone(),
                 on_join: on_join.clone(),
                 idle_timeout: *idle_timeout,
