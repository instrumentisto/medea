--- conflicted
+++ resolved
@@ -5,11 +5,7 @@
 use std::{collections::HashMap, convert::TryFrom};
 
 use derive_more::{Display, From};
-<<<<<<< HEAD
-use medea_control_api_proto::grpc::medea as proto;
-=======
 use medea_control_api_proto::grpc::api as proto;
->>>>>>> a41e335d
 use rand::{distributions::Alphanumeric, Rng};
 use serde::Deserialize;
 
@@ -224,10 +220,7 @@
                 (id, proto): (Id, $proto),
             ) -> Result<Self, Self::Error> {
                 use $proto as proto_el;
-<<<<<<< HEAD
-
-=======
->>>>>>> a41e335d
+
                 match proto {
                     proto_el::Member(member) => Self::try_from(member),
                     _ => Err(TryFromProtobufError::ExpectedOtherElement(
