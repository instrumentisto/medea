--- conflicted
+++ resolved
@@ -8,11 +8,7 @@
     time::Duration,
 };
 
-<<<<<<< HEAD
-use medea_client_api_proto::{MemberId as Id, Token};
-=======
 use medea_client_api_proto::{Credentials, MemberId as Id};
->>>>>>> a6f7de55
 use medea_control_api_proto::grpc::api as proto;
 use rand::{distributions::Alphanumeric, Rng};
 use serde::Deserialize;
@@ -57,11 +53,7 @@
     pipeline: Pipeline<EndpointId, MemberElement>,
 
     /// Credentials to authorize `Member` with.
-<<<<<<< HEAD
-    credentials: Token,
-=======
     credentials: Credentials,
->>>>>>> a6f7de55
 
     /// URL to which `OnJoin` Control API callback will be sent.
     on_join: Option<CallbackUrl>,
@@ -103,11 +95,7 @@
     #[inline]
     pub fn new(
         pipeline: Pipeline<EndpointId, MemberElement>,
-<<<<<<< HEAD
-        credentials: Token,
-=======
         credentials: Credentials,
->>>>>>> a6f7de55
         on_join: Option<CallbackUrl>,
         on_leave: Option<CallbackUrl>,
         idle_timeout: Option<Duration>,
@@ -163,11 +151,7 @@
     }
 
     /// Returns credentials from this [`MemberSpec`].
-<<<<<<< HEAD
-    pub fn credentials(&self) -> &Token {
-=======
     pub fn credentials(&self) -> &Credentials {
->>>>>>> a6f7de55
         &self.credentials
     }
 
@@ -210,11 +194,7 @@
 /// [`MemberProto`] implemented for [`MemberSpec`].
 ///
 /// [Control API]: https://tinyurl.com/yxsqplq7
-<<<<<<< HEAD
-fn generate_member_credentials() -> Token {
-=======
 fn generate_member_credentials() -> Credentials {
->>>>>>> a6f7de55
     rand::thread_rng()
         .sample_iter(&Alphanumeric)
         .take(CREDENTIALS_LEN)
@@ -247,18 +227,11 @@
             }
         }
 
-<<<<<<< HEAD
         let credentials = if member.credentials.is_empty() {
             generate_member_credentials()
         } else {
-            Token(member.credentials)
+            Credentials::from(member.credentials)
         };
-=======
-        let mut credentials = Credentials::from(member.credentials);
-        if credentials.0.is_empty() {
-            credentials = generate_member_credentials();
-        }
->>>>>>> a6f7de55
 
         let on_leave = {
             let on_leave = member.on_leave;
