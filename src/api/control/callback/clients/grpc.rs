//! Implementation of gRPC client for sending [`CallbackRequest`]s.

use std::fmt;

#[rustfmt::skip]
use medea_control_api_proto::grpc::callback::{
    callback_client::CallbackClient as ProtoCallbackClient
};
use futures::future::{FutureExt, LocalBoxFuture};
use tonic::transport::Channel;

use crate::api::control::callback::{
    clients::{CallbackClient, CallbackClientError},
    url::GrpcCallbackUrl,
    CallbackRequest,
};

/// gRPC client for sending [`CallbackRequest`]s.
pub struct GrpcCallbackClient {
    /// [`tonic`] gRPC client of Control API Callback service.
    client: ProtoCallbackClient<Channel>,
}

impl GrpcCallbackClient {
    /// Returns gRPC client for provided [`GrpcCallbackUrl`].
    ///
    /// Note that this function doesn't check availability of gRPC server on
    /// provided [`GrpcCallbackUrl`].
    ///
    /// # Errors
    ///
<<<<<<< HEAD
    /// With [`CallbackClientError::TonicTransport`] if tonic transport could
    /// not be created.
=======
    /// If establishing gRPC connection fails.
>>>>>>> 379dc191
    pub async fn new(
        addr: &GrpcCallbackUrl,
    ) -> Result<Self, CallbackClientError> {
        let addr = addr.addr();
        let client = ProtoCallbackClient::connect(addr).await?;
        Ok(Self { client })
    }
}

impl CallbackClient for GrpcCallbackClient {
    fn send(
        &self,
        request: CallbackRequest,
    ) -> LocalBoxFuture<'static, Result<(), CallbackClientError>> {
        let mut client = self.client.clone();
        async move {
            client.on_event(tonic::Request::new(request.into())).await?;
            Ok(())
        }
        .boxed_local()
    }
}

impl fmt::Debug for GrpcCallbackClient {
    fn fmt(&self, f: &mut fmt::Formatter<'_>) -> Result<(), fmt::Error> {
        f.debug_struct("GrpcCallbackClient")
            .field("client", &"/* Cannot be printed */")
            .finish()
    }
}<|MERGE_RESOLUTION|>--- conflicted
+++ resolved
@@ -29,12 +29,8 @@
     ///
     /// # Errors
     ///
-<<<<<<< HEAD
-    /// With [`CallbackClientError::TonicTransport`] if tonic transport could
-    /// not be created.
-=======
-    /// If establishing gRPC connection fails.
->>>>>>> 379dc191
+    /// With [`CallbackClientError::TonicTransport`] if [`tonic`] transport
+    /// cannot be created (so gRPC connection cannot be established).
     pub async fn new(
         addr: &GrpcCallbackUrl,
     ) -> Result<Self, CallbackClientError> {
