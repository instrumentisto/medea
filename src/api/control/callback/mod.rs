--- conflicted
+++ resolved
@@ -90,13 +90,8 @@
 
 /// Media type of the traffic which starts/stops flowing in some `Endpoint`.
 ///
-<<<<<<< HEAD
-/// This enum is used in the [`MuteState`] of the `Endpoint`s. Because of it,
-/// this structure is bitflag enum.
-=======
 /// This enum is used in [`MuteState`] of `Endpoint`s. That's why it represents
 /// a bitflag enum.
->>>>>>> faab5bf7
 #[derive(Clone, Copy, Debug, PartialEq, Eq, Display)]
 pub enum MediaType {
     /// Started/stopped audio traffic.
@@ -117,11 +112,7 @@
     /// [`MediaType`]s.
     ///
     /// This [`MediaType`] should be what was before `RTCStat` update and
-<<<<<<< HEAD
-    /// as argument is [`MediaType`] which was getted after `RTCStat` update.
-=======
     /// as argument is [`MediaType`] which was got after `RTCStat` update.
->>>>>>> faab5bf7
     pub fn get_started(self, after: Self) -> Option<Self> {
         match self {
             MediaType::Audio => match after {
