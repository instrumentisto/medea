//! Control API callbacks implementation.

pub mod clients;
pub mod service;
pub mod url;

use actix::Message;
use chrono::{DateTime, Utc};
use derive_more::{Display, From};
use medea_control_api_proto::grpc::callback as proto;

use crate::api::control::refs::StatefulFid;

#[doc(inline)]
pub use self::{
    clients::{CallbackClientError, CallbackClientFactoryImpl},
    service::CallbackService,
    url::CallbackUrl,
};

/// Event for `on_leave` `Member` callback.
#[derive(Debug)]
pub struct OnLeaveEvent {
    /// Reason of why `Member` was lost.
    reason: OnLeaveReason,
}

impl OnLeaveEvent {
    #[inline]
    #[must_use]
    pub fn new(reason: OnLeaveReason) -> Self {
        Self { reason }
    }
}

impl From<OnLeaveEvent> for proto::OnLeave {
    #[inline]
<<<<<<< HEAD
    fn from(event: OnLeaveEvent) -> Self {
        proto::OnLeave {
            reason: proto::on_leave::Reason::from(event.reason) as i32,
=======
    fn from(ev: OnLeaveEvent) -> Self {
        let on_leave: proto::on_leave::Reason = ev.reason.into();
        Self {
            reason: on_leave as i32,
>>>>>>> 56dee49c
        }
    }
}

/// Reason of why `Member` was lost.
#[derive(Debug)]
pub enum OnLeaveReason {
    /// `Member` was normally disconnected.
    Disconnected,

    /// Connection with `Member` was lost.
    LostConnection,

    /// `Member` was forcibly disconnected by server.
    Kicked,

    /// Server is shutting down.
    ServerShutdown,
}

impl From<OnLeaveReason> for proto::on_leave::Reason {
    #[inline]
<<<<<<< HEAD
    fn from(reason: OnLeaveReason) -> Self {
        match reason {
=======
    fn from(rsn: OnLeaveReason) -> Self {
        match rsn {
>>>>>>> 56dee49c
            OnLeaveReason::LostConnection => Self::LostConnection,
            OnLeaveReason::ServerShutdown => Self::ServerShutdown,
            OnLeaveReason::Disconnected => Self::Disconnected,
            OnLeaveReason::Kicked => Self::Kicked,
        }
    }
}

/// `on_join` `Member` callback for Control API.
#[derive(Debug)]
pub struct OnJoinEvent;

impl From<OnJoinEvent> for proto::OnJoin {
    #[inline]
    fn from(_: OnJoinEvent) -> Self {
<<<<<<< HEAD
        proto::OnJoin {}
=======
        Self {}
>>>>>>> 56dee49c
    }
}

/// All callbacks which can happen.
#[derive(Debug, From)]
pub enum CallbackEvent {
    OnJoin(OnJoinEvent),
    OnLeave(OnLeaveEvent),
}

impl From<CallbackEvent> for proto::request::Event {
    #[inline]
<<<<<<< HEAD
    fn from(event: CallbackEvent) -> Self {
        match event {
=======
    fn from(ev: CallbackEvent) -> Self {
        match ev {
>>>>>>> 56dee49c
            CallbackEvent::OnJoin(on_join) => Self::OnJoin(on_join.into()),
            CallbackEvent::OnLeave(on_leave) => Self::OnLeave(on_leave.into()),
        }
    }
}

/// Media type of the traffic which starts/stops flowing in some `Endpoint`.
#[derive(Clone, Copy, Debug, PartialEq, Eq, Display)]
pub enum MediaType {
    /// Started/stopped audio traffic.
    Audio = 0b1,

    /// Started/stopped video traffic.
    Video = 0b10,

    /// Started/stopped audio and video traffic.
    ///
    /// In bitflag representation this variant will be equal to
    /// [`MediaType::Audio`] + [`MediaType::Video`].
    Both = 0b11,
}

impl MediaType {
    /// Returns [`MediaType`] which was started based on the provided
    /// [`MediaType`]s.
    ///
    /// This [`MediaType`] should be what was before `RTCStat` update and
    /// as argument is [`MediaType`] which was got after `RTCStat` update.
    #[must_use]
    pub fn get_started(self, after: Self) -> Option<Self> {
        match self {
            MediaType::Audio => match after {
                MediaType::Video => Some(MediaType::Audio),
                _ => None,
            },
            MediaType::Video => match after {
                MediaType::Audio => Some(MediaType::Video),
                _ => None,
            },
            MediaType::Both => match after {
                MediaType::Audio => Some(MediaType::Video),
                MediaType::Video => Some(MediaType::Audio),
                MediaType::Both => None,
            },
        }
    }
}

impl From<&medea_client_api_proto::MediaType> for MediaType {
    fn from(media_type: &medea_client_api_proto::MediaType) -> Self {
        use medea_client_api_proto::MediaType as MediaTypeProto;

        match media_type {
            MediaTypeProto::Audio(_) => MediaType::Audio,
            MediaTypeProto::Video(_) => MediaType::Video,
        }
    }
}

/// Media direction of the `Endpoint` for which `on_start` or `on_stop` Control
/// API callback was received.
#[derive(Clone, Copy, Debug, Eq, PartialEq, Hash)]
pub enum MediaDirection {
    /// `Endpoint` is a publisher.
    Publish,

    /// `Endpoint` is a player.
    Play,
}

/// Control API callback.
///
/// Used for sending callbacks with [`CallbackClient::send`].
///
/// [`CallbackClient::send`]:
/// crate::api::control::callback::clients::CallbackClient::send
#[derive(Debug, Message)]
#[rtype(result = "Result<(), CallbackClientError>")]
pub struct CallbackRequest {
    /// FID (Full ID) of element with which event was occurred.
    fid: StatefulFid,

    /// [`CallbackEvent`] which occurred.
    event: CallbackEvent,

    /// Time at which event occurred.
    at: DateTime<Utc>,
}

impl CallbackRequest {
    /// Returns [`CallbackRequest`] with provided fields and current time as
    /// `at`.
    #[inline]
    #[must_use]
    pub fn new(element: StatefulFid, event: CallbackEvent) -> Self {
        Self {
            fid: element,
            event,
            at: Utc::now(),
        }
    }
}

impl From<CallbackRequest> for proto::Request {
<<<<<<< HEAD
    #[inline]
    fn from(request: CallbackRequest) -> Self {
        Self {
            event: Some(request.event.into()),
            fid: request.fid.to_string(),
            at: request.at.to_rfc3339(),
=======
    fn from(req: CallbackRequest) -> Self {
        Self {
            event: Some(req.event.into()),
            fid: req.fid.to_string(),
            at: req.at.to_rfc3339(),
>>>>>>> 56dee49c
        }
    }
}<|MERGE_RESOLUTION|>--- conflicted
+++ resolved
@@ -35,16 +35,9 @@
 
 impl From<OnLeaveEvent> for proto::OnLeave {
     #[inline]
-<<<<<<< HEAD
-    fn from(event: OnLeaveEvent) -> Self {
-        proto::OnLeave {
-            reason: proto::on_leave::Reason::from(event.reason) as i32,
-=======
     fn from(ev: OnLeaveEvent) -> Self {
-        let on_leave: proto::on_leave::Reason = ev.reason.into();
         Self {
-            reason: on_leave as i32,
->>>>>>> 56dee49c
+            reason: proto::on_leave::Reason::from(ev.reason) as i32,
         }
     }
 }
@@ -67,13 +60,8 @@
 
 impl From<OnLeaveReason> for proto::on_leave::Reason {
     #[inline]
-<<<<<<< HEAD
-    fn from(reason: OnLeaveReason) -> Self {
-        match reason {
-=======
     fn from(rsn: OnLeaveReason) -> Self {
         match rsn {
->>>>>>> 56dee49c
             OnLeaveReason::LostConnection => Self::LostConnection,
             OnLeaveReason::ServerShutdown => Self::ServerShutdown,
             OnLeaveReason::Disconnected => Self::Disconnected,
@@ -89,11 +77,7 @@
 impl From<OnJoinEvent> for proto::OnJoin {
     #[inline]
     fn from(_: OnJoinEvent) -> Self {
-<<<<<<< HEAD
-        proto::OnJoin {}
-=======
         Self {}
->>>>>>> 56dee49c
     }
 }
 
@@ -106,13 +90,8 @@
 
 impl From<CallbackEvent> for proto::request::Event {
     #[inline]
-<<<<<<< HEAD
-    fn from(event: CallbackEvent) -> Self {
-        match event {
-=======
     fn from(ev: CallbackEvent) -> Self {
         match ev {
->>>>>>> 56dee49c
             CallbackEvent::OnJoin(on_join) => Self::OnJoin(on_join.into()),
             CallbackEvent::OnLeave(on_leave) => Self::OnLeave(on_leave.into()),
         }
@@ -217,20 +196,11 @@
 }
 
 impl From<CallbackRequest> for proto::Request {
-<<<<<<< HEAD
-    #[inline]
-    fn from(request: CallbackRequest) -> Self {
-        Self {
-            event: Some(request.event.into()),
-            fid: request.fid.to_string(),
-            at: request.at.to_rfc3339(),
-=======
     fn from(req: CallbackRequest) -> Self {
         Self {
             event: Some(req.event.into()),
             fid: req.fid.to_string(),
             at: req.at.to_rfc3339(),
->>>>>>> 56dee49c
         }
     }
 }