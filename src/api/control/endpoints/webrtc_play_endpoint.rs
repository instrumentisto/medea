//! `WebRtcPlayEndpoint` [Control API]'s element implementation.
//!
//! [Control API]: https://tinyurl.com/yxsqplq7

use std::convert::TryFrom;

use derive_more::{Display, From, Into};
<<<<<<< HEAD
use failure::Fail;
use medea_control_api_proto::grpc::medea as proto;
use serde::{de::Deserializer, Deserialize};
=======
use medea_control_api_proto::grpc::api as proto;
use serde::Deserialize;
>>>>>>> a41e335d

use crate::api::control::{
    callback::url::CallbackUrl, refs::SrcUri, TryFromProtobufError,
};
use std::marker::PhantomData;

/// ID of [`WebRtcPlayEndpoint`].
#[derive(
    Clone, Debug, Deserialize, Display, Eq, Hash, PartialEq, From, Into,
)]
pub struct WebRtcPlayId(String);

#[derive(Debug, Default, Clone)]
pub struct Unvalidated;

#[derive(Debug, Clone)]
pub struct Validated;

#[derive(Debug, Fail, Display)]
pub enum ValidationError {
    ForceRelayShouldBeEnabled,
}

/// Media element which is able to play media data for client via WebRTC.
#[derive(Clone, Deserialize, Debug)]
pub struct WebRtcPlayEndpoint<T> {
    /// Source URI in format `local://{room_id}/{member_id}/{endpoint_id}`.
    pub src: SrcUri,

    pub on_start: Option<CallbackUrl>,

    pub on_stop: Option<CallbackUrl>,

    /// Option to relay all media through a TURN server forcibly.
    pub force_relay: bool,

    #[serde(skip)]
    #[serde(bound = "T: From<Unvalidated> + Default")]
    _validation_state: T,
}

impl WebRtcPlayEndpoint<Unvalidated> {
    pub fn validate(
        self,
    ) -> Result<WebRtcPlayEndpoint<Validated>, ValidationError> {
        if !self.force_relay
            && (self.on_start.is_some() || self.on_stop.is_some())
        {
            Err(ValidationError::ForceRelayShouldBeEnabled)
        } else {
            Ok(WebRtcPlayEndpoint {
                src: self.src,
                on_start: self.on_start,
                on_stop: self.on_stop,
                force_relay: self.force_relay,
                _validation_state: Validated,
            })
        }
    }
}

<<<<<<< HEAD
impl TryFrom<&proto::WebRtcPlayEndpoint> for WebRtcPlayEndpoint<Validated> {
=======
impl TryFrom<&proto::WebRtcPlayEndpoint> for WebRtcPlayEndpoint {
>>>>>>> a41e335d
    type Error = TryFromProtobufError;

    fn try_from(
        value: &proto::WebRtcPlayEndpoint,
    ) -> Result<Self, Self::Error> {
<<<<<<< HEAD
        let on_start = Some(value.on_start.clone())
            .filter(|s| !s.is_empty())
            .map(CallbackUrl::try_from)
            .transpose()?;
        let on_stop = Some(value.on_stop.clone())
            .filter(|s| !s.is_empty())
            .map(CallbackUrl::try_from)
            .transpose()?;

        let unvalidated = WebRtcPlayEndpoint {
            src: SrcUri::try_from(value.src.clone())?,
            force_relay: value.force_relay,
            on_stop,
            on_start,
            _validation_state: Unvalidated,
        };

        Ok(unvalidated.validate()?)
=======
        Ok(Self {
            src: SrcUri::try_from(value.src.clone())?,
            force_relay: value.force_relay,
        })
>>>>>>> a41e335d
    }
}<|MERGE_RESOLUTION|>--- conflicted
+++ resolved
@@ -5,14 +5,9 @@
 use std::convert::TryFrom;
 
 use derive_more::{Display, From, Into};
-<<<<<<< HEAD
 use failure::Fail;
-use medea_control_api_proto::grpc::medea as proto;
-use serde::{de::Deserializer, Deserialize};
-=======
 use medea_control_api_proto::grpc::api as proto;
 use serde::Deserialize;
->>>>>>> a41e335d
 
 use crate::api::control::{
     callback::url::CallbackUrl, refs::SrcUri, TryFromProtobufError,
@@ -47,6 +42,7 @@
     pub on_stop: Option<CallbackUrl>,
 
     /// Option to relay all media through a TURN server forcibly.
+    #[serde(default)]
     pub force_relay: bool,
 
     #[serde(skip)]
@@ -74,17 +70,12 @@
     }
 }
 
-<<<<<<< HEAD
 impl TryFrom<&proto::WebRtcPlayEndpoint> for WebRtcPlayEndpoint<Validated> {
-=======
-impl TryFrom<&proto::WebRtcPlayEndpoint> for WebRtcPlayEndpoint {
->>>>>>> a41e335d
     type Error = TryFromProtobufError;
 
     fn try_from(
         value: &proto::WebRtcPlayEndpoint,
     ) -> Result<Self, Self::Error> {
-<<<<<<< HEAD
         let on_start = Some(value.on_start.clone())
             .filter(|s| !s.is_empty())
             .map(CallbackUrl::try_from)
@@ -103,11 +94,5 @@
         };
 
         Ok(unvalidated.validate()?)
-=======
-        Ok(Self {
-            src: SrcUri::try_from(value.src.clone())?,
-            force_relay: value.force_relay,
-        })
->>>>>>> a41e335d
     }
 }