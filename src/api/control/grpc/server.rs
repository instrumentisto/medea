--- conflicted
+++ resolved
@@ -190,35 +190,12 @@
             )));
         };
 
-<<<<<<< HEAD
-        info!(
-            "Received create_element request with id = [{}], element = [{:?}]",
-            &uri, &elem
-        );
-
-        match uri {
-            StatefulLocalUri::Room(uri) => Box::new(
-                RoomSpec::try_from((uri.take_room_id(), elem))
-                    .map_err(ErrorResponse::from)
-                    .map(|spec| {
-                        self.create_room(spec).map_err(ErrorResponse::from)
-                    })
-                    .into_future()
-                    .and_then(|create_result| create_result),
-            ),
-            StatefulLocalUri::Member(uri) => Box::new(
-                MemberSpec::try_from((uri.member_id().clone(), elem))
-                    .map_err(ErrorResponse::from)
-                    .map(|spec| {
-                        self.create_member(uri, spec)
-=======
         let parent_fid = match StatefulFid::try_from(unparsed_parent_fid) {
             Ok(parent_fid) => parent_fid,
             Err(e) => {
                 if let ParseFidError::Empty = e {
                     return Box::new(
                         RoomSpec::try_from(elem)
->>>>>>> 3886462d
                             .map_err(ErrorResponse::from)
                             .map(|spec| {
                                 self.create_room(spec)
@@ -306,11 +283,6 @@
             }
         }
 
-        info!(
-            "Received delete_element request with ids = [{:?}]",
-            &delete_elements_msg
-        );
-
         future::Either::B(
             delete_elements_msg
                 .validate()
