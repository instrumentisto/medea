--- conflicted
+++ resolved
@@ -74,7 +74,15 @@
     PeersRemoved { peer_ids: Vec<u64> },
 }
 
-<<<<<<< HEAD
+/// Represents [`RtcIceCandidateInit`] object.
+#[derive(Deserialize, Serialize, Debug, Clone, PartialEq)]
+pub struct IceCandidate {
+    pub candidate: String,
+    pub sdp_m_line_index: Option<u16>,
+    pub sdp_mid: Option<String>,
+}
+
+/// [`Track`] with specified direction.
 /// Part of configuration for [`RTCPeerConnection`].
 #[derive(Clone, Debug, Deserialize, Serialize)]
 #[cfg_attr(test, derive(PartialEq))]
@@ -87,17 +95,6 @@
 }
 
 /// [`Track] with specified direction.
-=======
-/// Represents [`RtcIceCandidateInit`] object.
-#[derive(Deserialize, Serialize, Debug, Clone, PartialEq)]
-pub struct IceCandidate {
-    pub candidate: String,
-    pub sdp_m_line_index: Option<u16>,
-    pub sdp_mid: Option<String>,
-}
-
-/// [`Track`] with specified direction.
->>>>>>> a3ad1345
 #[derive(Deserialize, Serialize, Debug)]
 #[cfg_attr(test, derive(PartialEq))]
 pub struct Directional {
