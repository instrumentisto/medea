//! [`RpcConnection`] with related messages.

use std::fmt;

use actix::Message;
use futures::Future;
use macro_attr::*;
use medea_client_api_proto::{Command, Event};
use newtype_derive::NewtypeFrom;

use crate::api::control::MemberId;

<<<<<<< HEAD
=======
macro_attr! {
    /// Wrapper [`Command`] for implements actix [`Message`].
    #[derive(Message, NewtypeFrom!)]
    #[rtype(result = "Result<(), ()>")]
    pub struct CommandMessage(Command);
}
macro_attr! {
    /// Wrapper [`Event`] for implements actix [`Message`].
    #[derive(Message, NewtypeFrom!)]
    pub struct EventMessage(Event);
}

>>>>>>> 0c8a3aa5
/// Abstraction over RPC connection with some remote [`Member`].
pub trait RpcConnection: Send {
    /// Closes [`RpcConnection`].
    /// No [`RpcConnectionClosed`] signals should be emitted.
    /// Always returns success.
    fn close(&mut self) -> Box<dyn Future<Item = (), Error = ()>>;

    /// Sends [`Event`] to remote [`Member`].
    fn send_event(
        &self,
        msg: EventMessage,
    ) -> Box<dyn Future<Item = (), Error = ()>>;
}

/// Signal for authorizing new [`RpcConnection`] before establishing.
#[derive(Debug, Message)]
#[rtype(result = "Result<(), AuthorizationError>")]
pub struct Authorize {
    /// ID of [`Member`] to authorize [`RpcConnection`] for.
    pub member_id: MemberId,
    /// Credentials to authorize [`RpcConnection`] with.
    pub credentials: String, // TODO: &str when futures will allow references
}

/// Error of authorization [`RpcConnection`] in [`Room`].
#[derive(Debug)]
pub enum AuthorizationError {
    /// Authorizing [`Member`] does not exists in the [`Room`].
    MemberNotExists,
    /// Provided credentials are invalid.
    InvalidCredentials,
}

/// Signal of new [`RpcConnection`] being established with specified [`Member`].
/// Transport should consider dropping connection if message result is err.
#[derive(Message)]
#[rtype(result = "Result<(), ()>")]
#[allow(clippy::module_name_repetitions)]
pub struct RpcConnectionEstablished {
    /// ID of [`Member`] that establishes [`RpcConnection`].
    pub member_id: MemberId,
    /// Established [`RpcConnection`].
    pub connection: Box<dyn RpcConnection>,
}
/// Signal of existing [`RpcConnection`] of specified [`Member`] being closed.
#[derive(Debug, Message)]
#[allow(clippy::module_name_repetitions)]
pub struct RpcConnectionClosed {
    /// ID of [`Member`] which [`RpcConnection`] is closed.
    pub member_id: MemberId,
    /// Reason of why [`RpcConnection`] is closed.
    pub reason: ClosedReason,
}

/// Reasons of why [`RpcConnection`] may be closed.
#[derive(Debug)]
pub enum ClosedReason {
    /// [`RpcConnection`] was irrevocably closed.
    Closed,
    /// [`RpcConnection`] was lost, but may be reestablished.
    Lost,
}

#[cfg(test)]
pub mod test {
    use std::sync::{
        atomic::{AtomicUsize, Ordering},
        Arc, Mutex,
    };

    use actix::{
        Actor, ActorContext, Addr, AsyncContext, Context, Handler, Message,
        System,
    };
    use futures::future::Future;
    use medea_client_api_proto::{Command, Event, IceCandidate};

    use crate::{
        api::{
            client::rpc_connection::{
                ClosedReason, CommandMessage, EventMessage, RpcConnection,
                RpcConnectionClosed, RpcConnectionEstablished,
            },
            control::MemberId,
<<<<<<< HEAD
            protocol::{Command, Event, IceCandidate, ServerMsg},
=======
>>>>>>> 0c8a3aa5
        },
        signalling::Room,
    };

    /// [`RpcConnection`] impl convenient for testing.
    #[derive(Clone)]
    pub struct TestConnection {
        pub member_id: MemberId,
        pub room: Addr<Room>,
        pub events: Arc<Mutex<Vec<String>>>,
        pub stopped: Arc<AtomicUsize>,
    }

    impl Actor for TestConnection {
        type Context = Context<Self>;

        fn started(&mut self, ctx: &mut Self::Context) {
            self.room
                .try_send(RpcConnectionEstablished {
                    member_id: self.member_id,
                    connection: Box::new(ctx.address()),
                })
                .unwrap();
        }

        fn stopped(&mut self, _ctx: &mut Self::Context) {
            self.stopped.fetch_add(1, Ordering::Relaxed);
            if self.stopped.load(Ordering::Relaxed) > 1 {
                System::current().stop()
            }
        }
    }

    #[derive(Message)]
    struct Close;

    impl Handler<Close> for TestConnection {
        type Result = ();

        fn handle(&mut self, _: Close, ctx: &mut Self::Context) {
            ctx.stop()
        }
    }

<<<<<<< HEAD
    impl Handler<ServerMsg> for TestConnection {
        type Result = ();

        fn handle(&mut self, msg: ServerMsg, _ctx: &mut Self::Context) {
            if let ServerMsg::Event(event) = msg {
                let mut events = self.events.lock().unwrap();
                events.push(serde_json::to_string(&event).unwrap());
                match event {
                    Event::PeerCreated {
                        peer_id,
                        sdp_offer,
                        tracks: _,
                        ice_servers: _,
                    } => match sdp_offer {
                        Some(_) => {
                            self.room.do_send(Command::MakeSdpAnswer {
                                peer_id,
                                sdp_answer: "responder_answer".into(),
                            });
                            self.room.do_send(Command::SetIceCandidate {
                                peer_id,
                                candidate: IceCandidate {
                                    candidate: "ice_candidate".to_owned(),
                                    sdp_m_line_index: None,
                                    sdp_mid: None,
                                },
                            })
                        }
                        None => self.room.do_send(Command::MakeSdpOffer {
                            peer_id,
                            sdp_offer: "caller_offer".into(),
                        }),
                    },
                    Event::IceCandidateDiscovered {
                        peer_id: _,
                        candidate: _,
                    } => {
                        self.room.do_send(RpcConnectionClosed {
                            member_id: self.member_id,
                            reason: ClosedReason::Closed,
                        });
                    }
                    Event::PeersRemoved { peer_ids: _ } => {}
                    Event::SdpAnswerMade {
                        peer_id,
                        sdp_answer: _,
                    } => self.room.do_send(Command::SetIceCandidate {
                        peer_id,
                        candidate: IceCandidate {
                            candidate: "ice_candidate".to_owned(),
                            sdp_m_line_index: None,
                            sdp_mid: None,
                        },
                    }),
=======
    impl Handler<EventMessage> for TestConnection {
        type Result = ();

        fn handle(&mut self, msg: EventMessage, _ctx: &mut Self::Context) {
            let mut events = self.events.lock().unwrap();
            let event = msg.into();
            events.push(serde_json::to_string(&event).unwrap());
            match event {
                Event::PeerCreated {
                    peer_id,
                    sdp_offer,
                    tracks: _,
                } => {
                    match sdp_offer {
                        Some(_) => self.room.do_send(CommandMessage::from(
                            Command::MakeSdpAnswer {
                                peer_id,
                                sdp_answer: "responder_answer".into(),
                            },
                        )),
                        None => self.room.do_send(CommandMessage::from(
                            Command::MakeSdpOffer {
                                peer_id,
                                sdp_offer: "caller_offer".into(),
                            },
                        )),
                    }
                    self.room.do_send(CommandMessage::from(
                        Command::SetIceCandidate {
                            peer_id,
                            candidate: IceCandidate {
                                candidate: "ice_candidate".to_owned(),
                                sdp_m_line_index: None,
                                sdp_mid: None,
                            },
                        },
                    ))
                }
                Event::IceCandidateDiscovered {
                    peer_id: _,
                    candidate: _,
                } => {
                    self.room.do_send(RpcConnectionClosed {
                        member_id: self.member_id,
                        reason: ClosedReason::Closed,
                    });
>>>>>>> 0c8a3aa5
                }
            }
        }
    }

    impl RpcConnection for Addr<TestConnection> {
        fn close(&mut self) -> Box<dyn Future<Item = (), Error = ()>> {
            let fut = self.send(Close {}).map_err(|_| ());
            Box::new(fut)
        }

        fn send_event(
            &self,
            msg: EventMessage,
        ) -> Box<dyn Future<Item = (), Error = ()>> {
<<<<<<< HEAD
            let fut = self.send(ServerMsg::Event(event)).map_err(|_| ());
=======
            let fut = self.send(msg).map_err(|_| ());
>>>>>>> 0c8a3aa5
            Box::new(fut)
        }
    }
}<|MERGE_RESOLUTION|>--- conflicted
+++ resolved
@@ -10,8 +10,6 @@
 
 use crate::api::control::MemberId;
 
-<<<<<<< HEAD
-=======
 macro_attr! {
     /// Wrapper [`Command`] for implements actix [`Message`].
     #[derive(Message, NewtypeFrom!)]
@@ -24,9 +22,8 @@
     pub struct EventMessage(Event);
 }
 
->>>>>>> 0c8a3aa5
 /// Abstraction over RPC connection with some remote [`Member`].
-pub trait RpcConnection: Send {
+pub trait RpcConnection: fmt::Debug + Send {
     /// Closes [`RpcConnection`].
     /// No [`RpcConnectionClosed`] signals should be emitted.
     /// Always returns success.
@@ -60,7 +57,7 @@
 
 /// Signal of new [`RpcConnection`] being established with specified [`Member`].
 /// Transport should consider dropping connection if message result is err.
-#[derive(Message)]
+#[derive(Debug, Message)]
 #[rtype(result = "Result<(), ()>")]
 #[allow(clippy::module_name_repetitions)]
 pub struct RpcConnectionEstablished {
@@ -109,16 +106,13 @@
                 RpcConnectionClosed, RpcConnectionEstablished,
             },
             control::MemberId,
-<<<<<<< HEAD
             protocol::{Command, Event, IceCandidate, ServerMsg},
-=======
->>>>>>> 0c8a3aa5
         },
         signalling::Room,
     };
 
     /// [`RpcConnection`] impl convenient for testing.
-    #[derive(Clone)]
+    #[derive(Debug, Clone)]
     pub struct TestConnection {
         pub member_id: MemberId,
         pub room: Addr<Room>,
@@ -157,62 +151,6 @@
         }
     }
 
-<<<<<<< HEAD
-    impl Handler<ServerMsg> for TestConnection {
-        type Result = ();
-
-        fn handle(&mut self, msg: ServerMsg, _ctx: &mut Self::Context) {
-            if let ServerMsg::Event(event) = msg {
-                let mut events = self.events.lock().unwrap();
-                events.push(serde_json::to_string(&event).unwrap());
-                match event {
-                    Event::PeerCreated {
-                        peer_id,
-                        sdp_offer,
-                        tracks: _,
-                        ice_servers: _,
-                    } => match sdp_offer {
-                        Some(_) => {
-                            self.room.do_send(Command::MakeSdpAnswer {
-                                peer_id,
-                                sdp_answer: "responder_answer".into(),
-                            });
-                            self.room.do_send(Command::SetIceCandidate {
-                                peer_id,
-                                candidate: IceCandidate {
-                                    candidate: "ice_candidate".to_owned(),
-                                    sdp_m_line_index: None,
-                                    sdp_mid: None,
-                                },
-                            })
-                        }
-                        None => self.room.do_send(Command::MakeSdpOffer {
-                            peer_id,
-                            sdp_offer: "caller_offer".into(),
-                        }),
-                    },
-                    Event::IceCandidateDiscovered {
-                        peer_id: _,
-                        candidate: _,
-                    } => {
-                        self.room.do_send(RpcConnectionClosed {
-                            member_id: self.member_id,
-                            reason: ClosedReason::Closed,
-                        });
-                    }
-                    Event::PeersRemoved { peer_ids: _ } => {}
-                    Event::SdpAnswerMade {
-                        peer_id,
-                        sdp_answer: _,
-                    } => self.room.do_send(Command::SetIceCandidate {
-                        peer_id,
-                        candidate: IceCandidate {
-                            candidate: "ice_candidate".to_owned(),
-                            sdp_m_line_index: None,
-                            sdp_mid: None,
-                        },
-                    }),
-=======
     impl Handler<EventMessage> for TestConnection {
         type Result = ();
 
@@ -225,6 +163,7 @@
                     peer_id,
                     sdp_offer,
                     tracks: _,
+                    ice_servers: _,
                 } => {
                     match sdp_offer {
                         Some(_) => self.room.do_send(CommandMessage::from(
@@ -259,8 +198,12 @@
                         member_id: self.member_id,
                         reason: ClosedReason::Closed,
                     });
->>>>>>> 0c8a3aa5
                 }
+                Event::PeersRemoved { peer_ids: _ } => {}
+                Event::SdpAnswerMade {
+                    peer_id: _,
+                    sdp_answer: _,
+                } => {}
             }
         }
     }
@@ -275,11 +218,7 @@
             &self,
             msg: EventMessage,
         ) -> Box<dyn Future<Item = (), Error = ()>> {
-<<<<<<< HEAD
-            let fut = self.send(ServerMsg::Event(event)).map_err(|_| ());
-=======
             let fut = self.send(msg).map_err(|_| ());
->>>>>>> 0c8a3aa5
             Box::new(fut)
         }
     }
