//! [`RpcConnection`] with related messages.
//!
//! [`RpcConnection`]: crate::api::client::rpc_connection::RpcConnection

use std::fmt;

use actix::Message;
use derive_more::{From, Into};
use futures::Future;
use medea_client_api_proto::{CloseDescription, Command, Event};

use crate::api::control::MemberId;

/// [`Command`] with actix [`Message`] implementation and [`MemberId`] from
/// which this [`Command`] was received.
#[derive(Message)]
#[rtype(result = "Result<(), ()>")]
pub struct CommandMessage {
    /// ID of [`Member`] from which received this [`Command`].
    ///
    /// [`Member`]: crate::signaling::elements::member::Member;
    pub member_id: MemberId,

    /// [`Command`] from [`Member`].
    ///
    /// [`Member`]: crate::signaling::elements::member::Member;
    pub cmd: Command,
}

impl CommandMessage {
    /// Creates new [`CommandMessage`].
    ///
    /// `member_id` - ID of [`Member`] from which received [`Command`].
    ///
    /// [`Member`]: crate::signaling::elements::member::Member;
    pub fn new(member_id: MemberId, cmd: Command) -> Self {
        Self { member_id, cmd }
    }
}

/// Newtype for [`Event`] with actix [`Message`] implementation.
#[derive(From, Into, Message)]
pub struct EventMessage(Event);

/// Abstraction over RPC connection with some remote [`Member`].
///
/// [`Member`]: crate::signalling::elements::member::Member
pub trait RpcConnection: fmt::Debug + Send {
    /// Closes [`RpcConnection`] and sends [`CloseDescription`] to the client
    /// (in WebSocket implementation description will be sent in a [Close]
    /// frame).
    ///
    /// No [`RpcConnectionClosed`] signals should be emitted.
<<<<<<< HEAD
    /// Always returns success.
=======
    ///
    /// Always succeeds.
    ///
    /// [Close]: https://tools.ietf.org/html/rfc6455#section-5.5.1
>>>>>>> 3d71e23a
    fn close(
        &mut self,
        close_description: CloseDescription,
    ) -> Box<dyn Future<Item = (), Error = ()>>;

    /// Sends [`Event`] to remote [`Member`].
    ///
    /// [`Member`]: crate::signalling::elements::member::Member
    fn send_event(
        &self,
        msg: EventMessage,
    ) -> Box<dyn Future<Item = (), Error = ()>>;
}

/// Signal for authorizing new [`RpcConnection`] before establishing.
#[derive(Debug, Message)]
#[rtype(result = "Result<(), AuthorizationError>")]
pub struct Authorize {
    /// ID of [`Member`] to authorize [`RpcConnection`] for.
    ///
    /// [`Member`]: crate::signalling::elements::member::Member
    pub member_id: MemberId,
    /// Credentials to authorize [`RpcConnection`] with.
    pub credentials: String, // TODO: &str when futures will allow references
}

/// Error of authorization [`RpcConnection`] in [`Room`].
///
/// [`Room`]: crate::signalling::Room
#[derive(Debug)]
pub enum AuthorizationError {
    /// Authorizing [`Member`] does not exists in the [`Room`].
    ///
    /// [`Member`]: crate::signalling::elements::member::Member
    /// [`Room`]: crate::signalling::Room
    MemberNotExists,
    /// Provided credentials are invalid.
    InvalidCredentials,
}

/// Signal of new [`RpcConnection`] being established with specified [`Member`].
/// Transport should consider dropping connection if message result is err.
///
/// [`Member`]: crate::signalling::elements::member::Member
#[derive(Debug, Message)]
#[rtype(result = "Result<(), ()>")]
#[allow(clippy::module_name_repetitions)]
pub struct RpcConnectionEstablished {
    /// ID of [`Member`] that establishes [`RpcConnection`].
    ///
    /// [`Member`]: crate::signalling::elements::member::Member
    pub member_id: MemberId,
    /// Established [`RpcConnection`].
    pub connection: Box<dyn RpcConnection>,
}
/// Signal of existing [`RpcConnection`] of specified [`Member`] being closed.
///
/// [`Member`]: crate::signalling::elements::member::Member
#[derive(Debug, Message)]
#[allow(clippy::module_name_repetitions)]
pub struct RpcConnectionClosed {
    /// ID of [`Member`] which [`RpcConnection`] is closed.
    ///
    /// [`Member`]: crate::signalling::elements::member::Member
    pub member_id: MemberId,
    /// Reason of why [`RpcConnection`] is closed.
    pub reason: ClosedReason,
}

/// Reasons of why [`RpcConnection`] may be closed.
#[derive(Debug)]
pub enum ClosedReason {
    /// [`RpcConnection`] was irrevocably closed.
    Closed,
    /// [`RpcConnection`] was lost, but may be reestablished.
    Lost,
}<|MERGE_RESOLUTION|>--- conflicted
+++ resolved
@@ -51,14 +51,10 @@
     /// frame).
     ///
     /// No [`RpcConnectionClosed`] signals should be emitted.
-<<<<<<< HEAD
-    /// Always returns success.
-=======
     ///
     /// Always succeeds.
     ///
     /// [Close]: https://tools.ietf.org/html/rfc6455#section-5.5.1
->>>>>>> 3d71e23a
     fn close(
         &mut self,
         close_description: CloseDescription,
