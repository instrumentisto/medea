--- conflicted
+++ resolved
@@ -7,11 +7,7 @@
 use actix::Message;
 use futures::future::LocalBoxFuture;
 use medea_client_api_proto::{
-<<<<<<< HEAD
-    CloseDescription, Command, Event, MemberId, RoomId, Token,
-=======
-    CloseDescription, Command, Credentials, Event, MemberId,
->>>>>>> a6f7de55
+    CloseDescription, Command, Credentials, Event, MemberId, RoomId,
 };
 
 use crate::signalling::room::RoomError;
@@ -81,37 +77,6 @@
     pub ping_interval: Duration,
 }
 
-<<<<<<< HEAD
-=======
-/// Signal for authorizing new [`RpcConnection`] before establishing.
-#[derive(Debug, Message)]
-#[rtype(result = "Result<RpcConnectionSettings, AuthorizationError>")]
-pub struct Authorize {
-    /// ID of [`Member`] to authorize [`RpcConnection`] for.
-    ///
-    /// [`Member`]: crate::signalling::elements::member::Member
-    pub member_id: MemberId,
-
-    /// Credentials to authorize [`RpcConnection`] with.
-    pub credentials: Credentials,
-}
-
-/// Error of authorization [`RpcConnection`] in [`Room`].
-///
-/// [`Room`]: crate::signalling::Room
-#[derive(Debug)]
-pub enum AuthorizationError {
-    /// Authorizing [`Member`] does not exists in the [`Room`].
-    ///
-    /// [`Member`]: crate::signalling::elements::member::Member
-    /// [`Room`]: crate::signalling::Room
-    MemberNotExists,
-
-    /// Provided credentials are invalid.
-    InvalidCredentials,
-}
-
->>>>>>> a6f7de55
 /// Signal of new [`RpcConnection`] being established with specified [`Member`].
 /// Transport should consider dropping connection if message result is err.
 ///
@@ -124,7 +89,7 @@
     /// [`Member`]: crate::signalling::elements::member::Member
     pub member_id: MemberId,
 
-    pub token: Token,
+    pub credentials: Credentials,
 
     /// Established [`RpcConnection`].
     pub connection: Box<dyn RpcConnection>,
