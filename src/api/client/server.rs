--- conflicted
+++ resolved
@@ -11,22 +11,11 @@
 };
 use actix_web_actors::ws;
 use futures::FutureExt as _;
-<<<<<<< HEAD
-use medea_client_api_proto::{MemberId, RoomId};
+use medea_client_api_proto::{Credentials, MemberId, RoomId};
 use serde::Deserialize;
 
 use crate::{
     api::client::session::WsSession,
-=======
-use medea_client_api_proto::{Credentials, MemberId, RoomId};
-use serde::Deserialize;
-
-use crate::{
-    api::client::{
-        rpc_connection::{AuthorizationError, Authorize},
-        session::WsSession,
-    },
->>>>>>> a6f7de55
     conf::{Conf, Rpc},
     log::prelude::*,
     shutdown::ShutdownGracefully,
