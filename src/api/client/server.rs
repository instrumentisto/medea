//! HTTP server for handling WebSocket connections of Client API.

use std::io;

use actix::{Actor, Addr, Handler};
use actix_web::{
    dev::Server as ActixServer,
    middleware,
    web::{resource, Data, Path, Payload, ServiceConfig},
    App, HttpRequest, HttpResponse, HttpServer,
};
use actix_web_actors::ws;
use futures::FutureExt as _;
use serde::Deserialize;

use crate::{
    api::{
        client::{
            rpc_connection::{AuthorizationError, Authorize},
            session::WsSession,
        },
        control::{MemberId, RoomId},
    },
    conf::{Conf, Rpc},
    log::prelude::*,
    shutdown::ShutdownGracefully,
    signalling::room_repo::RoomRepository,
    utils::ResponseAnyFuture,
};

/// Parameters of new WebSocket connection creation HTTP request.
#[derive(Debug, Deserialize)]
struct RequestParams {
    /// ID of [`Room`] that WebSocket connection connects to.
    room_id: RoomId,

    /// ID of [`Member`] that establishes WebSocket connection.
    member_id: MemberId,

    /// Credential of [`Member`] to authorize WebSocket connection with.
    credentials: String,
}

/// Handles all HTTP requests, performs WebSocket handshake (upgrade) and starts
/// new [`WsSession`] for WebSocket connection.
async fn ws_index(
    request: HttpRequest,
    info: Path<RequestParams>,
    state: Data<Context>,
    payload: Payload,
) -> Result<HttpResponse, actix_web::Error> {
    debug!("Request params: {:?}", info);
    let RequestParams {
        room_id,
        member_id,
        credentials,
    } = info.into_inner();

    match state.rooms.get(&room_id) {
        Some(room) => {
            let auth_result = room
                .send(Authorize {
                    member_id: member_id.clone(),
                    credentials,
                })
                .await?;
            match auth_result {
                Ok(settings) => ws::start(
                    WsSession::new(
                        member_id,
                        room_id,
                        Box::new(room),
                        settings.idle_timeout,
                        settings.ping_interval,
                    ),
                    &request,
                    payload,
                ),
                Err(AuthorizationError::MemberNotExists) => {
                    Ok(HttpResponse::NotFound().into())
                }
                Err(AuthorizationError::InvalidCredentials) => {
                    Ok(HttpResponse::Forbidden().into())
                }
            }
        }
        None => Ok(HttpResponse::NotFound().into()),
    }
}

/// Context for [`App`] which holds all the necessary dependencies.
pub struct Context {
    /// Repository of all currently existing [`Room`]s in application.
    ///
    /// [`Room`]: crate::signalling::Room
    pub rooms: RoomRepository,

    /// Settings of application.
    pub config: Rpc,
}

/// HTTP server that handles WebSocket connections of Client API.
pub struct Server(ActixServer);

impl Server {
    /// Starts Client API HTTP server.
    ///
    /// # Errors
    ///
    /// Errors if binding [`HttpServer`] to a listening address fails.
    pub fn run(rooms: RoomRepository, config: Conf) -> io::Result<Addr<Self>> {
        let server_addr = config.server.client.http.bind_addr();

        let server = HttpServer::new(move || {
            App::new()
                .app_data(Self::app_data(rooms.clone(), config.rpc))
                .configure(Self::configure)
                .wrap(middleware::Logger::default())
        })
        .disable_signals()
        .bind(server_addr)?
        .run();

        info!("Started Client API HTTP server on {}", server_addr);

        Ok(Self(server).start())
    }

    /// Set application data.
    fn app_data(rooms: RoomRepository, config: Rpc) -> Data<Context> {
        Data::new(Context { rooms, config })
    }

    /// Run external configuration as part of the application building
    /// process
    fn configure(cfg: &mut ServiceConfig) {
        cfg.service(
            resource("/ws/{room_id}/{member_id}/{credentials}")
                .route(actix_web::web::get().to(ws_index)),
        );
    }
}

impl Actor for Server {
    type Context = actix::Context<Self>;
}

impl Handler<ShutdownGracefully> for Server {
    type Result = ResponseAnyFuture<()>;

    fn handle(
        &mut self,
        _: ShutdownGracefully,
        _: &mut Self::Context,
    ) -> Self::Result {
        info!("Server received ShutdownGracefully message so shutting down");
        ResponseAnyFuture(self.0.stop(true).boxed_local())
    }
}

#[cfg(test)]
mod test {
    use std::time::Duration;

    use actix_web::test::TestServer;
    use awc::error::WsClientError;

    use crate::{
        api::control,
        conf::Conf,
        signalling::{peers::build_peers_traffic_watcher, Room},
        turn::new_turn_auth_service_mock,
        AppContext,
    };

    use super::*;

    /// Creates [`RoomRepository`] for tests filled with a single [`Room`].
    fn build_room_repo(conf: Conf) -> RoomRepository {
        let room_spec =
            control::load_from_yaml_file("tests/specs/pub-sub-video-call.yml")
                .unwrap();

<<<<<<< HEAD
        let traffic_watcher =
            build_peers_traffic_watcher(&conf.peer_media_traffic);
=======
        let traffic_watcher = build_peers_traffic_watcher(&conf.media);
>>>>>>> faab5bf7
        let app = AppContext::new(conf, new_turn_auth_service_mock());

        let room_id = room_spec.id.clone();
        let client_room = Room::new(&room_spec, &app, traffic_watcher)
            .unwrap()
            .start();
        let room_hash_map = hashmap! {
            room_id => client_room,
        };

        RoomRepository::new(room_hash_map)
    }

    /// Creates test WebSocket server of Client API which can handle requests.
    fn ws_server(conf: Conf) -> TestServer {
        actix_web::test::start(move || {
            App::new()
                .app_data(Server::app_data(
                    build_room_repo(conf.clone()),
                    conf.rpc,
                ))
                .configure(Server::configure)
        })
    }

    #[actix_rt::test]
    async fn forbidden_if_bad_credentials() {
        let conf = Conf {
            rpc: Rpc {
                idle_timeout: Duration::new(1, 0),
                ..Rpc::default()
            },
            ..Conf::default()
        };

        let mut server = ws_server(conf.clone());
        match server
            .ws_at("/ws/pub-sub-video-call/caller/bad_credentials")
            .await
        {
            Err(WsClientError::InvalidResponseStatus(code)) => {
                assert_eq!(code, 403);
            }
            _ => unreachable!(),
        }
    }

    #[actix_rt::test]
    async fn not_found_if_bad_url() {
        let conf = Conf {
            rpc: Rpc {
                idle_timeout: Duration::new(1, 0),
                ..Rpc::default()
            },
            ..Conf::default()
        };

        let mut server = ws_server(conf.clone());
        match server.ws_at("/ws/bad_room/caller/test").await {
            Err(WsClientError::InvalidResponseStatus(code)) => {
                assert_eq!(code, 404);
            }
            _ => unreachable!(),
        };
        match server.ws_at("/ws/pub-sub-video-call/bad_member/test").await {
            Err(WsClientError::InvalidResponseStatus(code)) => {
                assert_eq!(code, 404);
            }
            _ => unreachable!(),
        };
    }

    #[actix_rt::test]
    async fn established() {
        let conf = Conf {
            rpc: Rpc {
                idle_timeout: Duration::new(1, 0),
                ..Rpc::default()
            },
            ..Conf::default()
        };

        let mut server = ws_server(conf.clone());
        server
            .ws_at("/ws/pub-sub-video-call/caller/test")
            .await
            .unwrap();
    }
}<|MERGE_RESOLUTION|>--- conflicted
+++ resolved
@@ -181,12 +181,7 @@
             control::load_from_yaml_file("tests/specs/pub-sub-video-call.yml")
                 .unwrap();
 
-<<<<<<< HEAD
-        let traffic_watcher =
-            build_peers_traffic_watcher(&conf.peer_media_traffic);
-=======
         let traffic_watcher = build_peers_traffic_watcher(&conf.media);
->>>>>>> faab5bf7
         let app = AppContext::new(conf, new_turn_auth_service_mock());
 
         let room_id = room_spec.id.clone();
