--- conflicted
+++ resolved
@@ -145,13 +145,8 @@
     use futures::{future::IntoFuture as _, sink::Sink as _, Stream as _};
 
     use crate::{
-<<<<<<< HEAD
-        api::control::Member, conf::Conf, media::create_peers,
-        signalling::Room, turn::new_turn_auth_service_mock,
-=======
-        api::control::Member, media::create_peers, signalling::Room,
+        api::control::Member, conf::Conf, media::create_peers, signalling::Room,
         turn::new_turn_auth_service_mock,
->>>>>>> 0721706a
     };
 
     use super::*;
