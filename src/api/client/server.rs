//! HTTP server for handling WebSocket connections of Client API.

use actix_web::{
    http, middleware, server, ws, App, AsyncResponder, FutureResponse,
    HttpRequest, HttpResponse, Path, State,
};
use futures::{future, Future as _};
use serde::Deserialize;

use crate::{
    api::{
        client::{
            rpc_connection::{AuthorizationError, Authorize},
            session::WsSession,
        },
        control::MemberId,
    },
    conf::{Conf, Rpc},
    log::prelude::*,
    signalling::{RoomId, RoomsRepository},
};

/// Parameters of new WebSocket connection creation HTTP request.
#[derive(Debug, Deserialize)]
struct RequestParams {
    /// ID of [`Room`] that WebSocket connection connects to.
    room_id: RoomId,
    /// ID of [`Member`] that establishes WebSocket connection.
    member_id: MemberId,
    /// Credential of [`Member`] to authorize WebSocket connection with.
    credentials: String,
}

/// Handles all HTTP requests, performs WebSocket handshake (upgrade) and starts
/// new [`WsSession`] for WebSocket connection.
fn ws_index(
    (r, info, state): (
        HttpRequest<Context>,
        Path<RequestParams>,
        State<Context>,
    ),
) -> FutureResponse<HttpResponse> {
    debug!("Request params: {:?}", info);

    match state.rooms.get(info.room_id) {
        Some(room) => room
            .send(Authorize {
                member_id: info.member_id,
                credentials: info.credentials.clone(),
            })
            .from_err()
            .and_then(move |res| match res {
                Ok(_) => ws::start(
                    &r.drop_state(),
                    WsSession::new(
                        info.member_id,
                        room,
                        state.config.idle_timeout,
                    ),
                ),
                Err(AuthorizationError::MemberNotExists) => {
                    Ok(HttpResponse::NotFound().into())
                }
                Err(AuthorizationError::InvalidCredentials) => {
                    Ok(HttpResponse::Forbidden().into())
                }
            })
            .responder(),
        None => future::ok(HttpResponse::NotFound().into()).responder(),
    }
}

/// Context for [`App`] which holds all the necessary dependencies.
pub struct Context {
    /// Repository of all currently existing [`Room`]s in application.
    pub rooms: RoomsRepository,

    /// Settings of application.
    pub config: Rpc,
}

/// Starts HTTP server for handling WebSocket connections of Client API.
pub fn run(rooms: RoomsRepository, config: Conf) {
    let server_addr = config.server.get_bind_addr();

    server::new(move || {
        App::with_state(Context {
            rooms: rooms.clone(),
            config: config.rpc.clone(),
        })
        .middleware(middleware::Logger::default())
        .resource("/ws/{room_id}/{member_id}/{credentials}", |r| {
            r.method(http::Method::GET).with(ws_index)
        })
    })
    .bind(server_addr)
    .unwrap()
    .start();

    info!("Started HTTP server on 0.0.0.0:8080");
}

#[cfg(test)]
mod test {
    use std::{ops::Add, thread, time::Duration};

    use actix::Arbiter;
    use actix_web::{http, test, App};
    use futures::Stream;

    use crate::{
<<<<<<< HEAD
        api::{client::Room, control::Member},
        conf::{Conf, Coturn, Server},
=======
        api::control::Member,
        conf::{Conf, Server},
        media::create_peers,
        signalling::Room,
>>>>>>> bc489604
    };

    use super::*;

    /// Creates [`RoomsRepository`] for tests filled with a single [`Room`].
    fn room(conf: Rpc) -> RoomsRepository {
        let members = hashmap! {
            1 => Member{id: 1, credentials: "caller_credentials".into()},
            2 => Member{id: 2, credentials: "responder_credentials".into()},
        };
        let room = Arbiter::start(move |_| {
            Room::new(1, members, create_peers(1, 2), conf.reconnect_timeout)
        });
        let rooms = hashmap! {1 => room};
        RoomsRepository::new(rooms)
    }

    /// Creates test WebSocket server of Client API which can handle requests.
    fn ws_server(conf: Conf) -> test::TestServer {
        test::TestServer::with_factory(move || {
            App::with_state(Context {
                rooms: room(conf.rpc.clone()),
                config: conf.rpc.clone(),
            })
            .resource("/ws/{room_id}/{member_id}/{credentials}", |r| {
                r.method(http::Method::GET).with(ws_index)
            })
        })
    }

    #[test]
    fn responses_with_pong() {
        let mut server = ws_server(Conf::default());
        let (read, mut write) =
            server.ws_at("/ws/1/1/caller_credentials").unwrap();

        write.text(r#"{"ping":33}"#);
        let (item, _) = server.execute(read.into_future()).unwrap();
        assert_eq!(Some(ws::Message::Text(r#"{"pong":33}"#.into())), item);
    }

    #[test]
    fn disconnects_on_idle() {
        let conf = Conf {
            rpc: Rpc {
                idle_timeout: Duration::new(2, 0),
                reconnect_timeout: Default::default(),
            },
            coturn: Coturn::default(),
            server: Server::default(),
        };

        let mut server = ws_server(conf.clone());
        let (read, mut write) =
            server.ws_at("/ws/1/1/caller_credentials").unwrap();

        write.text(r#"{"ping":33}"#);
        let (item, read) = server.execute(read.into_future()).unwrap();
        assert_eq!(Some(ws::Message::Text(r#"{"pong":33}"#.into())), item);

        thread::sleep(conf.rpc.idle_timeout.add(Duration::from_secs(1)));

        let (item, _) = server.execute(read.into_future()).unwrap();
        assert_eq!(
            Some(ws::Message::Close(Some(ws::CloseCode::Normal.into()))),
            item
        );
    }
}<|MERGE_RESOLUTION|>--- conflicted
+++ resolved
@@ -109,15 +109,10 @@
     use futures::Stream;
 
     use crate::{
-<<<<<<< HEAD
-        api::{client::Room, control::Member},
+        api::control::Member,
         conf::{Conf, Coturn, Server},
-=======
-        api::control::Member,
-        conf::{Conf, Server},
         media::create_peers,
         signalling::Room,
->>>>>>> bc489604
     };
 
     use super::*;
