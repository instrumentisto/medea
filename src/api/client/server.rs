//! HTTP server for handling WebSocket connections of Client API.

use std::io;

<<<<<<< HEAD
=======
use actix::{Actor, Addr, Handler, ResponseActFuture, WrapFuture as _};
>>>>>>> c02e701c
use actix_web::{
    dev::Server as ActixServer,
    middleware,
    web::{resource, Data, Path, Payload},
    App, HttpRequest, HttpResponse, HttpServer,
};
use actix_web_actors::ws;
use futures::{
    future::{self, Either},
    Future,
};
use serde::Deserialize;

use crate::{
    api::{
        client::{
            rpc_connection::{AuthorizationError, Authorize},
            session::WsSession,
        },
        control::MemberId,
    },
    conf::{Conf, Rpc},
    log::prelude::*,
    shutdown::ShutdownGracefully,
    signalling::{RoomId, RoomsRepository},
};

/// Parameters of new WebSocket connection creation HTTP request.
#[derive(Debug, Deserialize)]
struct RequestParams {
    /// ID of [`Room`] that WebSocket connection connects to.
    room_id: RoomId,
    /// ID of [`Member`] that establishes WebSocket connection.
    member_id: MemberId,
    /// Credential of [`Member`] to authorize WebSocket connection with.
    credentials: String,
}

/// Handles all HTTP requests, performs WebSocket handshake (upgrade) and starts
/// new [`WsSession`] for WebSocket connection.
fn ws_index(
    request: HttpRequest,
    info: Path<RequestParams>,
    state: Data<Context>,
    payload: Payload,
) -> impl Future<Item = HttpResponse, Error = actix_web::Error> {
    debug!("Request params: {:?}", info);

    match state.rooms.get(info.room_id) {
        Some(room) => Either::A(
            room.send(Authorize {
                member_id: info.member_id,
                credentials: info.credentials.clone(),
            })
            .from_err()
            .and_then(move |res| match res {
                Ok(_) => ws::start(
                    WsSession::new(
                        info.member_id,
                        room,
                        state.config.idle_timeout,
                    ),
                    &request,
                    payload,
                ),
                Err(AuthorizationError::MemberNotExists) => {
                    Ok(HttpResponse::NotFound().into())
                }
                Err(AuthorizationError::InvalidCredentials) => {
                    Ok(HttpResponse::Forbidden().into())
                }
            }),
        ),
        None => Either::B(future::ok(HttpResponse::NotFound().into())),
    }
}

/// Context for [`App`] which holds all the necessary dependencies.
pub struct Context {
    /// Repository of all currently existing [`Room`]s in application.
    pub rooms: RoomsRepository,

    /// Settings of application.
    pub config: Rpc,
}

<<<<<<< HEAD
/// Starts HTTP server for handling WebSocket connections of Client API.
pub fn run(rooms: RoomsRepository, config: Conf) -> io::Result<()> {
    let server_addr = config.server.bind_addr();

    HttpServer::new(move || {
        App::new()
            .data(Context {
                rooms: rooms.clone(),
                config: config.rpc.clone(),
            })
            .wrap(middleware::Logger::default())
            .service(
                resource("/ws/{room_id}/{member_id}/{credentials}")
                    .route(actix_web::web::get().to_async(ws_index)),
            )
    })
    .bind(server_addr)?
    .start();

    info!("Started HTTP server on {}", server_addr);

    Ok(())
=======
/// HTTP server that handles WebSocket connections of Client API.
pub struct Server(ActixServer);

impl Server {
    /// Starts Client API HTTP server.
    pub fn run(rooms: RoomsRepository, config: Conf) -> io::Result<Addr<Self>> {
        let server_addr = config.server.bind_addr();

        let server = HttpServer::new(move || {
            App::new()
                .data(Context {
                    rooms: rooms.clone(),
                    config: config.rpc.clone(),
                })
                .wrap(middleware::Logger::default())
                .service(
                    resource("/ws/{room_id}/{member_id}/{credentials}")
                        .route(actix_web::web::get().to_async(ws_index)),
                )
        })
        .disable_signals()
        .bind(server_addr)?
        .start();

        info!("Started Client API HTTP server on {}", server_addr);

        Ok(Self(server).start())
    }
}

impl Actor for Server {
    type Context = actix::Context<Self>;
}

impl Handler<ShutdownGracefully> for Server {
    type Result = ResponseActFuture<Self, (), ()>;

    fn handle(
        &mut self,
        _: ShutdownGracefully,
        _: &mut Self::Context,
    ) -> Self::Result {
        info!("Server received ShutdownGracefully message so shutting down");
        Box::new(self.0.stop(true).into_actor(self))
    }
>>>>>>> c02e701c
}

#[cfg(test)]
mod test {
    use std::{ops::Add, thread, time::Duration};

    use actix_http::{ws::Message, HttpService};
    use actix_http_test::{TestServer, TestServerRuntime};
    use futures::{future::IntoFuture as _, sink::Sink as _, Stream as _};

    use crate::{
        api::control::Member, conf::Conf, media::create_peers,
        signalling::Room, turn::new_turn_auth_service_mock,
    };

    use super::*;

    /// Creates [`RoomsRepository`] for tests filled with a single [`Room`].
    fn room(conf: Rpc) -> RoomsRepository {
        let members = hashmap! {
            1 => Member{
                id: 1,
                credentials: "caller_credentials".into(),
                ice_user: None
            },
            2 => Member{
                id: 2,
                credentials: "responder_credentials".into(),
                ice_user: None
            },
        };
        let room = Room::new(
            1,
            members,
            create_peers(1, 2),
            conf.reconnect_timeout,
            new_turn_auth_service_mock(),
        )
        .start();
        let rooms = hashmap! {1 => room};
        RoomsRepository::new(rooms)
    }

    /// Creates test WebSocket server of Client API which can handle requests.
    fn ws_server(conf: Conf) -> TestServerRuntime {
        TestServer::new(move || {
            HttpService::new(
                App::new()
                    .data(Context {
                        rooms: room(conf.rpc.clone()),
                        config: conf.rpc.clone(),
                    })
                    .service(
                        resource("/ws/{room_id}/{member_id}/{credentials}")
                            .route(actix_web::web::get().to_async(ws_index)),
                    ),
            )
        })
    }

    #[test]
    fn ping_pong_and_disconnects_on_idle() {
        let mut conf = Conf::default();
        conf.rpc = Rpc {
            idle_timeout: Duration::new(2, 0),
            reconnect_timeout: Default::default(),
        };

        let mut server = ws_server(conf.clone());
        let socket = server.ws_at("/ws/1/1/caller_credentials").unwrap();

        server
            .block_on(
                socket
                    .send(Message::Text(r#"{"ping": 33}"#.into()))
                    .into_future()
                    .map_err(|e| panic!("{:?}", e))
                    .and_then(|socket| {
                        socket
                            .into_future()
                            .map_err(|(e, _)| panic!("{:?}", e))
                            .and_then(|(item, read)| {
                                assert_eq!(
                                    Some(ws::Frame::Text(Some(
                                        r#"{"pong":33}"#.into()
                                    ))),
                                    item
                                );

                                thread::sleep(
                                    conf.rpc
                                        .idle_timeout
                                        .add(Duration::from_secs(1)),
                                );

                                read.into_future()
                                    .map_err(|(e, _)| panic!("{:?}", e))
                                    .map(|(item, _)| {
                                        assert_eq!(
                                            Some(ws::Frame::Close(Some(
                                                ws::CloseCode::Normal.into()
                                            ))),
                                            item
                                        );
                                    })
                            })
                    }),
            )
            .unwrap();
    }
}<|MERGE_RESOLUTION|>--- conflicted
+++ resolved
@@ -2,10 +2,7 @@
 
 use std::io;
 
-<<<<<<< HEAD
-=======
 use actix::{Actor, Addr, Handler, ResponseActFuture, WrapFuture as _};
->>>>>>> c02e701c
 use actix_web::{
     dev::Server as ActixServer,
     middleware,
@@ -92,30 +89,6 @@
     pub config: Rpc,
 }
 
-<<<<<<< HEAD
-/// Starts HTTP server for handling WebSocket connections of Client API.
-pub fn run(rooms: RoomsRepository, config: Conf) -> io::Result<()> {
-    let server_addr = config.server.bind_addr();
-
-    HttpServer::new(move || {
-        App::new()
-            .data(Context {
-                rooms: rooms.clone(),
-                config: config.rpc.clone(),
-            })
-            .wrap(middleware::Logger::default())
-            .service(
-                resource("/ws/{room_id}/{member_id}/{credentials}")
-                    .route(actix_web::web::get().to_async(ws_index)),
-            )
-    })
-    .bind(server_addr)?
-    .start();
-
-    info!("Started HTTP server on {}", server_addr);
-
-    Ok(())
-=======
 /// HTTP server that handles WebSocket connections of Client API.
 pub struct Server(ActixServer);
 
@@ -136,9 +109,9 @@
                         .route(actix_web::web::get().to_async(ws_index)),
                 )
         })
-        .disable_signals()
-        .bind(server_addr)?
-        .start();
+            .disable_signals()
+            .bind(server_addr)?
+            .start();
 
         info!("Started Client API HTTP server on {}", server_addr);
 
@@ -161,7 +134,6 @@
         info!("Server received ShutdownGracefully message so shutting down");
         Box::new(self.0.stop(true).into_actor(self))
     }
->>>>>>> c02e701c
 }
 
 #[cfg(test)]
