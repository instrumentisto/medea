--- conflicted
+++ resolved
@@ -1,11 +1,8 @@
 //! HTTP server for handling WebSocket connections of Client API.
 
-<<<<<<< HEAD
+use std::io;
+
 use actix::{Actor, Addr};
-=======
-use std::io;
-
->>>>>>> ce741bad
 use actix_web::{
     App, HttpRequest, HttpResponse, HttpServer,
     middleware, web::{Data, Path, Payload, resource},
@@ -92,14 +89,10 @@
 }
 
 /// Starts HTTP server for handling WebSocket connections of Client API.
-<<<<<<< HEAD
-pub fn run(rooms: RoomsRepository, config: Conf) -> Addr<ServerWrapper> {
-=======
-pub fn run(rooms: RoomsRepository, config: Conf) -> io::Result<()> {
->>>>>>> ce741bad
+pub fn run(rooms: RoomsRepository, config: Conf) -> io::Result<Addr<ServerWrapper>> {
     let server_addr = config.server.bind_addr();
 
-    let actix_server = HttpServer::new(move || {
+    let server = HttpServer::new(move || {
         App::new()
             .data(Context {
                 rooms: rooms.clone(),
@@ -111,15 +104,13 @@
                     .route(actix_web::web::get().to_async(ws_index)),
             )
     })
-<<<<<<< HEAD
     .disable_signals()
-    .bind(server_addr)
-    .unwrap()
+    .bind(server_addr)?
     .start();
 
-    info!("Started HTTP server on {:?}", server_addr);
-
-    actors::ServerWrapper(actix_server).start()
+    info!("Started HTTP server on {}", server_addr);
+
+    Ok(ServerWrapper(actix_server).start())
 }
 
 pub mod actors {
@@ -151,14 +142,6 @@
             ))
         }
     }
-=======
-    .bind(server_addr)?
-    .start();
-
-    info!("Started HTTP server on {}", server_addr);
-
-    Ok(())
->>>>>>> ce741bad
 }
 
 #[cfg(test)]
