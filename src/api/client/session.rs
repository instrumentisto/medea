//! WebSocket session.

use std::time::{Duration, Instant};

use actix::{
    fut::wrap_future, Actor, ActorContext, Addr, AsyncContext, Handler,
    Message, StreamHandler,
};
use actix_web::ws::{self, CloseReason};
use futures::future::Future;
use serde::{Deserialize, Serialize};

use crate::{
<<<<<<< HEAD
    api::client::{
        Command, Event, Room, RpcConnection, RpcConnectionClosed,
        RpcConnectionClosedReason, RpcConnectionEstablished,
=======
    api::client::rpc_connection::{
        RpcConnection, RpcConnectionClosed, RpcConnectionClosedReason,
        RpcConnectionEstablished,
>>>>>>> a8eb8e05
    },
    api::client::{Command, Event, Room},
    api::control::member::Id as MemberId,
    log::prelude::*,
};

/// Long-running WebSocket connection of Client API.
#[derive(Debug)]
#[allow(clippy::module_name_repetitions)]
pub struct WsSession {
    /// ID of [`Member`] that WebSocket connection is associated with.
    member_id: MemberId,

    /// [`Room`] that [`Member`] is associated with.
    room: Addr<Room>,

    /// Timeout of receiving any messages from client.
    idle_timeout: Duration,

    /// Timestamp for watchdog which checks whether WebSocket client became
    /// idle (no messages received during [`idle_timeout`]).
    ///
    /// This one should be renewed on any received WebSocket message
    /// from client.
    last_activity: Instant,

    /// Indicates whether WebSocket connection is closed by server ot by
    /// client.
    closed_by_server: bool,
}

impl WsSession {
    /// Creates new [`WsSession`] for specified [`Member`].
    pub fn new(
        member_id: MemberId,
        room: Addr<Room>,
        idle_timeout: Duration,
    ) -> Self {
        Self {
            member_id,
            room,
            idle_timeout,
            last_activity: Instant::now(),
            closed_by_server: false,
        }
    }

    /// Start idle watchdog.
    fn start_watchdog(&mut self, ctx: &mut <Self as Actor>::Context) {
        ctx.run_interval(Duration::new(1, 0), |sess, ctx| {
            if Instant::now().duration_since(sess.last_activity)
                > sess.idle_timeout
            {
                info!("WsSession of member {} is idle", sess.member_id);
<<<<<<< HEAD

                let member_id = sess.member_id;
                ctx.wait(wrap_future(
                    sess.room
                        .send(RpcConnectionClosed {
                            member_id,
                            reason: RpcConnectionClosedReason::Idle,
                        })
                        .map_err(move |err| {
                            error!(
                                "WsSession of member {} failed to remove from \
                                 Room, because: {:?}",
                                member_id, err,
                            )
                        }),
                ));
=======
                if let Err(err) = sess.room.try_send(RpcConnectionClosed {
                    member_id: sess.member_id,
                    reason: RpcConnectionClosedReason::Idle,
                }) {
                    error!(
                        "WsSession of member {} failed to remove from Room, \
                         because: {:?}",
                        sess.member_id, err,
                    )
                }
>>>>>>> a8eb8e05

                ctx.notify(Close {
                    reason: Some(ws::CloseCode::Normal.into()),
                });
            }
        });
    }
}

/// [`Actor`] implementation that provides an ergonomic way to deal with
/// WebSocket connection lifecycle for [`WsSession`].
impl Actor for WsSession {
    type Context = ws::WebsocketContext<Self>;

    /// Starts [`Heartbeat`] mechanism and sends [`RpcConnectionEstablished`]
    /// signal to the [`Room`].
    fn started(&mut self, ctx: &mut Self::Context) {
        debug!("Started WsSession for member {}", self.member_id);

        self.start_watchdog(ctx);

        let member_id = self.member_id;
        ctx.wait(wrap_future(
            self.room
                .send(RpcConnectionEstablished {
                    member_id: self.member_id,
                    connection: Box::new(ctx.address()),
                })
                .map(|_| ())
                .map_err(move |err| {
                    //TODO kill socket on err
                    error!(
                        "WsSession of member {} failed to join Room, because: \
                         {:?}",
                        member_id, err,
                    )
                }),
        ));
    }

    fn stopped(&mut self, _ctx: &mut Self::Context) {
        debug!("Stopped WsSession for member {}", self.member_id);
    }
}

impl RpcConnection for Addr<WsSession> {
    /// Closes [`WsSession`] by sending itself "normal closure" close message.
    fn close(&mut self) -> Box<dyn Future<Item = (), Error = ()>> {
        let fut = self
            .send(Close {
                reason: Some(ws::CloseCode::Normal.into()),
            })
            .map_err(|_| ());
        Box::new(fut)
    }

    /// Sends [`Event`] to Web Client.
    fn send_event(
        &self,
        event: Event,
    ) -> Box<dyn Future<Item = (), Error = ()>> {
        let fut = self
            .send(event)
            .map_err(|err| error!("Failed send event {:?} ", err));
        Box::new(fut)
    }
}

/// Message for closing [`WsSession`].
#[derive(Message)]
pub struct Close {
    reason: Option<CloseReason>,
}

impl Handler<Close> for WsSession {
    type Result = ();

    /// Closes WebSocket connection and stops [`Actor`] of [`WsSession`].
    fn handle(&mut self, close: Close, ctx: &mut Self::Context) {
        debug!("Closing WsSession for member {}", self.member_id);
        self.closed_by_server = true;
        ctx.close(close.reason);
        ctx.stop();
    }
}

impl Handler<Event> for WsSession {
    type Result = ();

    /// Sends [`Event`] to Web Client.
    fn handle(&mut self, event: Event, ctx: &mut Self::Context) {
        debug!("Event {:?} for member {}", event, self.member_id);
        ctx.text(serde_json::to_string(&event).unwrap())
    }
}

/// Message for keeping client WebSocket connection alive.
#[derive(Debug, Deserialize, Message, Serialize)]
pub enum Heartbeat {
    /// `ping` message that WebSocket client is expected to send to the server
    /// periodically.
    #[serde(rename = "ping")]
    Ping(usize),
    /// `pong` message that server answers with to WebSocket client in response
    /// to received `ping` message.
    #[serde(rename = "pong")]
    Pong(usize),
}

impl Handler<Heartbeat> for WsSession {
    type Result = ();

    /// Answers with `Heartbeat::Pong` message to WebSocket client in response
    /// to the received `Heartbeat::Ping` message.
    fn handle(&mut self, msg: Heartbeat, ctx: &mut Self::Context) {
        if let Heartbeat::Ping(n) = msg {
            trace!("Received ping: {}", n);
            ctx.text(serde_json::to_string(&Heartbeat::Pong(n)).unwrap())
        }
    }
}

impl StreamHandler<ws::Message, ws::ProtocolError> for WsSession {
    /// Handles arbitrary [`ws::Message`] received from WebSocket client.
    fn handle(&mut self, msg: ws::Message, ctx: &mut Self::Context) {
        debug!(
            "Received WS message: {:?} from member {}",
            msg, self.member_id
        );
        match msg {
            ws::Message::Text(text) => {
                self.last_activity = Instant::now();
                if let Ok(ping) = serde_json::from_str::<Heartbeat>(&text) {
                    ctx.notify(ping);
                }
                if let Ok(command) = serde_json::from_str::<Command>(&text) {
<<<<<<< HEAD
                    let member_id = self.member_id;
                    ctx.wait(wrap_future(
                        self.room.send(command).map(|_| ()).map_err(
                            move |err| {
                                error!(
                                    "Cannot send Command from member {}, \
                                     because {}",
                                    member_id, err
                                )
                            },
                        ),
                    ));
=======
                    if let Err(err) = self.room.try_send(command) {
                        error!(
                            "Cannot send Command to Room {}, because {}",
                            self.member_id, err
                        )
                    }
>>>>>>> a8eb8e05
                }
            }
            ws::Message::Close(reason) => {
                if !self.closed_by_server {
                    debug!(
                        "Send close frame with reason {:?} for member {}",
                        reason, self.member_id
                    );
                    if let Err(err) = self.room.try_send(RpcConnectionClosed {
                        member_id: self.member_id,
                        reason: RpcConnectionClosedReason::Disconnected,
                    }) {
                        error!(
                            "WsSession of member {} failed to remove from \
                             Room, because: {:?}",
                            self.member_id, err,
                        )
                    };
                    ctx.close(reason);
                    ctx.stop();
                }
            }
            _ => error!(
                "Unsupported client message from member {}",
                self.member_id
            ),
        }
    }
}<|MERGE_RESOLUTION|>--- conflicted
+++ resolved
@@ -11,15 +11,9 @@
 use serde::{Deserialize, Serialize};
 
 use crate::{
-<<<<<<< HEAD
-    api::client::{
-        Command, Event, Room, RpcConnection, RpcConnectionClosed,
-        RpcConnectionClosedReason, RpcConnectionEstablished,
-=======
     api::client::rpc_connection::{
         RpcConnection, RpcConnectionClosed, RpcConnectionClosedReason,
         RpcConnectionEstablished,
->>>>>>> a8eb8e05
     },
     api::client::{Command, Event, Room},
     api::control::member::Id as MemberId,
@@ -74,24 +68,6 @@
                 > sess.idle_timeout
             {
                 info!("WsSession of member {} is idle", sess.member_id);
-<<<<<<< HEAD
-
-                let member_id = sess.member_id;
-                ctx.wait(wrap_future(
-                    sess.room
-                        .send(RpcConnectionClosed {
-                            member_id,
-                            reason: RpcConnectionClosedReason::Idle,
-                        })
-                        .map_err(move |err| {
-                            error!(
-                                "WsSession of member {} failed to remove from \
-                                 Room, because: {:?}",
-                                member_id, err,
-                            )
-                        }),
-                ));
-=======
                 if let Err(err) = sess.room.try_send(RpcConnectionClosed {
                     member_id: sess.member_id,
                     reason: RpcConnectionClosedReason::Idle,
@@ -102,7 +78,6 @@
                         sess.member_id, err,
                     )
                 }
->>>>>>> a8eb8e05
 
                 ctx.notify(Close {
                     reason: Some(ws::CloseCode::Normal.into()),
@@ -239,27 +214,12 @@
                     ctx.notify(ping);
                 }
                 if let Ok(command) = serde_json::from_str::<Command>(&text) {
-<<<<<<< HEAD
-                    let member_id = self.member_id;
-                    ctx.wait(wrap_future(
-                        self.room.send(command).map(|_| ()).map_err(
-                            move |err| {
-                                error!(
-                                    "Cannot send Command from member {}, \
-                                     because {}",
-                                    member_id, err
-                                )
-                            },
-                        ),
-                    ));
-=======
                     if let Err(err) = self.room.try_send(command) {
                         error!(
                             "Cannot send Command to Room {}, because {}",
                             self.member_id, err
                         )
                     }
->>>>>>> a8eb8e05
                 }
             }
             ws::Message::Close(reason) => {
