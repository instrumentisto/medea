--- conflicted
+++ resolved
@@ -304,40 +304,19 @@
             msg, self.member_id
         );
         match msg {
-<<<<<<< HEAD
-            ws::Message::Text(text) => {
-                self.last_activity = Instant::now();
-                match serde_json::from_str::<ClientMsg>(&text) {
-                    Ok(ClientMsg::Ping(n)) => {
-                        debug!("Received ping: {}", n);
-                        // Answer with Heartbeat::Pong.
-                        ctx.text(
-                            serde_json::to_string(&ServerMsg::Pong(n)).unwrap(),
-                        );
-                    }
-                    Ok(ClientMsg::Command(command)) => {
-                        if let Err(err) =
-                            self.room.try_send(CommandMessage::new(
-                                self.member_id.clone(),
-                                command,
-                            ))
-                        {
-                            error!(
-                                "Cannot send Command to Room {}, because {}",
-                                self.member_id, err
-                            )
-=======
             Ok(msg) => match msg {
                 ws::Message::Text(text) => {
                     self.last_activity = Instant::now();
                     match serde_json::from_str::<ClientMsg>(&text) {
                         Ok(ClientMsg::Pong(_)) => {
                             // do nothing
->>>>>>> a41e335d
                         }
                         Ok(ClientMsg::Command(command)) => {
                             self.room
-                                .send_command(command)
+                                .send_command(CommandMessage::new(
+                                    self.member_id.clone(),
+                                    command,
+                                ))
                                 .into_actor(self)
                                 .spawn(ctx);
                         }
