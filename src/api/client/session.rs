--- conflicted
+++ resolved
@@ -6,11 +6,11 @@
 };
 
 use actix::{
-    fut::WrapFuture, prelude::*, Actor, ActorContext, ActorFuture, Addr,
-    Arbiter, AsyncContext, Handler, Message, Running, StreamHandler,
+    fut::wrap_future, Actor, ActorContext, ActorFuture, Addr, Arbiter,
+    AsyncContext, Handler, Message, Running, StreamHandler,
 };
 use actix_web_actors::ws::{self, CloseCode};
-use futures::future::{Future, FutureExt, LocalBoxFuture, TryFutureExt};
+use futures::future::Future;
 use medea_client_api_proto::{
     ClientMsg, CloseDescription, CloseReason, Event, RpcSettings, ServerMsg,
 };
@@ -143,18 +143,6 @@
     fn started(&mut self, ctx: &mut Self::Context) {
         debug!("Started WsSession for Member [id = {}]", self.member_id);
 
-<<<<<<< HEAD
-        Self::start_watchdog(ctx);
-
-        self.room
-            .connection_established(
-                self.member_id.clone(),
-                Box::new(ctx.address()),
-            )
-            .into_actor(self)
-            .then(
-                move |result,
-=======
         ctx.wait(
             wrap_future(self.room.connection_established(
                 self.member_id.clone(),
@@ -175,23 +163,19 @@
             )
             .map_err(
                 move |err,
->>>>>>> 73673fb3
                       session: &mut Self,
                       ctx: &mut ws::WebsocketContext<Self>| {
-                    if let Err(err) = result {
-                        error!(
-                            "WsSession of member {} failed to join Room, \
-                             because: {:?}",
-                            session.member_id, err,
-                        );
-                        ctx.notify(Close::with_normal_code(
-                            &CloseDescription::new(CloseReason::InternalError),
-                        ));
-                    };
-                    async {}.into_actor(session)
+                    error!(
+                        "WsSession of member {} failed to join Room, because: \
+                         {:?}",
+                        session.member_id, err,
+                    );
+                    ctx.notify(Close::with_normal_code(
+                        &CloseDescription::new(CloseReason::InternalError),
+                    ));
                 },
-            )
-            .wait(ctx);
+            ),
+        );
     }
 
     /// Invokes `RpcServer::connection_closed()` with `ClosedReason::Lost` if
@@ -225,35 +209,34 @@
 impl RpcConnection for Addr<WsSession> {
     /// Closes [`WsSession`] by sending itself "normal closure" close message
     /// with [`CloseDescription`] as description of [Close] frame.
+    ///
+    /// Never returns error.
+    ///
     /// [Close]: https://tools.ietf.org/html/rfc6455#section-5.5.1
     fn close(
         &mut self,
         close_description: CloseDescription,
-    ) -> LocalBoxFuture<'static, ()> {
-        self.send(Close::with_normal_code(&close_description))
-            .into_future()
-            .map(|_| ())
-            .boxed_local()
+    ) -> Box<dyn Future<Item = (), Error = ()>> {
+        let fut = self
+            .send(Close::with_normal_code(&close_description))
+            .or_else(|_| Ok(()));
+
+        Box::new(fut)
     }
 
     /// Sends [`Event`] to Web Client.
     ///
     /// [`Event`]: medea_client_api_proto::Event
-    fn send_event(
-        &self,
-        msg: Event,
-    ) -> LocalBoxFuture<'static, Result<(), ()>> {
-        self.send(EventMessage::from(msg))
-            .map_err(|err| {
-                warn!("Failed send Event to RpcConnection: {:?} ", err)
-            })
-            .boxed_local()
+    fn send_event(&self, msg: Event) -> Box<dyn Future<Item = (), Error = ()>> {
+        let fut = self.send(EventMessage::from(msg)).map_err(|err| {
+            warn!("Failed send Event to RpcConnection: {:?} ", err)
+        });
+        Box::new(fut)
     }
 }
 
 /// Message for closing [`WsSession`].
 #[derive(Message)]
-#[rtype(result = "()")]
 pub struct Close(ws::CloseReason);
 
 impl Close {
@@ -291,42 +274,14 @@
     }
 }
 
-impl StreamHandler<Result<ws::Message, ws::ProtocolError>> for WsSession {
+impl StreamHandler<ws::Message, ws::ProtocolError> for WsSession {
     /// Handles arbitrary [`ws::Message`] received from WebSocket client.
-    fn handle(
-        &mut self,
-        msg: Result<ws::Message, ws::ProtocolError>,
-        ctx: &mut Self::Context,
-    ) {
+    fn handle(&mut self, msg: ws::Message, ctx: &mut Self::Context) {
         debug!(
             "Received WS message: {:?} from member {}",
             msg, self.member_id
         );
         match msg {
-<<<<<<< HEAD
-            Ok(msg) => match msg {
-                ws::Message::Text(text) => {
-                    self.last_activity = Instant::now();
-                    match serde_json::from_str::<ClientMsg>(&text) {
-                        Ok(ClientMsg::Ping(n)) => {
-                            // Answer with Heartbeat::Pong.
-                            ctx.text(
-                                serde_json::to_string(&ServerMsg::Pong(n))
-                                    .unwrap(),
-                            );
-                        }
-                        Ok(ClientMsg::Command(command)) => {
-                            ctx.spawn(
-                                self.room
-                                    .send_command(command)
-                                    .into_actor(self),
-                            );
-                        }
-                        Err(err) => error!(
-                            "Error [{:?}] parsing client message [{}]",
-                            err, &text
-                        ),
-=======
             ws::Message::Text(text) => {
                 self.last_activity = Instant::now();
                 match serde_json::from_str::<ClientMsg>(&text) {
@@ -335,41 +290,51 @@
                     }
                     Ok(ClientMsg::Command(command)) => {
                         ctx.spawn(wrap_future(self.room.send_command(command)));
->>>>>>> 73673fb3
                     }
+                    Err(err) => error!(
+                        "Error [{:?}] parsing client message [{}]",
+                        err, &text
+                    ),
                 }
-                ws::Message::Close(reason) => {
-                    if self.close_reason.is_none() {
-                        let closed_reason = if let Some(reason) = &reason {
-                            if reason.code == CloseCode::Normal
-                                || reason.code == CloseCode::Away
-                            {
-                                ClosedReason::Closed { normal: true }
-                            } else {
-                                ClosedReason::Lost
-                            }
+            }
+            ws::Message::Close(reason) => {
+                if self.close_reason.is_none() {
+                    let closed_reason = if let Some(reason) = &reason {
+                        if reason.code == CloseCode::Normal
+                            || reason.code == CloseCode::Away
+                        {
+                            ClosedReason::Closed { normal: true }
                         } else {
                             ClosedReason::Lost
-                        };
-
-                        self.close_reason =
-                            Some(InnerCloseReason::ByClient(closed_reason));
-                        ctx.close(reason);
-                        ctx.stop();
-                    }
+                        }
+                    } else {
+                        ClosedReason::Lost
+                    };
+
+                    self.close_reason =
+                        Some(InnerCloseReason::ByClient(closed_reason));
+                    ctx.close(reason);
+                    ctx.stop();
                 }
-                _ => error!(
-                    "Unsupported client message from member {}",
-                    self.member_id
-                ),
-            },
-            Err(err) => {
-                error!(
-                    "Error in WsSession StreamHandler for Member [{}]: {:?}",
-                    self.member_id, err
-                );
             }
-        };
+            _ => error!(
+                "Unsupported client message from member {}",
+                self.member_id
+            ),
+        }
+    }
+
+    /// Method is called when stream emits error. Stops stream processing.
+    fn error(
+        &mut self,
+        err: ws::ProtocolError,
+        _: &mut Self::Context,
+    ) -> Running {
+        error!(
+            "Error in WsSession StreamHandler for Member [{}]: {:?}",
+            self.member_id, err
+        );
+        Running::Stop
     }
 
     /// Method is called when stream finishes. Stops [`WsSession`] actor
