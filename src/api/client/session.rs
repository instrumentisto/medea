//! WebSocket session.

use std::time::{Duration, Instant};

use actix::{
    fut::wrap_future, Actor, ActorContext, ActorFuture, Addr, AsyncContext,
    Handler, Message, StreamHandler,
};
use actix_web_actors::ws::{self, CloseCode};
use futures::future::Future;
use medea_client_api_proto::{
    ClientMsg, CloseDescription, CloseReason, ServerMsg,
};

use crate::{
    api::{
        client::rpc_connection::{
            ClosedReason, EventMessage, RpcConnection, RpcConnectionClosed,
            RpcConnectionEstablished,
        },
        control::MemberId,
        RpcServer,
    },
    log::prelude::*,
};

/// Long-running WebSocket connection of Client API.
#[derive(Debug)]
pub struct WsSession {
    /// ID of [`Member`] that WebSocket connection is associated with.
    member_id: MemberId,

    /// [`Room`] that [`Member`] is associated with.
    room: Box<dyn RpcServer>,

    /// Timeout of receiving any messages from client.
    idle_timeout: Duration,

    /// Timestamp for watchdog which checks whether WebSocket client became
    /// idle (no messages received during [`idle_timeout`]).
    ///
    /// This one should be renewed on any received WebSocket message
    /// from client.
    last_activity: Instant,

    /// Indicates whether WebSocket connection is closed by server ot by
    /// client.
    closed_by_server: bool,
}

impl WsSession {
    /// Creates new [`WsSession`] for specified [`Member`].
    pub fn new(
        member_id: MemberId,
        room: Box<dyn RpcServer>,
        idle_timeout: Duration,
    ) -> Self {
        Self {
            member_id,
            room,
            idle_timeout,
            last_activity: Instant::now(),
            closed_by_server: false,
        }
    }

    /// Starts watchdog which will drop connection if `now`-`last_activity` >
    /// `idle_timeout`.
    fn start_watchdog(ctx: &mut <Self as Actor>::Context) {
        ctx.run_interval(Duration::new(1, 0), |session, ctx| {
            if Instant::now().duration_since(session.last_activity)
                > session.idle_timeout
            {
                info!("WsSession of member {} is idle", session.member_id);

                ctx.spawn(wrap_future(session.room.send_closed(
                    RpcConnectionClosed {
                        member_id: session.member_id.clone(),
                        reason: ClosedReason::Lost,
                    },
                )));

                ctx.notify(Close::with_normal_code(&CloseDescription::new(
                    CloseReason::Idle,
                )))
            }
        });
    }
}

/// [`Actor`] implementation that provides an ergonomic way to deal with
/// WebSocket connection lifecycle for [`WsSession`].
impl Actor for WsSession {
    type Context = ws::WebsocketContext<Self>;

    /// Starts [`Heartbeat`] mechanism and sends [`RpcConnectionEstablished`]
    /// signal to the [`Room`].
    fn started(&mut self, ctx: &mut Self::Context) {
        debug!("Started WsSession for Member [id = {}]", self.member_id);

        Self::start_watchdog(ctx);

        ctx.wait(
            wrap_future(self.room.send_established(RpcConnectionEstablished {
                member_id: self.member_id.clone(),
                connection: Box::new(ctx.address()),
            }))
            .map_err(
                move |err,
                      session: &mut Self,
                      ctx: &mut ws::WebsocketContext<Self>| {
                    error!(
                        "WsSession of member {} failed to join Room, because: \
                         {:?}",
                        session.member_id, err,
                    );
                    ctx.notify(Close::with_normal_code(
                        &CloseDescription::new(CloseReason::InternalError),
                    ));
                },
            ),
        );
    }

    fn stopped(&mut self, _ctx: &mut Self::Context) {
        debug!("Stopped WsSession for member {}", self.member_id);
    }
}

impl RpcConnection for Addr<WsSession> {
    /// Closes [`WsSession`] by sending itself "normal closure" close message
    /// with [`CloseDescription`] as description of [Close] frame.
    ///
    /// Never returns error.
    ///
    /// [Close]: https://tools.ietf.org/html/rfc6455#section-5.5.1
    fn close(
        &mut self,
        close_description: CloseDescription,
    ) -> Box<dyn Future<Item = (), Error = ()>> {
        let fut = self
            .send(Close::with_normal_code(&close_description))
            .or_else(|_| Ok(()));

        Box::new(fut)
    }

    /// Sends [`Event`] to Web Client.
    ///
    /// [`Event`]: medea_client_api_proto::Event
    fn send_event(
        &self,
        msg: EventMessage,
    ) -> Box<dyn Future<Item = (), Error = ()>> {
        let fut = self
            .send(msg)
            .map_err(|err| warn!("Failed send event {:?} ", err));
        Box::new(fut)
    }
}

/// Message for closing [`WsSession`].
#[derive(Message)]
pub struct Close(ws::CloseReason);

impl Close {
    /// Creates [`Close`] message with [`ws::CloseCode::Normal`] and provided
    /// [`CloseDescription`] as serialized description.
    fn with_normal_code(description: &CloseDescription) -> Self {
        Self(ws::CloseReason {
            code: ws::CloseCode::Normal,
            description: Some(serde_json::to_string(&description).unwrap()),
        })
    }
}

impl Handler<Close> for WsSession {
    type Result = ();

    /// Closes WebSocket connection and stops [`Actor`] of [`WsSession`].
    fn handle(&mut self, close: Close, ctx: &mut Self::Context) {
        debug!("Closing WsSession for member {}", self.member_id);
        self.closed_by_server = true;
        ctx.close(Some(close.0));
        ctx.stop();
    }
}

impl Handler<EventMessage> for WsSession {
    type Result = ();

    /// Sends [`Event`] to Web Client.
    fn handle(&mut self, msg: EventMessage, ctx: &mut Self::Context) {
        let event =
            serde_json::to_string(&ServerMsg::Event(msg.into())).unwrap();
        debug!("Event {} for member {}", event, self.member_id);
        ctx.text(event);
    }
}

impl StreamHandler<ws::Message, ws::ProtocolError> for WsSession {
    /// Handles arbitrary [`ws::Message`] received from WebSocket client.
    fn handle(&mut self, msg: ws::Message, ctx: &mut Self::Context) {
        debug!(
            "Received WS message: {:?} from member {}",
            msg, self.member_id
        );
        match msg {
            ws::Message::Text(text) => {
                self.last_activity = Instant::now();
                match serde_json::from_str::<ClientMsg>(&text) {
                    Ok(ClientMsg::Ping(n)) => {
                        // Answer with Heartbeat::Pong.
                        ctx.text(
                            serde_json::to_string(&ServerMsg::Pong(n)).unwrap(),
                        );
                    }
                    Ok(ClientMsg::Command(command)) => {
                        ctx.spawn(wrap_future(self.room.send_command(command)));
                    }
                    Err(err) => error!(
                        "Error [{:?}] parsing client message [{}]",
                        err, &text
                    ),
                }
            }
            ws::Message::Close(reason) => {
                if !self.closed_by_server {
<<<<<<< HEAD
                    ctx.spawn(wrap_future(self.room.send_closed(
                        RpcConnectionClosed {
                            member_id: self.member_id.clone(),
                            reason: ClosedReason::Closed,
                        },
                    )));

=======
                    let closed_reason = if let Some(reason) = &reason {
                        if reason.code == CloseCode::Normal
                            || reason.code == CloseCode::Away
                        {
                            ClosedReason::Closed { normal: true }
                        } else {
                            ClosedReason::Lost
                        }
                    } else {
                        ClosedReason::Lost
                    };

                    if let Err(err) = self.room.try_send(RpcConnectionClosed {
                        member_id: self.member_id.clone(),
                        reason: closed_reason,
                    }) {
                        error!(
                            "WsSession of member {} failed to remove from \
                             Room, because: {:?}",
                            self.member_id, err,
                        )
                    };
>>>>>>> 676ce1e4
                    ctx.close(reason);
                    ctx.stop();
                }
            }
            _ => error!(
                "Unsupported client message from member {}",
                self.member_id
            ),
        }
    }
}

#[cfg(test)]
mod test {

    use std::{sync::Mutex, time::Duration};

    use actix_http::HttpService;
    use actix_http_test::{TestServer, TestServerRuntime};
    use actix_web::{web, App, HttpRequest};
    use actix_web_actors::ws::{start, CloseCode, CloseReason, Frame, Message};
    use medea_client_api_proto::{
        CloseDescription, CloseReason as ProtoCloseReason, Command, Event,
        PeerId,
    };

    use futures::{
        future::{self, Future, IntoFuture},
        sync::oneshot::{self, Receiver, Sender},
        Sink, Stream,
    };

    use crate::api::{
        client::rpc_connection::{
            ClosedReason, EventMessage, RpcConnection, RpcConnectionClosed,
        },
        control::MemberId,
        MockRpcServer,
    };

    use super::WsSession;

    type SharedChan<T> = (Mutex<Option<Sender<T>>>, Mutex<Option<Receiver<T>>>);

    fn test_server(factory: fn() -> WsSession) -> TestServerRuntime {
        TestServer::new(move || {
            HttpService::new(App::new().service(web::resource("/").to(
                move |req: HttpRequest, stream: web::Payload| {
                    start(factory(), &req, stream)
                },
            )))
        })
    }

    // WsSession is dropped and WebSocket connection is closed when RpcServer
    // errors on RpcConnectionEstablished.
    #[test]
    fn close_if_rpc_established_failed() {
        fn factory() -> WsSession {
            let member_id = MemberId::from(String::from("test_member"));
            let mut rpc_server = MockRpcServer::new();

            let expected = member_id.clone();
            rpc_server
                .expect_send_established()
                .withf(move |actual| actual.member_id == expected)
                .return_once(|_| Box::new(future::err(())));

            WsSession::new(
                member_id,
                Box::new(rpc_server),
                Duration::from_secs(5),
            )
        }

        let mut serv = test_server(factory);

        let client = serv.ws().unwrap();

        let (item, _) =
            serv.block_on(client.into_future()).map_err(|_| ()).unwrap();

        let close_frame = Frame::Close(Some(CloseReason {
            code: CloseCode::Normal,
            description: Some(String::from(r#"{"reason":"InternalError"}"#)),
        }));

        assert_eq!(item, Some(close_frame));
    }

    // WsSession handles ping requests and answers with pong.
    #[test]
    fn answers_ping_with_pong() {
        let mut serv = test_server(|| -> WsSession {
            let member_id = MemberId::from(String::from("test_member"));
            let mut rpc_server = MockRpcServer::new();

            rpc_server
                .expect_send_established()
                .return_once(|_| Box::new(future::ok(())));

            WsSession::new(
                member_id,
                Box::new(rpc_server),
                Duration::from_secs(5),
            )
        });

        let client = serv.ws().unwrap();

        let client = serv
            .block_on(
                client.send(Message::Text(String::from(r#"{"ping":25}"#))),
            )
            .unwrap();
        let (item, _) =
            serv.block_on(client.into_future()).map_err(|_| ()).unwrap();
        assert_eq!(
            item,
            Some(Frame::Text(Some(String::from(r#"{"pong":25}"#).into())))
        );
    }

    // WsSession is dropped and WebSocket connection is closed if no pings
    // received for idle_timeout.
    #[test]
    fn dropped_if_idle() {
        let mut serv = test_server(|| -> WsSession {
            let member_id = MemberId::from(String::from("test_member"));
            let mut rpc_server = MockRpcServer::new();

            rpc_server
                .expect_send_established()
                .return_once(|_| Box::new(future::ok(())));

            let expected = RpcConnectionClosed {
                member_id: member_id.clone(),
                reason: ClosedReason::Lost,
            };
            rpc_server
                .expect_send_closed()
                .withf(move |actual| *actual == expected)
                .return_once(|_| Box::new(future::ok(())));

            WsSession::new(
                member_id,
                Box::new(rpc_server),
                Duration::from_millis(100),
            )
        });

        let client = serv.ws().unwrap();

        let (item, _) =
            serv.block_on(client.into_future()).map_err(|_| ()).unwrap();

        let close_frame = Frame::Close(Some(CloseReason {
            code: CloseCode::Normal,
            description: Some(String::from(r#"{"reason":"Idle"}"#)),
        }));

        assert_eq!(item, Some(close_frame));
    }

    // Make sure that WsSession redirects all Commands it receives to RpcServer.
    #[test]
    fn passes_commands_to_rpc_server() {
        lazy_static::lazy_static! {
            static ref CHAN: SharedChan<Command> = {
                let (tx, rx) = oneshot::channel();
                (Mutex::new(Some(tx)), Mutex::new(Some(rx)))
            };
        }

        let mut serv = test_server(|| -> WsSession {
            let member_id = MemberId::from(String::from("test_member"));
            let mut rpc_server = MockRpcServer::new();

            rpc_server
                .expect_send_established()
                .return_once(|_| Box::new(future::ok(())));

            rpc_server.expect_send_command().return_once(|command| {
                let _ = CHAN.0.lock().unwrap().take().unwrap().send(command);
                Box::new(future::ok(()))
            });

            WsSession::new(
                member_id,
                Box::new(rpc_server),
                Duration::from_secs(5),
            )
        });

        let client = serv.ws().unwrap();

        let command = r#"{
                            "command":"SetIceCandidate",
                                "data":{
                                    "peer_id":15,
                                    "candidate":{
                                        "candidate":"asd",
                                        "sdp_m_line_index":1,
                                        "sdp_mid":"2"
                                    }
                                }
                            }"#;

        serv.block_on(client.send(Message::Text(String::from(command))))
            .unwrap();

        let command = CHAN
            .1
            .lock()
            .unwrap()
            .take()
            .unwrap()
            .into_future()
            .wait()
            .unwrap();
        match command {
            Command::SetIceCandidate { peer_id, candidate } => {
                assert_eq!(peer_id.0, 15);
                assert_eq!(candidate.candidate, "asd");
            }
            _ => unreachable!(),
        }
    }

    // WsSession is dropped and WebSocket connection is closed when
    // RpcConnection::close is called.
    #[test]
    fn close_when_rpc_connection_close() {
        lazy_static::lazy_static! {
            static ref CHAN: SharedChan<Box<dyn RpcConnection>> = {
                let (tx, rx) = oneshot::channel();
                (Mutex::new(Some(tx)), Mutex::new(Some(rx)))
            };
        }

        let mut serv = test_server(|| -> WsSession {
            let member_id = MemberId::from(String::from("test_member"));
            let mut rpc_server = MockRpcServer::new();

            rpc_server
                .expect_send_established()
                .return_once(|established| {
                    let _ = CHAN
                        .0
                        .lock()
                        .unwrap()
                        .take()
                        .unwrap()
                        .send(established.connection);
                    Box::new(future::ok(()))
                });

            WsSession::new(
                member_id,
                Box::new(rpc_server),
                Duration::from_secs(5),
            )
        });

        let client = serv.ws().unwrap();

        let mut rpc_connection: Box<dyn RpcConnection> = CHAN
            .1
            .lock()
            .unwrap()
            .take()
            .unwrap()
            .into_future()
            .wait()
            .unwrap();

        rpc_connection
            .close(CloseDescription {
                reason: ProtoCloseReason::Evicted,
            })
            .wait()
            .unwrap();

        let (item, _) =
            serv.block_on(client.into_future()).map_err(|_| ()).unwrap();

        let close_frame = Frame::Close(Some(CloseReason {
            code: CloseCode::Normal,
            description: Some(String::from(r#"{"reason":"Evicted"}"#)),
        }));

        assert_eq!(item, Some(close_frame));
    }

    // WsSession transmits Events to WebSocket client when
    // RpcConnection::send_event is called.
    #[test]
    fn send_text_message_when_rpc_connection_send_event() {
        lazy_static::lazy_static! {
            static ref CHAN: SharedChan<Box<dyn RpcConnection>> = {
                let (tx, rx) = oneshot::channel();
                (Mutex::new(Some(tx)), Mutex::new(Some(rx)))
            };
        }

        let mut serv = test_server(|| -> WsSession {
            let member_id = MemberId::from(String::from("test_member"));
            let mut rpc_server = MockRpcServer::new();

            rpc_server
                .expect_send_established()
                .return_once(|established| {
                    let _ = CHAN
                        .0
                        .lock()
                        .unwrap()
                        .take()
                        .unwrap()
                        .send(established.connection);
                    Box::new(future::ok(()))
                });

            WsSession::new(
                member_id,
                Box::new(rpc_server),
                Duration::from_secs(5),
            )
        });

        let client = serv.ws().unwrap();

        let rpc_connection: Box<dyn RpcConnection> = CHAN
            .1
            .lock()
            .unwrap()
            .take()
            .unwrap()
            .into_future()
            .wait()
            .unwrap();

        rpc_connection
            .send_event(EventMessage(Event::SdpAnswerMade {
                peer_id: PeerId(77),
                sdp_answer: String::from("sdp_answer"),
            }))
            .wait()
            .unwrap();

        let (item, _) =
            serv.block_on(client.into_future()).map_err(|_| ()).unwrap();

        let event = "{\"event\":\"SdpAnswerMade\",\"data\":{\"peer_id\":77,\"\
                     sdp_answer\":\"sdp_answer\"}}";

        let event = Frame::Text(Some(event.into()));

        assert_eq!(item, Some(event));
    }
}<|MERGE_RESOLUTION|>--- conflicted
+++ resolved
@@ -226,15 +226,6 @@
             }
             ws::Message::Close(reason) => {
                 if !self.closed_by_server {
-<<<<<<< HEAD
-                    ctx.spawn(wrap_future(self.room.send_closed(
-                        RpcConnectionClosed {
-                            member_id: self.member_id.clone(),
-                            reason: ClosedReason::Closed,
-                        },
-                    )));
-
-=======
                     let closed_reason = if let Some(reason) = &reason {
                         if reason.code == CloseCode::Normal
                             || reason.code == CloseCode::Away
@@ -247,17 +238,13 @@
                         ClosedReason::Lost
                     };
 
-                    if let Err(err) = self.room.try_send(RpcConnectionClosed {
-                        member_id: self.member_id.clone(),
-                        reason: closed_reason,
-                    }) {
-                        error!(
-                            "WsSession of member {} failed to remove from \
-                             Room, because: {:?}",
-                            self.member_id, err,
-                        )
-                    };
->>>>>>> 676ce1e4
+                    ctx.spawn(wrap_future(self.room.send_closed(
+                        RpcConnectionClosed {
+                            member_id: self.member_id.clone(),
+                            reason: closed_reason,
+                        },
+                    )));
+
                     ctx.close(reason);
                     ctx.stop();
                 }
