--- conflicted
+++ resolved
@@ -6,17 +6,11 @@
     fut::wrap_future, Actor, ActorContext, ActorFuture, Addr, AsyncContext,
     Handler, Message, StreamHandler,
 };
-<<<<<<< HEAD
-use actix_web_actors::ws::{self, CloseCode, CloseReason, WebsocketContext};
-use futures::future::Future;
-use medea_client_api_proto::{ClientMsg, CloseDescription, ServerMsg};
-=======
-use actix_web_actors::ws;
+use actix_web_actors::ws::{self, CloseCode};
 use futures::future::Future;
 use medea_client_api_proto::{
     ClientMsg, CloseDescription, CloseReason, ServerMsg,
 };
->>>>>>> 3d71e23a
 
 use crate::{
     api::{
@@ -157,30 +151,14 @@
     /// with [`CloseDescription`] as description of [Close] frame.
     ///
     /// Never returns error.
-<<<<<<< HEAD
-=======
     ///
     /// [Close]: https://tools.ietf.org/html/rfc6455#section-5.5.1
->>>>>>> 3d71e23a
     fn close(
         &mut self,
         close_description: CloseDescription,
     ) -> Box<dyn Future<Item = (), Error = ()>> {
-<<<<<<< HEAD
-        let reason = CloseReason {
-            code: ws::CloseCode::Normal,
-            description: Some(
-                serde_json::to_string(&close_description).unwrap(),
-            ),
-        };
-        let fut = self
-            .send(Close {
-                reason: Some(reason),
-            })
-=======
         let fut = self
             .send(Close::with_normal_code(&close_description))
->>>>>>> 3d71e23a
             .or_else(|_| Ok(()));
 
         Box::new(fut)
