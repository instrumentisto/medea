//! WebSocket session.

use std::{
    collections::HashMap,
    convert::TryInto as _,
    fmt::{Debug, Display, Error, Formatter},
    sync::atomic::{AtomicU64, Ordering},
    time::{Duration, Instant},
};

use actix::{
    Actor, ActorContext, ActorFuture, Addr, Arbiter, AsyncContext,
    ContextFutureSpawner, Handler, MailboxError, Message, SpawnHandle,
    StreamHandler, WrapFuture,
};
use actix_http::ws::{CloseReason as WsCloseReason, Item};
use actix_web_actors::ws::{self, CloseCode};
use bytes::{Buf, BytesMut};
use futures::future::{FutureExt as _, LocalBoxFuture};
use medea_client_api_proto::{
    ClientMsg, CloseDescription, CloseReason, Event, MemberId, RoomId,
<<<<<<< HEAD
    RpcSettings, ServerMsg, Token,
=======
    RpcSettings, ServerMsg,
>>>>>>> a6f7de55
};

use crate::{
    api::{
<<<<<<< HEAD
        client::rpc_connection::{
            ClosedReason, EventMessage, RpcConnection, RpcConnectionSettings,
        },
=======
        client::rpc_connection::{ClosedReason, EventMessage, RpcConnection},
>>>>>>> a6f7de55
        RpcServer,
    },
    log::prelude::*,
};

#[cfg_attr(test, mockall::automock)]
pub trait RpcServerRepository: Debug {
    fn get(&self, room_id: &RoomId) -> Option<Box<dyn RpcServer>>;
}

#[cfg(test)]
impl_debug_by_struct_name!(MockRpcServerRepository);

/// Used to generate [`WsSession`] IDs.
static ID_COUNTER: AtomicU64 = AtomicU64::new(0);
static AUTH_TIMEOUT: Duration = Duration::from_secs(1);

/// [`WsSession`] closed reason.
#[derive(Clone, Copy, Debug)]
enum InnerCloseReason {
    /// [`WsSession`] was closed by [`RpcServer`] or was considered idle.
    ByServer,

    /// [`WsSession`] was closed by remote client.
    ByClient(ClosedReason),
}

/// Long-running WebSocket connection of Client API.
#[derive(Debug)]
pub struct WsSession {
    /// ID of [`WsSession`].
    id: u64,

    rooms: Box<dyn RpcServerRepository>,

    sessions: HashMap<RoomId, (MemberId, Box<dyn RpcServer>)>,

    /// Timeout of receiving any messages from client.
    idle_timeout: Duration,

    /// Timestamp for watchdog which checks whether WebSocket client became
    /// idle (no messages received during [`idle_timeout`]).
    ///
    /// This one should be renewed on any received WebSocket message
    /// from client.
    last_activity: Instant,

    /// Buffer where continuation WebSocket frames are accumulated.
    fragmentation_buffer: BytesMut,

    /// Last number of [`ServerMsg::Ping`].
    last_ping_num: u32,

    /// Interval to send [`ServerMsg::Ping`]s to a client with.
    ping_interval: Duration,

    /// [`WsSession`] closed reason. Should be set by the moment
    /// `Actor::stopped()` for this [`WsSession`] is called.
    close_reason: Option<InnerCloseReason>,

    auth_timeout_handle: Option<SpawnHandle>,
}

impl WsSession {
    /// Creates new [`WsSession`] for specified [`Member`].
    pub fn new(
        rooms: Box<dyn RpcServerRepository>,
        idle_timeout: Duration,
        ping_interval: Duration,
    ) -> Self {
        Self {
            id: ID_COUNTER.fetch_add(1, Ordering::Relaxed),
            rooms,
            sessions: HashMap::new(),
            idle_timeout,
            last_activity: Instant::now(),
            fragmentation_buffer: BytesMut::new(),
            last_ping_num: 0,
            ping_interval,
            close_reason: None,
            auth_timeout_handle: None,
        }
    }

    /// Handles text WebSocket messages.
    fn handle_text(
        &mut self,
        ctx: &mut ws::WebsocketContext<Self>,
        text: &str,
    ) {
        self.last_activity = Instant::now();
        match serde_json::from_str::<ClientMsg>(&text) {
            Ok(ClientMsg::Pong(n)) => {
                debug!("{}: Received Pong: {}", self, n);
            }
            Ok(ClientMsg::Command { room_id, command }) => {
                debug!("{}: Received Command: {:?}", self, command);
                if let Some((member_id, room)) = self.sessions.get(&room_id) {
                    room.send_command(member_id.clone(), command);
                } else {
                    Self::send_left_room(ctx, room_id, CloseReason::Finished);
                    if self.sessions.is_empty() {
                        ctx.stop();
                    }
                }
            }
            Ok(ClientMsg::JoinRoom {
                room_id,
                member_id,
                token,
            }) => {
                self.handle_join_room(ctx, room_id, member_id, token);
            }
            Ok(ClientMsg::LeaveRoom { room_id, member_id }) => {
                self.handle_leave_room(
                    ctx,
                    &room_id,
                    member_id,
                    ClosedReason::Closed { normal: true },
                );
            }
            Err(err) => error!(
                "{}: Error [{:?}] parsing client message: [{}]",
                self, err, &text,
            ),
        }
    }

    fn update_rpc_settings(&mut self, new_settings: RpcConnectionSettings) {
        if new_settings.idle_timeout < self.idle_timeout {
            self.idle_timeout = new_settings.idle_timeout;
        }
        if new_settings.ping_interval < self.ping_interval {
            self.ping_interval = new_settings.ping_interval;
        }
        // TODO: maybe we need to restart IDLE watchdog and pinger
    }

    fn handle_join_room(
        &mut self,
        ctx: &mut ws::WebsocketContext<Self>,
        room_id: RoomId,
        member_id: MemberId,
        token: Token,
    ) {
        if let Some(room) = self.rooms.get(&room_id) {
            room.connection_established(
                member_id.clone(),
                token,
                Box::new(ctx.address()),
            )
            .into_actor(self)
            .map(|result, this, ctx| match result {
                Ok(settings) => {
                    this.update_rpc_settings(settings);
                    this.sessions
                        .insert(room_id.clone(), (member_id.clone(), room));
                    this.auth_timeout_handle.take();
                    Self::send_join_room(ctx, room_id, member_id);
                }
                Err(_) => Self::send_left_room(
                    ctx,
                    room_id,
                    CloseReason::InternalError,
                ),
            })
            .wait(ctx);
        } else {
            Self::send_left_room(ctx, room_id, CloseReason::Rejected)
        }
    }

    fn handle_leave_room(
        &self,
        ctx: &mut ws::WebsocketContext<Self>,
        room_id: &RoomId,
        member_id: MemberId,
        reason: ClosedReason,
    ) {
        if let Some(room) = self.rooms.get(room_id) {
            ctx.spawn(
                room.connection_closed(member_id, reason).into_actor(self),
            );
        }
    }

    /// Handles WebSocket close frame.
    fn handle_close(
        &mut self,
        ctx: &mut ws::WebsocketContext<Self>,
        reason: Option<WsCloseReason>,
    ) {
        debug!("{}: Received Close message: {:?}", self, reason);
        if self.close_reason.is_none() {
            let closed_reason = if let Some(reason) = &reason {
                if reason.code == CloseCode::Normal
                    || reason.code == CloseCode::Away
                {
                    ClosedReason::Closed { normal: true }
                } else {
                    ClosedReason::Lost
                }
            } else {
                ClosedReason::Lost
            };

            self.close_reason = Some(InnerCloseReason::ByClient(closed_reason));
            ctx.close(reason);
            ctx.stop();
        }
    }

    /// Handles WebSocket continuation frame.
    fn handle_continuation(
        &mut self,
        ctx: &mut ws::WebsocketContext<Self>,
        frame: Item,
    ) {
        // This is logged as at `WARN` level, because fragmentation usually
        // happens only when dealing with large payloads (>128kb in Chrome).
        // We will handle this message, but it probably signals that some
        // bug occurred on sending side.
        warn!("{}: Continuation frame received.", self);
        match frame {
            Item::FirstText(value) => {
                if !self.fragmentation_buffer.is_empty() {
                    error!(
                        "{}: Received new continuation frame before \
                         completing previous.",
                        self
                    );
                    self.fragmentation_buffer.clear();
                }
                self.fragmentation_buffer.extend_from_slice(value.bytes());
            }
            Item::FirstBinary(_) => {
                error!(
                    "{}: Received unexpected continuation-binary frame.",
                    self
                );
            }
            Item::Continue(value) => {
                if self.fragmentation_buffer.is_empty() {
                    error!(
                        "{}: Received continuation frame that was not \
                         preceded by continuation-first frame",
                        self
                    );
                } else {
                    self.fragmentation_buffer.extend_from_slice(value.bytes());
                }
            }
            Item::Last(value) => {
                self.fragmentation_buffer.extend_from_slice(value.bytes());
                let frame = self.fragmentation_buffer.split();
                match std::str::from_utf8(frame.as_ref()) {
                    Ok(text) => self.handle_text(ctx, &text),
                    Err(err) => {
                        error!("{}: Could not parse ws frame: {}", self, err);
                    }
                }
            }
        }
    }

    /// Sends close frame and stops connection [`Actor`].
    fn close_in_place(
        &mut self,
        ctx: &mut ws::WebsocketContext<Self>,
        reason: &CloseDescription,
    ) {
        debug!("{}: Closing WsSession", self);
        self.close_reason = Some(InnerCloseReason::ByServer);
        ctx.close(Some(ws::CloseReason {
            code: ws::CloseCode::Normal,
            description: Some(serde_json::to_string(reason).unwrap()),
        }));
        ctx.stop();
    }

    /// Starts watchdog which will drop connection if `now`-`last_activity` >
    /// `idle_timeout`.
    fn start_idle_watchdog(ctx: &mut <Self as Actor>::Context) {
        ctx.run_interval(Duration::new(1, 0), |this, ctx| {
            if Instant::now().duration_since(this.last_activity)
                > this.idle_timeout
            {
                info!("{}: WsSession is idle", this);

                let session = std::mem::take(&mut this.sessions);
                let close_all_session =
                    session.into_iter().map(|(_, (member_id, room))| {
                        room.connection_closed(member_id, ClosedReason::Lost)
                    });
                Arbiter::spawn(
                    futures::future::join_all(close_all_session).map(|_| ()),
                );

                this.close_in_place(
                    ctx,
                    &CloseDescription::new(CloseReason::Idle),
                );
            }
        });
    }

    /// Sends [`ServerMsg::Ping`] immediately and starts ping send scheduler
    /// with `ping_interval`.
    fn start_heartbeat(&mut self, ctx: &mut <Self as Actor>::Context) {
        self.send_ping(ctx);
        ctx.run_interval(self.ping_interval, |this, ctx| {
            this.send_ping(ctx);
        });
    }

    /// Sends [`ServerMsg::Ping`] increasing ping counter.
    fn send_ping(&mut self, ctx: &mut <Self as Actor>::Context) {
        ctx.text(
            serde_json::to_string(&ServerMsg::Ping(self.last_ping_num))
                .unwrap(),
        );
        self.last_ping_num += 1;
    }

    fn send_join_room(
        ctx: &mut <Self as Actor>::Context,
        room_id: RoomId,
        member_id: MemberId,
    ) {
        ctx.text(
            serde_json::to_string(&ServerMsg::JoinedRoom {
                room_id,
                member_id,
            })
            .unwrap(),
        );
    }

    fn send_left_room(
        ctx: &mut <Self as Actor>::Context,
        room_id: RoomId,
        close_reason: CloseReason,
    ) {
        ctx.text(
            serde_json::to_string(&ServerMsg::LeftRoom {
                room_id,
                close_reason,
            })
            .unwrap(),
        );
    }

    fn send_current_rpc_settings(&self, ctx: &mut <Self as Actor>::Context) {
        let rpc_settings = RpcSettings {
            idle_timeout_ms: self
                .idle_timeout
                .as_millis()
                .try_into()
                .expect("'idle_timeout' should fit into u64"),
            ping_interval_ms: self
                .ping_interval
                .as_millis()
                .try_into()
                .expect("'ping_interval' should fit into u64"),
        };
        ctx.text(
            serde_json::to_string(&ServerMsg::RpcSettings(rpc_settings))
                .unwrap(),
        );
    }
}

/// [`Actor`] implementation that provides an ergonomic way to deal with
/// WebSocket connection lifecycle for [`WsSession`].
impl Actor for WsSession {
    type Context = ws::WebsocketContext<Self>;

    /// Starts [`Heartbeat`] mechanism and sends [`RpcConnectionEstablished`]
    /// signal to the [`Room`].
    fn started(&mut self, ctx: &mut Self::Context) {
        debug!("{}: WsSession started", self);
        self.send_current_rpc_settings(ctx);
        self.start_heartbeat(ctx);
        Self::start_idle_watchdog(ctx);
        let auth_timeout_task = ctx.run_later(AUTH_TIMEOUT, |this, ctx| {
            info!("{}: WsSession is idle", this);
            if this.sessions.is_empty() {
                this.close_in_place(
                    ctx,
                    &CloseDescription::new(CloseReason::Rejected),
                );
            }
        });
        self.auth_timeout_handle.replace(auth_timeout_task);
    }

    /// Invokes `RpcServer::connection_closed()` with `ClosedReason::Lost` if
    /// `WsSession.close_reason` is `None`, with [`ClosedReason`] defined in
    /// `WsSession.close_reason` if it is `Some(InnerCloseReason::ByClient)`,
    /// does nothing if `WsSession.close_reason` is
    /// `Some(InnerCloseReason::ByServer)`.
    fn stopped(&mut self, _ctx: &mut Self::Context) {
        debug!("{}: WsSession Stopped", self);
        let session = std::mem::take(&mut self.sessions);
        let reason = match self.close_reason.take() {
            None => {
                error!("{}: WsSession was unexpectedly dropped", self);
                ClosedReason::Lost
            }
            Some(InnerCloseReason::ByClient(reason)) => reason,
            Some(InnerCloseReason::ByServer) => {
                return;
            }
        };
        let close_all_session =
            session.into_iter().map(|(_, (member_id, room))| {
                room.connection_closed(member_id, reason)
            });
        Arbiter::spawn(
            futures::future::join_all(close_all_session).map(|_| ()),
        );
    }
}

impl RpcConnection for Addr<WsSession> {
    /// Closes [`WsSession`] by sending itself "normal closure" close message
    /// with [`CloseDescription`] as description of [Close] frame.
    ///
    /// [Close]:https://tools.ietf.org/html/rfc6455#section-5.5.1
    fn close(
        &mut self,
        room_id: RoomId,
        close_description: CloseDescription,
    ) -> LocalBoxFuture<'static, ()> {
        let close_result = self.send(CloseRoom {
            room_id,
            close_description,
        });
        async {
            if let Err(err) = close_result.await {
                match err {
                    MailboxError::Closed => {
                        // RpcConnection is already closed, so it ok
                    }
                    MailboxError::Timeout => {
                        error!("Failed Close RpcConnection")
                    }
                }
            }
        }
        .boxed_local()
    }

    /// Sends [`Event`] to Web Client.
    ///
    /// [`Event`]: medea_client_api_proto::Event
    fn send_event(&self, room_id: RoomId, event: Event) {
        self.do_send(EventMessage { room_id, event });
    }
}

#[derive(Message)]
#[rtype(result = "()")]
pub struct CloseRoom {
    room_id: RoomId,
    close_description: CloseDescription,
}

impl CloseRoom {
    pub fn new(room_id: RoomId, close_description: CloseDescription) -> Self {
        Self {
            room_id,
            close_description,
        }
    }
}

impl Handler<CloseRoom> for WsSession {
    type Result = ();

    fn handle(
        &mut self,
        msg: CloseRoom,
        ctx: &mut Self::Context,
    ) -> Self::Result {
        if self.sessions.remove(&msg.room_id).is_some() {
            Self::send_left_room(ctx, msg.room_id, CloseReason::Finished);
            if self.sessions.is_empty() {
                self.close_in_place(ctx, &msg.close_description);
            }
        }
    }
}

impl Handler<EventMessage> for WsSession {
    type Result = ();

    /// Sends [`Event`] to Web Client.
    fn handle(&mut self, msg: EventMessage, ctx: &mut Self::Context) {
        debug!("{}: Sending Event: {:?}]", self, msg);
        let event = serde_json::to_string(&ServerMsg::Event {
            room_id: msg.room_id,
            event: msg.event,
        })
        .unwrap();
        ctx.text(event);
    }
}

impl StreamHandler<Result<ws::Message, ws::ProtocolError>> for WsSession {
    /// Handles arbitrary [`ws::Message`] received from WebSocket client.
    fn handle(
        &mut self,
        msg: Result<ws::Message, ws::ProtocolError>,
        ctx: &mut Self::Context,
    ) {
        match msg {
            Ok(msg) => match msg {
                ws::Message::Text(text) => self.handle_text(ctx, &text),
                ws::Message::Close(reason) => self.handle_close(ctx, reason),
                ws::Message::Continuation(item) => {
                    self.handle_continuation(ctx, item);
                }
                ws::Message::Binary(_) => {
                    warn!("{}: Received binary message", self);
                }
                ws::Message::Ping(ping) => {
                    ctx.pong(ping.bytes());
                }
                ws::Message::Nop | ws::Message::Pong(_) => {
                    // nothing to do here
                }
            },
            Err(err) => {
                error!("{}: StreamHandler Error: {:?}", self, err);
                self.close_in_place(
                    ctx,
                    &CloseDescription {
                        reason: CloseReason::InternalError,
                    },
                );
            }
        };
    }

    /// Method is called when stream finishes. Stops [`WsSession`] actor
    /// execution.
    fn finished(&mut self, ctx: &mut Self::Context) {
        debug!("{}: message stream is finished", self);
        ctx.stop()
    }
}

impl Display for WsSession {
    fn fmt(&self, f: &mut Formatter<'_>) -> Result<(), Error> {
        write!(f, "WsSession [{}]", self.id)
    }
}

#[cfg(test)]
mod test {

    use std::{
        sync::Mutex,
        time::{Duration, Instant},
    };

    use actix_http::ws::Item;
    use actix_web::{test::TestServer, web, App, HttpRequest};
    use actix_web_actors::ws::{start, CloseCode, CloseReason, Frame, Message};
    use bytes::{Buf, Bytes};
<<<<<<< HEAD
    use medea_client_api_proto::{
        ClientMsg, CloseDescription, CloseReason as ProtoCloseReason, Command,
        Event, IceCandidate, MemberId, PeerId, RpcSettings, ServerMsg,
    };
    use tokio::time::timeout;

=======
>>>>>>> a6f7de55
    use futures::{
        channel::{
            mpsc::{self, UnboundedReceiver, UnboundedSender},
            oneshot::{self, Receiver, Sender},
        },
        future, FutureExt as _, SinkExt as _, StreamExt as _,
    };
    use medea_client_api_proto::{
        CloseDescription, CloseReason as ProtoCloseReason, Command, Event,
        MemberId, PeerId, RoomId,
    };
    use tokio::time::timeout;

    use crate::api::{
<<<<<<< HEAD
        client::rpc_connection::{
            ClosedReason, RpcConnection, RpcConnectionSettings,
        },
=======
        client::rpc_connection::{ClosedReason, RpcConnection},
>>>>>>> a6f7de55
        MockRpcServer,
    };

    use super::{MockRpcServerRepository, WsSession};

    type SharedOneshot<T> =
        (Mutex<Option<Sender<T>>>, Mutex<Option<Receiver<T>>>);
    type SharedUnbounded<T> = (
        Mutex<UnboundedSender<T>>,
        Mutex<Option<UnboundedReceiver<T>>>,
    );

    fn test_server(factory: fn() -> WsSession) -> TestServer {
        actix_web::test::start(move || {
            App::new().service(web::resource("/").to(
                move |req: HttpRequest, stream: web::Payload| async move {
                    start(factory(), &req, stream)
                },
            ))
        })
    }

    // WsSession is dropped and WebSocket connection is closed when RpcServer
    // errors on RpcConnectionEstablished.
    #[actix_rt::test]
    async fn close_if_rpc_established_failed() {
        fn factory() -> WsSession {
            let mut rpc_server_repo = MockRpcServerRepository::new();
            rpc_server_repo.expect_get().returning(|_| {
                let member_id = MemberId::from("member_id");
                let mut rpc_server = MockRpcServer::new();

                let expected_member_id = member_id.clone();
                rpc_server
                    .expect_connection_established()
                    .withf(move |member_id, _, _| {
                        *member_id == expected_member_id
                    })
                    .return_once(|_, _, _| future::err(()).boxed_local());
                rpc_server
                    .expect_connection_closed()
                    .returning(|_, _| future::ready(()).boxed_local());

                Some(Box::new(rpc_server))
            });

            WsSession::new(
                Box::new(rpc_server_repo),
                Duration::from_secs(5),
                Duration::from_secs(5),
            )
        }

        let mut serv = test_server(factory);

        let mut client = serv.ws().await.unwrap();

        let join_msg = ClientMsg::JoinRoom {
            room_id: "room_id".into(),
            member_id: "member_id".into(),
            token: "token".into(),
        };
        client
            .send(Message::Text(
                std::str::from_utf8(
                    Bytes::from(serde_json::to_string(&join_msg).unwrap())
                        .bytes(),
                )
                .unwrap()
                .to_owned(),
            ))
            .await
            .unwrap();

        let mut client = client.skip(2);
        let left_room_frame = client.next().await.unwrap().unwrap();
        let expected_left_room_frame = Frame::Text(
            serde_json::to_string(&ServerMsg::LeftRoom {
                room_id: "room_id".into(),
                close_reason:
                    medea_client_api_proto::CloseReason::InternalError,
            })
            .unwrap()
            .into(),
        );
        assert_eq!(left_room_frame, expected_left_room_frame);

        let item = client.next().await.unwrap().unwrap();
        let close_frame = Frame::Close(Some(CloseReason {
            code: CloseCode::Normal,
            description: Some(String::from(r#"{"reason":"Rejected"}"#)),
        }));
        assert_eq!(item, close_frame);
    }

    #[actix_rt::test]
    async fn sends_rpc_settings_and_pings() {
        let mut serv = test_server(|| -> WsSession {
            let mut rpc_server_repo = MockRpcServerRepository::new();
            rpc_server_repo.expect_get().returning(|_| {
                let mut rpc_server = MockRpcServer::new();

                rpc_server.expect_connection_established().return_once(
                    |_, _, _| {
                        future::ok(RpcConnectionSettings {
                            ping_interval: Duration::from_secs(10),
                            idle_timeout: Duration::from_secs(10),
                        })
                        .boxed_local()
                    },
                );
                rpc_server
                    .expect_connection_closed()
                    .returning(|_, _| future::ready(()).boxed_local());

                Some(Box::new(rpc_server))
            });

            WsSession::new(
                Box::new(rpc_server_repo),
                Duration::from_secs(5),
                Duration::from_millis(50),
            )
        });

        let mut client = serv.ws().await.unwrap();

        let join_msg = ClientMsg::JoinRoom {
            room_id: "room_id".into(),
            member_id: "member_id".into(),
            token: "token".into(),
        };
        client
            .send(Message::Text(
                std::str::from_utf8(
                    Bytes::from(serde_json::to_string(&join_msg).unwrap())
                        .bytes(),
                )
                .unwrap()
                .to_owned(),
            ))
            .await
            .unwrap();

        fn msg_to_text_frame(msg: &ServerMsg) -> Frame {
            Frame::Text(serde_json::to_string(msg).unwrap().into())
        }

        // let mut client = client;
        let item = client.next().await.unwrap().unwrap();
        let expected_item =
            msg_to_text_frame(&ServerMsg::RpcSettings(RpcSettings {
                idle_timeout_ms: 5000,
                ping_interval_ms: 50,
            }));
        assert_eq!(item, expected_item);

        let item = client.next().await.unwrap().unwrap();
        assert_eq!(item, msg_to_text_frame(&ServerMsg::Ping(0)));

        let item = client.next().await.unwrap().unwrap();
        assert_eq!(
            item,
            msg_to_text_frame(&ServerMsg::JoinedRoom {
                room_id: "room_id".into(),
                member_id: "member_id".into(),
            })
        );

        let item = client.next().await.unwrap().unwrap();
        assert_eq!(item, msg_to_text_frame(&ServerMsg::Ping(1)));
    }

    // WsSession is dropped and WebSocket connection is closed if no pongs
    // received for idle_timeout.
    #[actix_rt::test]
    async fn dropped_if_idle() {
        let mut serv = test_server(|| -> WsSession {
            let mut rpc_server_repo = MockRpcServerRepository::new();
            rpc_server_repo.expect_get().returning(|_| {
                let expected_member_id = MemberId::from("member_id");
                let mut rpc_server = MockRpcServer::new();

                rpc_server.expect_connection_established().return_once(
                    |_, _, _| {
                        future::ok(RpcConnectionSettings {
                            ping_interval: Duration::from_secs(10),
                            idle_timeout: Duration::from_secs(10),
                        })
                        .boxed_local()
                    },
                );

                rpc_server
                    .expect_connection_closed()
                    .withf(move |member_id, reason| {
                        *member_id == expected_member_id
                            && *reason == ClosedReason::Lost
                    })
                    .return_once(|_, _| future::ready(()).boxed_local());

                Some(Box::new(rpc_server))
            });

            WsSession::new(
                Box::new(rpc_server_repo),
                Duration::from_millis(100),
                Duration::from_secs(10),
            )
        });

        let mut client = serv.ws().await.unwrap();

        let join_msg = ClientMsg::JoinRoom {
            room_id: "room_id".into(),
            member_id: "member_id".into(),
            token: "token".into(),
        };
        client
            .send(Message::Text(
                std::str::from_utf8(
                    Bytes::from(serde_json::to_string(&join_msg).unwrap())
                        .bytes(),
                )
                .unwrap()
                .to_owned(),
            ))
            .await
            .unwrap();

        let start = std::time::Instant::now();

        let item = client.skip(3).next().await.unwrap().unwrap();

        let close_frame = Frame::Close(Some(CloseReason {
            code: CloseCode::Normal,
            description: Some(String::from(r#"{"reason":"Idle"}"#)),
        }));
        assert_eq!(item, close_frame);

        assert!(
            Instant::now().duration_since(start) > Duration::from_millis(99)
        );
        assert!(Instant::now().duration_since(start) < Duration::from_secs(2));
    }

    // Make sure that WsSession redirects all Commands it receives to
    #[actix_rt::test]
    async fn passes_commands_to_rpc_server() {
        lazy_static::lazy_static! {
            static ref CHAN: SharedUnbounded<Command> = {
                let (tx, rx) = mpsc::unbounded();
                (Mutex::new(tx), Mutex::new(Some(rx)))
            };
        }

        let mut serv = test_server(|| -> WsSession {
            let mut rpc_server_repo = MockRpcServerRepository::new();
            rpc_server_repo.expect_get().returning(|_| {
                let mut rpc_server = MockRpcServer::new();

                rpc_server.expect_connection_established().return_once(
                    |_, _, _| {
                        future::ok(RpcConnectionSettings {
                            idle_timeout: Duration::from_secs(10),
                            ping_interval: Duration::from_secs(10),
                        })
                        .boxed_local()
                    },
                );
                rpc_server
                    .expect_connection_closed()
                    .returning(|_, _| future::ready(()).boxed_local());

                rpc_server.expect_send_command().returning(|_, command| {
                    CHAN.0.lock().unwrap().unbounded_send(command).unwrap();
                });

                Some(Box::new(rpc_server))
            });

            WsSession::new(
                Box::new(rpc_server_repo),
                Duration::from_secs(5),
                Duration::from_secs(5),
            )
        });

        let mut client = serv.ws().await.unwrap();

        let join_msg = ClientMsg::JoinRoom {
            room_id: "room_id".into(),
            member_id: "member_id".into(),
            token: "token".into(),
        };
        client
            .send(Message::Text(
                std::str::from_utf8(
                    Bytes::from(serde_json::to_string(&join_msg).unwrap())
                        .bytes(),
                )
                .unwrap()
                .to_owned(),
            ))
            .await
            .unwrap();

        let cmd = ClientMsg::Command {
            room_id: "room_id".into(),
            command: Command::SetIceCandidate {
                peer_id: PeerId(15),
                candidate: IceCandidate {
                    candidate: "asd".to_string(),
                    sdp_m_line_index: Some(1),
                    sdp_mid: Some("2".to_string()),
                },
            },
        };
        let command = Bytes::from(serde_json::to_string(&cmd).unwrap());

        client
            .send(Message::Text(
                std::str::from_utf8(command.bytes()).unwrap().to_owned(),
            ))
            .await
            .unwrap();
        client
            .send(Message::Continuation(Item::FirstText(command.slice(0..10))))
            .await
            .unwrap();
        client
            .send(Message::Continuation(Item::Last(
                command.slice(10..command.len()),
            )))
            .await
            .unwrap();
        client
            .send(Message::Continuation(Item::FirstText(command.slice(0..10))))
            .await
            .unwrap();
        client
            .send(Message::Continuation(Item::Continue(command.slice(10..20))))
            .await
            .unwrap();
        client
            .send(Message::Continuation(Item::Last(
                command.slice(20..command.len()),
            )))
            .await
            .unwrap();

        let commands: Vec<Command> = timeout(
            Duration::from_millis(500),
            CHAN.1.lock().unwrap().take().unwrap().take(3).collect(),
        )
        .await
        .unwrap();
        for command in commands {
            match command {
                Command::SetIceCandidate { peer_id, candidate } => {
                    assert_eq!(peer_id.0, 15);
                    assert_eq!(candidate.candidate, "asd");
                }
                _ => unreachable!(),
            }
        }
    }

    // WsSession is dropped and WebSocket connection is closed when
    // RpcConnection::close is called.
    #[actix_rt::test]
    async fn close_when_rpc_connection_close() {
        lazy_static::lazy_static! {
            static ref CHAN: SharedOneshot<Box<dyn RpcConnection>> = {
                let (tx, rx) = oneshot::channel();
                (Mutex::new(Some(tx)), Mutex::new(Some(rx)))
            };
        }

        let mut serv = test_server(|| -> WsSession {
            let mut rpc_server_repo = MockRpcServerRepository::new();
            rpc_server_repo.expect_get().returning(|_| {
                let mut rpc_server = MockRpcServer::new();

                rpc_server.expect_connection_established().return_once(
                    |_, _, connection| {
                        let _ = CHAN
                            .0
                            .lock()
                            .unwrap()
                            .take()
                            .unwrap()
                            .send(connection);
                        future::ok(RpcConnectionSettings {
                            idle_timeout: Duration::from_secs(10),
                            ping_interval: Duration::from_secs(10),
                        })
                        .boxed_local()
                    },
                );
                rpc_server
                    .expect_connection_closed()
                    .returning(|_, _| future::ready(()).boxed_local());

                Some(Box::new(rpc_server))
            });

            WsSession::new(
                Box::new(rpc_server_repo),
                Duration::from_secs(5),
                Duration::from_secs(5),
            )
        });

        let mut client = serv.ws().await.unwrap();

        let join_msg = ClientMsg::JoinRoom {
            room_id: "room_id".into(),
            member_id: "member_id".into(),
            token: "token".into(),
        };
        client
            .send(Message::Text(
                std::str::from_utf8(
                    Bytes::from(serde_json::to_string(&join_msg).unwrap())
                        .bytes(),
                )
                .unwrap()
                .to_owned(),
            ))
            .await
            .unwrap();

        let mut rpc_connection: Box<dyn RpcConnection> =
            CHAN.1.lock().unwrap().take().unwrap().await.unwrap();

        rpc_connection
            .close(
                "room_id".into(),
                CloseDescription {
                    reason: ProtoCloseReason::Evicted,
                },
            )
            .await;
        let mut client = client.skip(3);

        let left_room_frame = client.next().await.unwrap().unwrap();
        let correct_left_room_frame = Frame::Text(Bytes::from(
            serde_json::to_string(&ServerMsg::LeftRoom {
                room_id: "room_id".into(),
                close_reason: medea_client_api_proto::CloseReason::Finished,
            })
            .unwrap(),
        ));
        assert_eq!(left_room_frame, correct_left_room_frame);
        let item = client.next().await.unwrap().unwrap();

        let close_frame = Frame::Close(Some(CloseReason {
            code: CloseCode::Normal,
            description: Some(String::from(r#"{"reason":"Evicted"}"#)),
        }));

        assert_eq!(item, close_frame);
    }

    // WsSession transmits Events to WebSocket client when
    // RpcConnection::send_event is called.
    #[actix_rt::test]
    async fn send_text_message_when_rpc_connection_send_event() {
        lazy_static::lazy_static! {
            static ref CHAN: SharedOneshot<Box<dyn RpcConnection>> = {
                let (tx, rx) = oneshot::channel();
                (Mutex::new(Some(tx)), Mutex::new(Some(rx)))
            };
        }

        let mut serv = test_server(|| -> WsSession {
            let mut rpc_server_repo = MockRpcServerRepository::new();
            rpc_server_repo.expect_get().returning(|_| {
                let mut rpc_server = MockRpcServer::new();

                rpc_server.expect_connection_established().return_once(
                    |_, _, connection| {
                        let _ = CHAN
                            .0
                            .lock()
                            .unwrap()
                            .take()
                            .unwrap()
                            .send(connection);
                        future::ok(RpcConnectionSettings {
                            ping_interval: Duration::from_secs(10),
                            idle_timeout: Duration::from_secs(10),
                        })
                        .boxed_local()
                    },
                );
                rpc_server
                    .expect_connection_closed()
                    .returning(|_, _| future::ready(()).boxed_local());

                Some(Box::new(rpc_server))
            });

            WsSession::new(
                Box::new(rpc_server_repo),
                Duration::from_secs(5),
                Duration::from_secs(5),
            )
        });

        let mut client = serv.ws().await.unwrap();
        let join_msg = ClientMsg::JoinRoom {
            room_id: "room_id".into(),
            member_id: "member_id".into(),
            token: "token".into(),
        };
        client
            .send(Message::Text(
                std::str::from_utf8(
                    Bytes::from(serde_json::to_string(&join_msg).unwrap())
                        .bytes(),
                )
                .unwrap()
                .to_owned(),
            ))
            .await
            .unwrap();

        let rpc_connection: Box<dyn RpcConnection> =
            CHAN.1.lock().unwrap().take().unwrap().await.unwrap();

        rpc_connection.send_event(
            "room_id".into(),
            Event::SdpAnswerMade {
                peer_id: PeerId(77),
                sdp_answer: String::from("sdp_answer"),
            },
        );

        let item = client.skip(3).next().await.unwrap().unwrap();

        let event = serde_json::to_string(&ServerMsg::Event {
            room_id: "room_id".into(),
            event: Event::SdpAnswerMade {
                peer_id: PeerId(77),
                sdp_answer: "sdp_answer".to_string(),
            },
        })
        .unwrap();

        assert_eq!(item, Frame::Text(event.into()));
    }
}<|MERGE_RESOLUTION|>--- conflicted
+++ resolved
@@ -18,23 +18,15 @@
 use bytes::{Buf, BytesMut};
 use futures::future::{FutureExt as _, LocalBoxFuture};
 use medea_client_api_proto::{
-    ClientMsg, CloseDescription, CloseReason, Event, MemberId, RoomId,
-<<<<<<< HEAD
-    RpcSettings, ServerMsg, Token,
-=======
-    RpcSettings, ServerMsg,
->>>>>>> a6f7de55
+    ClientMsg, CloseDescription, CloseReason, Credentials, Event, MemberId,
+    RoomId, RpcSettings, ServerMsg,
 };
 
 use crate::{
     api::{
-<<<<<<< HEAD
         client::rpc_connection::{
             ClosedReason, EventMessage, RpcConnection, RpcConnectionSettings,
         },
-=======
-        client::rpc_connection::{ClosedReason, EventMessage, RpcConnection},
->>>>>>> a6f7de55
         RpcServer,
     },
     log::prelude::*,
@@ -144,7 +136,7 @@
             Ok(ClientMsg::JoinRoom {
                 room_id,
                 member_id,
-                token,
+                credentials: token,
             }) => {
                 self.handle_join_room(ctx, room_id, member_id, token);
             }
@@ -178,12 +170,12 @@
         ctx: &mut ws::WebsocketContext<Self>,
         room_id: RoomId,
         member_id: MemberId,
-        token: Token,
+        credentials: Credentials,
     ) {
         if let Some(room) = self.rooms.get(&room_id) {
             room.connection_established(
                 member_id.clone(),
-                token,
+                credentials,
                 Box::new(ctx.address()),
             )
             .into_actor(self)
@@ -606,15 +598,6 @@
     use actix_web::{test::TestServer, web, App, HttpRequest};
     use actix_web_actors::ws::{start, CloseCode, CloseReason, Frame, Message};
     use bytes::{Buf, Bytes};
-<<<<<<< HEAD
-    use medea_client_api_proto::{
-        ClientMsg, CloseDescription, CloseReason as ProtoCloseReason, Command,
-        Event, IceCandidate, MemberId, PeerId, RpcSettings, ServerMsg,
-    };
-    use tokio::time::timeout;
-
-=======
->>>>>>> a6f7de55
     use futures::{
         channel::{
             mpsc::{self, UnboundedReceiver, UnboundedSender},
@@ -623,19 +606,15 @@
         future, FutureExt as _, SinkExt as _, StreamExt as _,
     };
     use medea_client_api_proto::{
-        CloseDescription, CloseReason as ProtoCloseReason, Command, Event,
-        MemberId, PeerId, RoomId,
+        ClientMsg, CloseDescription, CloseReason as ProtoCloseReason, Command,
+        Event, IceCandidate, MemberId, PeerId, RpcSettings, ServerMsg,
     };
     use tokio::time::timeout;
 
     use crate::api::{
-<<<<<<< HEAD
         client::rpc_connection::{
             ClosedReason, RpcConnection, RpcConnectionSettings,
         },
-=======
-        client::rpc_connection::{ClosedReason, RpcConnection},
->>>>>>> a6f7de55
         MockRpcServer,
     };
 
@@ -696,7 +675,7 @@
         let join_msg = ClientMsg::JoinRoom {
             room_id: "room_id".into(),
             member_id: "member_id".into(),
-            token: "token".into(),
+            credentials: "token".into(),
         };
         client
             .send(Message::Text(
@@ -766,7 +745,7 @@
         let join_msg = ClientMsg::JoinRoom {
             room_id: "room_id".into(),
             member_id: "member_id".into(),
-            token: "token".into(),
+            credentials: "token".into(),
         };
         client
             .send(Message::Text(
@@ -852,7 +831,7 @@
         let join_msg = ClientMsg::JoinRoom {
             room_id: "room_id".into(),
             member_id: "member_id".into(),
-            token: "token".into(),
+            credentials: "token".into(),
         };
         client
             .send(Message::Text(
@@ -929,7 +908,7 @@
         let join_msg = ClientMsg::JoinRoom {
             room_id: "room_id".into(),
             member_id: "member_id".into(),
-            token: "token".into(),
+            credentials: "token".into(),
         };
         client
             .send(Message::Text(
@@ -1055,7 +1034,7 @@
         let join_msg = ClientMsg::JoinRoom {
             room_id: "room_id".into(),
             member_id: "member_id".into(),
-            token: "token".into(),
+            credentials: "token".into(),
         };
         client
             .send(Message::Text(
@@ -1151,7 +1130,7 @@
         let join_msg = ClientMsg::JoinRoom {
             room_id: "room_id".into(),
             member_id: "member_id".into(),
-            token: "token".into(),
+            credentials: "token".into(),
         };
         client
             .send(Message::Text(
