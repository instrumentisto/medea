--- conflicted
+++ resolved
@@ -477,15 +477,6 @@
     use actix_web::{test::TestServer, web, App, HttpRequest};
     use actix_web_actors::ws::{start, CloseCode, CloseReason, Frame, Message};
     use bytes::{Buf, Bytes};
-<<<<<<< HEAD
-=======
-    use medea_client_api_proto::{
-        ClientMsg, CloseDescription, CloseReason as ProtoCloseReason, Command,
-        Event, IceCandidate, MemberId, PeerId, RpcSettings, ServerMsg,
-    };
-    use tokio::time::timeout;
-
->>>>>>> 73ca5c2d
     use futures::{
         channel::{
             mpsc::{self, UnboundedReceiver, UnboundedSender},
@@ -493,9 +484,10 @@
         },
         future, FutureExt as _, SinkExt as _, StreamExt as _,
     };
+    }
     use medea_client_api_proto::{
-        CloseDescription, CloseReason as ProtoCloseReason, Command, Event,
-        MemberId, PeerId, RoomId,
+        ClientMsg, CloseDescription, CloseReason as ProtoCloseReason, Command,
+        Event, IceCandidate, MemberId, PeerId, RpcSettings, ServerMsg,
     };
     use tokio::time::timeout;
 
