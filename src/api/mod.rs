--- conflicted
+++ resolved
@@ -44,12 +44,4 @@
 }
 
 #[cfg(test)]
-<<<<<<< HEAD
-impl Debug for MockRpcServer {
-    fn fmt(&self, f: &mut std::fmt::Formatter) -> std::fmt::Result {
-        f.debug_struct("MockRpcServer").finish()
-    }
-}
-=======
-impl_debug_by_struct_name!(MockRpcServer);
->>>>>>> a41e335d
+impl_debug_by_struct_name!(MockRpcServer);