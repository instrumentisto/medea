//! Service which provides CRUD actions for [`Room`].

use std::{collections::HashMap, marker::PhantomData, sync::Arc};

use actix::{
    Actor, Addr, Context, Handler, MailboxError, Message, ResponseFuture,
};
use derive_more::Display;
use failure::Fail;
use futures::future::{
    self, FutureExt as _, LocalBoxFuture, TryFutureExt as _,
};
<<<<<<< HEAD
use medea_client_api_proto::{Credentials, MemberId, RoomId};
=======
use medea_client_api_proto::{Credential, MemberId, RoomId};
>>>>>>> fe612558
use medea_control_api_proto::grpc::api as proto;
use redis::RedisError;

use crate::{
    api::control::{
        endpoints::EndpointSpec,
        load_static_specs_from_dir,
        refs::{Fid, StatefulFid, ToMember, ToRoom},
        EndpointId, LoadStaticControlSpecsError, MemberSpec, RoomSpec,
        TryFromElementError,
    },
    log::prelude::*,
    shutdown::{self, GracefulShutdown},
    signalling::{
        peers::{build_peers_traffic_watcher, PeerTrafficWatcher},
        room::{
            Close, CreateEndpoint, CreateMember, Delete, RoomError,
            SerializeProto,
        },
        room_repo::RoomRepository,
        Room,
    },
    turn::coturn_metrics::CoturnMetricsService,
    AppContext,
};

/// Errors of [`RoomService`].
#[derive(Debug, Fail, Display)]
pub enum RoomServiceError {
    /// [`Room`] not found in [`RoomRepository`].
    #[display(fmt = "Room [id = {}] not found.", _0)]
    RoomNotFound(Fid<ToRoom>),

    /// Wrapper for [`Room`]'s [`MailboxError`].
    #[display(fmt = "Room mailbox error: {:?}", _0)]
    RoomMailboxErr(MailboxError),

    /// Attempt to create [`Room`] with [`RoomId`] which already exists in
    /// [`RoomRepository`].
    #[display(fmt = "Room [id = {}] already exists.", _0)]
    RoomAlreadyExists(Fid<ToRoom>),

    /// Some error happened in [`Room`].
    ///
    /// For more info read [`RoomError`] docs.
    RoomError(RoomError),

    /// Error which can happen while converting protobuf objects into interior
    /// [medea] [Control API] objects.
    ///
    /// [Control API]: https://tinyurl.com/yxsqplq7
    /// [medea]: https://github.com/instrumentisto/medea
    TryFromElement(TryFromElementError),

    /// Error which can happen while loading static [Control API] specs.
    ///
    /// [Control API]: https://tinyurl.com/yxsqplq7
    #[display(fmt = "Failed to load static specs. {:?}", _0)]
    FailedToLoadStaticSpecs(LoadStaticControlSpecsError),

    /// Provided empty [`Fid`] list.
    #[display(fmt = "Empty URIs list.")]
    EmptyUrisList,

    /// Provided not the same [`RoomId`]s in [`Fid`] list.
    ///
    /// Atm this error can happen in `Delete` method because `Delete` should be
    /// called only for one [`Room`].
    #[display(
        fmt = "Provided not the same Room IDs in elements IDs [ids = {:?}].",
        _1
    )]
    NotSameRoomIds(RoomId, RoomId),
}

impl From<RoomError> for RoomServiceError {
    fn from(err: RoomError) -> Self {
        Self::RoomError(err)
    }
}

impl From<LoadStaticControlSpecsError> for RoomServiceError {
    fn from(err: LoadStaticControlSpecsError) -> Self {
        Self::FailedToLoadStaticSpecs(err)
    }
}

/// Service for controlling [`Room`]s.
pub struct RoomService {
    /// Repository that stores [`Room`]s addresses.
    room_repo: RoomRepository,

    /// Global app context.
    ///
    /// Used for providing [`AppContext`] to the newly created [`Room`]s.
    app: AppContext,

    /// Address to [`GracefulShutdown`].
    ///
    /// Use for subscribe newly created [`Room`]s to [`GracefulShutdown`] and
    /// unsubscribe deleted [`Room`]s from [`GracefulShutdown`].
    graceful_shutdown: Addr<GracefulShutdown>,

    /// Path to directory with static [Сontrol API] specs.
    ///
    /// [Control API]: https://tinyurl.com/yxsqplq7
    static_specs_dir: String,

    /// Public URL of server. Address for exposed [Client API].
    ///
    /// [Client API]: https://tinyurl.com/yx9thsnr
    public_url: String,

    /// [`PeerTrafficWatcher`] for all [`Room`]s of this [`RoomService`].
    peer_traffic_watcher: Arc<dyn PeerTrafficWatcher>,

    /// Service which is responsible for processing [`PeerConnection`]'s
    /// metrics received from the Coturn.
    _coturn_metrics: Addr<CoturnMetricsService>,
}

impl RoomService {
    /// Creates new [`RoomService`].
    ///
    /// # Errors
    ///
    /// Returns [`RedisError`] if [`CoturnMetricsService`] fails to connect to
    /// Redis stats server.
    pub fn new(
        room_repo: RoomRepository,
        app: AppContext,
        graceful_shutdown: Addr<GracefulShutdown>,
    ) -> Result<Self, RedisError> {
        let peer_traffic_watcher =
            build_peers_traffic_watcher(&app.config.media);
        Ok(Self {
            _coturn_metrics: CoturnMetricsService::new(
                &app.config.turn,
                peer_traffic_watcher.clone(),
            )?
            .start(),
            static_specs_dir: app.config.control.static_specs_dir.clone(),
            public_url: app.config.server.client.http.public_url.clone(),
            peer_traffic_watcher,
            room_repo,
            app,
            graceful_shutdown,
        })
    }

    /// Closes [`Room`] with provided [`RoomId`].
    ///
    /// This is also deletes this [`Room`] from [`RoomRepository`].
    fn close_room(
        &self,
        id: RoomId,
    ) -> LocalBoxFuture<'static, Result<(), MailboxError>> {
        self.room_repo
            .get(&id)
            .map_or(future::ok(()).boxed_local(), |room| {
                shutdown::unsubscribe(
                    &self.graceful_shutdown,
                    room.clone().recipient(),
                    shutdown::Priority(2),
                );

                let room_repo = self.room_repo.clone();
                room.send(Close)
                    .inspect_ok(move |_| room_repo.remove(&id))
                    .boxed_local()
            })
    }

    /// Returns [Control API] sid based on provided arguments and
    /// `MEDEA_SERVER__CLIENT__HTTP__PUBLIC_URL` config value.
    fn get_sid(
        &self,
        room_id: &RoomId,
        member_id: &MemberId,
<<<<<<< HEAD
        credentials: &Credentials,
=======
        credentials: &Credential,
>>>>>>> fe612558
    ) -> String {
        format!(
            "{}/{}/{}/{}",
            self.public_url, room_id, member_id, credentials
        )
    }
}

impl Actor for RoomService {
    type Context = Context<Self>;
}

/// Signal for load all static specs and start [`Room`]s.
#[derive(Message)]
#[rtype(result = "Result<(), RoomServiceError>")]
pub struct StartStaticRooms;

impl Handler<StartStaticRooms> for RoomService {
    type Result = Result<(), RoomServiceError>;

    fn handle(
        &mut self,
        _: StartStaticRooms,
        _: &mut Self::Context,
    ) -> Self::Result {
        let room_specs = load_static_specs_from_dir(&self.static_specs_dir)?;

        for spec in room_specs {
            if self.room_repo.contains_room_with_id(spec.id()) {
                return Err(RoomServiceError::RoomAlreadyExists(
                    Fid::<ToRoom>::new(spec.id),
                ));
            }

            let room_id = spec.id().clone();

            let room = Room::start(
                &spec,
                &self.app,
                self.peer_traffic_watcher.clone(),
            )?;

            shutdown::subscribe(
                &self.graceful_shutdown,
                room.clone().recipient(),
                shutdown::Priority(2),
            );

            self.room_repo.add(room_id, room);
        }
        Ok(())
    }
}

/// Type alias for success [`CreateResponse`]'s sids.
pub type Sids = HashMap<String, String>;

/// Signal for creating new [`Room`].
#[derive(Message)]
#[rtype(result = "Result<Sids, RoomServiceError>")]
pub struct CreateRoom {
    /// [Control API] spec for [`Room`].
    ///
    /// [Control API]: https://tinyurl.com/yxsqplq7
    pub spec: RoomSpec,
}

impl Handler<CreateRoom> for RoomService {
    type Result = Result<Sids, RoomServiceError>;

    fn handle(
        &mut self,
        msg: CreateRoom,
        _: &mut Self::Context,
    ) -> Self::Result {
        let room_spec = msg.spec;
        let sid = match room_spec.members() {
            Ok(members) => members
                .iter()
                .map(|(member_id, member)| {
                    let uri = self.get_sid(
                        room_spec.id(),
                        &member_id,
                        member.credentials(),
                    );
                    (member_id.clone().to_string(), uri)
                })
                .collect(),
            Err(e) => return Err(RoomServiceError::TryFromElement(e)),
        };

        if self.room_repo.get(&room_spec.id).is_some() {
            return Err(RoomServiceError::RoomAlreadyExists(
                Fid::<ToRoom>::new(room_spec.id),
            ));
        }

        let room_addr = Room::start(
            &room_spec,
            &self.app,
            self.peer_traffic_watcher.clone(),
        )?;

        shutdown::subscribe(
            &self.graceful_shutdown,
            room_addr.clone().recipient(),
            shutdown::Priority(2),
        );

        debug!("New Room [id = {}] started.", room_spec.id);
        self.room_repo.add(room_spec.id, room_addr);

        Ok(sid)
    }
}

/// Signal for create new [`Member`] in [`Room`].
///
/// [`Member`]: crate::signalling::elements::member::Member
#[derive(Message)]
#[rtype(result = "Result<Sids, RoomServiceError>")]
pub struct CreateMemberInRoom {
    pub id: MemberId,
    pub parent_fid: Fid<ToRoom>,
    pub spec: MemberSpec,
}

impl Handler<CreateMemberInRoom> for RoomService {
    type Result = ResponseFuture<Result<Sids, RoomServiceError>>;

    fn handle(
        &mut self,
        msg: CreateMemberInRoom,
        _: &mut Self::Context,
    ) -> Self::Result {
        let room_id = msg.parent_fid.take_room_id();
        let id = msg.id;
        let spec = msg.spec;
        let sid = self.get_sid(&room_id, &id, spec.credentials());

        self.room_repo.get(&room_id).map_or_else(
            || {
                future::err(RoomServiceError::RoomNotFound(Fid::<ToRoom>::new(
                    room_id,
                )))
                .boxed_local()
            },
            |room| {
                async move {
                    let id_str = id.to_string();
                    room.send(CreateMember(id, spec))
                        .await
                        .map_err(RoomServiceError::RoomMailboxErr)??;
                    Ok(hashmap! {id_str => sid})
                }
                .boxed_local()
            },
        )
    }
}

/// Signal for create new [`Endpoint`] in [`Room`].
///
/// [`Endpoint`]: crate::signalling::elements::endpoints::Endpoint
#[derive(Message)]
#[rtype(result = "Result<Sids, RoomServiceError>")]
pub struct CreateEndpointInRoom {
    pub id: EndpointId,
    pub parent_fid: Fid<ToMember>,
    pub spec: EndpointSpec,
}

impl Handler<CreateEndpointInRoom> for RoomService {
    type Result = ResponseFuture<Result<Sids, RoomServiceError>>;

    fn handle(
        &mut self,
        msg: CreateEndpointInRoom,
        _: &mut Self::Context,
    ) -> Self::Result {
        let (room_id, member_id) = msg.parent_fid.take_all();
        let endpoint_id = msg.id;
        let spec = msg.spec;

        self.room_repo.get(&room_id).map_or_else(
            || {
                future::err(RoomServiceError::RoomNotFound(Fid::<ToRoom>::new(
                    room_id,
                )))
                .boxed_local()
            },
            |room| {
                async move {
                    room.send(CreateEndpoint {
                        member_id,
                        endpoint_id,
                        spec,
                    })
                    .await
                    .map_err(RoomServiceError::RoomMailboxErr)??;
                    Ok(HashMap::new())
                }
                .boxed_local()
            },
        )
    }
}

/// State which indicates that [`DeleteElements`] message was validated and can
/// be send to [`RoomService`].
pub struct Validated;

/// State which indicates that [`DeleteElements`] message is unvalidated and
/// should be validated with `validate()` function of [`DeleteElements`] in
/// [`Unvalidated`] state before sending to [`RoomService`].
pub struct Unvalidated;

// Clippy lint show use_self errors for DeleteElements with generic state. This
// is fix for it. This allow not works on function.
impl DeleteElements<Unvalidated> {
    /// Creates new [`DeleteElements`] in [`Unvalidated`] state.
    pub fn new() -> Self {
        Self {
            fids: Vec::new(),
            _validation_state: PhantomData,
        }
    }

    /// Adds [`StatefulFid`] to request.
    pub fn add_fid(&mut self, fid: StatefulFid) {
        self.fids.push(fid)
    }

    /// Validates request. It must have at least one fid, all fids must share
    /// same [`RoomId`].
    ///
    /// # Errors
    ///
    /// Errors with [`RoomServiceError::EmptyUrisList`] if [`DeleteElements`]
    /// consists of an empty [`Vec`] of [`StatefulFid`]s.
    pub fn validate(
        self,
    ) -> Result<DeleteElements<Validated>, RoomServiceError> {
        if self.fids.is_empty() {
            return Err(RoomServiceError::EmptyUrisList);
        }

        let first_room_id = self.fids[0].room_id();

        for id in &self.fids {
            if first_room_id != id.room_id() {
                return Err(RoomServiceError::NotSameRoomIds(
                    first_room_id.clone(),
                    id.room_id().clone(),
                ));
            }
        }

        Ok(DeleteElements {
            fids: self.fids,
            _validation_state: PhantomData,
        })
    }
}

/// Signal for delete [Control API] elements.
///
/// This message can be in two states: [`Validated`] and [`Unvalidated`].
///
/// For ability to send this message to [`RoomService`] [`DeleteElements`]
/// should be in [`Validated`] state. You can go to [`Validated`] state
/// from [`Unvalidated`] with [`DeleteElements::validate`] function
/// which will validate all [`StatefulFid`]s.
///
/// Validation doesn't guarantee that message can't return [`RoomServiceError`].
/// This is just validation for errors which we can catch before sending
/// message.
///
/// [Control API]: https://tinyurl.com/yxsqplq7
#[derive(Message, Default)]
#[rtype(result = "Result<(), RoomServiceError>")]
pub struct DeleteElements<T> {
    fids: Vec<StatefulFid>,
    _validation_state: PhantomData<T>,
}

impl Handler<DeleteElements<Validated>> for RoomService {
    type Result = ResponseFuture<Result<(), RoomServiceError>>;

    // TODO: delete 'clippy::unnecessary_filter_map` when drain_filter TODO will
    //       be resolved.
    #[allow(clippy::if_not_else, clippy::unnecessary_filter_map)]
    fn handle(
        &mut self,
        msg: DeleteElements<Validated>,
        _: &mut Self::Context,
    ) -> Self::Result {
        let mut deletes_from_room: Vec<StatefulFid> = Vec::new();

        // TODO: use Vec::drain_filter when it will be in stable
        let room_messages_futs: Vec<ResponseFuture<Result<(), MailboxError>>> =
            msg.fids
                .into_iter()
                .filter_map(|fid| {
                    if let StatefulFid::Room(room_id) = fid {
                        Some(self.close_room(room_id.take_room_id()))
                    } else {
                        deletes_from_room.push(fid);
                        None
                    }
                })
                .collect();

        if !room_messages_futs.is_empty() {
            future::try_join_all(room_messages_futs)
                .map_ok(|_| ())
                .map_err(RoomServiceError::RoomMailboxErr)
                .boxed_local()
        } else if !deletes_from_room.is_empty() {
            let room_id = deletes_from_room[0].room_id().clone();

            self.room_repo.get(&room_id).map_or_else(
                || future::ok(()).boxed_local(),
                |room| {
                    room.send(Delete(deletes_from_room))
                        .map_ok(|_| ())
                        .map_err(RoomServiceError::RoomMailboxErr)
                        .err_into()
                        .boxed_local()
                },
            )
        } else {
            future::err(RoomServiceError::EmptyUrisList).boxed_local()
        }
    }
}

/// Serialized to protobuf `Element`s which will be returned from [`Get`] on
/// success result.
type SerializedElements = HashMap<StatefulFid, proto::Element>;

/// Message which returns serialized to protobuf objects by provided
/// [`Fid`].
#[derive(Message)]
#[rtype(result = "Result<SerializedElements, RoomServiceError>")]
pub struct Get(pub Vec<StatefulFid>);

impl Handler<Get> for RoomService {
    type Result = ResponseFuture<Result<SerializedElements, RoomServiceError>>;

    fn handle(&mut self, msg: Get, _: &mut Self::Context) -> Self::Result {
        let mut rooms_elements = HashMap::new();
        for fid in msg.0 {
            let room_id = fid.room_id();

            if let Some(room) = self.room_repo.get(room_id) {
                rooms_elements
                    .entry(room)
                    .or_insert_with(Vec::new)
                    .push(fid);
            } else {
                return future::err(RoomServiceError::RoomNotFound(fid.into()))
                    .boxed_local();
            }
        }

        let mut futs = Vec::new();
        for (room, elements) in rooms_elements {
            futs.push(room.send(SerializeProto(elements)));
        }

        async {
            let results = future::try_join_all(futs)
                .await
                .map_err(RoomServiceError::RoomMailboxErr)?;

            let mut all = HashMap::new();
            for res in results {
                match res {
                    Ok(r) => all.extend(r),
                    Err(e) => return Err(RoomServiceError::from(e)),
                }
            }
            Ok(all)
        }
        .boxed_local()
    }
}

#[cfg(test)]
mod delete_elements_validation_specs {
    use std::convert::TryFrom as _;

    use super::*;

    #[test]
    fn empty_fids_list() {
        let elements = DeleteElements::new();
        match elements.validate() {
            Ok(_) => panic!(
                "Validation should fail with EmptyUrisList but returned Ok."
            ),
            Err(e) => match e {
                RoomServiceError::EmptyUrisList => (),
                _ => panic!(
                    "Validation should fail with EmptyList error but errored \
                     with {:?}.",
                    e
                ),
            },
        }
    }

    #[test]
    fn error_if_not_same_room_ids() {
        let mut elements = DeleteElements::new();
        ["room_id/member", "another_room_id/member"]
            .iter()
            .map(|fid| StatefulFid::try_from((*fid).to_string()).unwrap())
            .for_each(|fid| elements.add_fid(fid));

        match elements.validate() {
            Ok(_) => panic!(
                "Validation should fail with NotSameRoomIds but returned Ok."
            ),
            Err(e) => match e {
                RoomServiceError::NotSameRoomIds(first, another) => {
                    assert_eq!(&first.to_string(), "room_id");
                    assert_eq!(&another.to_string(), "another_room_id");
                }
                _ => panic!(
                    "Validation should fail with NotSameRoomIds error but \
                     errored with {:?}.",
                    e
                ),
            },
        }
    }

    #[test]
    fn success_if_all_ok() {
        let mut elements = DeleteElements::new();
        [
            "room_id/member_id",
            "room_id/another_member_id",
            "room_id/member_id/endpoint_id",
        ]
        .iter()
        .map(|fid| StatefulFid::try_from((*fid).to_string()).unwrap())
        .for_each(|fid| elements.add_fid(fid));

        assert!(elements.validate().is_ok());
    }
}

#[cfg(test)]
mod room_service_specs {
    use std::convert::TryFrom as _;

    use crate::{
        api::control::{
            endpoints::webrtc_publish_endpoint::P2pMode,
            refs::{Fid, ToEndpoint},
            RootElement,
        },
        conf::{self, Conf},
    };

    use super::*;

    /// Returns [`RoomSpec`] parsed from
    /// `../../tests/specs/pub-sub-video-call.yml` file.
    ///
    /// Note that YAML spec is loads on compile time with [`include_str`]
    /// macro.
    fn room_spec() -> RoomSpec {
        const ROOM_SPEC: &str =
            include_str!("../../tests/specs/pub-sub-video-call.yml");

        let parsed: RootElement = serde_yaml::from_str(ROOM_SPEC).unwrap();
        RoomSpec::try_from(&parsed).unwrap()
    }

    /// Returns [`AppContext`] with default [`Conf`] and mocked
    /// [`TurnAuthService`].
    fn app_ctx() -> AppContext {
        let turn_service = crate::turn::new_turn_auth_service_mock();
        AppContext::new(Conf::default(), turn_service)
    }

    /// Returns [`Addr`] to [`RoomService`].
    fn room_service(room_repo: RoomRepository) -> Addr<RoomService> {
        let conf = Conf::default();
        let shutdown_timeout = conf.shutdown.timeout;

        let app = app_ctx();
        let graceful_shutdown = GracefulShutdown::new(shutdown_timeout).start();

        RoomService::new(room_repo, app, graceful_shutdown)
            .unwrap()
            .start()
    }

    /// Returns [`Future`] used for testing of all create methods of
    /// [`RoomService`].
    ///
    /// This macro automatically stops [`actix::System`] when test completed.
    ///
    /// `$room_service` - [`Addr`] to [`RoomService`],
    ///
    /// `$create_msg` - [`actix::Message`] which will create `Element`,
    ///
    /// `$element_fid` - [`StatefulFid`] to `Element` which you try to
    /// create,
    ///
    /// `$test` - closure in which will be provided created
    /// [`Element`].
    macro_rules! test_for_create {
        (
            $room_service:expr,
            $create_msg:expr,
            $element_fid:expr,
            $test:expr
        ) => {
            async move {
                let get_msg = Get(vec![$element_fid.clone()]);
                $room_service.send($create_msg).await.unwrap().unwrap();
                let mut resp =
                    $room_service.send(get_msg).await.unwrap().unwrap();
                resp.remove(&$element_fid).unwrap();
                actix::System::current().stop();
            }
        };
    }

    #[actix_rt::test]
    async fn create_room() {
        let room_service = room_service(RoomRepository::new(HashMap::new()));
        let spec = room_spec();
        let caller_fid =
            StatefulFid::try_from("pub-sub-video-call/caller".to_string())
                .unwrap();

        test_for_create!(
            room_service,
            CreateRoom { spec },
            caller_fid,
            |member_el| {
                assert_eq!(member_el.get_member().get_pipeline().len(), 1);
            }
        )
        .await;
    }

    #[actix_rt::test]
    async fn create_member() {
        let spec = room_spec();
        let member_spec = spec
            .members()
            .unwrap()
            .get(&"caller".to_string().into())
            .unwrap()
            .clone();

        let room_id: RoomId = "pub-sub-video-call".to_string().into();
        let room = Room::start(
            &spec,
            &app_ctx(),
            build_peers_traffic_watcher(&conf::Media::default()),
        )
        .unwrap();
        let room_service = room_service(RoomRepository::new(hashmap!(
            room_id.clone() => room,
        )));

        let member_parent_fid = Fid::<ToRoom>::new(room_id);
        let member_id: MemberId = "test-member".to_string().into();
        let member_full_id: StatefulFid = member_parent_fid
            .clone()
            .push_member_id(member_id.clone())
            .into();

        test_for_create!(
            room_service,
            CreateMemberInRoom {
                id: member_id,
                spec: member_spec,
                parent_fid: member_parent_fid,
            },
            member_full_id,
            |member_el| {
                assert_eq!(member_el.get_member().get_pipeline().len(), 1);
            }
        )
        .await;
    }

    #[actix_rt::test]
    async fn create_endpoint() {
        let spec = room_spec();

        let mut endpoint_spec = spec
            .members()
            .unwrap()
            .get(&"caller".to_string().into())
            .unwrap()
            .get_publish_endpoint_by_id("publish".to_string().into())
            .unwrap()
            .clone();
        endpoint_spec.p2p = P2pMode::Never;
        let endpoint_spec = endpoint_spec.into();

        let room_id: RoomId = "pub-sub-video-call".into();
        let room = Room::start(
            &spec,
            &app_ctx(),
            build_peers_traffic_watcher(&conf::Media::default()),
        )
        .unwrap();
        let room_service = room_service(RoomRepository::new(hashmap!(
            room_id.clone() => room,
        )));

        let endpoint_parent_fid =
            Fid::<ToMember>::new(room_id, "caller".to_string().into());
        let endpoint_id: EndpointId = "test-publish".to_string().into();
        let endpoint_full_id: StatefulFid = endpoint_parent_fid
            .clone()
            .push_endpoint_id(endpoint_id.clone())
            .into();

        test_for_create!(
            room_service,
            CreateEndpointInRoom {
                id: endpoint_id,
                spec: endpoint_spec,
                parent_fid: endpoint_parent_fid,
            },
            endpoint_full_id,
            |endpoint_el| {
                assert_eq!(
                    endpoint_el.get_webrtc_pub().get_p2p(),
                    P2pMode::Never.into()
                );
            }
        )
        .await;
    }

    /// Returns [`Future`] used for testing of all delete/get methods of
    /// [`RoomService`].
    ///
    /// This test is simply try to delete element with provided
    /// [`StatefulFid`] and the try to get it. If result of getting
    /// deleted element is error then test considers successful.
    ///
    /// This function automatically stops [`actix::System`] when test completed.
    async fn test_for_delete_and_get(
        room_service: Addr<RoomService>,
        element_fid: StatefulFid,
    ) {
        let mut delete_msg = DeleteElements::new();
        delete_msg.add_fid(element_fid.clone());
        let delete_msg = delete_msg.validate().unwrap();

        room_service.send(delete_msg).await.unwrap().unwrap();
        let get_result =
            room_service.send(Get(vec![element_fid])).await.unwrap();

        assert!(get_result.is_err());

        actix::System::current().stop();
    }

    #[actix_rt::test]
    async fn delete_and_get_room() {
        let room_id: RoomId = "pub-sub-video-call".to_string().into();
        let room_full_id =
            StatefulFid::from(Fid::<ToRoom>::new(room_id.clone()));

        let room = Room::start(
            &room_spec(),
            &app_ctx(),
            build_peers_traffic_watcher(&conf::Media::default()),
        )
        .unwrap();
        let room_service = room_service(RoomRepository::new(hashmap!(
            room_id => room,
        )));

        test_for_delete_and_get(room_service, room_full_id).await;
    }

    #[actix_rt::test]
    async fn delete_and_get_member() {
        let room_id: RoomId = "pub-sub-video-call".to_string().into();
        let member_fid = StatefulFid::from(Fid::<ToMember>::new(
            room_id.clone(),
            "caller".to_string().into(),
        ));

        let room = Room::start(
            &room_spec(),
            &app_ctx(),
            build_peers_traffic_watcher(&conf::Media::default()),
        )
        .unwrap();
        let room_service = room_service(RoomRepository::new(hashmap!(
            room_id => room,
        )));

        test_for_delete_and_get(room_service, member_fid).await;
    }

    #[actix_rt::test]
    async fn delete_and_get_endpoint() {
        let room_id: RoomId = "pub-sub-video-call".to_string().into();
        let endpoint_fid = StatefulFid::from(Fid::<ToEndpoint>::new(
            room_id.clone(),
            "caller".to_string().into(),
            "publish".to_string().into(),
        ));

        let room = Room::start(
            &room_spec(),
            &app_ctx(),
            build_peers_traffic_watcher(&conf::Media::default()),
        )
        .unwrap();
        let room_service = room_service(RoomRepository::new(hashmap!(
            room_id => room,
        )));

        test_for_delete_and_get(room_service, endpoint_fid).await;
    }
}<|MERGE_RESOLUTION|>--- conflicted
+++ resolved
@@ -10,11 +10,7 @@
 use futures::future::{
     self, FutureExt as _, LocalBoxFuture, TryFutureExt as _,
 };
-<<<<<<< HEAD
-use medea_client_api_proto::{Credentials, MemberId, RoomId};
-=======
 use medea_client_api_proto::{Credential, MemberId, RoomId};
->>>>>>> fe612558
 use medea_control_api_proto::grpc::api as proto;
 use redis::RedisError;
 
@@ -194,15 +190,11 @@
         &self,
         room_id: &RoomId,
         member_id: &MemberId,
-<<<<<<< HEAD
-        credentials: &Credentials,
-=======
-        credentials: &Credential,
->>>>>>> fe612558
+        credential: &Credential,
     ) -> String {
         format!(
             "{}/{}/{}/{}",
-            self.public_url, room_id, member_id, credentials
+            self.public_url, room_id, member_id, credential
         )
     }
 }
@@ -282,7 +274,7 @@
                     let uri = self.get_sid(
                         room_spec.id(),
                         &member_id,
-                        member.credentials(),
+                        member.credential(),
                     );
                     (member_id.clone().to_string(), uri)
                 })
@@ -337,7 +329,7 @@
         let room_id = msg.parent_fid.take_room_id();
         let id = msg.id;
         let spec = msg.spec;
-        let sid = self.get_sid(&room_id, &id, spec.credentials());
+        let sid = self.get_sid(&room_id, &id, spec.credential());
 
         self.room_repo.get(&room_id).map_or_else(
             || {
