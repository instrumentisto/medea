--- conflicted
+++ resolved
@@ -122,12 +122,7 @@
     /// [Client API]: https://tinyurl.com/yx9thsnr
     public_url: String,
 
-<<<<<<< HEAD
-    /// [`PeerTrafficWatcher`] for all [`Room`]s from this
-    /// [`RoomService`].
-=======
     /// [`PeerTrafficWatcher`] for all [`Room`]s of this [`RoomService`].
->>>>>>> faab5bf7
     peer_traffic_watcher: Arc<dyn PeerTrafficWatcher>,
 
     /// Service which is responsible for processing [`PeerConnection`]'s
