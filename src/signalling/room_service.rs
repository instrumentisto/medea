--- conflicted
+++ resolved
@@ -125,13 +125,10 @@
     /// [Client API]: https://tinyurl.com/yx9thsnr
     public_url: String,
 
-<<<<<<< HEAD
     /// [`MetricsCallbacksService`] for all [`Room`]s from this
     /// [`RoomService`].
     metrics_service: Addr<PeersTrafficWatcher>,
 
-=======
->>>>>>> 06db43df
     /// Service which is responsible for processing [`PeerConnection`]'s
     /// metrics received from the Coturn.
     _coturn_metrics: Addr<CoturnMetricsService>,
@@ -143,24 +140,15 @@
     /// # Errors
     ///
     /// Returns [`redis_pub_sub::RedisError`] if [`CoturnMetricsService`] fails
-<<<<<<< HEAD
-    /// to connect to a Redis stats server.
-=======
     /// to connect to Redis stats server.
->>>>>>> 06db43df
     pub fn new(
         room_repo: RoomRepository,
         app: AppContext,
         graceful_shutdown: Addr<GracefulShutdown>,
     ) -> Result<Self, redis_pub_sub::RedisError> {
-<<<<<<< HEAD
         let metrics_service = PeersTrafficWatcher::new().start();
         Ok(Self {
             _coturn_metrics: CoturnMetricsService::new(&app.config.turn, metrics_service.clone())?
-=======
-        Ok(Self {
-            _coturn_metrics: CoturnMetricsService::new(&app.config.turn)?
->>>>>>> 06db43df
                 .start(),
             static_specs_dir: app.config.control.static_specs_dir.clone(),
             public_url: app.config.server.client.http.public_url.clone(),
