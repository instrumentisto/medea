--- conflicted
+++ resolved
@@ -22,9 +22,6 @@
     },
     log::prelude::*,
     shutdown::{self, GracefulShutdown},
-<<<<<<< HEAD
-    turn::coturn_metrics::CoturnMetrics,
-=======
     signalling::{
         room::{
             Close, CreateEndpoint, CreateMember, Delete, RoomError,
@@ -34,17 +31,11 @@
         Room,
     },
     turn::coturn_metrics::CoturnMetricsService,
->>>>>>> ecfb1fcd
     AppContext,
 };
 
 use super::{
     peers_traffic_watcher::{self as mcs, PeersTrafficWatcher},
-    room::{
-        Close, CreateEndpoint, CreateMember, Delete, RoomError, SerializeProto,
-    },
-    room_repo::RoomRepository,
-    Room,
 };
 
 /// Errors of [`RoomService`].
@@ -157,16 +148,8 @@
     ) -> Result<Self, redis_pub_sub::RedisError> {
         let metrics_service = PeersTrafficWatcher::new().start();
         Ok(Self {
-<<<<<<< HEAD
-            _coturn_metrics: CoturnMetrics::new(
-                &app.config.turn,
-                metrics_service.clone(),
-            )?
-            .start(),
-=======
-            _coturn_metrics: CoturnMetricsService::new(&app.config.turn)?
+            _coturn_metrics: CoturnMetricsService::new(&app.config.turn, metrics_service.clone())?
                 .start(),
->>>>>>> ecfb1fcd
             static_specs_dir: app.config.control.static_specs_dir.clone(),
             public_url: app.config.server.client.http.public_url.clone(),
             metrics_service,
