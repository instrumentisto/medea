//! [`Member`] is member of [`Room`].
//!
//! [`Room`]: crate::signalling::room::Room

use std::{
    cell::RefCell,
    collections::HashMap,
    convert::TryFrom as _,
    rc::{Rc, Weak},
    time::Duration,
};

use derive_more::Display;
use failure::Fail;
<<<<<<< HEAD
use medea_client_api_proto::{MemberId, PeerId, RoomId, Token};
=======
use medea_client_api_proto::{Credentials, MemberId, PeerId, RoomId};
>>>>>>> a6f7de55
use medea_control_api_proto::grpc::api as proto;

use crate::{
    api::control::{
        callback::url::CallbackUrl,
        endpoints::WebRtcPlayEndpoint as WebRtcPlayEndpointSpec,
        refs::{Fid, StatefulFid, ToEndpoint, ToMember, ToRoom},
        EndpointId, MemberSpec, RoomSpec, TryFromElementError, WebRtcPlayId,
        WebRtcPublishId,
    },
    conf::Rpc as RpcConf,
    log::prelude::*,
};

use super::endpoints::{
    webrtc::{WebRtcPlayEndpoint, WebRtcPublishEndpoint},
    Endpoint,
};

/// Errors which may occur while loading [`Member`]s from [`RoomSpec`].
#[derive(Debug, Display, Fail)]
pub enum MembersLoadError {
    /// Errors that can occur when we try transform some spec from `Element`.
    #[display(fmt = "TryFromElementError: {}", _0)]
    TryFromError(TryFromElementError, StatefulFid),

    /// [`Member`] not found.
    #[display(fmt = "Member [id = {}] not found", _0)]
    MemberNotFound(Fid<ToMember>),

    /// [`EndpointSpec`] not found.
    ///
    /// [`EndpointSpec`]: crate::api::control::endpoints::EndpointSpec
    #[display(
        fmt = "Endpoint [id = {}] was referenced but not found in spec",
        _0
    )]
    EndpointNotFound(String),
}

#[allow(clippy::pub_enum_variant_names)]
#[derive(Debug, Fail, Display)]
pub enum MemberError {
    #[display(fmt = "Endpoint [id = {}] not found.", _0)]
    EndpointNotFound(Fid<ToEndpoint>),
}

/// [`Member`] is member of [`Room`].
///
/// [`Room`]: crate::signalling::room::Room
#[derive(Clone, Debug)]
pub struct Member(Rc<RefCell<MemberInner>>);

#[derive(Debug)]
struct MemberInner {
    /// [`RoomId`] of [`Room`] to which this [`Member`] relates.
    room_id: RoomId,

    /// ID of this [`Member`].
    id: MemberId,

    /// All [`WebRtcPublishEndpoint`]s of this [`Member`].
    srcs: HashMap<WebRtcPublishId, WebRtcPublishEndpoint>,

    /// All [`WebRtcPlayEndpoint`]s of this [`Member`].
    sinks: HashMap<WebRtcPlayId, WebRtcPlayEndpoint>,

    /// Credentials for this [`Member`].
<<<<<<< HEAD
    credentials: Token,
=======
    credentials: Credentials,
>>>>>>> a6f7de55

    /// URL to which `on_join` Control API callback will be sent.
    on_join: Option<CallbackUrl>,

    /// URL to which `on_leave` Control API callback will be sent.
    on_leave: Option<CallbackUrl>,

    /// Timeout of receiving heartbeat messages from the [`Member`] via Client
    /// API.
    ///
    /// Once reached, the [`Member`] is considered being idle.
    idle_timeout: Duration,

    /// Timeout of the [`Member`] reconnecting via Client API.
    ///
    /// Once reached, the [`Member`] is considered disconnected.
    reconnect_timeout: Duration,

    /// Interval of sending heartbeat `Ping`s to the [`Member`] via Client API.
    ping_interval: Duration,
}

impl Member {
    /// Creates new empty [`Member`].
    ///
    /// To fill this [`Member`], you need to call [`Member::load`]
    /// function.
    pub fn new(
        id: MemberId,
<<<<<<< HEAD
        credentials: Token,
=======
        credentials: Credentials,
>>>>>>> a6f7de55
        room_id: RoomId,
        idle_timeout: Duration,
        reconnect_timeout: Duration,
        ping_interval: Duration,
    ) -> Self {
        Self(Rc::new(RefCell::new(MemberInner {
            id,
            srcs: HashMap::new(),
            sinks: HashMap::new(),
            credentials,
            room_id,
            on_leave: None,
            on_join: None,
            idle_timeout,
            reconnect_timeout,
            ping_interval,
        })))
    }

    /// Lookups [`MemberSpec`] by [`MemberId`] from [`MemberSpec`].
    ///
    /// Returns [`MembersLoadError::MemberNotFound`] when member not found.
    ///
    /// Returns [`MembersLoadError::TryFromError`] when found element which is
    /// not [`MemberSpec`].
    fn get_member_from_room_spec(
        &self,
        room_spec: &RoomSpec,
        member_id: &MemberId,
    ) -> Result<MemberSpec, MembersLoadError> {
        let element = room_spec.pipeline.get(member_id).map_or(
            Err(MembersLoadError::MemberNotFound(Fid::<ToMember>::new(
                self.room_id(),
                member_id.clone(),
            ))),
            Ok,
        )?;

        MemberSpec::try_from(element).map_err(|e| {
            MembersLoadError::TryFromError(
                e,
                Fid::<ToMember>::new(self.room_id(), member_id.clone()).into(),
            )
        })
    }

    /// Loads all sources and sinks of this [`Member`].
    fn load(
        &self,
        room_spec: &RoomSpec,
        store: &HashMap<MemberId, Self>,
    ) -> Result<(), MembersLoadError> {
        let self_id = self.id();

        let this_member_spec =
            self.get_member_from_room_spec(room_spec, &self_id)?;

        let this_member = store
            .get(&self.id())
            .ok_or_else(|| MembersLoadError::MemberNotFound(self.get_fid()))?;

        this_member.set_callback_urls(&this_member_spec);

        for (spec_play_name, spec_play_endpoint) in
            this_member_spec.play_endpoints()
        {
            let publisher_id =
                MemberId(spec_play_endpoint.src.member_id.to_string());
            let publisher_member =
                store.get(&publisher_id).ok_or_else(|| {
                    MembersLoadError::MemberNotFound(Fid::<ToMember>::new(
                        self.room_id(),
                        publisher_id,
                    ))
                })?;
            let publisher_spec = self.get_member_from_room_spec(
                room_spec,
                &spec_play_endpoint.src.member_id,
            )?;

            let publisher_endpoint = publisher_spec
                .get_publish_endpoint_by_id(
                    spec_play_endpoint.src.endpoint_id.clone(),
                )
                .ok_or_else(|| {
                    MembersLoadError::EndpointNotFound(
                        spec_play_endpoint.src.endpoint_id.to_string(),
                    )
                })?;

            if let Some(publisher) = publisher_member.get_src_by_id(
                &spec_play_endpoint.src.endpoint_id.to_string().into(),
            ) {
                let new_play_endpoint = WebRtcPlayEndpoint::new(
                    spec_play_name,
                    spec_play_endpoint.src.clone(),
                    publisher.downgrade(),
                    this_member.downgrade(),
                    spec_play_endpoint.force_relay,
                );

                self.insert_sink(new_play_endpoint.clone());

                publisher.add_sink(new_play_endpoint.downgrade());
            } else {
                let new_publish_id = spec_play_endpoint.src.endpoint_id.clone();
                let new_publish = WebRtcPublishEndpoint::new(
                    new_publish_id,
                    publisher_endpoint.p2p,
                    publisher_member.downgrade(),
                    publisher_endpoint.force_relay,
                    publisher_endpoint.audio_settings,
                    publisher_endpoint.video_settings,
                );

                let new_self_play = WebRtcPlayEndpoint::new(
                    spec_play_name,
                    spec_play_endpoint.src.clone(),
                    new_publish.downgrade(),
                    this_member.downgrade(),
                    spec_play_endpoint.force_relay,
                );

                new_publish.add_sink(new_self_play.downgrade());

                publisher_member.insert_src(new_publish);

                self.insert_sink(new_self_play);
            }
        }

        // This is necessary to create [`WebRtcPublishEndpoint`],
        // to which none [`WebRtcPlayEndpoint`] refers.
        this_member_spec
            .publish_endpoints()
            .filter(|(endpoint_id, _)| self.srcs().get(endpoint_id).is_none())
            .for_each(|(endpoint_id, e)| {
                self.insert_src(WebRtcPublishEndpoint::new(
                    endpoint_id,
                    e.p2p,
                    this_member.downgrade(),
                    e.force_relay,
                    e.audio_settings,
                    e.video_settings,
                ));
            });

        Ok(())
    }

    /// Returns [`Fid`] to this [`Member`].
    pub fn get_fid(&self) -> Fid<ToMember> {
        Fid::<ToMember>::new(self.room_id(), self.id())
    }

    /// Returns [`Fid`] to some endpoint from this [`Member`].
    ///
    /// __Note__ this function don't check presence of `Endpoint` in this
    /// [`Member`].
    pub fn get_fid_to_endpoint(
        &self,
        endpoint_id: EndpointId,
    ) -> Fid<ToEndpoint> {
        Fid::<ToEndpoint>::new(self.room_id(), self.id(), endpoint_id)
    }

    /// Notifies [`Member`] that some [`Peer`]s removed.
    ///
    /// All [`PeerId`]s related to this [`Member`] will be removed.
    ///
    /// [`Peer`]: crate::media::peer::Peer
    pub fn peers_removed(&self, peer_ids: &[PeerId]) {
        self.srcs()
            .values()
            .for_each(|p| p.remove_peer_ids(peer_ids));

        self.sinks()
            .values()
            .filter_map(|p| p.peer_id().map(|id| (id, p)))
            .filter(|(id, _)| peer_ids.contains(&id))
            .for_each(|(_, p)| p.reset());
    }

    /// Returns [`MemberId`] of this [`Member`].
    pub fn id(&self) -> MemberId {
        self.0.borrow().id.clone()
    }

    /// Returns credentials of this [`Member`].
<<<<<<< HEAD
    pub fn credentials(&self) -> Token {
=======
    pub fn credentials(&self) -> Credentials {
>>>>>>> a6f7de55
        self.0.borrow().credentials.clone()
    }

    /// Returns all srcs of this [`Member`].
    pub fn srcs(&self) -> HashMap<WebRtcPublishId, WebRtcPublishEndpoint> {
        self.0.borrow().srcs.clone()
    }

    /// Returns all sinks endpoints of this [`Member`].
    pub fn sinks(&self) -> HashMap<WebRtcPlayId, WebRtcPlayEndpoint> {
        self.0.borrow().sinks.clone()
    }

    /// Returns partner [`Member`]s of this [`Member`].
    pub fn partners(&self) -> Vec<Member> {
        let this = self.0.borrow();
        this.srcs
            .values()
            .flat_map(|src| src.sinks().into_iter().map(|s| s.owner()))
            .chain(this.sinks.values().map(|s| s.src().owner()))
            .map(|member| (member.id(), member))
            .collect::<HashMap<_, _>>()
            .into_iter()
            .map(|(_, member)| member)
            .collect()
    }

    /// Inserts sink endpoint into this [`Member`].
    pub fn insert_sink(&self, endpoint: WebRtcPlayEndpoint) {
        self.0.borrow_mut().sinks.insert(endpoint.id(), endpoint);
    }

    /// Inserts source endpoint into this [`Member`].
    pub fn insert_src(&self, endpoint: WebRtcPublishEndpoint) {
        self.0.borrow_mut().srcs.insert(endpoint.id(), endpoint);
    }

    /// Lookups [`WebRtcPublishEndpoint`] source endpoint by
    /// [`WebRtcPublishId`].
    pub fn get_src_by_id(
        &self,
        id: &WebRtcPublishId,
    ) -> Option<WebRtcPublishEndpoint> {
        self.0.borrow().srcs.get(id).cloned()
    }

    /// Lookups [`WebRtcPlayEndpoint`] sink endpoint by [`WebRtcPlayId`].
    pub fn get_sink_by_id(
        &self,
        id: &WebRtcPlayId,
    ) -> Option<WebRtcPlayEndpoint> {
        self.0.borrow().sinks.get(id).cloned()
    }

    /// Removes sink [`WebRtcPlayEndpoint`] from this [`Member`].
    pub fn remove_sink(&self, id: &WebRtcPlayId) {
        self.0.borrow_mut().sinks.remove(id);
    }

    /// Removes source [`WebRtcPublishEndpoint`] from this [`Member`].
    pub fn remove_src(&self, id: &WebRtcPublishId) {
        self.0.borrow_mut().srcs.remove(id);
    }

    /// Takes sink from [`Member`]'s `sinks`.
    pub fn take_sink(&self, id: &WebRtcPlayId) -> Option<WebRtcPlayEndpoint> {
        self.0.borrow_mut().sinks.remove(id)
    }

    /// Takes src from [`Member`]'s `srsc`.
    pub fn take_src(
        &self,
        id: &WebRtcPublishId,
    ) -> Option<WebRtcPublishEndpoint> {
        self.0.borrow_mut().srcs.remove(id)
    }

    /// Returns [`RoomId`] of this [`Member`].
    pub fn room_id(&self) -> RoomId {
        self.0.borrow().room_id.clone()
    }

    /// Creates new [`WebRtcPlayEndpoint`] based on provided
    /// [`WebRtcPlayEndpointSpec`].
    ///
    /// This function will add created [`WebRtcPlayEndpoint`] to `src`s of
    /// [`WebRtcPublishEndpoint`] and to provided [`Member`].
    pub fn create_sink(
        member: &Rc<Self>,
        id: WebRtcPlayId,
        spec: WebRtcPlayEndpointSpec,
    ) {
        let src = member.get_src_by_id(&spec.src.endpoint_id).unwrap();

        let sink = WebRtcPlayEndpoint::new(
            id,
            spec.src,
            src.downgrade(),
            member.downgrade(),
            spec.force_relay,
        );

        src.add_sink(sink.downgrade());
        member.insert_sink(sink);
    }

    /// Lookups [`WebRtcPublishEndpoint`] and [`WebRtcPlayEndpoint`] at one
    /// moment by ID.
    ///
    /// # Errors
    ///
    /// Errors with [`MemberError::EndpointNotFound`] if no [`Endpoint`] with
    /// provided ID was found.
    pub fn get_endpoint_by_id(
        &self,
        id: String,
    ) -> Result<Endpoint, MemberError> {
        let webrtc_publish_id = id.into();
        if let Some(publish_endpoint) = self.get_src_by_id(&webrtc_publish_id) {
            return Ok(Endpoint::WebRtcPublishEndpoint(publish_endpoint));
        }

        let webrtc_play_id = String::from(webrtc_publish_id).into();
        if let Some(play_endpoint) = self.get_sink_by_id(&webrtc_play_id) {
            return Ok(Endpoint::WebRtcPlayEndpoint(play_endpoint));
        }

        Err(MemberError::EndpointNotFound(
            self.get_fid_to_endpoint(webrtc_play_id.into()),
        ))
    }

    /// Downgrades strong [`Member`]'s pointer to weak [`WeakMember`] pointer.
    pub fn downgrade(&self) -> WeakMember {
        WeakMember(Rc::downgrade(&self.0))
    }

    /// Compares pointers. If both pointers point to the same address, then
    /// returns `true`.
    #[cfg(test)]
    pub fn ptr_eq(&self, another_member: &Self) -> bool {
        Rc::ptr_eq(&self.0, &another_member.0)
    }

    /// Returns [`CallbackUrl`] to which Medea should send `OnJoin` callback.
    pub fn get_on_join(&self) -> Option<CallbackUrl> {
        self.0.borrow().on_join.clone()
    }

    /// Returns [`CallbackUrl`] to which Medea should send `OnLeave` callback.
    pub fn get_on_leave(&self) -> Option<CallbackUrl> {
        self.0.borrow().on_leave.clone()
    }

    /// Returns timeout of receiving heartbeat messages from the [`Member`] via
    /// Client API.
    ///
    /// Once reached, the [`Member`] is considered being idle.
    pub fn get_idle_timeout(&self) -> Duration {
        self.0.borrow().idle_timeout
    }

    /// Returns timeout of the [`Member`] reconnecting via Client API.
    ///
    /// Once reached, the [`Member`] is considered disconnected.
    pub fn get_reconnect_timeout(&self) -> Duration {
        self.0.borrow().reconnect_timeout
    }

    /// Returns interval of sending heartbeat `Ping`s to the [`Member`] via
    /// Client API.
    pub fn get_ping_interval(&self) -> Duration {
        self.0.borrow().ping_interval
    }

    /// Sets all [`CallbackUrl`]'s from [`MemberSpec`].
    pub fn set_callback_urls(&self, spec: &MemberSpec) {
        self.0.borrow_mut().on_leave = spec.on_leave().clone();
        self.0.borrow_mut().on_join = spec.on_join().clone();
    }
}

/// Weak pointer to [`Member`].
#[derive(Clone, Debug)]
pub struct WeakMember(Weak<RefCell<MemberInner>>);

impl WeakMember {
    /// Upgrades weak pointer to strong pointer.
    ///
    /// This function will __panic__ if weak pointer was dropped.
    pub fn upgrade(&self) -> Member {
        Member(Weak::upgrade(&self.0).unwrap())
    }

    /// Safely upgrades to [`Member`].
    pub fn safe_upgrade(&self) -> Option<Member> {
        Weak::upgrade(&self.0).map(Member)
    }
}

/// Creates all empty [`Member`]s from [`RoomSpec`] and then
/// loads all related to this [`Member`]s sources and sinks endpoints.
///
/// Returns store of all [`Member`]s loaded from [`RoomSpec`].
///
/// # Errors
///
/// Errors with [`MembersLoadError::TryFromError`] if converting [`MemberSpec`]s
/// from [`RoomSpec`].
///
/// Errors with [`MembersLoadError`] if loading [`Member`] fails.
pub fn parse_members(
    room_spec: &RoomSpec,
    rpc_conf: RpcConf,
) -> Result<HashMap<MemberId, Member>, MembersLoadError> {
    let members_spec = room_spec.members().map_err(|e| {
        MembersLoadError::TryFromError(
            e,
            Fid::<ToRoom>::new(room_spec.id.clone()).into(),
        )
    })?;

    let members: HashMap<MemberId, Member> = members_spec
        .iter()
        .map(|(id, member)| {
            let new_member = Member::new(
                id.clone(),
                member.credentials().clone(),
                room_spec.id.clone(),
                member.idle_timeout().unwrap_or(rpc_conf.idle_timeout),
                member
                    .reconnect_timeout()
                    .unwrap_or(rpc_conf.reconnect_timeout),
                member.ping_interval().unwrap_or(rpc_conf.ping_interval),
            );
            (id.clone(), new_member)
        })
        .collect();

    for member in members.values() {
        member.load(room_spec, &members)?;
    }

    debug!(
        "Created ParticipantService with participants: {:?}.",
        members
            .iter()
            .map(|(id, p)| {
                format!(
                    "{{ id: {}, sinks: {:?}, srcs: {:?} }};",
                    id,
                    p.sinks()
                        .into_iter()
                        .map(|(id, _)| id.to_string())
                        .collect::<Vec<String>>(),
                    p.srcs()
                        .into_iter()
                        .map(|(id, _)| id.to_string())
                        .collect::<Vec<String>>()
                )
            })
            .collect::<Vec<String>>()
    );

    Ok(members)
}

impl Into<proto::Member> for Member {
    fn into(self) -> proto::Member {
        let member_pipeline = self
            .sinks()
            .into_iter()
            .map(|(id, play)| (id.to_string(), play.into()))
            .chain(
                self.srcs()
                    .into_iter()
                    .map(|(id, publish)| (id.to_string(), publish.into())),
            )
            .collect();

        proto::Member {
            id: self.id().to_string(),
<<<<<<< HEAD
            credentials: self.credentials().0,
=======
            credentials: self.credentials().to_string(),
>>>>>>> a6f7de55
            on_leave: self
                .get_on_leave()
                .map(|c| c.to_string())
                .unwrap_or_default(),
            on_join: self
                .get_on_join()
                .map(|c| c.to_string())
                .unwrap_or_default(),
            reconnect_timeout: Some(self.get_reconnect_timeout().into()),
            idle_timeout: Some(self.get_idle_timeout().into()),
            ping_interval: Some(self.get_ping_interval().into()),
            pipeline: member_pipeline,
        }
    }
}

impl Into<proto::room::Element> for Member {
    fn into(self) -> proto::room::Element {
        proto::room::Element {
            el: Some(proto::room::element::El::Member(self.into())),
        }
    }
}

impl Into<proto::Element> for Member {
    fn into(self) -> proto::Element {
        proto::Element {
            el: Some(proto::element::El::Member(self.into())),
        }
    }
}

#[cfg(test)]
mod tests {
    use medea_client_api_proto::MemberId;

    use crate::api::control::RootElement;

    use super::*;

    const TEST_SPEC: &str = r#"
            kind: Room
            id: test-call
            spec:
              pipeline:
                caller:
                  kind: Member
                  credentials: test
                  spec:
                    pipeline:
                      publish:
                        kind: WebRtcPublishEndpoint
                        spec:
                          p2p: Always
                some-member:
                  kind: Member
                  credentials: test
                  spec:
                    pipeline:
                      publish:
                        kind: WebRtcPublishEndpoint
                        spec:
                          p2p: Always
                responder:
                  kind: Member
                  credentials: test
                  spec:
                    pipeline:
                      play:
                        kind: WebRtcPlayEndpoint
                        spec:
                          src: "local://test-call/caller/publish"
                      play2:
                        kind: WebRtcPlayEndpoint
                        spec:
                          src: "local://test-call/some-member/publish"
        "#;

    #[inline]
    fn id<T: From<String>>(s: &str) -> T {
        T::from(s.to_string())
    }

    fn get_test_store() -> HashMap<MemberId, Member> {
        let room_element: RootElement =
            serde_yaml::from_str(TEST_SPEC).unwrap();
        let room_spec = RoomSpec::try_from(&room_element).unwrap();
        parse_members(&room_spec, RpcConf::default()).unwrap()
    }

    #[test]
    pub fn load_store() {
        let store = get_test_store();

        let caller = store.get(&id("caller")).unwrap();
        let responder = store.get(&id("responder")).unwrap();

        let caller_publish_endpoint =
            caller.get_src_by_id(&id("publish")).unwrap();
        let responder_play_endpoint =
            responder.get_sink_by_id(&id("play")).unwrap();

        let is_caller_has_responder_in_sinks = caller_publish_endpoint
            .sinks()
            .into_iter()
            .filter(|p| p.ptr_eq(&responder_play_endpoint))
            .count()
            == 1;
        assert!(is_caller_has_responder_in_sinks);

        assert!(responder_play_endpoint
            .src()
            .ptr_eq(&caller_publish_endpoint));

        let some_member = store.get(&id("some-member")).unwrap();
        assert!(some_member.sinks().is_empty());
        assert_eq!(some_member.srcs().len(), 1);

        let responder_play2_endpoint =
            responder.get_sink_by_id(&id("play2")).unwrap();
        let some_member_publisher =
            some_member.get_src_by_id(&id("publish")).unwrap();
        assert_eq!(some_member_publisher.sinks().len(), 1);
        let is_some_member_has_responder_in_sinks = some_member_publisher
            .sinks()
            .into_iter()
            .filter(|p| p.ptr_eq(&responder_play2_endpoint))
            .count()
            == 1;
        assert!(is_some_member_has_responder_in_sinks);
    }

    #[test]
    fn publisher_delete_all_their_players() {
        let store = get_test_store();

        let caller = store.get(&id("caller")).unwrap();
        let some_member = store.get(&id("some-member")).unwrap();
        let responder = store.get(&id("responder")).unwrap();

        caller.remove_src(&id("publish"));
        assert_eq!(responder.sinks().len(), 1);

        some_member.remove_src(&id("publish"));
        assert_eq!(responder.sinks().len(), 0);
    }

    #[test]
    fn player_delete_self_from_publisher_sink() {
        let store = get_test_store();

        let caller = store.get(&id("caller")).unwrap();
        let some_member = store.get(&id("some-member")).unwrap();
        let responder = store.get(&id("responder")).unwrap();

        let caller_publisher = caller.get_src_by_id(&id("publish")).unwrap();
        let some_member_publisher =
            some_member.get_src_by_id(&id("publish")).unwrap();

        responder.remove_sink(&id("play"));
        assert_eq!(caller_publisher.sinks().len(), 0);
        assert_eq!(some_member_publisher.sinks().len(), 1);

        responder.remove_sink(&id("play2"));
        assert_eq!(caller_publisher.sinks().len(), 0);
        assert_eq!(some_member_publisher.sinks().len(), 0);
    }
}<|MERGE_RESOLUTION|>--- conflicted
+++ resolved
@@ -12,11 +12,7 @@
 
 use derive_more::Display;
 use failure::Fail;
-<<<<<<< HEAD
-use medea_client_api_proto::{MemberId, PeerId, RoomId, Token};
-=======
 use medea_client_api_proto::{Credentials, MemberId, PeerId, RoomId};
->>>>>>> a6f7de55
 use medea_control_api_proto::grpc::api as proto;
 
 use crate::{
@@ -85,11 +81,7 @@
     sinks: HashMap<WebRtcPlayId, WebRtcPlayEndpoint>,
 
     /// Credentials for this [`Member`].
-<<<<<<< HEAD
-    credentials: Token,
-=======
     credentials: Credentials,
->>>>>>> a6f7de55
 
     /// URL to which `on_join` Control API callback will be sent.
     on_join: Option<CallbackUrl>,
@@ -119,11 +111,7 @@
     /// function.
     pub fn new(
         id: MemberId,
-<<<<<<< HEAD
-        credentials: Token,
-=======
         credentials: Credentials,
->>>>>>> a6f7de55
         room_id: RoomId,
         idle_timeout: Duration,
         reconnect_timeout: Duration,
@@ -313,11 +301,7 @@
     }
 
     /// Returns credentials of this [`Member`].
-<<<<<<< HEAD
-    pub fn credentials(&self) -> Token {
-=======
     pub fn credentials(&self) -> Credentials {
->>>>>>> a6f7de55
         self.0.borrow().credentials.clone()
     }
 
@@ -600,11 +584,7 @@
 
         proto::Member {
             id: self.id().to_string(),
-<<<<<<< HEAD
-            credentials: self.credentials().0,
-=======
             credentials: self.credentials().to_string(),
->>>>>>> a6f7de55
             on_leave: self
                 .get_on_leave()
                 .map(|c| c.to_string())
