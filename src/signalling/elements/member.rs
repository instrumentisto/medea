--- conflicted
+++ resolved
@@ -321,19 +321,11 @@
         this.srcs
             .values()
             .flat_map(|src| src.sinks().into_iter().map(|s| s.owner()))
-<<<<<<< HEAD
-            .chain(this.sinks.values().map(|sink| sink.src().owner()))
-            .map(|m| (m.id(), m))
-            .collect::<HashMap<_, _>>()
-            .into_iter()
-            .map(|x| x.1)
-=======
             .chain(this.sinks.values().map(|s| s.src().owner()))
             .map(|member| (member.id(), member))
             .collect::<HashMap<_, _>>()
             .into_iter()
             .map(|(_, member)| member)
->>>>>>> 55cb2278
             .collect()
     }
 
