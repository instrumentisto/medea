--- conflicted
+++ resolved
@@ -2,25 +2,16 @@
 
 use std::{
     cell::RefCell,
-<<<<<<< HEAD
-    collections::HashMap as StdHashMap,
-=======
     collections::HashMap,
->>>>>>> 75924637
     convert::TryFrom as _,
     rc::{Rc, Weak},
 };
 
 use failure::Fail;
-<<<<<<< HEAD
-use hashbrown::HashMap;
-use medea_client_api_proto::IceServer;
+use medea_client_api_proto::{IceServer, PeerId};
 use medea_grpc_proto::control::{
     Member as MemberProto, Room_Element as ElementProto,
 };
-=======
-use medea_client_api_proto::{IceServer, PeerId};
->>>>>>> 75924637
 
 use crate::{
     api::control::{
@@ -35,13 +26,7 @@
     media::IceUser,
 };
 
-<<<<<<< HEAD
 use super::endpoints::webrtc::{WebRtcPlayEndpoint, WebRtcPublishEndpoint};
-=======
-use super::endpoints::webrtc::{
-    WebRtcPlayEndpoint, WebRtcPlayId, WebRtcPublishEndpoint, WebRtcPublishId,
-};
->>>>>>> 75924637
 
 /// Errors which may occur while loading [`Member`]s from [`RoomSpec`].
 #[derive(Debug, Fail)]
@@ -233,9 +218,9 @@
 
         // This is necessary to create [`WebRtcPublishEndpoint`],
         // to which none [`WebRtcPlayEndpoint`] refers.
-<<<<<<< HEAD
-        this_member_spec.publish_endpoints().into_iter().for_each(
-            |(endpoint_id, e)| {
+        this_member_spec
+            .publish_endpoints()
+            .for_each(|(endpoint_id, e)| {
                 if self.srcs().get(&endpoint_id).is_none() {
                     self.insert_src(WebRtcPublishEndpoint::new(
                         endpoint_id,
@@ -243,21 +228,7 @@
                         this_member.downgrade(),
                     ));
                 }
-            },
-        );
-=======
-        this_member_spec.publish_endpoints().for_each(|(name, e)| {
-            let endpoint_id = WebRtcPublishId(name.clone());
-            if self.srcs().get(&endpoint_id).is_none() {
-                self.insert_src(WebRtcPublishEndpoint::new(
-                    endpoint_id,
-                    e.p2p.clone(),
-                    Vec::new(),
-                    this_member.downgrade(),
-                ));
-            }
-        });
->>>>>>> 75924637
+            });
 
         Ok(())
     }
@@ -536,7 +507,7 @@
         let mut element = ElementProto::new();
         let mut member = MemberProto::new();
 
-        let mut member_pipeline = StdHashMap::new();
+        let mut member_pipeline = HashMap::new();
         for (id, play) in self.sinks() {
             let local_uri = self.get_local_uri_to_endpoint(id.to_string());
             member_pipeline.insert(local_uri.to_string(), play.into());
