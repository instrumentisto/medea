--- conflicted
+++ resolved
@@ -40,13 +40,8 @@
     #[inline]
     fn from(endpoint: Endpoint) -> Self {
         match endpoint {
-<<<<<<< HEAD
-            Endpoint::WebRtcPublishEndpoint(play) => Self::from(play),
-            Endpoint::WebRtcPlayEndpoint(publish) => Self::from(publish),
-=======
             Endpoint::WebRtcPublishEndpoint(play) => play.into(),
             Endpoint::WebRtcPlayEndpoint(publish) => publish.into(),
->>>>>>> 56dee49c
         }
     }
 }
