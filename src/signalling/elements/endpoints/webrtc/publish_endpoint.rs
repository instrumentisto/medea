--- conflicted
+++ resolved
@@ -304,13 +304,8 @@
 
 impl From<WebRtcPublishEndpoint> for proto::WebRtcPublishEndpoint {
     fn from(endpoint: WebRtcPublishEndpoint) -> Self {
-<<<<<<< HEAD
-        let p2p = proto::web_rtc_publish_endpoint::P2p::from(endpoint.p2p());
-        proto::WebRtcPublishEndpoint {
-=======
         let p2p: proto::web_rtc_publish_endpoint::P2p = endpoint.p2p().into();
         Self {
->>>>>>> 56dee49c
             p2p: p2p as i32,
             id: endpoint.id().to_string(),
             force_relay: endpoint.is_force_relayed(),
