--- conflicted
+++ resolved
@@ -170,20 +170,11 @@
 
     /// Returns `true` if `on_start` or `on_stop` callback is set.
     #[allow(clippy::unused_self)]
-<<<<<<< HEAD
-    pub fn has_traffic_callback(&self) -> bool {
-        // TODO: should be implement in the on-start-on-stop branch
-        #[cfg(test)]
-        return true;
-        #[cfg(not(test))]
-        return false;
-=======
     #[inline]
     pub fn has_traffic_callback(&self) -> bool {
         // TODO: Must depend on on_start/on_stop endpoint callbacks, when those
         //       will be added (#91).
         true
->>>>>>> ba910908
     }
 
     /// Downgrades [`WebRtcPlayEndpoint`] to [`WeakWebRtcPlayEndpoint`] weak
