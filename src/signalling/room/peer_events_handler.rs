--- conflicted
+++ resolved
@@ -1,17 +1,11 @@
 //! [`PeerConnectionStateEventsHandler`] implementation for [`Room`].
 
-<<<<<<< HEAD
-use actix::{fut, Handler, Message, WeakAddr};
-use chrono::{DateTime, Utc};
-use medea_client_api_proto::PeerId;
-=======
 use actix::{Handler, Message, StreamHandler, WeakAddr};
 use chrono::{DateTime, Utc};
 use medea_client_api_proto::{
     ConnectionQualityScore, Event, MemberId, NegotiationRole, PeerId,
     TrackUpdate,
 };
->>>>>>> 61b5aabf
 
 use crate::{
     api::control::callback::{MediaDirection, MediaType},
@@ -27,8 +21,6 @@
     },
 };
 
-<<<<<<< HEAD
-=======
 impl Room {
     /// Sends [`Event::PeerCreated`] specified [`Peer`]. That [`Peer`] state
     /// will be changed to a [`WaitLocalSdp`] state.
@@ -72,7 +64,6 @@
     }
 }
 
->>>>>>> 61b5aabf
 impl PeerConnectionStateEventsHandler for WeakAddr<Room> {
     /// Upgrades [`WeakAddr`] of the [`Room`] and notifies [`Room`] that
     /// [`Peer`] with the provided `peer_id` has started.
