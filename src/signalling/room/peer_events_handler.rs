--- conflicted
+++ resolved
@@ -1,12 +1,8 @@
 //! [`PeerConnectionStateEventsHandler`] implementation for [`Room`].
 
-<<<<<<< HEAD
 use actix::{fut, Handler, Message, WeakAddr};
-=======
-use actix::{fut, Handler, Message, WeakAddr, WrapFuture};
->>>>>>> e9c8d4cf
 use chrono::{DateTime, Utc};
-use medea_client_api_proto::{Event, NegotiationRole, PeerId};
+use medea_client_api_proto::PeerId;
 
 use crate::{
     media::{peer::NegotiationSubscriber, Peer, PeerStateMachine, Stable},
@@ -16,41 +12,6 @@
         Room,
     },
 };
-<<<<<<< HEAD
-=======
-
-impl Room {
-    /// Sends [`Event::PeerCreated`] specified [`Peer`]. That [`Peer`] state
-    /// will be changed to a [`WaitLocalSdp`] state.
-    fn send_peer_created(
-        &mut self,
-        peer_id: PeerId,
-    ) -> ActFuture<Result<(), RoomError>> {
-        let peer: Peer<Stable> =
-            actix_try!(self.peers.take_inner_peer(peer_id));
-
-        let peer = peer.start();
-        let member_id = peer.member_id();
-        let ice_servers = peer
-            .ice_servers_list()
-            .ok_or_else(|| RoomError::NoTurnCredentials(member_id.clone()));
-        let ice_servers = actix_try!(ice_servers);
-        let peer_created = Event::PeerCreated {
-            peer_id: peer.id(),
-            negotiation_role: NegotiationRole::Offerer,
-            tracks: peer.new_tracks(),
-            ice_servers,
-            force_relay: peer.is_force_relayed(),
-        };
-        self.peers.add_peer(peer);
-        Box::new(
-            self.members
-                .send_event_to_member(member_id, peer_created)
-                .into_actor(self),
-        )
-    }
-}
->>>>>>> e9c8d4cf
 
 impl PeerConnectionStateEventsHandler for WeakAddr<Room> {
     /// Upgrades [`WeakAddr`] of the [`Room`] and sends [`PeerStarted`]
@@ -111,18 +72,11 @@
 }
 
 impl NegotiationSubscriber for WeakAddr<Room> {
-<<<<<<< HEAD
-    /// Upgrades [`WeakAddr`] and if it successful then sends to the
-    /// upgraded [`Addr`] [`NegotiationNeeded`] [`Message`].
-    ///
-    /// If [`WeakAddr`] upgrade fails then nothing will be done.
-=======
     /// Upgrades [`WeakAddr`] and if it's successful then sends to the upgraded
     /// [`Addr`] a [`NegotiationNeeded`] [`Message`].
     ///
     /// If [`WeakAddr`] upgrade fails then nothing will be done.
     #[inline]
->>>>>>> e9c8d4cf
     fn negotiation_needed(&self, peer_id: PeerId) {
         if let Some(addr) = self.upgrade() {
             addr.do_send(NegotiationNeeded(peer_id));
@@ -133,13 +87,8 @@
 /// [`Message`] which indicates that [`Peer`] with a provided [`PeerId`] should
 /// be renegotiated.
 ///
-<<<<<<< HEAD
-/// If provided [`Peer`] or it's partner [`Peer`] will be not [`Stable`] then
-/// nothing should be done.
-=======
 /// If provided [`Peer`] or it's partner [`Peer`] are not in a [`Stable`] state,
 /// then nothing should be done.
->>>>>>> e9c8d4cf
 #[derive(Message, Clone, Debug, Copy)]
 #[rtype(result = "Result<(), RoomError>")]
 pub struct NegotiationNeeded(pub PeerId);
