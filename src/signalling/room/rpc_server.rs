//! Implementation of the [`RpcServer`] and related [`Command`]s and functions.

use actix::{
    fut::{self, Either},
    ActorFuture, Addr, ContextFutureSpawner as _, Handler, WrapFuture,
};
use derive_more::Display;
use failure::Fail;
<<<<<<< HEAD
use futures::future::{FutureExt as _, LocalBoxFuture};
use medea_client_api_proto::{Command, Credential, MemberId, PeerId};
=======
use futures::future::{
    self, FutureExt as _, LocalBoxFuture, TryFutureExt as _,
};
use medea_client_api_proto::{Command, MemberId, PeerId};
>>>>>>> e3f8d69e

use crate::{
    api::{
        client::rpc_connection::{
            ClosedReason, CommandMessage, RpcConnection, RpcConnectionClosed,
            RpcConnectionEstablished, RpcConnectionSettings,
        },
        control::callback::{OnJoinEvent, OnLeaveEvent, OnLeaveReason},
        RpcServer,
    },
    log::prelude::*,
    media::PeerStateMachine,
    signalling::room::RoomError,
};

use super::{ActFuture, Room};

/// Error of validating received [`Command`].
#[derive(Debug, Display, Fail, PartialEq)]
pub enum CommandValidationError {
    /// Unable to find expected `Peer`.
    #[display(fmt = "Couldn't find Peer with [id = {}]", _0)]
    PeerNotFound(PeerId),

    /// Specified `Peer` doesn't belong to the `Member` which sends
    /// [`Command`].
    #[display(
        fmt = "Peer [id = {}] that doesn't belong to Member [id = {}]",
        _0,
        _1
    )]
    PeerBelongsToAnotherMember(PeerId, MemberId),
}

impl Room {
    /// Validates given [`CommandMessage`].
    ///
    /// Two assertions are made:
    /// 1. Specified [`PeerId`] must be known to [`Room`].
    /// 2. Found `Peer` must belong to specified `Member`
    fn validate_command(
        &self,
        command: &CommandMessage,
    ) -> Result<(), CommandValidationError> {
        use Command as C;
        use CommandValidationError::{
            PeerBelongsToAnotherMember, PeerNotFound,
        };

        let peer_id = match command.command {
            C::MakeSdpOffer { peer_id, .. }
            | C::MakeSdpAnswer { peer_id, .. }
            | C::SetIceCandidate { peer_id, .. }
            | C::AddPeerConnectionMetrics { peer_id, .. }
            | C::UpdateTracks { peer_id, .. } => peer_id,
        };

        let peer_member_id = self
            .peers
            .map_peer_by_id(peer_id, PeerStateMachine::member_id)
            .map_err(|_| PeerNotFound(peer_id))?;

        if peer_member_id != command.member_id {
            return Err(PeerBelongsToAnotherMember(peer_id, peer_member_id));
        }

        Ok(())
    }
}

impl RpcServer for Addr<Room> {
    /// Sends [`RpcConnectionEstablished`] message to [`Room`] actor propagating
    /// errors.
    fn connection_established(
        &self,
        member_id: MemberId,
        credential: Credential,
        connection: Box<dyn RpcConnection>,
    ) -> LocalBoxFuture<'static, Result<RpcConnectionSettings, ()>> {
        self.send(RpcConnectionEstablished {
            member_id,
            credentials: credential,
            connection,
        })
        .map(|r| {
            r.map_err(|e| {
                error!("Failed to send RpcConnectionEstablished cause {:?}", e)
            })
            .and_then(|r| {
                r.map_err(|e| {
                    error!("RpcConnectionEstablished failed cause: {:?}", e)
                })
            })
        })
        .boxed_local()
    }

    /// Sends [`RpcConnectionClosed`] message to [`Room`] actor ignoring any
    /// errors.
    fn connection_closed(
        &self,
        member_id: MemberId,
        reason: ClosedReason,
    ) -> LocalBoxFuture<'static, ()> {
        self.send(RpcConnectionClosed { member_id, reason })
            .map(|res| {
                if let Err(e) = res {
                    error!("Failed to send RpcConnectionClosed cause {:?}", e,);
                };
            })
            .boxed_local()
    }

    /// Sends [`CommandMessage`] message to [`Room`] actor ignoring any errors.
    fn send_command(&self, member_id: MemberId, msg: Command) {
        self.do_send(CommandMessage::new(member_id, msg));
    }
}

impl Handler<CommandMessage> for Room {
    type Result = ActFuture<()>;

    /// Receives [`Command`] from Web client and passes it to corresponding
    /// handlers. Will emit `CloseRoom` on any error.
    fn handle(
        &mut self,
        msg: CommandMessage,
        ctx: &mut Self::Context,
    ) -> Self::Result {
        match self.validate_command(&msg) {
            Ok(_) => {
                if let Err(err) = msg.command.dispatch_with(self) {
                    error!(
                        "Failed handle command, because {}. Room [id = {}] \
                         will be stopped.",
                        err, self.id,
                    );
                    self.close_gracefully(ctx)
                } else {
                    Box::pin(fut::ready(()))
                }
            }
            Err(err) => {
                warn!(
                    "Ignoring Command from Member [{}] that failed validation \
                     cause: {}",
                    msg.member_id, err
                );
                Box::pin(fut::ready(()))
            }
        }
    }
}

impl Handler<RpcConnectionEstablished> for Room {
    type Result = ActFuture<Result<RpcConnectionSettings, RoomError>>;

    /// Saves new [`RpcConnection`] in [`ParticipantService`][1], initiates
    /// media establishment between members.
    /// Creates and interconnects all available `Member`'s `Peer`s.
    ///
    /// Returns [`RpcConnectionSettings`] of the connected `Member`.
    ///
    /// [`RpcConnection`]: crate::api::client::rpc_connection::RpcConnection
    /// [1]: crate::signalling::participants::ParticipantService
    fn handle(
        &mut self,
        msg: RpcConnectionEstablished,
        _: &mut Self::Context,
    ) -> Self::Result {
        let member_id = msg.member_id;
        let connection = msg.connection;

        info!("RpcConnectionEstablished for Member [id = {}].", member_id);

        let member = actix_try!(self.members.get_member_by_id(&member_id));
        let is_reconnect = self.members.member_has_connection(&member_id);

        let maybe_send_on_join = match (member.get_on_join(), is_reconnect) {
            (Some(callback_url), false) => future::Either::Left({
                let callback_service = self.callbacks.clone();
                async move {
                    callback_service
                        .send(
                            callback_url,
                            member.get_fid().into(),
                            OnJoinEvent,
                        )
                        .await
                }
                .err_into()
            }),
            _ => future::Either::Right(future::ok(())),
        };

<<<<<<< HEAD
        if self
            .members
            .get_member_by_id_and_credentials(&msg.member_id, &msg.credentials)
            .is_some()
        {
            Box::pin(
                self.members
                    .connection_established(ctx, msg.member_id, msg.connection)
                    .into_actor(self)
                    .then(|res, room, _| match res {
                        Ok(member) => Either::Left(
                            room.init_member_connections(&member)
                                .map(|res, _, _| res.map(|_| member)),
                        ),
                        Err(err) => Either::Right(fut::err(err.into())),
                    })
                    .map(|result, room, _| {
                        let member = result?;
                        if let Some(callback_url) = member.get_on_join() {
                            room.callbacks.send_callback(
                                callback_url,
                                member.get_fid().into(),
                                OnJoinEvent,
                            );
                        };
                        Ok(RpcConnectionSettings {
                            idle_timeout: member.get_idle_timeout(),
                            ping_interval: member.get_ping_interval(),
                        })
                    }),
            )
        } else {
            Box::pin(fut::err(RoomError::AuthorizationError))
        }
=======
        Box::pin(
            maybe_send_on_join
                .into_actor(self)
                .then(move |res: Result<(), RoomError>, this, ctx| match res {
                    Ok(_) => Either::Left(
                        this.members
                            .connection_established(ctx, member_id, connection)
                            .err_into()
                            .into_actor(this),
                    ),
                    Err(err) => Either::Right(fut::err(err)),
                })
                .then(|res, this, _| match res {
                    Ok(member) => {
                        Either::Left(this.init_member_connections(&member))
                    }
                    Err(err) => Either::Right(fut::err(err)),
                }),
        )
>>>>>>> e3f8d69e
    }
}

impl Handler<RpcConnectionClosed> for Room {
    type Result = ();

    /// Passes message to [`ParticipantService`][1] to cleanup stored
    /// connections.
    ///
    /// Removes all related for disconnected `Member` `Peer`s.
    ///
    /// Sends [`PeersRemoved`] message to `Member`.
    ///
    /// Deletes all removed [`PeerId`]s from all `Member`'s endpoints.
    ///
    /// [`PeersRemoved`]: medea-client-api-proto::Event::PeersRemoved
    /// [1]: crate::signalling::participants::ParticipantService
    fn handle(&mut self, msg: RpcConnectionClosed, ctx: &mut Self::Context) {
        info!(
            "RpcConnectionClosed for member {}, reason {:?}",
            msg.member_id, msg.reason
        );

        self.members
            .connection_closed(msg.member_id.clone(), msg.reason, ctx);

        if let ClosedReason::Closed { normal } = msg.reason {
            if let Ok(member) = self.members.get_member_by_id(&msg.member_id) {
                if let Some(on_leave_url) = member.get_on_leave() {
                    let reason = if normal {
                        OnLeaveReason::Disconnected
                    } else {
                        OnLeaveReason::LostConnection
                    };
                    self.callbacks.do_send(
                        on_leave_url,
                        member.get_fid().into(),
                        OnLeaveEvent::new(reason),
                    );
                }
            } else {
                error!(
                    "Member [id = {}] with ID from RpcConnectionClosed not \
                     found.",
                    msg.member_id,
                );
            }

            let removed_peers =
                self.peers.remove_peers_related_to_member(&msg.member_id);

            for (peer_member_id, peers_ids) in removed_peers {
                // Here we may have some problems. If two participants
                // disconnect at one moment then sending event
                // to another participant fail,
                // because connection already closed but we don't know about it
                // because message in event loop.
                self.member_peers_removed(peers_ids, peer_member_id)
                    .map(|_, _, _| ())
                    .spawn(ctx);
            }
        }
    }
}

#[cfg(test)]
mod test {
    use std::collections::HashMap;

    use super::*;

    use crate::{
        api::control::{pipeline::Pipeline, MemberSpec, RoomSpec},
        conf::{self, Conf},
        media::peer::tests::dummy_negotiation_sub_mock,
        signalling::{
            participants::ParticipantService,
            peers::{build_peers_traffic_watcher, PeersService},
            room::State,
        },
        AppContext,
    };

    use medea_client_api_proto::IceCandidate;

    fn empty_room() -> Room {
        let room_spec = RoomSpec {
            id: "test".into(),
            pipeline: Pipeline::new(HashMap::new()),
        };
        let context = AppContext::new(
            Conf::default(),
            crate::turn::new_turn_auth_service_mock(),
        );

        Room {
            id: room_spec.id().clone(),
            peers: PeersService::new(
                room_spec.id().clone(),
                context.turn_service.clone(),
                build_peers_traffic_watcher(&conf::Media::default()),
                &context.config.media,
                dummy_negotiation_sub_mock(),
            ),
            members: ParticipantService::new(&room_spec, &context).unwrap(),
            state: State::Started,
            callbacks: context.callbacks.clone(),
        }
    }

    #[actix_rt::test]
    async fn command_validation_peer_not_found() {
        let mut room = empty_room();

        let member1 = MemberSpec::new(
            Pipeline::new(HashMap::new()),
            "w/e".into(),
            None,
            None,
            None,
            None,
            None,
        );

        room.members
            .create_member("member1".into(), &member1)
            .unwrap();

        let no_such_peer = CommandMessage::new(
            "member1".into(),
            Command::SetIceCandidate {
                peer_id: PeerId(1),
                candidate: IceCandidate {
                    candidate: "".to_string(),
                    sdp_m_line_index: None,
                    sdp_mid: None,
                },
            },
        );

        let validation = room.validate_command(&no_such_peer);

        assert_eq!(
            validation,
            Err(CommandValidationError::PeerNotFound(PeerId(1)))
        );
    }

    #[actix_rt::test]
    async fn command_validation_peer_does_not_belong_to_member() {
        let mut room = empty_room();

        let member1 = MemberSpec::new(
            Pipeline::new(HashMap::new()),
            "w/e".into(),
            None,
            None,
            None,
            None,
            None,
        );

        room.members
            .create_member("member1".into(), &member1)
            .unwrap();

        let no_such_peer = CommandMessage::new(
            "member1".into(),
            Command::SetIceCandidate {
                peer_id: PeerId(1),
                candidate: IceCandidate {
                    candidate: "".to_string(),
                    sdp_m_line_index: None,
                    sdp_mid: None,
                },
            },
        );

        let validation = room.validate_command(&no_such_peer);

        assert_eq!(
            validation,
            Err(CommandValidationError::PeerNotFound(PeerId(1)))
        );
    }

    mod callbacks {

        use std::convert::TryFrom;

        use actix::Addr;
        use medea_client_api_proto::{
            CloseDescription, CloseReason, Credential, MemberId,
        };
        use medea_control_api_proto::grpc::callback::on_leave::Reason;
        use mockall::predicate::eq;
        use serial_test::serial;

        use super::*;

        use crate::api::{
            client::rpc_connection::MockRpcConnection,
            control::{
                callback::{
                    clients::grpc::test::{
                        start_callback_server, MockGrpcCallbackServer,
                    },
                    url::CallbackUrl,
                },
                RoomElement,
            },
        };

        fn room_spec(with_on_join: bool, with_on_leave: bool) -> RoomSpec {
            let callback_url =
                CallbackUrl::try_from(String::from("grpc://127.0.0.1:9099"))
                    .unwrap();
            let on_join = if with_on_join {
                Some(callback_url.clone())
            } else {
                None
            };
            let on_leave = if with_on_leave {
                Some(callback_url.clone())
            } else {
                None
            };
            let id = MemberId::from("member");
            let member = RoomElement::Member {
                spec: Pipeline::new(HashMap::new()),
                credentials: Credential::from(""),
                on_leave,
                on_join,
                idle_timeout: None,
                reconnect_timeout: None,
                ping_interval: None,
            };
            RoomSpec {
                id: RoomId::from("test"),
                pipeline: Pipeline::new(hashmap! {id => member}),
            }
        }

        async fn start_room(
            with_on_join: bool,
            with_on_leave: bool,
        ) -> Addr<Room> {
            let app_ctx = AppContext::new(
                Conf::default(),
                crate::turn::new_turn_auth_service_mock(),
            );
            let room = Room::start(
                &room_spec(with_on_join, with_on_leave),
                &app_ctx,
                build_peers_traffic_watcher(&app_ctx.config.media),
            )
            .unwrap();

            room
        }

        // TODO: Add on_leave callback tests.
        mod on_join {

            use super::*;

            #[actix_rt::test]
            #[serial]
            async fn on_join_when_rpc_con_established() {
                let mut callback_server = MockGrpcCallbackServer::new();
                callback_server
                    .expect_on_join()
                    .with(eq("test/member"))
                    .return_once(|_| Ok(()));
                let room = start_room(true, false).await;
                let _callback_server =
                    start_callback_server("0.0.0.0:9099", callback_server)
                        .await;

                room.connection_established(
                    MemberId::from("member"),
                    Box::new(MockRpcConnection::new()),
                )
                .await
                .unwrap();
            }

            #[actix_rt::test]
            #[serial]
            async fn no_on_join_when_reconnect() {
                let mut callback_server = MockGrpcCallbackServer::new();
                callback_server
                    .expect_on_join()
                    .with(eq("test/member"))
                    .return_once(|_| Ok(()));
                let room = start_room(true, false).await;
                let _callback_server =
                    start_callback_server("0.0.0.0:9099", callback_server)
                        .await;

                let mut rpc_connection = MockRpcConnection::new();
                rpc_connection
                    .expect_close()
                    .with(eq(CloseDescription {
                        reason: CloseReason::Reconnected,
                    }))
                    .return_once(|_| Box::pin(future::ready(())));
                room.connection_established(
                    MemberId::from("member"),
                    Box::new(rpc_connection),
                )
                .await
                .unwrap();
                room.connection_established(
                    MemberId::from("member"),
                    Box::new(MockRpcConnection::new()),
                )
                .await
                .unwrap();
            }

            #[actix_rt::test]
            #[serial]
            async fn no_on_join_when_rpc_con_established() {
                let callback_server = MockGrpcCallbackServer::new();
                let room = start_room(false, false).await;
                let _callback_server =
                    start_callback_server("0.0.0.0:9099", callback_server)
                        .await;

                room.connection_established(
                    MemberId::from("member"),
                    Box::new(MockRpcConnection::new()),
                )
                .await
                .unwrap();
            }

            #[actix_rt::test]
            #[serial]
            async fn rpc_con_err_if_on_join_err() {
                let mut callback_server = MockGrpcCallbackServer::new();
                callback_server
                    .expect_on_join()
                    .with(eq("test/member"))
                    .return_once(|_| Err(()));
                let room = start_room(true, false).await;
                let _callback_server =
                    start_callback_server("0.0.0.0:9099", callback_server)
                        .await;

                room.connection_established(
                    MemberId::from("member"),
                    Box::new(MockRpcConnection::new()),
                )
                .await
                .unwrap_err();
            }

            #[actix_rt::test]
            #[serial]
            async fn rpc_con_err_if_io_err() {
                let mut callback_server = MockGrpcCallbackServer::new();
                callback_server
                    .expect_on_join()
                    .with(eq("test/member"))
                    .return_once(|_| Err(()));
                let room = start_room(true, false).await;

                room.connection_established(
                    MemberId::from("member"),
                    Box::new(MockRpcConnection::new()),
                )
                .await
                .unwrap_err();
            }
        }
    }
}<|MERGE_RESOLUTION|>--- conflicted
+++ resolved
@@ -6,15 +6,10 @@
 };
 use derive_more::Display;
 use failure::Fail;
-<<<<<<< HEAD
-use futures::future::{FutureExt as _, LocalBoxFuture};
-use medea_client_api_proto::{Command, Credential, MemberId, PeerId};
-=======
 use futures::future::{
     self, FutureExt as _, LocalBoxFuture, TryFutureExt as _,
 };
-use medea_client_api_proto::{Command, MemberId, PeerId};
->>>>>>> e3f8d69e
+use medea_client_api_proto::{Command, Credential, MemberId, PeerId};
 
 use crate::{
     api::{
@@ -187,11 +182,19 @@
     ) -> Self::Result {
         let member_id = msg.member_id;
         let connection = msg.connection;
+        let credentials = msg.credentials;
 
         info!("RpcConnectionEstablished for Member [id = {}].", member_id);
 
-        let member = actix_try!(self.members.get_member_by_id(&member_id));
+        let member = actix_try!(self
+            .members
+            .get_member_by_id_and_credentials(&member_id, &credentials));
+
         let is_reconnect = self.members.member_has_connection(&member_id);
+        let connection_settings = RpcConnectionSettings {
+            idle_timeout: member.get_idle_timeout(),
+            ping_interval: member.get_ping_interval(),
+        };
 
         let maybe_send_on_join = match (member.get_on_join(), is_reconnect) {
             (Some(callback_url), false) => future::Either::Left({
@@ -210,46 +213,10 @@
             _ => future::Either::Right(future::ok(())),
         };
 
-<<<<<<< HEAD
-        if self
-            .members
-            .get_member_by_id_and_credentials(&msg.member_id, &msg.credentials)
-            .is_some()
-        {
-            Box::pin(
-                self.members
-                    .connection_established(ctx, msg.member_id, msg.connection)
-                    .into_actor(self)
-                    .then(|res, room, _| match res {
-                        Ok(member) => Either::Left(
-                            room.init_member_connections(&member)
-                                .map(|res, _, _| res.map(|_| member)),
-                        ),
-                        Err(err) => Either::Right(fut::err(err.into())),
-                    })
-                    .map(|result, room, _| {
-                        let member = result?;
-                        if let Some(callback_url) = member.get_on_join() {
-                            room.callbacks.send_callback(
-                                callback_url,
-                                member.get_fid().into(),
-                                OnJoinEvent,
-                            );
-                        };
-                        Ok(RpcConnectionSettings {
-                            idle_timeout: member.get_idle_timeout(),
-                            ping_interval: member.get_ping_interval(),
-                        })
-                    }),
-            )
-        } else {
-            Box::pin(fut::err(RoomError::AuthorizationError))
-        }
-=======
         Box::pin(
             maybe_send_on_join
                 .into_actor(self)
-                .then(move |res: Result<(), RoomError>, this, ctx| match res {
+                .then(|res: Result<(), RoomError>, this, ctx| match res {
                     Ok(_) => Either::Left(
                         this.members
                             .connection_established(ctx, member_id, connection)
@@ -258,14 +225,17 @@
                     ),
                     Err(err) => Either::Right(fut::err(err)),
                 })
-                .then(|res, this, _| match res {
+                .then(move |res, room, _| match res {
                     Ok(member) => {
-                        Either::Left(this.init_member_connections(&member))
+                        Either::Left(room.init_member_connections(&member).map(
+                            move |res, _, _| {
+                                res.map(move |_| connection_settings)
+                            },
+                        ))
                     }
-                    Err(err) => Either::Right(fut::err(err)),
+                    Err(err) => Either::Right(fut::err(err.into())),
                 }),
         )
->>>>>>> e3f8d69e
     }
 }
 
@@ -453,18 +423,14 @@
     }
 
     mod callbacks {
-
         use std::convert::TryFrom;
 
         use actix::Addr;
         use medea_client_api_proto::{
-            CloseDescription, CloseReason, Credential, MemberId,
+            CloseDescription, CloseReason, Credential, MemberId, RoomId,
         };
-        use medea_control_api_proto::grpc::callback::on_leave::Reason;
         use mockall::predicate::eq;
         use serial_test::serial;
-
-        use super::*;
 
         use crate::api::{
             client::rpc_connection::MockRpcConnection,
@@ -478,6 +444,8 @@
                 RoomElement,
             },
         };
+
+        use super::*;
 
         fn room_spec(with_on_join: bool, with_on_leave: bool) -> RoomSpec {
             let callback_url =
@@ -496,7 +464,7 @@
             let id = MemberId::from("member");
             let member = RoomElement::Member {
                 spec: Pipeline::new(HashMap::new()),
-                credentials: Credential::from(""),
+                credentials: Credential::from("test"),
                 on_leave,
                 on_join,
                 idle_timeout: None,
@@ -547,6 +515,7 @@
 
                 room.connection_established(
                     MemberId::from("member"),
+                    Credential::from("test"),
                     Box::new(MockRpcConnection::new()),
                 )
                 .await
@@ -569,18 +538,23 @@
                 let mut rpc_connection = MockRpcConnection::new();
                 rpc_connection
                     .expect_close()
-                    .with(eq(CloseDescription {
-                        reason: CloseReason::Reconnected,
-                    }))
-                    .return_once(|_| Box::pin(future::ready(())));
+                    .with(
+                        eq(RoomId::from("test")),
+                        eq(CloseDescription {
+                            reason: CloseReason::Reconnected,
+                        }),
+                    )
+                    .return_once(|_, _| Box::pin(future::ready(())));
                 room.connection_established(
                     MemberId::from("member"),
+                    Credential::from("test"),
                     Box::new(rpc_connection),
                 )
                 .await
                 .unwrap();
                 room.connection_established(
                     MemberId::from("member"),
+                    Credential::from("test"),
                     Box::new(MockRpcConnection::new()),
                 )
                 .await
@@ -598,6 +572,7 @@
 
                 room.connection_established(
                     MemberId::from("member"),
+                    Credential::from("test"),
                     Box::new(MockRpcConnection::new()),
                 )
                 .await
@@ -619,6 +594,7 @@
 
                 room.connection_established(
                     MemberId::from("member"),
+                    Credential::from("test"),
                     Box::new(MockRpcConnection::new()),
                 )
                 .await
@@ -637,6 +613,7 @@
 
                 room.connection_established(
                     MemberId::from("member"),
+                    Credential::from("test"),
                     Box::new(MockRpcConnection::new()),
                 )
                 .await
