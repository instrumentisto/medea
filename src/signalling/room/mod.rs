--- conflicted
+++ resolved
@@ -14,8 +14,8 @@
 };
 use derive_more::{Display, From};
 use failure::Fail;
+use futures::future;
 use medea_client_api_proto::{Event, NegotiationRole, PeerId};
-use futures::future;
 
 use crate::{
     api::control::{
@@ -310,7 +310,6 @@
                             }
                         }
                     }
-<<<<<<< HEAD
 
                     ctx.spawn(actix_try_join_all(spawn_futs).map(
                         |res, room, ctx| {
@@ -360,18 +359,6 @@
             actix_try_join_all(connect_members_tasks)
                 .map(|result, _, _| result.map(|_| ())),
         )
-=======
-                    Err(err) => Box::new(actix::fut::err(err)),
-                    Ok(_) => Box::new(actix::fut::ok(())),
-                })
-                .map(|res, _, _| {
-                    if let Err(err) = res {
-                        error!("Failed connect peers, because {}.", err);
-                    }
-                })
-                .spawn(ctx);
-        }
->>>>>>> 7ed8f6d2
     }
 
     /// Closes [`Room`] gracefully, by dropping all the connections and moving
