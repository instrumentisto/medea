//! Room definitions and implementations. Room is responsible for media
//! connection establishment between concrete [`Member`]s.

mod command_handler;
mod dynamic_api;
mod peer_events_handler;
mod rpc_server;

use std::{pin::Pin, rc::Rc, sync::Arc, time::Duration};

use actix::{
    Actor, ActorFuture, Addr, AsyncContext as _, AtomicResponse, Context,
    Handler, MailboxError, WrapFuture as _,
};
use derive_more::{Display, From};
use failure::Fail;
use futures::future;
use medea_client_api_proto::{
<<<<<<< HEAD
    state, Event, MemberId, NegotiationRole, PeerId, RoomId,
=======
    CloseReason, Event, MemberId, NegotiationRole, PeerId, RoomId,
>>>>>>> c761e4c1
};

use crate::{
    api::control::{
        callback::{
            CallbackClientError, CallbackClientFactoryImpl, CallbackService,
            OnLeaveEvent, OnLeaveReason,
        },
        refs::{Fid, StatefulFid, ToEndpoint, ToMember},
        room::RoomSpec,
    },
    log::prelude::*,
    media::{peer::PeerUpdatesSubscriber, Peer, PeerError, Stable},
    shutdown::ShutdownGracefully,
    signalling::{
        elements::{member::MemberError, Member, MembersLoadError},
        participants::{ParticipantService, ParticipantServiceErr},
        peers::{PeerTrafficWatcher, PeersService},
    },
    turn::TurnServiceErr,
    utils::actix_try_join_all,
    AppContext,
};

pub use dynamic_api::{
    Close, CreateEndpoint, CreateMember, Delete, SerializeProto,
};

/// Ergonomic type alias for using [`ActorFuture`] for [`Room`].
pub type ActFuture<O = ()> =
    Pin<Box<dyn ActorFuture<Actor = Room, Output = O>>>;

#[derive(Debug, Display, Fail, From)]
pub enum RoomError {
    #[display(fmt = "Couldn't find Peer with [id = {}]", _0)]
    PeerNotFound(PeerId),

    MemberError(MemberError),

    #[display(fmt = "Could not find Member with provided Id or Credential")]
    AuthorizationError,

    #[display(fmt = "Member [id = {}] does not have Turn credentials", _0)]
    #[from(ignore)]
    NoTurnCredentials(MemberId),

    #[display(fmt = "Couldn't find RpcConnection with Member [id = {}]", _0)]
    #[from(ignore)]
    ConnectionNotExists(MemberId),

    #[display(fmt = "PeerError: {}", _0)]
    PeerError(PeerError),

    #[display(fmt = "{}", _0)]
    MembersLoadError(MembersLoadError),

    #[display(fmt = "Generic room error: {}", _0)]
    #[from(ignore)]
    BadRoomSpec(String),

    ParticipantServiceErr(ParticipantServiceErr),

    #[display(fmt = "Given Fid [fid = {}] to wrong Room [id = {}]", _0, _1)]
    WrongRoomId(StatefulFid, RoomId),

    /// Try to create [`Member`] with ID which already exists.
    #[display(fmt = "Member [id = {}] already exists.", _0)]
    MemberAlreadyExists(Fid<ToMember>),

    /// Try to create [`Endpoint`] with ID which already exists.
    ///
    /// [`Endpoint`]: crate::signalling::elements::endpoints::Endpoint
    #[display(fmt = "Endpoint [id = {}] already exists.", _0)]
    EndpointAlreadyExists(Fid<ToEndpoint>),

    /// [`TurnAuthService`] errored to perform an operation.
    ///
    /// [`TurnAuthService`]: crate::turn::service::TurnAuthService
    #[display(fmt = "TurnService errored in Room: {}", _0)]
    TurnServiceErr(TurnServiceErr),

    /// [`MailboxError`] returned on sending message to [`PeerTrafficWatcher`]
    /// service.
    #[display(
        fmt = "Mailbox error while sending message to PeerTrafficWatcher \
               service: {}",
        _0
    )]
    #[from(ignore)]
    PeerTrafficWatcherMailbox(MailboxError),

    /// Failed to send callback via [`CallbackService`]
    #[display(fmt = "CallbackService errored in Room: {}", _0)]
    CallbackClientError(CallbackClientError),
}

/// Media server room with its [`Member`]s.
#[derive(Debug)]
pub struct Room {
    id: RoomId,

    /// Service for sending [`CallbackEvent`]s.
    ///
    /// [`CallbackEvent`]: crate::api::control::callback::CallbackEvent
    callbacks: CallbackService<CallbackClientFactoryImpl>,

    /// [`Member`]s and associated [`RpcConnection`]s of this [`Room`], handles
    /// [`RpcConnection`] authorization, establishment, message sending.
    ///
    /// [`RpcConnection`]: crate::api::client::rpc_connection::RpcConnection
    members: ParticipantService,

    /// [`Peer`]s of [`Member`]s in this [`Room`].
    peers: Rc<PeersService>,
}

impl Room {
    /// Creates and starts [`Room`] [`Actor`] on current thread.
    ///
    /// Returns [`Addr`] to the newly created [`Room`] [`Actor`].
    ///
    /// # Errors
    ///
    /// Errors with [`RoomError::BadRoomSpec`] if [`RoomSpec`] transformation
    /// fails.
    pub fn start(
        room_spec: &RoomSpec,
        context: &AppContext,
        peers_traffic_watcher: Arc<dyn PeerTrafficWatcher>,
    ) -> Result<Addr<Self>, RoomError> {
        // 16 is the default actix address channel capacity.
        let (_, rx) = actix::dev::channel::channel(16);

        let ctx = Context::with_receiver(rx);
        let this = Self {
            id: room_spec.id().clone(),
            peers: PeersService::new(
                room_spec.id().clone(),
                context.turn_service.clone(),
                peers_traffic_watcher,
                &context.config.media,
                Rc::new(ctx.address().downgrade())
                    as Rc<dyn PeerUpdatesSubscriber>,
            ),
            members: ParticipantService::new(room_spec, context)?,
            callbacks: context.callbacks.clone(),
        };

        Ok(ctx.run(this))
    }

    /// Returns [`state::Room`] for the provided [`MemberId`].
    pub fn get_state(&self, member_id: &MemberId) -> state::Room {
        state::Room {
            peers: self.peers.get_peers_states(member_id),
        }
    }

    /// Returns [`RoomId`] of this [`Room`].
    pub fn id(&self) -> &RoomId {
        &self.id
    }

    // TODO (evdokimovs): This function needed only for tests.
    //                    Rollback it.
    #[allow(clippy::missing_errors_doc)]
    pub fn send_event(
        &mut self,
        member_id: MemberId,
        e: Event,
    ) -> Result<(), RoomError> {
        self.members.send_event_to_member(member_id, e)?;
        // if let Event::ConnectionQualityUpdated { .. } = e {
        //     self.members.send_event_to_member(
        //         member_id,
        //        e,
        //     )?;
        // } else {
        //     let state = self.get_state(&member_id);
        //     self.members.send_event_to_member(
        //         member_id,
        //         Event::StateSynchronized { state },
        //     )?;
        // }

        Ok(())
    }

    /// Sends [`Event::PeersRemoved`] to [`Member`].
    fn send_peers_removed(
        &self,
        member_id: MemberId,
        removed_peers_ids: Vec<PeerId>,
    ) -> Result<(), RoomError> {
        self.send_event(
            member_id,
            Event::PeersRemoved {
                peer_ids: removed_peers_ids,
            },
        )
    }

    /// Connects interconnected `Endpoint`s between provided [`Member`]s.
    fn connect_members(
        &mut self,
        member1: &Member,
        member2: &Member,
    ) -> ActFuture<Result<(), RoomError>> {
        let member2_id = member2.id();
        let mut connect_endpoints_tasks = Vec::new();

        for src in member1.srcs().values() {
            for sink in src.sinks() {
                if sink.owner().id() == member2_id {
                    connect_endpoints_tasks.push(
                        self.peers.clone().connect_endpoints(src.clone(), sink),
                    );
                }
            }
        }

        for sink in member1.sinks().values() {
            let src = sink.src();
            if src.owner().id() == member2_id {
                connect_endpoints_tasks.push(
                    self.peers.clone().connect_endpoints(src, sink.clone()),
                )
            }
        }

        Box::pin(
            future::try_join_all(connect_endpoints_tasks)
                .into_actor(self)
                .map(move |result, room: &mut Room, _| {
                    for (src_peer_id, _) in
                        result?.into_iter().filter_map(|r| r)
                    {
                        room.peers.commit_scheduled_changes(src_peer_id)?;
                    }

                    Ok(())
                }),
        )
    }

    /// Creates and interconnects all [`Peer`]s between connected [`Member`]
    /// and all available at this moment other [`Member`]s. Expects that
    /// provided [`Member`] have active [`RpcConnection`].
    ///
    /// Availability is determined by checking [`RpcConnection`] of all
    /// [`Member`]s from `WebRtcPlayEndpoint`s and from receivers of
    /// the connected [`Member`].
    ///
    /// Will start (re)negotiation with `MediaTrack`s adding if some not
    /// interconnected `Endpoint`s will be found and if [`Peer`]s pair is
    /// already exists.
    ///
    /// [`RpcConnection`]: crate::api::client::rpc_connection::RpcConnection
    fn init_member_connections(
        &mut self,
        member: &Member,
    ) -> ActFuture<Result<(), RoomError>> {
        let connect_members_tasks =
            member.partners().into_iter().filter_map(|partner| {
                if self.members.member_has_connection(&partner.id()) {
                    Some(self.connect_members(&partner, member))
                } else {
                    None
                }
            });

        Box::pin(
            actix_try_join_all(connect_members_tasks)
                .map(|result, _, _| result.map(|_| ())),
        )
    }

    /// Signals about removing [`Member`]'s [`Peer`]s.
    fn member_peers_removed(
        &mut self,
        peers_id: Vec<PeerId>,
        member_id: MemberId,
    ) {
        info!(
            "Peers {:?} removed for member [id = {}].",
            peers_id, member_id
        );
        if let Ok(member) = self.members.get_member_by_id(&member_id) {
            member.peers_removed(&peers_id);
            let _ = self.send_peers_removed(member_id, peers_id);
        }
    }

    /// Sends [`Event::TracksApplied`] with latest [`Peer`] changes to specified
    /// [`Member`]. Starts renegotiation, marking provided [`Peer`] as
    /// [`NegotiationRole::Offerer`].
    ///
    /// # Errors
    ///
    /// Errors if [`Peer`] lookup fails, or it is not in [`Stable`] state.
    fn send_tracks_applied(&self, peer_id: PeerId) -> Result<(), RoomError> {
        let peer: Peer<Stable> = self.peers.take_inner_peer(peer_id)?;
        let partner_peer: Peer<Stable> =
            self.peers.take_inner_peer(peer.partner_peer_id())?;

        let peer = peer.start_as_offerer();
        let partner_peer = partner_peer.start_as_answerer();

        let updates = peer.get_updates();
        let member_id = peer.member_id();

        self.peers.add_peer(peer);
        self.peers.add_peer(partner_peer);

        self.send_event(
            member_id,
            Event::TracksApplied {
                updates,
                negotiation_role: Some(NegotiationRole::Offerer),
                peer_id,
            },
        )
    }

    /// Closes [`Member`]s [`RpcConnection`] if `ws_close_reason` is provided,
    /// removes [`Member`]s [`Peer`], notifying connected [`Members`] and emits
    /// [`OnLeaveEvent`] [`CallbackEvent`] if `on_leave_reason` is provided and
    /// [`Member`] is configured to emit [`OnLeaveEvent`].
    ///
    /// [`CallbackEvent`]: crate::api::control::callback::CallbackEvent
    fn disconnect_member(
        &mut self,
        member_id: &MemberId,
        ws_close_reason: CloseReason,
        on_leave_reason: Option<OnLeaveReason>,
        ctx: &mut Context<Room>,
    ) {
        let removed_peers =
            self.peers.remove_peers_related_to_member(&member_id);
        for (peer_member_id, peers_ids) in removed_peers {
            self.member_peers_removed(peers_ids, peer_member_id);
        }

        self.members
            .close_member_connection(&member_id, ws_close_reason, ctx);

        if let Ok(member) = self.members.get_member_by_id(member_id) {
            if let (Some(url), Some(reason)) =
                (member.get_on_leave(), on_leave_reason)
            {
                self.callbacks.do_send(
                    url,
                    member.get_fid().into(),
                    OnLeaveEvent::new(reason),
                );
            }
        }
    }
}

/// [`Actor`] implementation that provides an ergonomic way
/// to interact with [`Room`].
impl Actor for Room {
    type Context = Context<Self>;

    fn started(&mut self, ctx: &mut Self::Context) {
        debug!("Room [id = {}] started.", self.id);
        ctx.run_interval(Duration::from_secs(5), |this, _| {
            this.peers.check_peers();
        });
        ctx.add_stream(self.peers.subscribe_to_metrics_events());
    }
}

impl Handler<ShutdownGracefully> for Room {
    type Result = AtomicResponse<Self, ()>;

    fn handle(
        &mut self,
        _: ShutdownGracefully,
        ctx: &mut Self::Context,
    ) -> Self::Result {
        info!(
            "Room [id = {}] received ShutdownGracefully message so shutting \
             down",
            self.id
        );

        self.members
            .iter_members()
            .filter_map(|(_, member)| {
                member
                    .get_on_leave()
                    .map(move |on_leave| (member, on_leave))
            })
            .filter(|(member, _)| {
                self.members.member_has_connection(&member.id())
            })
            .for_each(|(member, on_leave)| {
                self.callbacks.do_send(
                    on_leave,
                    member.get_fid().into(),
                    OnLeaveEvent::new(OnLeaveReason::ServerShutdown),
                );
            });

        AtomicResponse::new(Box::pin(
            self.members.drop_connections(ctx).into_actor(self),
        ))
    }
}<|MERGE_RESOLUTION|>--- conflicted
+++ resolved
@@ -16,11 +16,7 @@
 use failure::Fail;
 use futures::future;
 use medea_client_api_proto::{
-<<<<<<< HEAD
-    state, Event, MemberId, NegotiationRole, PeerId, RoomId,
-=======
-    CloseReason, Event, MemberId, NegotiationRole, PeerId, RoomId,
->>>>>>> c761e4c1
+    state, CloseReason, Event, MemberId, NegotiationRole, PeerId, RoomId,
 };
 
 use crate::{
@@ -188,7 +184,7 @@
     //                    Rollback it.
     #[allow(clippy::missing_errors_doc)]
     pub fn send_event(
-        &mut self,
+        &self,
         member_id: MemberId,
         e: Event,
     ) -> Result<(), RoomError> {
