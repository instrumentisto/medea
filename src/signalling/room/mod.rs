--- conflicted
+++ resolved
@@ -184,7 +184,6 @@
         &self.id
     }
 
-<<<<<<< HEAD
     /// Sends [`Event::PeerCreated`] specified [`Peer`]. That [`Peer`] state
     /// will be changed to [`WaitLocalSdp`] state.
     fn send_peer_created(
@@ -215,8 +214,6 @@
         )
     }
 
-=======
->>>>>>> e9c8d4cf
     /// Sends [`Event::PeersRemoved`] to [`Member`].
     fn send_peers_removed(
         &mut self,
@@ -267,18 +264,10 @@
             future::try_join_all(connect_endpoints_tasks)
                 .into_actor(self)
                 .map(move |result, room: &mut Room, _| {
-<<<<<<< HEAD
-                    for (src_peer_id, sink_peer_id) in
-                        result?.into_iter().filter_map(|r| r)
-                    {
-                        room.peers.run_scheduled_tasks(src_peer_id)?;
-                        room.peers.run_scheduled_tasks(sink_peer_id)?;
-=======
                     for (src_peer_id, _) in
                         result?.into_iter().filter_map(|r| r)
                     {
                         room.peers.commit_scheduled_changes(src_peer_id)?;
->>>>>>> e9c8d4cf
                     }
 
                     Ok(())
