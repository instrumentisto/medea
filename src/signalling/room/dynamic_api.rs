--- conflicted
+++ resolved
@@ -114,7 +114,7 @@
                     }
                 }
                 for updated_peer_id in updated_peers {
-                    self.peers.run_scheduled_tasks(updated_peer_id)?;
+                    self.peers.commit_scheduled_changes(updated_peer_id)?;
                 }
 
                 let futs: Vec<_> = removed_peers
@@ -260,31 +260,6 @@
 
         member.insert_sink(sink);
 
-<<<<<<< HEAD
-        Ok(Box::new(fut::ready(()).map(
-            move |_, this: &mut Self, ctx| {
-                let member_id = member.id();
-                if this.members.member_has_connection(&member_id) {
-                    ctx.spawn(this.init_member_connections(&member).map(
-                        move |res, this, ctx| {
-                            if let Err(e) = res {
-                                error!(
-                                    "Failed to interconnect Members, because \
-                                     {}. Connection with Member [id = {}, \
-                                     room_id: {}] will be stopped.",
-                                    e, member_id, this.id,
-                                );
-                                this.members
-                                    .close_member_connection(&member_id, ctx);
-                            }
-                        },
-                    ));
-                }
-
-                Ok(())
-            },
-        )))
-=======
         let fut = fut::ready(()).map(move |_, this: &mut Self, ctx| {
             let member_id = member.id();
             if this.members.member_has_connection(&member_id) {
@@ -306,7 +281,6 @@
             Ok(())
         });
         Ok(Box::new(fut))
->>>>>>> e9c8d4cf
     }
 
     /// Removes [`Peer`]s and call [`Room::member_peers_removed`] for every
