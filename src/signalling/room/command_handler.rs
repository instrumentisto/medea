//! Implementation of the [`CommandHandler`] for the [`Room`] and related
//! definitions.

use std::collections::HashMap;

use medea_client_api_proto::{
    CommandHandler, Event, IceCandidate, NegotiationRole, PeerId, PeerMetrics,
    TrackId, TrackPatch,
};

use crate::{
    log::prelude::*,
    media::{Peer, PeerStateMachine, WaitLocalSdp, WaitRemoteSdp},
};

use super::{Room, RoomError};

impl CommandHandler for Room {
    type Output = Result<(), RoomError>;

    /// Sends [`Event::PeerCreated`] to provided [`Peer`] partner. Provided
    /// [`Peer`] state must be [`WaitLocalSdp`] and will be changed to
    /// [`WaitRemoteSdp`], partners [`Peer`] state must be [`Stable`] and will
    /// be changed to [`WaitLocalHaveRemote`].
    fn on_make_sdp_offer(
        &mut self,
        from_peer_id: PeerId,
        sdp_offer: String,
        mids: HashMap<TrackId, String>,
        senders_statuses: HashMap<TrackId, bool>,
    ) -> Self::Output {
        let mut from_peer: Peer<WaitLocalSdp> =
            self.peers.take_inner_peer(from_peer_id)?;
        let to_peer: Peer<WaitRemoteSdp> =
            self.peers.take_inner_peer(from_peer.partner_peer_id())?;

        from_peer.set_mids(mids)?;
        from_peer.update_senders_statuses(senders_statuses);

        let from_peer = from_peer.set_local_offer(sdp_offer.clone());
        let to_peer = to_peer.set_remote_offer(sdp_offer.clone());

        let to_member_id = to_peer.member_id();
        let ice_servers = to_peer.ice_servers_list().ok_or_else(|| {
            RoomError::NoTurnCredentials(to_member_id.clone())
        })?;

        let event = if from_peer.is_known_to_remote() {
            Event::TracksApplied {
                peer_id: to_peer.id(),
                negotiation_role: Some(NegotiationRole::Answerer(sdp_offer)),
                updates: to_peer.get_updates(),
            }
        } else {
            Event::PeerCreated {
                peer_id: to_peer.id(),
                negotiation_role: NegotiationRole::Answerer(sdp_offer),
                tracks: to_peer.new_tracks(),
                ice_servers,
                force_relay: to_peer.is_force_relayed(),
            }
        };

        self.peers.add_peer(from_peer);
        self.peers.add_peer(to_peer);

        self.peers.sync_peer_spec(from_peer_id)?;

        self.members.send_event_to_member(to_member_id, event)
    }

    /// Sends [`Event::SdpAnswerMade`] to provided [`Peer`] partner. Provided
    /// [`Peer`] state must be [`WaitLocalHaveRemote`] and will be changed to
    /// [`Stable`], partners [`Peer`] state must be [`WaitRemoteSdp`] and will
    /// be changed to [`Stable`].
    fn on_make_sdp_answer(
        &mut self,
        from_peer_id: PeerId,
        sdp_answer: String,
        senders_statuses: HashMap<TrackId, bool>,
    ) -> Self::Output {
        let from_peer: Peer<WaitLocalSdp> =
            self.peers.take_inner_peer(from_peer_id)?;
        let to_peer: Peer<WaitRemoteSdp> =
            self.peers.take_inner_peer(from_peer.partner_peer_id())?;

        from_peer.update_senders_statuses(senders_statuses);

        let from_peer = from_peer.set_local_answer(sdp_answer.clone());
        let to_peer = to_peer.set_remote_answer(sdp_answer.clone());

        let to_member_id = to_peer.member_id();
        let event = Event::SdpAnswerMade {
            peer_id: to_peer.id(),
            sdp_answer,
        };

        self.peers.add_peer(from_peer);
        self.peers.add_peer(to_peer);

        self.peers.sync_peer_spec(from_peer_id)?;

        self.members.send_event_to_member(to_member_id, event)
    }

    /// Sends [`Event::IceCandidateDiscovered`] to provided [`Peer`] partner.
    /// Both [`Peer`]s may have any state except [`Stable`].
    fn on_set_ice_candidate(
        &mut self,
        from_peer_id: PeerId,
        candidate: IceCandidate,
    ) -> Self::Output {
        // TODO: add E2E test
        if candidate.candidate.is_empty() {
            warn!("Empty candidate from Peer: {}, ignoring", from_peer_id);
            return Ok(());
        }

        let to_peer_id = self
            .peers
            .map_peer_by_id(from_peer_id, PeerStateMachine::partner_peer_id)?;
        let to_member_id = self
            .peers
            .map_peer_by_id(to_peer_id, PeerStateMachine::member_id)?;
        let event = Event::IceCandidateDiscovered {
            peer_id: to_peer_id,
            candidate,
        };

        self.members.send_event_to_member(to_member_id, event)
    }

    /// Adds new [`Peer`] connection metrics.
    ///
<<<<<<< HEAD
    /// Provides received [`PeerMetrics::RtcStats`] to the [`PeersService`]
    #[allow(clippy::single_match)]
=======
    /// Passes [`PeerMetrics::RtcStats`] to [`PeersService`] for the further
    /// analysis.
>>>>>>> d75eba19
    fn on_add_peer_connection_metrics(
        &mut self,
        peer_id: PeerId,
        metrics: PeerMetrics,
    ) -> Self::Output {
<<<<<<< HEAD
        match metrics {
            PeerMetrics::RtcStats(stats) => {
                self.peers.add_stats(peer_id, &stats);
            }
            _ => (),
        }

=======
        if let PeerMetrics::RtcStats(stats) = metrics {
            self.peers.add_stats(peer_id, stats);
        }
>>>>>>> d75eba19
        Ok(())
    }

    /// Sends [`Event::TracksApplied`] with data from the received
    /// [`Command::UpdateTracks`].
    ///
    /// Starts renegotiation process.
    ///
    /// [`Command::UpdateTracks`]: medea_client_api_proto::Command::UpdateTracks
    fn on_update_tracks(
        &mut self,
        peer_id: PeerId,
        tracks_patches: Vec<TrackPatch>,
    ) -> Self::Output {
        // Note, that we force committing changes to `Member` that send
        // `UpdateTracks` request, so response will be sent immediately,
        // regardless of that `Peer` state, but non-forcibly committing
        // changes to partner `Peer`, so it will be notified of changes only
        // during next negotiation.
        let partner_peer_id =
            self.peers.map_peer_by_id_mut(peer_id, |peer| {
                peer.as_changes_scheduler()
                    .patch_tracks(tracks_patches.clone());
                peer.force_commit_scheduled_changes();
                peer.partner_peer_id()
            })?;
        self.peers.map_peer_by_id_mut(partner_peer_id, |peer| {
            peer.as_changes_scheduler().patch_tracks(tracks_patches);
            peer.commit_scheduled_changes();
        })?;

        Ok(())
    }
}<|MERGE_RESOLUTION|>--- conflicted
+++ resolved
@@ -132,31 +132,16 @@
 
     /// Adds new [`Peer`] connection metrics.
     ///
-<<<<<<< HEAD
-    /// Provides received [`PeerMetrics::RtcStats`] to the [`PeersService`]
-    #[allow(clippy::single_match)]
-=======
     /// Passes [`PeerMetrics::RtcStats`] to [`PeersService`] for the further
     /// analysis.
->>>>>>> d75eba19
     fn on_add_peer_connection_metrics(
         &mut self,
         peer_id: PeerId,
         metrics: PeerMetrics,
     ) -> Self::Output {
-<<<<<<< HEAD
-        match metrics {
-            PeerMetrics::RtcStats(stats) => {
-                self.peers.add_stats(peer_id, &stats);
-            }
-            _ => (),
-        }
-
-=======
         if let PeerMetrics::RtcStats(stats) = metrics {
             self.peers.add_stats(peer_id, stats);
         }
->>>>>>> d75eba19
         Ok(())
     }
 
