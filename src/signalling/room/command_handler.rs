//! Implementation of the [`CommandHandler`] for the [`Room`] and related
//! definitions.

use std::collections::HashMap;

use actix::WrapFuture as _;
use medea_client_api_proto::{
    CommandHandler, Event, IceCandidate, Mid, NegotiationRole, PeerId,
    PeerMetrics, TrackId, TrackPatch,
};

use crate::{
    log::prelude::*,
    media::{
        Peer, PeerStateMachine, Stable, WaitLocalHaveRemote, WaitLocalSdp,
        WaitRemoteSdp,
    },
};

use super::{ActFuture, Room, RoomError};

impl CommandHandler for Room {
    type Output = Result<ActFuture<Result<(), RoomError>>, RoomError>;

    /// Sends [`Event::PeerCreated`] to provided [`Peer`] partner. Provided
    /// [`Peer`] state must be [`WaitLocalSdp`] and will be changed to
    /// [`WaitRemoteSdp`], partners [`Peer`] state must be [`Stable`] and will
    /// be changed to [`WaitLocalHaveRemote`].
    fn on_make_sdp_offer(
        &mut self,
        from_peer_id: PeerId,
        sdp_offer: String,
        mids: HashMap<TrackId, Mid>,
        senders_statuses: HashMap<TrackId, bool>,
    ) -> Self::Output {
        let mut from_peer: Peer<WaitLocalSdp> =
            self.peers.take_inner_peer(from_peer_id)?;
        from_peer.set_mids(mids)?;
        from_peer.update_senders_statuses(senders_statuses);

        let to_peer_id = from_peer.partner_peer_id();
        let to_peer: Peer<Stable> = self.peers.take_inner_peer(to_peer_id)?;

        let from_peer = from_peer.set_local_sdp(sdp_offer.clone());
        let to_peer = to_peer.set_remote_sdp(sdp_offer.clone());

        let to_member_id = to_peer.member_id();
        let ice_servers = to_peer.ice_servers_list().ok_or_else(|| {
            RoomError::NoTurnCredentials(to_member_id.clone())
        })?;

        let event = if from_peer.is_known_to_remote() {
            Event::TracksApplied {
                peer_id: to_peer_id,
                negotiation_role: Some(NegotiationRole::Answerer(sdp_offer)),
                updates: to_peer.get_updates(),
            }
        } else {
            Event::PeerCreated {
                peer_id: to_peer.id(),
                negotiation_role: NegotiationRole::Answerer(sdp_offer),
                tracks: to_peer.new_tracks(),
                ice_servers,
                force_relay: to_peer.is_force_relayed(),
            }
        };

        self.peers.add_peer(from_peer);
        self.peers.add_peer(to_peer);

        self.peers.sync_peer_spec(from_peer_id)?;

        Ok(Box::new(
            self.members
                .send_event_to_member(to_member_id, event)
                .into_actor(self),
        ))
    }

    /// Sends [`Event::SdpAnswerMade`] to provided [`Peer`] partner. Provided
    /// [`Peer`] state must be [`WaitLocalHaveRemote`] and will be changed to
    /// [`Stable`], partners [`Peer`] state must be [`WaitRemoteSdp`] and will
    /// be changed to [`Stable`].
    fn on_make_sdp_answer(
        &mut self,
        from_peer_id: PeerId,
        sdp_answer: String,
        senders_statuses: HashMap<TrackId, bool>,
    ) -> Self::Output {
        let from_peer: Peer<WaitLocalHaveRemote> =
            self.peers.take_inner_peer(from_peer_id)?;
        from_peer.update_senders_statuses(senders_statuses);

        let to_peer_id = from_peer.partner_peer_id();
        let to_peer: Peer<WaitRemoteSdp> =
            self.peers.take_inner_peer(to_peer_id)?;

        let from_peer = from_peer.set_local_sdp(sdp_answer.clone());
        let to_peer = to_peer.set_remote_sdp(&sdp_answer);

        let to_member_id = to_peer.member_id();
        let event = Event::SdpAnswerMade {
            peer_id: to_peer_id,
            sdp_answer,
        };

        self.peers.add_peer(from_peer);
        self.peers.add_peer(to_peer);

        self.peers.sync_peer_spec(from_peer_id)?;

        Ok(Box::new(
            self.members
                .send_event_to_member(to_member_id, event)
                .into_actor(self),
        ))
    }

    /// Sends [`Event::IceCandidateDiscovered`] to provided [`Peer`] partner.
    /// Both [`Peer`]s may have any state except [`Stable`].
    fn on_set_ice_candidate(
        &mut self,
        from_peer_id: PeerId,
        candidate: IceCandidate,
    ) -> Self::Output {
        // TODO: add E2E test
        if candidate.candidate.is_empty() {
            warn!("Empty candidate from Peer: {}, ignoring", from_peer_id);
            return Ok(Box::new(actix::fut::ok(())));
        }

        let to_peer_id = self
            .peers
            .map_peer_by_id(from_peer_id, PeerStateMachine::partner_peer_id)?;
        let to_member_id = self
            .peers
            .map_peer_by_id(to_peer_id, PeerStateMachine::member_id)?;
        let event = Event::IceCandidateDiscovered {
            peer_id: to_peer_id,
            candidate,
        };

        Ok(Box::new(
            self.members
                .send_event_to_member(to_member_id, event)
                .into_actor(self),
        ))
    }

    /// Does nothing atm.
    fn on_add_peer_connection_metrics(
        &mut self,
        _: PeerId,
        _: PeerMetrics,
    ) -> Self::Output {
        Ok(Box::new(actix::fut::ok(())))
    }

    /// Sends [`Event::TracksApplied`] with data from the received
    /// [`Command::UpdateTracks`].
    ///
    /// Starts renegotiation process.
    ///
    /// [`Command::UpdateTracks`]: medea_client_api_proto::Command::UpdateTracks
    fn on_update_tracks(
        &mut self,
        peer_id: PeerId,
        tracks_patches: Vec<TrackPatch>,
    ) -> Self::Output {
<<<<<<< HEAD
        self.peers.map_peer_by_id_mut(peer_id, |peer| {
=======
        let partner_peer_id =
            self.peers.map_peer_by_id_mut(peer_id, |peer| {
                peer.as_changes_scheduler()
                    .patch_tracks(tracks_patches.clone());
                peer.partner_peer_id()
            })?;
        self.peers.map_peer_by_id_mut(partner_peer_id, |peer| {
>>>>>>> e9c8d4cf
            peer.as_changes_scheduler().patch_tracks(tracks_patches);
        })?;

        self.peers.commit_scheduled_changes(peer_id)?;

        Ok(Box::new(actix::fut::ok(())))
    }
}<|MERGE_RESOLUTION|>--- conflicted
+++ resolved
@@ -167,9 +167,6 @@
         peer_id: PeerId,
         tracks_patches: Vec<TrackPatch>,
     ) -> Self::Output {
-<<<<<<< HEAD
-        self.peers.map_peer_by_id_mut(peer_id, |peer| {
-=======
         let partner_peer_id =
             self.peers.map_peer_by_id_mut(peer_id, |peer| {
                 peer.as_changes_scheduler()
@@ -177,7 +174,6 @@
                 peer.partner_peer_id()
             })?;
         self.peers.map_peer_by_id_mut(partner_peer_id, |peer| {
->>>>>>> e9c8d4cf
             peer.as_changes_scheduler().patch_tracks(tracks_patches);
         })?;
 
