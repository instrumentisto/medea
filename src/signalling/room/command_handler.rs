//! Implementation of the [`CommandHandler`] for the [`Room`] and related
//! definitions.

use std::collections::HashMap;

use medea_client_api_proto::{
    CommandHandler, Event, IceCandidate, NegotiationRole, PeerId, PeerMetrics,
    TrackId, TrackPatch,
};

use crate::{
    log::prelude::*,
    media::{Peer, PeerStateMachine, WaitLocalSdp, WaitRemoteSdp},
};

use super::{Room, RoomError};

impl CommandHandler for Room {
    type Output = Result<(), RoomError>;

    /// Sends [`Event::PeerCreated`] to provided [`Peer`] partner. Provided
    /// [`Peer`] state must be [`WaitLocalSdp`] and will be changed to
    /// [`WaitRemoteSdp`], partners [`Peer`] state must be [`Stable`] and will
    /// be changed to [`WaitLocalHaveRemote`].
    fn on_make_sdp_offer(
        &mut self,
        from_peer_id: PeerId,
        sdp_offer: String,
        mids: HashMap<TrackId, String>,
        senders_statuses: HashMap<TrackId, bool>,
    ) -> Self::Output {
        let mut from_peer: Peer<WaitLocalSdp> =
            self.peers.take_inner_peer(from_peer_id)?;
        let to_peer: Peer<WaitRemoteSdp> =
            self.peers.take_inner_peer(from_peer.partner_peer_id())?;

        from_peer.set_mids(mids)?;
        from_peer.update_senders_statuses(senders_statuses);

        let from_peer = from_peer.set_local_offer(sdp_offer.clone());
        let to_peer = to_peer.set_remote_offer(sdp_offer.clone());

        let to_member_id = to_peer.member_id();
        let ice_servers = to_peer.ice_servers_list().ok_or_else(|| {
            RoomError::NoTurnCredentials(to_member_id.clone())
        })?;

        let event = if from_peer.is_known_to_remote() {
            Event::TracksApplied {
                peer_id: to_peer.id(),
                negotiation_role: Some(NegotiationRole::Answerer(sdp_offer)),
                updates: to_peer.get_updates(),
            }
        } else {
            Event::PeerCreated {
                peer_id: to_peer.id(),
                negotiation_role: NegotiationRole::Answerer(sdp_offer),
                tracks: to_peer.new_tracks(),
                ice_servers,
                force_relay: to_peer.is_force_relayed(),
            }
        };

        self.peers.add_peer(from_peer);
        self.peers.add_peer(to_peer);

        self.peers.sync_peer_spec(from_peer_id)?;

        self.members.send_event_to_member(to_member_id, event)
    }

    /// Sends [`Event::SdpAnswerMade`] to provided [`Peer`] partner. Provided
    /// [`Peer`] state must be [`WaitLocalHaveRemote`] and will be changed to
    /// [`Stable`], partners [`Peer`] state must be [`WaitRemoteSdp`] and will
    /// be changed to [`Stable`].
    fn on_make_sdp_answer(
        &mut self,
        from_peer_id: PeerId,
        sdp_answer: String,
        senders_statuses: HashMap<TrackId, bool>,
    ) -> Self::Output {
        let from_peer: Peer<WaitLocalSdp> =
            self.peers.take_inner_peer(from_peer_id)?;
        let to_peer: Peer<WaitRemoteSdp> =
            self.peers.take_inner_peer(from_peer.partner_peer_id())?;

        from_peer.update_senders_statuses(senders_statuses);

        let from_peer = from_peer.set_local_answer(sdp_answer.clone());
        let to_peer = to_peer.set_remote_answer(sdp_answer.clone());

        let to_member_id = to_peer.member_id();
        let event = Event::SdpAnswerMade {
            peer_id: to_peer.id(),
            sdp_answer,
        };

        self.peers.add_peer(from_peer);
        self.peers.add_peer(to_peer);

        self.peers.sync_peer_spec(from_peer_id)?;

        self.members.send_event_to_member(to_member_id, event)
    }

    /// Sends [`Event::IceCandidateDiscovered`] to provided [`Peer`] partner.
    /// Both [`Peer`]s may have any state except [`Stable`].
    fn on_set_ice_candidate(
        &mut self,
        from_peer_id: PeerId,
        candidate: IceCandidate,
    ) -> Self::Output {
        // TODO: add E2E test
        if candidate.candidate.is_empty() {
            warn!("Empty candidate from Peer: {}, ignoring", from_peer_id);
            return Ok(());
        }

        let to_peer_id = self
            .peers
            .map_peer_by_id(from_peer_id, PeerStateMachine::partner_peer_id)?;
        let to_member_id = self
            .peers
            .map_peer_by_id(to_peer_id, PeerStateMachine::member_id)?;
        let event = Event::IceCandidateDiscovered {
            peer_id: to_peer_id,
            candidate,
        };

        self.members.send_event_to_member(to_member_id, event)
    }

    /// Adds new [`Peer`] connection metrics.
    #[allow(clippy::single_match)]
    fn on_add_peer_connection_metrics(
        &mut self,
        peer_id: PeerId,
        metrics: PeerMetrics,
    ) -> Self::Output {
<<<<<<< HEAD
        match metrics {
            PeerMetrics::RtcStats(stats) => {
                self.peers.add_stats(peer_id, stats);
            }
            _ => (),
        }

        Ok(Box::new(actix::fut::ok(())))
=======
        Ok(())
>>>>>>> c5b33eaa
    }

    /// Sends [`Event::TracksApplied`] with data from the received
    /// [`Command::UpdateTracks`].
    ///
    /// Starts renegotiation process.
    ///
    /// [`Command::UpdateTracks`]: medea_client_api_proto::Command::UpdateTracks
    fn on_update_tracks(
        &mut self,
        peer_id: PeerId,
        tracks_patches: Vec<TrackPatch>,
    ) -> Self::Output {
        // Note, that we force committing changes to `Member` that send
        // `UpdateTracks` request, so response will be sent immediately,
        // regardless of that `Peer` state, but non-forcibly committing
        // changes to partner `Peer`, so it will be notified of changes only
        // during next negotiation.
        let partner_peer_id =
            self.peers.map_peer_by_id_mut(peer_id, |peer| {
                peer.as_changes_scheduler()
                    .patch_tracks(tracks_patches.clone());
                peer.force_commit_scheduled_changes();
                peer.partner_peer_id()
            })?;
        self.peers.map_peer_by_id_mut(partner_peer_id, |peer| {
            peer.as_changes_scheduler().patch_tracks(tracks_patches);
            peer.commit_scheduled_changes();
        })?;

        Ok(())
    }
}<|MERGE_RESOLUTION|>--- conflicted
+++ resolved
@@ -137,7 +137,6 @@
         peer_id: PeerId,
         metrics: PeerMetrics,
     ) -> Self::Output {
-<<<<<<< HEAD
         match metrics {
             PeerMetrics::RtcStats(stats) => {
                 self.peers.add_stats(peer_id, stats);
@@ -145,10 +144,7 @@
             _ => (),
         }
 
-        Ok(Box::new(actix::fut::ok(())))
-=======
         Ok(())
->>>>>>> c5b33eaa
     }
 
     /// Sends [`Event::TracksApplied`] with data from the received
