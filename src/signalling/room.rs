--- conflicted
+++ resolved
@@ -89,10 +89,7 @@
             id,
             peers: PeerRepository::from(peers),
             participants: ParticipantService::new(
-<<<<<<< HEAD
-=======
                 id,
->>>>>>> 868907a8
                 members,
                 turn,
                 reconnect_timeout,
@@ -138,11 +135,7 @@
             .ice_user
             .as_ref()
             .ok_or_else(|| RoomError::NoTurnCredentials(member_id))?
-<<<<<<< HEAD
-            .to_servers_list();
-=======
             .servers_list();
->>>>>>> 868907a8
         let peer_created = Event::PeerCreated {
             peer_id: sender.id(),
             sdp_offer: None,
@@ -181,11 +174,7 @@
             .ice_user
             .as_ref()
             .ok_or_else(|| RoomError::NoTurnCredentials(to_member_id))?
-<<<<<<< HEAD
-            .to_servers_list();
-=======
             .servers_list();
->>>>>>> 868907a8
 
         let event = Event::PeerCreated {
             peer_id: to_peer_id,
