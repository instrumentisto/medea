//! Room definitions and implementations. Room is responsible for media
//! connection establishment between concrete [`Member`]s.
//!
//! [`Member`]: crate::signalling::elements::member::Member

use std::collections::{HashMap, HashSet};

use actix::{
    fut::wrap_future, Actor, ActorFuture, AsyncContext, Context, Handler,
    Message, ResponseActFuture, WrapFuture as _,
};
use derive_more::Display;
use failure::Fail;
use futures::future;
use medea_client_api_proto::{Command, Event, IceCandidate, PeerId, TrackId};
use medea_control_api_proto::grpc::api::{
    Element as ElementProto, Room as RoomProto,
};

use crate::{
    api::{
        client::rpc_connection::{
            AuthorizationError, Authorize, ClosedReason, CommandMessage,
            RpcConnectionClosed, RpcConnectionEstablished,
        },
        control::{
            endpoints::{
                WebRtcPlayEndpoint as WebRtcPlayEndpointSpec,
                WebRtcPublishEndpoint as WebRtcPublishEndpointSpec,
            },
            refs::{Fid, StatefulFid, ToEndpoint, ToMember},
            room::RoomSpec,
            EndpointId, EndpointSpec, MemberId, MemberSpec, RoomId,
            TryFromElementError, WebRtcPlayId, WebRtcPublishId,
        },
    },
    log::prelude::*,
    media::{
        New, Peer, PeerError, PeerStateMachine, WaitLocalHaveRemote,
        WaitLocalSdp, WaitRemoteSdp,
    },
    shutdown::ShutdownGracefully,
    signalling::{
        elements::{
            endpoints::webrtc::{WebRtcPlayEndpoint, WebRtcPublishEndpoint},
            member::MemberError,
            Member, MembersLoadError,
        },
        participants::{ParticipantService, ParticipantServiceErr},
        peers::PeerRepository,
    },
    AppContext,
};

/// Ergonomic type alias for using [`ActorFuture`] for [`Room`].
pub type ActFuture<I, E> =
    Box<dyn ActorFuture<Actor = Room, Item = I, Error = E>>;

#[allow(clippy::module_name_repetitions)]
#[derive(Debug, Fail, Display)]
pub enum RoomError {
    #[display(fmt = "Couldn't find Peer with [id = {}]", _0)]
    PeerNotFound(PeerId),
<<<<<<< HEAD
    #[display(fmt = "{}", _0)]
    MemberError(MemberError),
=======

    MemberError(MemberError),

>>>>>>> e71c31ce
    #[display(fmt = "Member [id = {}] does not have Turn credentials", _0)]
    NoTurnCredentials(MemberId),

    #[display(fmt = "Couldn't find RpcConnection with Member [id = {}]", _0)]
    ConnectionNotExists(MemberId),

    #[display(fmt = "Unable to send event to Member [id = {}]", _0)]
    UnableToSendEvent(MemberId),

    #[display(fmt = "PeerError: {}", _0)]
    PeerError(PeerError),
<<<<<<< HEAD
    #[display(fmt = "{}", _0)]
    MembersLoadError(MembersLoadError),
    #[display(fmt = "{}", _0)]
    TryFromElementError(TryFromElementError),
=======

    #[display(fmt = "{}", _0)]
    MembersLoadError(MembersLoadError),

    #[display(fmt = "{}", _0)]
    TryFromElementError(TryFromElementError),

>>>>>>> e71c31ce
    #[display(fmt = "Generic room error: {}", _0)]
    BadRoomSpec(String),

    #[display(fmt = "Turn service error: {}", _0)]
    TurnServiceError(String),
<<<<<<< HEAD
    #[display(fmt = "{}", _0)]
    ParticipantServiceErr(ParticipantServiceErr),
    #[display(fmt = "Client error:{}", _0)]
    ClientError(String),
    #[display(fmt = "Given Fid [fid = {}] to wrong Room [id = {}]", _0, _1)]
    WrongRoomId(StatefulFid, RoomId),
    /// Try to create [`Member`] with ID which already exists.
    #[display(fmt = "Member [id = {}] already exists.", _0)]
    MemberAlreadyExists(Fid<ToMember>),
=======

    ParticipantServiceErr(ParticipantServiceErr),

    #[display(fmt = "Client error:{}", _0)]
    ClientError(String),

    #[display(fmt = "Given Fid [fid = {}] to wrong Room [id = {}]", _0, _1)]
    WrongRoomId(StatefulFid, RoomId),

    /// Try to create [`Member`] with ID which already exists.
    #[display(fmt = "Member [id = {}] already exists.", _0)]
    MemberAlreadyExists(Fid<ToMember>),

>>>>>>> e71c31ce
    /// Try to create [`Endpoint`] with ID which already exists.
    ///
    /// [`Endpoint`]: crate::signalling::elements::endpoints::Endpoint
    #[display(fmt = "Endpoint [id = {}] already exists.", _0)]
    EndpointAlreadyExists(Fid<ToEndpoint>),
}

impl From<PeerError> for RoomError {
    fn from(err: PeerError) -> Self {
        Self::PeerError(err)
    }
}

impl From<TryFromElementError> for RoomError {
    fn from(err: TryFromElementError) -> Self {
        Self::TryFromElementError(err)
    }
}

impl From<MembersLoadError> for RoomError {
    fn from(err: MembersLoadError) -> Self {
        Self::MembersLoadError(err)
    }
}

impl From<ParticipantServiceErr> for RoomError {
    fn from(err: ParticipantServiceErr) -> Self {
        Self::ParticipantServiceErr(err)
    }
}

impl From<MemberError> for RoomError {
    fn from(err: MemberError) -> Self {
        Self::MemberError(err)
    }
}

/// Possible states of [`Room`].
#[derive(Debug)]
enum State {
    /// [`Room`] has been started and is operating at the moment.
    Started,
    /// [`Room`] is stopping at the moment.
    Stopping,
    /// [`Room`] is stopped and can be removed.
    Stopped,
}

/// Media server room with its [`Member`]s.
#[derive(Debug)]
pub struct Room {
    id: RoomId,

    /// [`Member`]s and associated [`RpcConnection`]s of this [`Room`], handles
    /// [`RpcConnection`] authorization, establishment, message sending.
    ///
    /// [`RpcConnection`]: crate::api::client::rpc_connection::RpcConnection
    pub members: ParticipantService,

    /// [`Peer`]s of [`Member`]s in this [`Room`].
    peers: PeerRepository,

    /// Current state of this [`Room`].
    state: State,
}

impl Room {
    /// Creates new instance of [`Room`].
    ///
    /// Returns [`RoomError::BadRoomSpec`] when errs while `Element`
    /// transformation happens.
    pub fn new(
        room_spec: &RoomSpec,
        context: &AppContext,
    ) -> Result<Self, RoomError> {
        Ok(Self {
            id: room_spec.id().clone(),
            peers: PeerRepository::from(HashMap::new()),
            members: ParticipantService::new(room_spec, context)?,
            state: State::Started,
        })
    }

    /// Returns [`RoomId`] of this [`Room`].
    pub fn get_id(&self) -> RoomId {
        self.id.clone()
    }

    /// Returns reference to [`RoomId`] of this [`Room`].
    pub fn id(&self) -> &RoomId {
        &self.id
    }

    /// Sends [`Event::PeerCreated`] to one of specified [`Peer`]s based on
    /// which of them has any outbound tracks. That [`Peer`] state will be
    /// changed to [`WaitLocalSdp`] state. Both provided peers must be in
    /// [`New`] state. At least one of provided peers must have outbound
    /// tracks.
    fn send_peer_created(
        &mut self,
        peer1_id: PeerId,
        peer2_id: PeerId,
    ) -> Result<ActFuture<(), RoomError>, RoomError> {
        let peer1: Peer<New> = self.peers.take_inner_peer(peer1_id)?;
        let peer2: Peer<New> = self.peers.take_inner_peer(peer2_id)?;

        // decide which peer is sender
        let (sender, receiver) = if peer1.is_sender() {
            (peer1, peer2)
        } else if peer2.is_sender() {
            (peer2, peer1)
        } else {
            self.peers.add_peer(peer1);
            self.peers.add_peer(peer2);
            return Err(RoomError::BadRoomSpec(format!(
                "Error while trying to connect Peer [id = {}] and Peer [id = \
                 {}] cause neither of peers are senders",
                peer1_id, peer2_id
            )));
        };
        self.peers.add_peer(receiver);

        let sender = sender.start();
        let member_id = sender.member_id();
        let ice_servers = self
            .members
            .get_member(&member_id)?
            .servers_list()
            .ok_or_else(|| {
            RoomError::NoTurnCredentials(member_id.clone())
        })?;
        let peer_created = Event::PeerCreated {
            peer_id: sender.id(),
            sdp_offer: None,
            tracks: sender.tracks(),
            ice_servers,
        };
        self.peers.add_peer(sender);
        Ok(Box::new(wrap_future(
            self.members.send_event_to_member(member_id, peer_created),
        )))
    }

    /// Sends [`Event::PeersRemoved`] to [`Member`].
    fn send_peers_removed(
        &mut self,
        member_id: MemberId,
        removed_peers_ids: Vec<PeerId>,
    ) -> ActFuture<(), RoomError> {
        Box::new(wrap_future(self.members.send_event_to_member(
            member_id,
            Event::PeersRemoved {
                peer_ids: removed_peers_ids,
            },
        )))
    }

    /// Sends [`Event::PeerCreated`] to provided [`Peer`] partner. Provided
    /// [`Peer`] state must be [`WaitLocalSdp`] and will be changed to
    /// [`WaitRemoteSdp`], partners [`Peer`] state must be [`New`] and will be
    /// changed to [`WaitLocalHaveRemote`].
    fn handle_make_sdp_offer(
        &mut self,
        from_peer_id: PeerId,
        sdp_offer: String,
        mids: HashMap<TrackId, String>,
    ) -> Result<ActFuture<(), RoomError>, RoomError> {
        let mut from_peer: Peer<WaitLocalSdp> =
            self.peers.take_inner_peer(from_peer_id)?;
        from_peer.set_mids(mids)?;

        let to_peer_id = from_peer.partner_peer_id();
        let to_peer: Peer<New> = self.peers.take_inner_peer(to_peer_id)?;

        let from_peer = from_peer.set_local_sdp(sdp_offer.clone());
        let to_peer = to_peer.set_remote_sdp(sdp_offer.clone());

        let to_member_id = to_peer.member_id();
        let ice_servers = self
            .members
            .get_member(&to_member_id)?
            .servers_list()
            .ok_or_else(|| {
                RoomError::NoTurnCredentials(to_member_id.clone())
            })?;

        let event = Event::PeerCreated {
            peer_id: to_peer.id(),
            sdp_offer: Some(sdp_offer),
            tracks: to_peer.tracks(),
            ice_servers,
        };

        self.peers.add_peer(from_peer);
        self.peers.add_peer(to_peer);

        Ok(Box::new(wrap_future(
            self.members.send_event_to_member(to_member_id, event),
        )))
    }

    /// Sends [`Event::SdpAnswerMade`] to provided [`Peer`] partner. Provided
    /// [`Peer`] state must be [`WaitLocalHaveRemote`] and will be changed to
    /// [`Stable`], partners [`Peer`] state must be [`WaitRemoteSdp`] and will
    /// be changed to [`Stable`].
    fn handle_make_sdp_answer(
        &mut self,
        from_peer_id: PeerId,
        sdp_answer: String,
    ) -> Result<ActFuture<(), RoomError>, RoomError> {
        let from_peer: Peer<WaitLocalHaveRemote> =
            self.peers.take_inner_peer(from_peer_id)?;

        let to_peer_id = from_peer.partner_peer_id();
        let to_peer: Peer<WaitRemoteSdp> =
            self.peers.take_inner_peer(to_peer_id)?;

        let from_peer = from_peer.set_local_sdp(sdp_answer.clone());
        let to_peer = to_peer.set_remote_sdp(&sdp_answer);

        let to_member_id = to_peer.member_id();
        let event = Event::SdpAnswerMade {
            peer_id: to_peer_id,
            sdp_answer,
        };

        self.peers.add_peer(from_peer);
        self.peers.add_peer(to_peer);

        Ok(Box::new(wrap_future(
            self.members.send_event_to_member(to_member_id, event),
        )))
    }

    /// Sends [`Event::IceCandidateDiscovered`] to provided [`Peer`] partner.
    /// Both [`Peer`]s may have any state except [`New`].
    fn handle_set_ice_candidate(
        &mut self,
        from_peer_id: PeerId,
        candidate: IceCandidate,
    ) -> Result<ActFuture<(), RoomError>, RoomError> {
        let from_peer = self.peers.get_peer_by_id(from_peer_id)?;
        if let PeerStateMachine::New(_) = from_peer {
            return Err(PeerError::WrongState(
                from_peer_id,
                "Not New",
                format!("{}", from_peer),
            )
            .into());
        }

        let to_peer_id = from_peer.partner_peer_id();
        let to_peer = self.peers.get_peer_by_id(to_peer_id)?;
        if let PeerStateMachine::New(_) = to_peer {
            return Err(PeerError::WrongState(
                to_peer_id,
                "Not New",
                format!("{}", to_peer),
            )
            .into());
        }

        let to_member_id = to_peer.member_id();
        let event = Event::IceCandidateDiscovered {
            peer_id: to_peer_id,
            candidate,
        };

        Ok(Box::new(wrap_future(
            self.members.send_event_to_member(to_member_id, event),
        )))
    }

    /// Creates [`Peer`] for endpoints if [`Peer`] between endpoint's members
    /// doesn't exist.
    ///
    /// Adds `send` track to source member's [`Peer`] and `recv` to
    /// sink member's [`Peer`].
    ///
    /// Returns [`PeerId`]s of newly created [`Peer`] if it has been created.
    ///
    /// # Panics
    ///
    /// Panics if provided endpoints have interconnected [`Peer`]s already.
    fn connect_endpoints(
        &mut self,
        src: &WebRtcPublishEndpoint,
        sink: &WebRtcPlayEndpoint,
    ) -> Option<(PeerId, PeerId)> {
        let src_owner = src.owner();
        let sink_owner = sink.owner();

        if let Some((src_peer_id, sink_peer_id)) = self
            .peers
            .get_peer_by_members_ids(&src_owner.id(), &sink_owner.id())
        {
            // TODO: when dynamic patching of [`Room`] will be done then we need
            //       rewrite this code to updating [`Peer`]s in not
            //       [`Peer<New>`] state.
            let mut src_peer: Peer<New> =
                self.peers.take_inner_peer(src_peer_id).unwrap();
            let mut sink_peer: Peer<New> =
                self.peers.take_inner_peer(sink_peer_id).unwrap();

            src_peer
                .add_publisher(&mut sink_peer, self.peers.get_tracks_counter());

            src.add_peer_id(src_peer_id);
            sink.set_peer_id(sink_peer_id);

            self.peers.add_peer(src_peer);
            self.peers.add_peer(sink_peer);
        } else {
            let (mut src_peer, mut sink_peer) =
                self.peers.create_peers(&src_owner, &sink_owner);

            src_peer
                .add_publisher(&mut sink_peer, self.peers.get_tracks_counter());

            src.add_peer_id(src_peer.id());
            sink.set_peer_id(sink_peer.id());

            let src_peer_id = src_peer.id();
            let sink_peer_id = sink_peer.id();

            self.peers.add_peer(src_peer);
            self.peers.add_peer(sink_peer);

            return Some((src_peer_id, sink_peer_id));
        };

        None
    }

    /// Creates and interconnects all [`Peer`]s between connected [`Member`]
    /// and all available at this moment other [`Member`]s.
    ///
    /// Availability is determined by checking [`RpcConnection`] of all
    /// [`Member`]s from [`WebRtcPlayEndpoint`]s and from receivers of
    /// the connected [`Member`].
    fn init_member_connections(
        &mut self,
        member: &Member,
        ctx: &mut <Self as Actor>::Context,
    ) {
        let mut created_peers: Vec<(PeerId, PeerId)> = Vec::new();

        // Create all connected publish endpoints.
        for publisher in member.srcs().values() {
            for receiver in publisher.sinks() {
                let receiver_owner = receiver.owner();

                if receiver.peer_id().is_none()
                    && self.members.member_has_connection(&receiver_owner.id())
                {
                    if let Some(p) =
                        self.connect_endpoints(&publisher, &receiver)
                    {
                        created_peers.push(p)
                    }
                }
            }
        }

        // Create all connected play's receivers peers.
        for receiver in member.sinks().values() {
            let publisher = receiver.src();

            if receiver.peer_id().is_none()
                && self.members.member_has_connection(&publisher.owner().id())
            {
                if let Some(p) = self.connect_endpoints(&publisher, &receiver) {
                    created_peers.push(p);
                }
            }
        }

        for (first_peer_id, second_peer_id) in created_peers {
            self.connect_peers(ctx, first_peer_id, second_peer_id);
        }
    }

    /// Checks state of interconnected [`Peer`]s and sends [`Event`] about
    /// [`Peer`] created to remote [`Member`].
    fn connect_peers(
        &mut self,
        ctx: &mut Context<Self>,
        first_peer: PeerId,
        second_peer: PeerId,
    ) {
        let fut = match self.send_peer_created(first_peer, second_peer) {
            Ok(res) => {
                Box::new(res.then(|res, room, ctx| -> ActFuture<(), ()> {
                    if res.is_ok() {
                        return Box::new(future::ok(()).into_actor(room));
                    }
                    error!(
                        "Failed connect peers, because {}. Room [id = {}] \
                         will be stopped.",
                        res.unwrap_err(),
                        room.id,
                    );
                    room.close_gracefully(ctx)
                }))
            }
            Err(err) => {
                error!(
                    "Failed connect peers, because {}. Room [id = {}] will be \
                     stopped.",
                    err, self.id,
                );
                self.close_gracefully(ctx)
            }
        };

        ctx.spawn(fut);
    }

    /// Closes [`Room`] gracefully, by dropping all the connections and moving
    /// into [`State::Stopped`].
    fn close_gracefully(
        &mut self,
        ctx: &mut Context<Self>,
    ) -> ResponseActFuture<Self, (), ()> {
        info!("Closing Room [id = {}]", self.id);
        self.state = State::Stopping;

        Box::new(
            self.members
                .drop_connections(ctx)
                .into_actor(self)
                .map(|_, room: &mut Self, _| {
                    room.state = State::Stopped;
                })
                .map_err(|_, room, _| {
                    error!("Error closing room {:?}", room.id);
                }),
        )
    }

    /// Signals about removing [`Member`]'s [`Peer`]s.
    fn member_peers_removed(
        &mut self,
        peers_id: Vec<PeerId>,
        member_id: MemberId,
        ctx: &mut Context<Self>,
    ) -> ActFuture<(), ()> {
        info!(
            "Peers {:?} removed for member [id = {}].",
            peers_id, member_id
        );
        if let Some(member) = self.members.get_member_by_id(&member_id) {
            member.peers_removed(&peers_id);
        } else {
            error!(
                "Member [id = {}] for which received Event::PeersRemoved not \
                 found. Closing room.",
                member_id
            );

            return Box::new(self.close_gracefully(ctx));
        }

        Box::new(self.send_peers_removed(member_id, peers_id).then(
            |err, room, ctx: &mut Context<Self>| {
                if let Err(e) = err {
                    match e {
                        RoomError::ConnectionNotExists(_)
                        | RoomError::UnableToSendEvent(_) => {
                            Box::new(future::ok(()).into_actor(room))
                        }
                        _ => {
                            error!(
                                "Unexpected failed PeersEvent command, \
                                 because {}. Room will be stopped.",
                                e
                            );
                            room.close_gracefully(ctx)
                        }
                    }
                } else {
                    Box::new(future::ok(()).into_actor(room))
                }
            },
        ))
    }

    /// Removes [`Peer`]s and call [`Room::member_peers_removed`] for every
    /// [`Member`].
    ///
    /// This will delete [`Peer`]s from [`PeerRepository`] and send
    /// [`Event::PeersRemoved`] event to [`Member`].
    fn remove_peers(
        &mut self,
        member_id: &MemberId,
        peer_ids_to_remove: HashSet<PeerId>,
        ctx: &mut Context<Self>,
    ) {
        debug!("Remove peers.");
        self.peers
            .remove_peers(&member_id, peer_ids_to_remove)
            .into_iter()
            .for_each(|(member_id, peers_id)| {
                let fut = self.member_peers_removed(peers_id, member_id, ctx);
                ctx.spawn(fut);
            });
    }

    /// Deletes [`Member`] from this [`Room`] by [`MemberId`].
    fn delete_member(&mut self, member_id: &MemberId, ctx: &mut Context<Self>) {
        debug!(
            "Deleting Member [id = {}] in Room [id = {}].",
            member_id, self.id
        );
        if let Some(member) = self.members.get_member_by_id(member_id) {
            let peers: HashSet<PeerId> = member
                .sinks()
                .values()
                .filter_map(WebRtcPlayEndpoint::peer_id)
                .chain(
                    member
                        .srcs()
                        .values()
                        .flat_map(WebRtcPublishEndpoint::peer_ids),
                )
                .collect();

            // Send PeersRemoved to `Member`s which have related to this
            // `Member` `Peer`s.
            self.remove_peers(&member.id(), peers, ctx);

            self.members.delete_member(member_id, ctx);

            debug!(
                "Member [id = {}] deleted from Room [id = {}].",
                member_id, self.id
            );
        }
    }

    /// Deletes endpoint from this [`Room`] by ID.
    fn delete_endpoint(
        &mut self,
        member_id: &MemberId,
        endpoint_id: EndpointId,
        ctx: &mut Context<Self>,
    ) {
        let endpoint_id = if let Some(member) =
            self.members.get_member_by_id(member_id)
        {
            let play_id = endpoint_id.into();
            if let Some(endpoint) = member.take_sink(&play_id) {
                if let Some(peer_id) = endpoint.peer_id() {
                    let removed_peers =
                        self.peers.remove_peer(member_id, peer_id);
                    for (member_id, peers_ids) in removed_peers {
                        let fut = self
                            .member_peers_removed(peers_ids, member_id, ctx);
                        ctx.spawn(fut);
                    }
                }
            }

            let publish_id = String::from(play_id).into();
            if let Some(endpoint) = member.take_src(&publish_id) {
                let peer_ids = endpoint.peer_ids();
                self.remove_peers(member_id, peer_ids, ctx);
            }

            publish_id.into()
        } else {
            endpoint_id
        };

        debug!(
            "Endpoint [id = {}] removed in Member [id = {}] from Room [id = \
             {}].",
            endpoint_id, member_id, self.id
        );
    }

    /// Creates new [`WebRtcPlayEndpoint`] in specified [`Member`].
    ///
    /// This function will check that new [`WebRtcPublishEndpoint`]'s ID is not
    /// present in [`ParticipantService`].
    ///
    /// Returns [`RoomError::EndpointAlreadyExists`] when
    /// [`WebRtcPublishEndpoint`]'s ID already presented in [`Member`].
    pub fn create_src_endpoint(
        &mut self,
        member_id: &MemberId,
        publish_id: WebRtcPublishId,
        spec: WebRtcPublishEndpointSpec,
    ) -> Result<(), RoomError> {
        let member = self.members.get_member(&member_id)?;

        let is_member_have_this_src_id =
            member.get_src_by_id(&publish_id).is_some();

        let play_id = String::from(publish_id).into();
        let is_member_have_this_sink_id =
            member.get_sink_by_id(&play_id).is_some();

        if is_member_have_this_sink_id || is_member_have_this_src_id {
            return Err(RoomError::EndpointAlreadyExists(
                member.get_fid_to_endpoint(play_id.into()),
            ));
        }

        let endpoint = WebRtcPublishEndpoint::new(
            String::from(play_id).into(),
            spec.p2p,
            member.downgrade(),
        );

        debug!(
            "Create WebRtcPublishEndpoint [id = {}] for Member [id = {}] in \
             Room [id = {}]",
            endpoint.id(),
            member_id,
            self.id
        );

        member.insert_src(endpoint);

        Ok(())
    }

    /// Creates new [`WebRtcPlayEndpoint`] in specified [`Member`].
    ///
    /// This function will check that new [`WebRtcPlayEndpoint`]'s ID is not
    /// present in [`ParticipantService`].
    ///
    /// Returns [`RoomError::EndpointAlreadyExists`] when
    /// [`WebRtcPlayEndpoint`]'s ID already presented in [`Member`].
    pub fn create_sink_endpoint(
        &mut self,
        member_id: &MemberId,
        endpoint_id: WebRtcPlayId,
        spec: WebRtcPlayEndpointSpec,
        ctx: &mut Context<Self>,
    ) -> Result<(), RoomError> {
        let member = self.members.get_member(&member_id)?;

        let is_member_have_this_sink_id =
            member.get_sink_by_id(&endpoint_id).is_some();

        let publish_id = String::from(endpoint_id).into();
        let is_member_have_this_src_id =
            member.get_src_by_id(&publish_id).is_some();
        if is_member_have_this_sink_id || is_member_have_this_src_id {
            return Err(RoomError::EndpointAlreadyExists(
                member.get_fid_to_endpoint(publish_id.into()),
            ));
        }

        let partner_member = self.members.get_member(&spec.src.member_id)?;
        let src = partner_member
            .get_src_by_id(&spec.src.endpoint_id)
            .ok_or_else(|| {
                MemberError::EndpointNotFound(
                    partner_member.get_fid_to_endpoint(
                        spec.src.endpoint_id.clone().into(),
                    ),
                )
            })?;

        let sink = WebRtcPlayEndpoint::new(
            String::from(publish_id).into(),
            spec.src,
            src.downgrade(),
            member.downgrade(),
        );

        src.add_sink(sink.downgrade());

        debug!(
            "Created WebRtcPlayEndpoint [id = {}] for Member [id = {}] in \
             Room [id = {}].",
            sink.id(),
            member_id,
            self.id
        );

        member.insert_sink(sink);

<<<<<<< HEAD
        self.init_member_connections(&member, ctx);
=======
        if self.members.member_has_connection(member_id) {
            self.init_member_connections(&member, ctx);
        }
>>>>>>> e71c31ce

        Ok(())
    }

    /// Creates new [`Member`] in this [`ParticipantService`].
    ///
    /// This function will check that new [`Member`]'s ID is not present in
    /// [`ParticipantService`].
    ///
    /// Returns [`RoomError::MemberAlreadyExists`] when
    /// [`Member`]'s ID already presented in [`ParticipantService`].
    pub fn create_member(
        &mut self,
        id: MemberId,
        spec: &MemberSpec,
    ) -> Result<(), RoomError> {
        if self.members.get_member_by_id(&id).is_some() {
            return Err(RoomError::MemberAlreadyExists(
                self.members.get_fid_to_member(id),
            ));
        }
        let signalling_member = Member::new(
            id.clone(),
            spec.credentials().to_string(),
            self.id.clone(),
        );

        for (id, publish) in spec.publish_endpoints() {
            let signalling_publish = WebRtcPublishEndpoint::new(
                id.clone(),
                publish.p2p.clone(),
                signalling_member.downgrade(),
            );
            signalling_member.insert_src(signalling_publish);
        }

        for (id, play) in spec.play_endpoints() {
            let partner_member =
                self.members.get_member(&play.src.member_id)?;
            let src = partner_member
                .get_src_by_id(&play.src.endpoint_id)
                .ok_or_else(|| {
                    MemberError::EndpointNotFound(
                        partner_member.get_fid_to_endpoint(
                            play.src.endpoint_id.clone().into(),
                        ),
                    )
                })?;

            let sink = WebRtcPlayEndpoint::new(
                id.clone(),
                play.src.clone(),
                src.downgrade(),
                signalling_member.downgrade(),
            );

            signalling_member.insert_sink(sink);
        }

        // This is needed for atomicity.
        for (_, sink) in signalling_member.sinks() {
            let src = sink.src();
            src.add_sink(sink.downgrade());
        }

        self.members.insert_member(id, signalling_member);

        Ok(())
    }
}

/// [`Actor`] implementation that provides an ergonomic way
/// to interact with [`Room`].
impl Actor for Room {
    type Context = Context<Self>;

    fn started(&mut self, _: &mut Self::Context) {
        debug!("Room [id = {}] started.", self.id);
    }
}

impl Into<ElementProto> for &mut Room {
    fn into(self) -> ElementProto {
        let mut element = ElementProto::new();
        let mut room = RoomProto::new();

        let pipeline = self
            .members
            .members()
            .into_iter()
            .map(|(id, member)| (id.to_string(), member.into()))
            .collect();

        room.set_pipeline(pipeline);
        room.set_id(self.id().to_string());
        element.set_room(room);

        element
    }
}

// TODO: Tightly coupled with protobuf.
<<<<<<< HEAD
//      We should name this method GetElements, that will return some
//      intermediate DTO, that will be serialized at the caller side.
//      But lets leave it as it is for now.
=======
//       We should name this method GetElements, that will return some
//       intermediate DTO, that will be serialized at the caller side.
//       But lets leave it as it is for now.
>>>>>>> e71c31ce

/// Message for serializing this [`Room`] and [`Room`]'s elements to protobuf
/// spec.
#[derive(Message)]
#[rtype(result = "Result<HashMap<StatefulFid, ElementProto>, RoomError>")]
pub struct SerializeProto(pub Vec<StatefulFid>);

impl Handler<SerializeProto> for Room {
    type Result = Result<HashMap<StatefulFid, ElementProto>, RoomError>;

    fn handle(
        &mut self,
        msg: SerializeProto,
        _: &mut Self::Context,
    ) -> Self::Result {
        let mut serialized: HashMap<StatefulFid, ElementProto> = HashMap::new();
        for fid in msg.0 {
            match &fid {
                StatefulFid::Room(room_fid) => {
                    if room_fid.room_id() == &self.id {
                        let current_room: ElementProto = self.into();
                        serialized.insert(fid, current_room);
                    } else {
                        return Err(RoomError::WrongRoomId(
                            fid,
                            self.id.clone(),
                        ));
                    }
                }
                StatefulFid::Member(member_fid) => {
                    let member =
                        self.members.get_member(member_fid.member_id())?;
                    serialized.insert(fid, member.into());
                }
                StatefulFid::Endpoint(endpoint_fid) => {
                    let member =
                        self.members.get_member(endpoint_fid.member_id())?;
                    let endpoint = member.get_endpoint_by_id(
                        endpoint_fid.endpoint_id().to_string(),
                    )?;
                    serialized.insert(fid, endpoint.into());
                }
            }
        }

        Ok(serialized)
    }
}

impl Handler<Authorize> for Room {
    type Result = Result<(), AuthorizationError>;

    /// Responses with `Ok` if `RpcConnection` is authorized, otherwise `Err`s.
    fn handle(
        &mut self,
        msg: Authorize,
        _: &mut Self::Context,
    ) -> Self::Result {
        self.members
            .get_member_by_id_and_credentials(&msg.member_id, &msg.credentials)
            .map(|_| ())
    }
}

impl Handler<CommandMessage> for Room {
    type Result = ActFuture<(), ()>;

    /// Receives [`Command`] from Web client and passes it to corresponding
    /// handlers. Will emit `CloseRoom` on any error.
    fn handle(
        &mut self,
        msg: CommandMessage,
        ctx: &mut Self::Context,
    ) -> Self::Result {
        let result = match msg.into() {
            Command::MakeSdpOffer {
                peer_id,
                sdp_offer,
                mids,
            } => self.handle_make_sdp_offer(peer_id, sdp_offer, mids),
            Command::MakeSdpAnswer {
                peer_id,
                sdp_answer,
            } => self.handle_make_sdp_answer(peer_id, sdp_answer),
            Command::SetIceCandidate { peer_id, candidate } => {
                // TODO: add E2E test
                if candidate.candidate.is_empty() {
                    warn!("Empty candidate from Peer: {}, ignoring", peer_id);
                    let fut: ActFuture<_, _> = Box::new(actix::fut::ok(()));
                    Ok(fut)
                } else {
                    self.handle_set_ice_candidate(peer_id, candidate)
                }
            }
        };

        match result {
            Ok(res) => {
                Box::new(res.then(|res, room, ctx| -> ActFuture<(), ()> {
                    if res.is_ok() {
                        return Box::new(future::ok(()).into_actor(room));
                    }
                    error!(
                        "Failed handle command, because {}. Room [id = {}] \
                         will be stopped.",
                        res.unwrap_err(),
                        room.id,
                    );
                    room.close_gracefully(ctx)
                }))
            }
            Err(err) => {
                error!(
                    "Failed handle command, because {}. Room [id = {}] will \
                     be stopped.",
                    err, self.id,
                );
                self.close_gracefully(ctx)
            }
        }
    }
}

impl Handler<RpcConnectionEstablished> for Room {
    type Result = ActFuture<(), ()>;

    /// Saves new [`RpcConnection`] in [`ParticipantService`], initiates media
    /// establishment between members.
    /// Creates and interconnects all available [`Member`]'s [`Peer`]s.
    ///
    /// [`RpcConnection`]: crate::api::client::rpc_connection::RpcConnection
    fn handle(
        &mut self,
        msg: RpcConnectionEstablished,
        ctx: &mut Self::Context,
    ) -> Self::Result {
        info!(
            "RpcConnectionEstablished for Member [id = {}].",
            msg.member_id
        );

        let fut = self
            .members
            .connection_established(ctx, msg.member_id, msg.connection)
            .map_err(|err, _, _| {
                error!("RpcConnectionEstablished error {:?}", err)
            })
            .map(|member, room, ctx| {
                room.init_member_connections(&member, ctx);
            });
        Box::new(fut)
    }
}

impl Handler<ShutdownGracefully> for Room {
    type Result = ResponseActFuture<Self, (), ()>;

    fn handle(
        &mut self,
        _: ShutdownGracefully,
        ctx: &mut Self::Context,
    ) -> Self::Result {
        info!(
            "Room [id = {}] received ShutdownGracefully message so shutting \
             down",
            self.id
        );
        self.close_gracefully(ctx)
    }
}

impl Handler<RpcConnectionClosed> for Room {
    type Result = ();

    /// Passes message to [`ParticipantService`] to cleanup stored connections.
    ///
    /// Removes all related for disconnected [`Member`] [`Peer`]s.
    ///
    /// Sends [`PeersRemoved`] message to [`Member`].
    ///
    /// Deletes all removed [`PeerId`]s from all [`Member`]'s endpoints.
    ///
    /// [`PeersRemoved`]: medea-client-api-proto::Event::PeersRemoved
    fn handle(&mut self, msg: RpcConnectionClosed, ctx: &mut Self::Context) {
        info!(
            "RpcConnectionClosed for member {}, reason {:?}",
            msg.member_id, msg.reason
        );

        self.members
            .connection_closed(msg.member_id.clone(), &msg.reason, ctx);

        if let ClosedReason::Closed = msg.reason {
            let removed_peers =
                self.peers.remove_peers_related_to_member(&msg.member_id);

            for (peer_member_id, peers_ids) in removed_peers {
                // Here we may have some problems. If two participants
                // disconnect at one moment then sending event
                // to another participant fail,
                // because connection already closed but we don't know about it
                // because message in event loop.
                let fut =
                    self.member_peers_removed(peers_ids, peer_member_id, ctx);
                ctx.spawn(fut);
            }
        }
    }
}

/// Signal for closing this [`Room`].
#[derive(Message, Debug)]
#[rtype(result = "()")]
pub struct Close;

impl Handler<Close> for Room {
    type Result = ();

    fn handle(&mut self, _: Close, ctx: &mut Self::Context) -> Self::Result {
<<<<<<< HEAD
        let close_fut = self.close_gracefully(ctx);
        ctx.wait(close_fut);
    }
}

/// Signal for delete elements from this [`Room`].
=======
        for id in self.members.members().keys() {
            self.delete_member(id, ctx);
        }
        let drop_fut = self.members.drop_connections(ctx);
        ctx.wait(wrap_future(drop_fut));
    }
}

/// Signal for deleting elements from this [`Room`].
>>>>>>> e71c31ce
#[derive(Message, Debug)]
#[rtype(result = "()")]
pub struct Delete(pub Vec<StatefulFid>);

impl Handler<Delete> for Room {
    type Result = ();

    fn handle(&mut self, msg: Delete, ctx: &mut Self::Context) {
        let mut member_ids = Vec::new();
        let mut endpoint_ids = Vec::new();
        for id in msg.0 {
            match id {
                StatefulFid::Member(member_fid) => {
                    member_ids.push(member_fid);
                }
                StatefulFid::Endpoint(endpoint_fid) => {
                    endpoint_ids.push(endpoint_fid);
                }
                _ => warn!("Found Fid<IsRoomId> while deleting __from__ Room."),
            }
        }
        member_ids.into_iter().for_each(|fid| {
            self.delete_member(&fid.member_id(), ctx);
        });
        endpoint_ids.into_iter().for_each(|fid| {
            let (_, member_id, endpoint_id) = fid.take_all();
            self.delete_endpoint(&member_id, endpoint_id, ctx);
        });
    }
}

<<<<<<< HEAD
/// Signal for create new [`Member`] in this [`Room`].
=======
/// Signal for creating new [`Member`] in this [`Room`].
>>>>>>> e71c31ce
#[derive(Message, Debug)]
#[rtype(result = "Result<(), RoomError>")]
pub struct CreateMember(pub MemberId, pub MemberSpec);

impl Handler<CreateMember> for Room {
    type Result = Result<(), RoomError>;

    fn handle(
        &mut self,
        msg: CreateMember,
        _: &mut Self::Context,
    ) -> Self::Result {
        self.create_member(msg.0.clone(), &msg.1)?;
        debug!(
            "Member [id = {}] created in Room [id = {}].",
            msg.0, self.id
        );
        Ok(())
    }
}

<<<<<<< HEAD
/// Signal for create new `Endpoint` from [`EndpointSpec`].
=======
/// Signal for creating new `Endpoint` from [`EndpointSpec`].
>>>>>>> e71c31ce
#[derive(Message, Debug)]
#[rtype(result = "Result<(), RoomError>")]
pub struct CreateEndpoint {
    pub member_id: MemberId,
    pub endpoint_id: EndpointId,
    pub spec: EndpointSpec,
}

impl Handler<CreateEndpoint> for Room {
    type Result = Result<(), RoomError>;

    fn handle(
        &mut self,
        msg: CreateEndpoint,
        ctx: &mut Self::Context,
    ) -> Self::Result {
        match msg.spec {
            EndpointSpec::WebRtcPlay(endpoint) => {
                self.create_sink_endpoint(
                    &msg.member_id,
                    msg.endpoint_id.into(),
                    endpoint,
                    ctx,
                )?;
            }
            EndpointSpec::WebRtcPublish(endpoint) => {
                self.create_src_endpoint(
                    &msg.member_id,
                    msg.endpoint_id.into(),
                    endpoint,
                )?;
            }
        }

        Ok(())
    }
}<|MERGE_RESOLUTION|>--- conflicted
+++ resolved
@@ -61,14 +61,9 @@
 pub enum RoomError {
     #[display(fmt = "Couldn't find Peer with [id = {}]", _0)]
     PeerNotFound(PeerId),
-<<<<<<< HEAD
-    #[display(fmt = "{}", _0)]
+
     MemberError(MemberError),
-=======
-
-    MemberError(MemberError),
-
->>>>>>> e71c31ce
+
     #[display(fmt = "Member [id = {}] does not have Turn credentials", _0)]
     NoTurnCredentials(MemberId),
 
@@ -80,50 +75,31 @@
 
     #[display(fmt = "PeerError: {}", _0)]
     PeerError(PeerError),
-<<<<<<< HEAD
+
     #[display(fmt = "{}", _0)]
     MembersLoadError(MembersLoadError),
+
     #[display(fmt = "{}", _0)]
     TryFromElementError(TryFromElementError),
-=======
-
-    #[display(fmt = "{}", _0)]
-    MembersLoadError(MembersLoadError),
-
-    #[display(fmt = "{}", _0)]
-    TryFromElementError(TryFromElementError),
-
->>>>>>> e71c31ce
+
     #[display(fmt = "Generic room error: {}", _0)]
     BadRoomSpec(String),
 
     #[display(fmt = "Turn service error: {}", _0)]
     TurnServiceError(String),
-<<<<<<< HEAD
-    #[display(fmt = "{}", _0)]
+
     ParticipantServiceErr(ParticipantServiceErr),
+
     #[display(fmt = "Client error:{}", _0)]
     ClientError(String),
+
     #[display(fmt = "Given Fid [fid = {}] to wrong Room [id = {}]", _0, _1)]
     WrongRoomId(StatefulFid, RoomId),
+
     /// Try to create [`Member`] with ID which already exists.
     #[display(fmt = "Member [id = {}] already exists.", _0)]
     MemberAlreadyExists(Fid<ToMember>),
-=======
-
-    ParticipantServiceErr(ParticipantServiceErr),
-
-    #[display(fmt = "Client error:{}", _0)]
-    ClientError(String),
-
-    #[display(fmt = "Given Fid [fid = {}] to wrong Room [id = {}]", _0, _1)]
-    WrongRoomId(StatefulFid, RoomId),
-
-    /// Try to create [`Member`] with ID which already exists.
-    #[display(fmt = "Member [id = {}] already exists.", _0)]
-    MemberAlreadyExists(Fid<ToMember>),
-
->>>>>>> e71c31ce
+
     /// Try to create [`Endpoint`] with ID which already exists.
     ///
     /// [`Endpoint`]: crate::signalling::elements::endpoints::Endpoint
@@ -810,13 +786,9 @@
 
         member.insert_sink(sink);
 
-<<<<<<< HEAD
-        self.init_member_connections(&member, ctx);
-=======
         if self.members.member_has_connection(member_id) {
             self.init_member_connections(&member, ctx);
         }
->>>>>>> e71c31ce
 
         Ok(())
     }
@@ -919,15 +891,9 @@
 }
 
 // TODO: Tightly coupled with protobuf.
-<<<<<<< HEAD
-//      We should name this method GetElements, that will return some
-//      intermediate DTO, that will be serialized at the caller side.
-//      But lets leave it as it is for now.
-=======
 //       We should name this method GetElements, that will return some
 //       intermediate DTO, that will be serialized at the caller side.
 //       But lets leave it as it is for now.
->>>>>>> e71c31ce
 
 /// Message for serializing this [`Room`] and [`Room`]'s elements to protobuf
 /// spec.
@@ -1147,14 +1113,6 @@
     type Result = ();
 
     fn handle(&mut self, _: Close, ctx: &mut Self::Context) -> Self::Result {
-<<<<<<< HEAD
-        let close_fut = self.close_gracefully(ctx);
-        ctx.wait(close_fut);
-    }
-}
-
-/// Signal for delete elements from this [`Room`].
-=======
         for id in self.members.members().keys() {
             self.delete_member(id, ctx);
         }
@@ -1164,7 +1122,6 @@
 }
 
 /// Signal for deleting elements from this [`Room`].
->>>>>>> e71c31ce
 #[derive(Message, Debug)]
 #[rtype(result = "()")]
 pub struct Delete(pub Vec<StatefulFid>);
@@ -1196,11 +1153,7 @@
     }
 }
 
-<<<<<<< HEAD
-/// Signal for create new [`Member`] in this [`Room`].
-=======
 /// Signal for creating new [`Member`] in this [`Room`].
->>>>>>> e71c31ce
 #[derive(Message, Debug)]
 #[rtype(result = "Result<(), RoomError>")]
 pub struct CreateMember(pub MemberId, pub MemberSpec);
@@ -1222,11 +1175,7 @@
     }
 }
 
-<<<<<<< HEAD
-/// Signal for create new `Endpoint` from [`EndpointSpec`].
-=======
 /// Signal for creating new `Endpoint` from [`EndpointSpec`].
->>>>>>> e71c31ce
 #[derive(Message, Debug)]
 #[rtype(result = "Result<(), RoomError>")]
 pub struct CreateEndpoint {
