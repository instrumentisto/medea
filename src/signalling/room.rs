--- conflicted
+++ resolved
@@ -1,12 +1,7 @@
 //! Room definitions and implementations. Room is responsible for media
 //! connection establishment between concrete [`Member`]s.
 
-<<<<<<< HEAD
-use std::time::Duration;
-use std::collections::HashSet;
-=======
 use std::{rc::Rc, time::Duration};
->>>>>>> 22ddb878
 
 use actix::{
     fut::wrap_future, Actor, ActorFuture, AsyncContext, Context, Handler,
@@ -14,7 +9,7 @@
 };
 use failure::Fail;
 use futures::future;
-use hashbrown::{HashMap};
+use hashbrown::HashMap;
 use medea_client_api_proto::{Command, Event, IceCandidate};
 
 use crate::{
@@ -358,11 +353,7 @@
         member: &Member,
         ctx: &mut <Self as Actor>::Context,
     ) {
-<<<<<<< HEAD
-        let mut to_connect = HashMap::new();
-=======
         let mut created_peers: Vec<(PeerId, PeerId)> = Vec::new();
->>>>>>> 22ddb878
 
         // Create all connected publish endpoints.
         for (_, publish) in member.srcs() {
@@ -372,15 +363,10 @@
                 if self.members.member_has_connection(&receiver_owner.id())
                     && !receiver.is_connected()
                 {
-<<<<<<< HEAD
-                    to_connect.insert(receiver_owner.id(), receiver_owner);
-//                    self.connect_members(&member, &receiver_owner, ctx);
-=======
                     if let Some(p) = self.connect_endpoints(&publish, &receiver)
                     {
                         created_peers.push(p)
                     }
->>>>>>> 22ddb878
                 }
             }
         }
@@ -395,15 +381,6 @@
                 .member_has_connection(&plays_publisher_owner.id())
                 && !play.is_connected()
             {
-<<<<<<< HEAD
-                to_connect.insert(plays_publisher_owner.id(), plays_publisher_owner);
-//                self.connect_members(&member, &plays_publisher_owner, ctx);
-            }
-        }
-
-        for (_, member_to_connect) in to_connect {
-            self.connect_members(&member, &member_to_connect, ctx);
-=======
                 if let Some(p) = self.connect_endpoints(&plays_publisher, &play)
                 {
                     created_peers.push(p);
@@ -413,7 +390,6 @@
 
         for (first_peer_id, second_peer_id) in created_peers {
             self.connect_peers(ctx, first_peer_id, second_peer_id);
->>>>>>> 22ddb878
         }
     }
 
