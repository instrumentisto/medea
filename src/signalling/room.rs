--- conflicted
+++ resolved
@@ -35,7 +35,7 @@
 
 /// Ergonomic type alias for using [`ActorFuture`] for [`Room`].
 pub type ActFuture<I, E> =
-    Box<dyn ActorFuture<Actor = Room, Item = I, Error = E>>;
+Box<dyn ActorFuture<Actor = Room, Item = I, Error = E>>;
 
 #[derive(Debug, Fail)]
 #[allow(clippy::module_name_repetitions)]
@@ -253,39 +253,21 @@
     ) -> Result<ActFuture<(), RoomError>, RoomError> {
         let from_peer = self.peers.get_peer(from_peer_id)?;
         if let PeerStateMachine::New(_) = from_peer {
-<<<<<<< HEAD
-            Err(PeerError::WrongState(
-                from_peer_id,
-                "Not New",
-                format!("{}", from_peer),
-            ))?
-=======
             return Err(PeerError::WrongState(
                 from_peer_id,
                 "Not New",
                 format!("{}", from_peer),
-            )
-            .into());
->>>>>>> c02e701c
+            ).into());
         }
 
         let to_peer_id = from_peer.partner_peer_id();
         let to_peer = self.peers.get_peer(to_peer_id)?;
         if let PeerStateMachine::New(_) = to_peer {
-<<<<<<< HEAD
-            Err(PeerError::WrongState(
-                to_peer_id,
-                "Not New",
-                format!("{}", to_peer),
-            ))?
-=======
             return Err(PeerError::WrongState(
                 to_peer_id,
                 "Not New",
                 format!("{}", to_peer),
-            )
-            .into());
->>>>>>> c02e701c
+            ).into());
         }
 
         let to_member_id = to_peer.member_id();
