//! Room definitions and implementations. Room is responsible for media
//! connection establishment between concrete [`Member`]s.
//!
//! [`Member`]: crate::signalling::elements::member::Member

use std::collections::{HashMap, HashSet};

use actix::{
    fut::wrap_future, Actor, ActorFuture, AsyncContext, Context, Handler,
    Message, ResponseActFuture, WrapFuture as _,
};
use derive_more::Display;
use failure::Fail;
use futures::future;
use medea_client_api_proto::{Command, Event, IceCandidate, PeerId, TrackId};
use medea_grpc_proto::control::{Element as ElementProto, Room as RoomProto};

use crate::{
    api::{
        client::rpc_connection::{
            AuthorizationError, Authorize, ClosedReason, CommandMessage,
            RpcConnectionClosed, RpcConnectionEstablished,
        },
        control::{
            local_uri::{IsMemberId, LocalUri, LocalUriType},
            room::RoomSpec,
            Endpoint as EndpointSpec, MemberId, MemberSpec, RoomId,
            TryFromElementError, WebRtcPlayId, WebRtcPublishId,
        },
    },
    log::prelude::*,
    media::{
        New, Peer, PeerError, PeerStateMachine, WaitLocalHaveRemote,
        WaitLocalSdp, WaitRemoteSdp,
    },
    shutdown::ShutdownGracefully,
    signalling::{
        elements::{
            endpoints::webrtc::{WebRtcPlayEndpoint, WebRtcPublishEndpoint},
            member::MemberError,
            Member, MembersLoadError,
        },
        participants::{ParticipantService, ParticipantServiceErr},
        peers::PeerRepository,
    },
    AppContext,
};

/// Ergonomic type alias for using [`ActorFuture`] for [`Room`].
pub type ActFuture<I, E> =
    Box<dyn ActorFuture<Actor = Room, Item = I, Error = E>>;

#[allow(clippy::module_name_repetitions)]
#[derive(Debug, Fail, Display)]
pub enum RoomError {
    #[display(fmt = "Couldn't find Peer with [id = {}]", _0)]
    PeerNotFound(PeerId),
<<<<<<< HEAD
    #[fail(display = "{}", _0)]
    MemberError(MemberError),
    #[fail(display = "Member [id = {}] does not have Turn credentials", _0)]
=======
    #[display(fmt = "Couldn't find Member with [id = {}]", _0)]
    MemberNotFound(MemberId),
    #[display(fmt = "Member [id = {}] does not have Turn credentials", _0)]
>>>>>>> 7bd0c20c
    NoTurnCredentials(MemberId),
    #[display(fmt = "Couldn't find RpcConnection with Member [id = {}]", _0)]
    ConnectionNotExists(MemberId),
    #[display(fmt = "Unable to send event to Member [id = {}]", _0)]
    UnableToSendEvent(MemberId),
    #[display(fmt = "PeerError: {}", _0)]
    PeerError(PeerError),
<<<<<<< HEAD
    #[fail(display = "{}", _0)]
    MembersLoadError(MembersLoadError),
    #[fail(display = "{}", _0)]
    TryFromElementError(TryFromElementError),
    #[fail(display = "Generic room error: {}", _0)]
=======
    #[display(fmt = "Generic room error {}", _0)]
>>>>>>> 7bd0c20c
    BadRoomSpec(String),
    #[display(fmt = "Turn service error: {}", _0)]
    TurnServiceError(String),
<<<<<<< HEAD
    #[fail(display = "{}", _0)]
    ParticipantServiceErr(ParticipantServiceErr),
    #[fail(display = "Client error:{}", _0)]
=======
    #[display(fmt = "Client error:{}", _0)]
>>>>>>> 7bd0c20c
    ClientError(String),
    #[fail(
        display = "Given LocalUri [uri = {}] to wrong room [id = {}]",
        _0, _1
    )]
    WrongRoomId(LocalUriType, RoomId),
}

impl From<PeerError> for RoomError {
    fn from(err: PeerError) -> Self {
        Self::PeerError(err)
    }
}

impl From<TryFromElementError> for RoomError {
    fn from(err: TryFromElementError) -> Self {
<<<<<<< HEAD
        Self::TryFromElementError(err)
=======
        Self::BadRoomSpec(format!("Element located in wrong place: {}", err))
>>>>>>> 7bd0c20c
    }
}

impl From<MembersLoadError> for RoomError {
    fn from(err: MembersLoadError) -> Self {
<<<<<<< HEAD
        Self::MembersLoadError(err)
    }
}

impl From<ParticipantServiceErr> for RoomError {
    fn from(err: ParticipantServiceErr) -> Self {
        Self::ParticipantServiceErr(err)
    }
}

impl From<MemberError> for RoomError {
    fn from(err: MemberError) -> Self {
        Self::MemberError(err)
=======
        Self::BadRoomSpec(format!("Error while loading room spec: {}", err))
>>>>>>> 7bd0c20c
    }
}

/// Possible states of [`Room`].
#[derive(Debug)]
enum State {
    /// [`Room`] has been started and is operating at the moment.
    Started,
    /// [`Room`] is stopping at the moment.
    Stopping,
    /// [`Room`] is stopped and can be removed.
    Stopped,
}

/// Media server room with its [`Member`]s.
#[derive(Debug)]
pub struct Room {
    id: RoomId,

    /// [`Member`]s and associated [`RpcConnection`]s of this [`Room`], handles
    /// [`RpcConnection`] authorization, establishment, message sending.
    ///
    /// [`RpcConnection`]: crate::api::client::rpc_connection::RpcConnection
    pub members: ParticipantService,

    /// [`Peer`]s of [`Member`]s in this [`Room`].
    peers: PeerRepository,

    /// Current state of this [`Room`].
    state: State,
}

impl Room {
    /// Create new instance of [`Room`].
    ///
    /// Returns [`RoomError::BadRoomSpec`] when error while `Element`
    /// transformation happens.
    pub fn new(
        room_spec: &RoomSpec,
        context: AppContext,
    ) -> Result<Self, RoomError> {
        Ok(Self {
            id: room_spec.id().clone(),
            peers: PeerRepository::from(HashMap::new()),
            members: ParticipantService::new(room_spec, context)?,
            state: State::Started,
        })
    }

    /// Returns [`RoomId`] of this [`Room`].
    pub fn get_id(&self) -> RoomId {
        self.id.clone()
    }

    /// Sends [`Event::PeerCreated`] to one of specified [`Peer`]s based on
    /// which of them has any outbound tracks. That [`Peer`] state will be
    /// changed to [`WaitLocalSdp`] state. Both provided peers must be in
    /// [`New`] state. At least one of provided peers must have outbound
    /// tracks.
    fn send_peer_created(
        &mut self,
        peer1_id: PeerId,
        peer2_id: PeerId,
    ) -> Result<ActFuture<(), RoomError>, RoomError> {
        let peer1: Peer<New> = self.peers.take_inner_peer(peer1_id)?;
        let peer2: Peer<New> = self.peers.take_inner_peer(peer2_id)?;

        // decide which peer is sender
        let (sender, receiver) = if peer1.is_sender() {
            (peer1, peer2)
        } else if peer2.is_sender() {
            (peer2, peer1)
        } else {
            self.peers.add_peer(peer1);
            self.peers.add_peer(peer2);
            return Err(RoomError::BadRoomSpec(format!(
                "Error while trying to connect Peer [id = {}] and Peer [id = \
                 {}] cause neither of peers are senders",
                peer1_id, peer2_id
            )));
        };
        self.peers.add_peer(receiver);

        let sender = sender.start();
        let member_id = sender.member_id();
        let ice_servers = self
            .members
            .get_member(&member_id)?
            .servers_list()
            .ok_or_else(|| {
            RoomError::NoTurnCredentials(member_id.clone())
        })?;
        let peer_created = Event::PeerCreated {
            peer_id: sender.id(),
            sdp_offer: None,
            tracks: sender.tracks(),
            ice_servers,
        };
        self.peers.add_peer(sender);
        Ok(Box::new(wrap_future(
            self.members.send_event_to_member(member_id, peer_created),
        )))
    }

    /// Sends [`Event::PeersRemoved`] to [`Member`].
    fn send_peers_removed(
        &mut self,
        member_id: MemberId,
        removed_peers_ids: Vec<PeerId>,
    ) -> ActFuture<(), RoomError> {
        Box::new(wrap_future(self.members.send_event_to_member(
            member_id,
            Event::PeersRemoved {
                peer_ids: removed_peers_ids,
            },
        )))
    }

    /// Sends [`Event::PeerCreated`] to provided [`Peer`] partner. Provided
    /// [`Peer`] state must be [`WaitLocalSdp`] and will be changed to
    /// [`WaitRemoteSdp`], partners [`Peer`] state must be [`New`] and will be
    /// changed to [`WaitLocalHaveRemote`].
    fn handle_make_sdp_offer(
        &mut self,
        from_peer_id: PeerId,
        sdp_offer: String,
        mids: HashMap<TrackId, String>,
    ) -> Result<ActFuture<(), RoomError>, RoomError> {
        let mut from_peer: Peer<WaitLocalSdp> =
            self.peers.take_inner_peer(from_peer_id)?;
        from_peer.set_mids(mids)?;

        let to_peer_id = from_peer.partner_peer_id();
        let to_peer: Peer<New> = self.peers.take_inner_peer(to_peer_id)?;

        let from_peer = from_peer.set_local_sdp(sdp_offer.clone());
        let to_peer = to_peer.set_remote_sdp(sdp_offer.clone());

        let to_member_id = to_peer.member_id();
        let ice_servers = self
            .members
            .get_member(&to_member_id)?
            .servers_list()
            .ok_or_else(|| {
                RoomError::NoTurnCredentials(to_member_id.clone())
            })?;

        let event = Event::PeerCreated {
            peer_id: to_peer.id(),
            sdp_offer: Some(sdp_offer),
            tracks: to_peer.tracks(),
            ice_servers,
        };

        self.peers.add_peer(from_peer);
        self.peers.add_peer(to_peer);

        Ok(Box::new(wrap_future(
            self.members.send_event_to_member(to_member_id, event),
        )))
    }

    /// Sends [`Event::SdpAnswerMade`] to provided [`Peer`] partner. Provided
    /// [`Peer`] state must be [`WaitLocalHaveRemote`] and will be changed to
    /// [`Stable`], partners [`Peer`] state must be [`WaitRemoteSdp`] and will
    /// be changed to [`Stable`].
    fn handle_make_sdp_answer(
        &mut self,
        from_peer_id: PeerId,
        sdp_answer: String,
    ) -> Result<ActFuture<(), RoomError>, RoomError> {
        let from_peer: Peer<WaitLocalHaveRemote> =
            self.peers.take_inner_peer(from_peer_id)?;

        let to_peer_id = from_peer.partner_peer_id();
        let to_peer: Peer<WaitRemoteSdp> =
            self.peers.take_inner_peer(to_peer_id)?;

        let from_peer = from_peer.set_local_sdp(sdp_answer.clone());
        let to_peer = to_peer.set_remote_sdp(&sdp_answer);

        let to_member_id = to_peer.member_id();
        let event = Event::SdpAnswerMade {
            peer_id: to_peer_id,
            sdp_answer,
        };

        self.peers.add_peer(from_peer);
        self.peers.add_peer(to_peer);

        Ok(Box::new(wrap_future(
            self.members.send_event_to_member(to_member_id, event),
        )))
    }

    /// Sends [`Event::IceCandidateDiscovered`] to provided [`Peer`] partner.
    /// Both [`Peer`]s may have any state except [`New`].
    fn handle_set_ice_candidate(
        &mut self,
        from_peer_id: PeerId,
        candidate: IceCandidate,
    ) -> Result<ActFuture<(), RoomError>, RoomError> {
        let from_peer = self.peers.get_peer_by_id(from_peer_id)?;
        if let PeerStateMachine::New(_) = from_peer {
            return Err(PeerError::WrongState(
                from_peer_id,
                "Not New",
                format!("{}", from_peer),
            )
            .into());
        }

        let to_peer_id = from_peer.partner_peer_id();
        let to_peer = self.peers.get_peer_by_id(to_peer_id)?;
        if let PeerStateMachine::New(_) = to_peer {
            return Err(PeerError::WrongState(
                to_peer_id,
                "Not New",
                format!("{}", to_peer),
            )
            .into());
        }

        let to_member_id = to_peer.member_id();
        let event = Event::IceCandidateDiscovered {
            peer_id: to_peer_id,
            candidate,
        };

        Ok(Box::new(wrap_future(
            self.members.send_event_to_member(to_member_id, event),
        )))
    }

    /// Create [`Peer`] for endpoints if [`Peer`] between endpoint's members
    /// not exist.
    ///
    /// Add `send` track to source member's [`Peer`] and `recv` to
    /// sink member's [`Peer`].
    ///
    /// Returns [`PeerId`]s of newly created [`Peer`] if some created.
    ///
    /// __This will panic if provide endpoints with already interconnected
    /// [`Peer`]s!__
    fn connect_endpoints(
        &mut self,
        src: &WebRtcPublishEndpoint,
        sink: &WebRtcPlayEndpoint,
    ) -> Option<(PeerId, PeerId)> {
        let src_owner = src.owner();
        let sink_owner = sink.owner();

        if let Some((src_peer_id, sink_peer_id)) = self
            .peers
            .get_peer_by_members_ids(&src_owner.id(), &sink_owner.id())
        {
            // TODO: when dynamic patching of [`Room`] will be done then we need
            //       rewrite this code to updating [`Peer`]s in not
            //       [`Peer<New>`] state.
            let mut src_peer: Peer<New> =
                self.peers.take_inner_peer(src_peer_id).unwrap();
            let mut sink_peer: Peer<New> =
                self.peers.take_inner_peer(sink_peer_id).unwrap();

            src_peer
                .add_publisher(&mut sink_peer, self.peers.get_tracks_counter());

            src.add_peer_id(src_peer_id);
            sink.set_peer_id(sink_peer_id);

            self.peers.add_peer(src_peer);
            self.peers.add_peer(sink_peer);
        } else {
            let (mut src_peer, mut sink_peer) =
                self.peers.create_peers(&src_owner, &sink_owner);

            src_peer
                .add_publisher(&mut sink_peer, self.peers.get_tracks_counter());

            src.add_peer_id(src_peer.id());
            sink.set_peer_id(sink_peer.id());

            let src_peer_id = src_peer.id();
            let sink_peer_id = sink_peer.id();

            self.peers.add_peer(src_peer);
            self.peers.add_peer(sink_peer);

            return Some((src_peer_id, sink_peer_id));
        };

        None
    }

    /// Create and interconnect all [`Peer`]s between connected [`Member`]
    /// and all available at this moment [`Member`].
    ///
    /// Availability is determines by checking [`RpcConnection`] of all
    /// [`Member`]s from [`WebRtcPlayEndpoint`]s and from receivers of
    /// connected [`Member`].
    fn init_member_connections(
        &mut self,
        member: &Member,
        ctx: &mut <Self as Actor>::Context,
    ) {
        let mut created_peers: Vec<(PeerId, PeerId)> = Vec::new();

        // Create all connected publish endpoints.
        for publisher in member.srcs().values() {
            for receiver in publisher.sinks() {
                let receiver_owner = receiver.owner();

                if receiver.peer_id().is_none()
                    && self.members.member_has_connection(&receiver_owner.id())
                {
                    if let Some(p) =
                        self.connect_endpoints(&publisher, &receiver)
                    {
                        created_peers.push(p)
                    }
                }
            }
        }

        // Create all connected play's receivers peers.
        for receiver in member.sinks().values() {
            let publisher = receiver.src();

            if receiver.peer_id().is_none()
                && self.members.member_has_connection(&publisher.owner().id())
            {
                if let Some(p) = self.connect_endpoints(&publisher, &receiver) {
                    created_peers.push(p);
                }
            }
        }

        for (first_peer_id, second_peer_id) in created_peers {
            self.connect_peers(ctx, first_peer_id, second_peer_id);
        }
    }

    /// Check state of interconnected [`Peer`]s and sends [`Event`] about
    /// [`Peer`] created to remote [`Member`].
    fn connect_peers(
        &mut self,
        ctx: &mut Context<Self>,
        first_peer: PeerId,
        second_peer: PeerId,
    ) {
        let fut: ActFuture<(), ()> = match self
            .send_peer_created(first_peer, second_peer)
        {
            Ok(res) => {
                Box::new(res.then(|res, room, ctx| -> ActFuture<(), ()> {
                    if res.is_ok() {
                        return Box::new(future::ok(()).into_actor(room));
                    }
                    error!(
                        "Failed handle command, because {}. Room will be \
                         stopped.",
                        res.unwrap_err(),
                    );
                    room.close_gracefully(ctx)
                }))
            }
            Err(err) => {
                error!(
                    "Failed handle command, because {}. Room will be stopped.",
                    err
                );
                self.close_gracefully(ctx)
            }
        };

        ctx.spawn(fut);
    }

    /// Closes [`Room`] gracefully, by dropping all the connections and moving
    /// into [`State::Stopped`].
    fn close_gracefully(
        &mut self,
        ctx: &mut Context<Self>,
    ) -> ResponseActFuture<Self, (), ()> {
        info!("Closing Room [id = {}]", self.id);
        self.state = State::Stopping;

        Box::new(
            self.members
                .drop_connections(ctx)
                .into_actor(self)
                .map(|_, room: &mut Self, _| {
                    room.state = State::Stopped;
                })
                .map_err(|_, room, _| {
                    error!("Error closing room {:?}", room.id);
                }),
        )
    }

    /// Signal of removing [`Member`]'s [`Peer`]s.
    fn member_peers_removed(
        &mut self,
        peers_id: Vec<PeerId>,
        member_id: MemberId,
        ctx: &mut Context<Self>,
    ) -> ActFuture<(), ()> {
        info!("Peers {:?} removed for member '{}'.", peers_id, member_id);
        if let Some(member) = self.members.get_member_by_id(&member_id) {
            member.peers_removed(&peers_id);
        } else {
            error!(
                "Participant with id {} for which received \
                 Event::PeersRemoved not found. Closing room.",
                member_id
            );

            return Box::new(self.close_gracefully(ctx));
        }

        Box::new(self.send_peers_removed(member_id, peers_id).then(
            |err, room, ctx: &mut Context<Self>| {
                if let Err(e) = err {
                    match e {
                        RoomError::ConnectionNotExists(_)
                        | RoomError::UnableToSendEvent(_) => {
                            Box::new(future::ok(()).into_actor(room))
                        }
                        _ => {
                            error!(
                                "Unexpected failed PeersEvent command, \
                                 because {}. Room will be stopped.",
                                e
                            );
                            room.close_gracefully(ctx)
                        }
                    }
                } else {
                    Box::new(future::ok(()).into_actor(room))
                }
            },
        ))
    }

    /// Remove [`Peer`]s and call [`Room::member_peers_removed`] for every
    /// [`Member`].
    ///
    /// This will delete [`Peer`]s from [`PeerRepository`] and send
    /// [`Event::PeersRemoved`] event to [`Member`].
    fn remove_peers(
        &mut self,
        member_id: &MemberId,
        peer_ids_to_remove: HashSet<PeerId>,
        ctx: &mut Context<Self>,
    ) {
        let removed_peers =
            self.peers.remove_peers(&member_id, peer_ids_to_remove);
        for (member_id, peers_id) in removed_peers {
            self.member_peers_removed(peers_id, member_id, ctx);
        }
    }

    /// Signal for delete [`Member`] from this [`Room`]
    fn delete_member(&mut self, member_id: &MemberId, ctx: &mut Context<Self>) {
        debug!(
            "Delete Member [id = {}] in room [id = {}].",
            member_id, self.id
        );
        if let Some(member) = self.members.get_member_by_id(member_id) {
            let mut peers = HashSet::new();
            for (_, sink) in member.sinks() {
                if let Some(peer_id) = sink.peer_id() {
                    peers.insert(peer_id);
                }
            }

            for (_, src) in member.srcs() {
                for peer_id in src.peer_ids() {
                    peers.insert(peer_id);
                }
            }

            self.remove_peers(&member.id(), peers, ctx);
        }

        self.members.delete_member(member_id, ctx);

        debug!(
            "Member [id = {}] removed from Room [id = {}].",
            member_id, self.id
        );
    }

    /// Signal for delete endpoint from this [`Room`]
    fn delete_endpoint(
        &mut self,
        member_id: &MemberId,
        endpoint_id: String,
        ctx: &mut Context<Self>,
    ) {
        let endpoint_id = if let Some(member) =
            self.members.get_member_by_id(member_id)
        {
            let play_id = WebRtcPlayId(endpoint_id);
            if let Some(endpoint) = member.take_sink(&play_id) {
                if let Some(peer_id) = endpoint.peer_id() {
                    let removed_peers =
                        self.peers.remove_peer(member_id, peer_id);
                    for (member_id, peers_ids) in removed_peers {
                        self.member_peers_removed(peers_ids, member_id, ctx);
                    }
                }
            }

            let publish_id = WebRtcPublishId(play_id.0);
            if let Some(endpoint) = member.take_src(&publish_id) {
                let peer_ids = endpoint.peer_ids();
                self.remove_peers(member_id, peer_ids, ctx);
            }

            publish_id.0
        } else {
            endpoint_id
        };

        debug!(
            "Endpoint [id = {}] removed in Member [id = {}] from Room [id = \
             {}].",
            endpoint_id, member_id, self.id
        );
    }
}

/// [`Actor`] implementation that provides an ergonomic way
/// to interact with [`Room`].
impl Actor for Room {
    type Context = Context<Self>;
}

impl Into<ElementProto> for &mut Room {
    fn into(self) -> ElementProto {
        let mut element = ElementProto::new();
        let mut room = RoomProto::new();

        let mut pipeline = HashMap::new();
        for (id, member) in self.members.members() {
            let local_uri = LocalUri::<IsMemberId>::new(self.get_id(), id);

            pipeline.insert(local_uri.to_string(), member.into());
        }
        room.set_pipeline(pipeline);

        element.set_room(room);

        element
    }
}

#[derive(Message)]
#[rtype(result = "Result<HashMap<LocalUriType, ElementProto>, RoomError>")]
pub struct SerializeProto(pub Vec<LocalUriType>);

impl Handler<SerializeProto> for Room {
    type Result = Result<HashMap<LocalUriType, ElementProto>, RoomError>;

    fn handle(
        &mut self,
        msg: SerializeProto,
        _: &mut Self::Context,
    ) -> Self::Result {
        let mut serialized: HashMap<LocalUriType, ElementProto> =
            HashMap::new();
        for uri in msg.0 {
            match &uri {
                LocalUriType::Room(room_uri) => {
                    if room_uri.room_id() == &self.id {
                        let current_room: ElementProto = self.into();
                        serialized.insert(uri, current_room);
                    } else {
                        return Err(RoomError::WrongRoomId(
                            uri,
                            self.id.clone(),
                        ));
                    }
                }
                LocalUriType::Member(member_uri) => {
                    let member =
                        self.members.get_member(member_uri.member_id())?;
                    serialized.insert(uri, member.into());
                }
                LocalUriType::Endpoint(endpoint_uri) => {
                    let member =
                        self.members.get_member(endpoint_uri.member_id())?;
                    let endpoint = member.get_endpoint_by_id(
                        endpoint_uri.endpoint_id().to_string(),
                    )?;
                    serialized.insert(uri, endpoint.into());
                }
            }
        }

        Ok(serialized)
    }
}

impl Handler<Authorize> for Room {
    type Result = Result<(), AuthorizationError>;

    /// Responses with `Ok` if `RpcConnection` is authorized, otherwise `Err`s.
    fn handle(
        &mut self,
        msg: Authorize,
        _ctx: &mut Self::Context,
    ) -> Self::Result {
        self.members
            .get_member_by_id_and_credentials(&msg.member_id, &msg.credentials)
            .map(|_| ())
    }
}

impl Handler<CommandMessage> for Room {
    type Result = ActFuture<(), ()>;

    /// Receives [`Command`] from Web client and passes it to corresponding
    /// handlers. Will emit `CloseRoom` on any error.
    fn handle(
        &mut self,
        msg: CommandMessage,
        ctx: &mut Self::Context,
    ) -> Self::Result {
        let result = match msg.into() {
            Command::MakeSdpOffer {
                peer_id,
                sdp_offer,
                mids,
            } => self.handle_make_sdp_offer(peer_id, sdp_offer, mids),
            Command::MakeSdpAnswer {
                peer_id,
                sdp_answer,
            } => self.handle_make_sdp_answer(peer_id, sdp_answer),
            Command::SetIceCandidate { peer_id, candidate } => {
                self.handle_set_ice_candidate(peer_id, candidate)
            }
        };

        match result {
            Ok(res) => {
                Box::new(res.then(|res, room, ctx| -> ActFuture<(), ()> {
                    if res.is_ok() {
                        return Box::new(future::ok(()).into_actor(room));
                    }
                    error!(
                        "Failed handle command, because {}. Room will be \
                         stopped.",
                        res.unwrap_err(),
                    );
                    room.close_gracefully(ctx)
                }))
            }
            Err(err) => {
                error!(
                    "Failed handle command, because {}. Room will be stopped.",
                    err
                );
                self.close_gracefully(ctx)
            }
        }
    }
}

impl Handler<RpcConnectionEstablished> for Room {
    type Result = ActFuture<(), ()>;

    /// Saves new [`RpcConnection`] in [`ParticipantService`], initiates media
    /// establishment between members.
    /// Create and interconnect all available [`Member`]'s [`Peer`]s.
    ///
    /// [`RpcConnection`]: crate::api::client::rpc_connection::RpcConnection
    fn handle(
        &mut self,
        msg: RpcConnectionEstablished,
        ctx: &mut Self::Context,
    ) -> Self::Result {
        info!("RpcConnectionEstablished for member {}", msg.member_id);

        let fut = self
            .members
            .connection_established(ctx, msg.member_id, msg.connection)
            .map_err(|err, _, _| {
                error!("RpcConnectionEstablished error {:?}", err)
            })
            .map(|member, room, ctx| {
                room.init_member_connections(&member, ctx);
            });
        Box::new(fut)
    }
}

impl Handler<ShutdownGracefully> for Room {
    type Result = ResponseActFuture<Self, (), ()>;

    fn handle(
        &mut self,
        _: ShutdownGracefully,
        ctx: &mut Self::Context,
    ) -> Self::Result {
        info!(
            "Room [id = {}] received ShutdownGracefully message so shutting \
             down",
            self.id
        );
        self.close_gracefully(ctx)
    }
}

impl Handler<RpcConnectionClosed> for Room {
    type Result = ();

    /// Passes message to [`ParticipantService`] to cleanup stored connections.
    ///
    /// Remove all related for disconnected [`Member`] [`Peer`]s.
    ///
    /// Send [`PeersRemoved`] message to [`Member`].
    ///
    /// Delete all removed [`PeerId`]s from all [`Member`]'s
    /// endpoints.
    ///
    /// [`PeersRemoved`]: medea-client-api-proto::Event::PeersRemoved
    fn handle(&mut self, msg: RpcConnectionClosed, ctx: &mut Self::Context) {
        info!(
            "RpcConnectionClosed for member {}, reason {:?}",
            msg.member_id, msg.reason
        );

        self.members
            .connection_closed(msg.member_id.clone(), &msg.reason, ctx);

        if let ClosedReason::Closed = msg.reason {
            let removed_peers =
                self.peers.remove_peers_related_to_member(&msg.member_id);

            for (peer_member_id, peers_ids) in removed_peers {
                // Here we may have some problems. If two participants
                // disconnect at one moment then sending event
                // to another participant fail,
                // because connection already closed but we don't know about it
                // because message in event loop.
                let fut =
                    self.member_peers_removed(peers_ids, peer_member_id, ctx);
                ctx.spawn(fut);
            }
        }
    }
}

#[derive(Message, Debug)]
#[rtype(result = "()")]
pub struct Close;

impl Handler<Close> for Room {
    type Result = ();

    fn handle(&mut self, _: Close, ctx: &mut Self::Context) -> Self::Result {
        for (id, member) in self.members.members() {
            if self.members.member_has_connection(&id) {
                let peer_ids_to_remove: HashSet<PeerId> = member
                    .sinks()
                    .into_iter()
                    .filter_map(|(_, sink)| sink.peer_id())
                    .chain(
                        member
                            .srcs()
                            .into_iter()
                            .flat_map(|(_, src)| src.peer_ids().into_iter()),
                    )
                    .collect();

                let member_id = id.clone();

                self.remove_peers(&member_id, peer_ids_to_remove, ctx);
                self.members.delete_member(&member_id, ctx);
            }
        }
        let drop_fut = self.members.drop_connections(ctx);
        ctx.wait(wrap_future(drop_fut));
    }
}

#[derive(Message, Debug)]
#[rtype(result = "()")]
pub struct Delete(pub Vec<LocalUriType>);

impl Handler<Delete> for Room {
    type Result = ();

    fn handle(&mut self, msg: Delete, ctx: &mut Self::Context) {
        let mut member_ids = Vec::new();
        let mut endpoint_ids = Vec::new();
        for id in msg.0 {
            match id {
                LocalUriType::Member(member_uri) => {
                    member_ids.push(member_uri);
                }
                LocalUriType::Endpoint(endpoint_uri) => {
                    endpoint_ids.push(endpoint_uri);
                }
                // TODO (evdokimovs): better message
                _ => warn!("Delete method in Room found LocalUri<Room>."),
            }
        }
        member_ids.into_iter().for_each(|uri| {
            let (member_id, _) = uri.take_member_id();
            self.delete_member(&member_id, ctx);
        });
        endpoint_ids.into_iter().for_each(|uri| {
            let (endpoint_id, member_uri) = uri.take_endpoint_id();
            let (member_id, _) = member_uri.take_member_id();
            self.delete_endpoint(&member_id, endpoint_id, ctx);
        });
    }
}

/// Create new [`Member`] in this [`Room`].
#[derive(Message, Debug)]
#[rtype(result = "Result<(), RoomError>")]
pub struct CreateMember(pub MemberId, pub MemberSpec);

impl Handler<CreateMember> for Room {
    type Result = Result<(), RoomError>;

    fn handle(
        &mut self,
        msg: CreateMember,
        _ctx: &mut Self::Context,
    ) -> Self::Result {
        self.members.create_member(msg.0.clone(), &msg.1)?;
        debug!("Create Member [id = {}] in Room [id = {}].", msg.0, self.id);
        Ok(())
    }
}

/// Create new `Endpoint` from [`EndpointSpec`].
#[derive(Message, Debug)]
#[rtype(result = "Result<(), RoomError>")]
pub struct CreateEndpoint {
    pub member_id: MemberId,
    pub endpoint_id: String,
    pub spec: EndpointSpec,
}

impl Handler<CreateEndpoint> for Room {
    type Result = Result<(), RoomError>;

    fn handle(
        &mut self,
        msg: CreateEndpoint,
        _ctx: &mut Self::Context,
    ) -> Self::Result {
        match msg.spec {
            EndpointSpec::WebRtcPlay(e) => {
                self.members.create_sink_endpoint(
                    &msg.member_id,
                    &WebRtcPlayId(msg.endpoint_id),
                    e,
                )?;
            }
            EndpointSpec::WebRtcPublish(e) => {
                self.members.create_src_endpoint(
                    &msg.member_id,
                    &WebRtcPublishId(msg.endpoint_id),
                    e,
                )?;
            }
        }

        Ok(())
    }
}<|MERGE_RESOLUTION|>--- conflicted
+++ resolved
@@ -55,15 +55,9 @@
 pub enum RoomError {
     #[display(fmt = "Couldn't find Peer with [id = {}]", _0)]
     PeerNotFound(PeerId),
-<<<<<<< HEAD
-    #[fail(display = "{}", _0)]
+    #[display(fmt = "{}", _0)]
     MemberError(MemberError),
-    #[fail(display = "Member [id = {}] does not have Turn credentials", _0)]
-=======
-    #[display(fmt = "Couldn't find Member with [id = {}]", _0)]
-    MemberNotFound(MemberId),
     #[display(fmt = "Member [id = {}] does not have Turn credentials", _0)]
->>>>>>> 7bd0c20c
     NoTurnCredentials(MemberId),
     #[display(fmt = "Couldn't find RpcConnection with Member [id = {}]", _0)]
     ConnectionNotExists(MemberId),
@@ -71,29 +65,22 @@
     UnableToSendEvent(MemberId),
     #[display(fmt = "PeerError: {}", _0)]
     PeerError(PeerError),
-<<<<<<< HEAD
-    #[fail(display = "{}", _0)]
+    #[display(fmt = "{}", _0)]
     MembersLoadError(MembersLoadError),
-    #[fail(display = "{}", _0)]
+    #[display(fmt = "{}", _0)]
     TryFromElementError(TryFromElementError),
-    #[fail(display = "Generic room error: {}", _0)]
-=======
-    #[display(fmt = "Generic room error {}", _0)]
->>>>>>> 7bd0c20c
+    #[display(fmt = "Generic room error: {}", _0)]
     BadRoomSpec(String),
     #[display(fmt = "Turn service error: {}", _0)]
     TurnServiceError(String),
-<<<<<<< HEAD
-    #[fail(display = "{}", _0)]
+    #[display(fmt = "{}", _0)]
     ParticipantServiceErr(ParticipantServiceErr),
-    #[fail(display = "Client error:{}", _0)]
-=======
     #[display(fmt = "Client error:{}", _0)]
->>>>>>> 7bd0c20c
     ClientError(String),
-    #[fail(
-        display = "Given LocalUri [uri = {}] to wrong room [id = {}]",
-        _0, _1
+    #[display(
+        fmt = "Given LocalUri [uri = {}] to wrong room [id = {}]",
+        _0,
+        _1
     )]
     WrongRoomId(LocalUriType, RoomId),
 }
@@ -106,17 +93,12 @@
 
 impl From<TryFromElementError> for RoomError {
     fn from(err: TryFromElementError) -> Self {
-<<<<<<< HEAD
         Self::TryFromElementError(err)
-=======
-        Self::BadRoomSpec(format!("Element located in wrong place: {}", err))
->>>>>>> 7bd0c20c
     }
 }
 
 impl From<MembersLoadError> for RoomError {
     fn from(err: MembersLoadError) -> Self {
-<<<<<<< HEAD
         Self::MembersLoadError(err)
     }
 }
@@ -130,9 +112,6 @@
 impl From<MemberError> for RoomError {
     fn from(err: MemberError) -> Self {
         Self::MemberError(err)
-=======
-        Self::BadRoomSpec(format!("Error while loading room spec: {}", err))
->>>>>>> 7bd0c20c
     }
 }
 
