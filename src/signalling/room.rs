//! Room definitions and implementations. Room is responsible for media
//! connection establishment between concrete [`Member`]s.
//!
//! [`Member`]: crate::signalling::elements::member::Member

use std::collections::{HashMap, HashSet};

use actix::{
    fut::wrap_future, Actor, ActorFuture, AsyncContext, Context, Handler,
    Message, ResponseActFuture, WrapFuture as _,
};
use derive_more::Display;
use failure::Fail;
use futures::future;
use medea_client_api_proto::{
    Command, CommandHandler, Event, IceCandidate, PeerId, TrackId,
};
use medea_control_api_proto::grpc::api::{
    Element as ElementProto, Room as RoomProto,
};

use crate::{
    api::{
        client::rpc_connection::{
            AuthorizationError, Authorize, ClosedReason, CommandMessage,
            RpcConnectionClosed, RpcConnectionEstablished,
        },
        control::{
            callback::{
                repo::CallbackRepository, OnJoinEvent, OnLeaveEvent,
                OnLeaveReason,
            },
            endpoints::{
                WebRtcPlayEndpoint as WebRtcPlayEndpointSpec,
                WebRtcPublishEndpoint as WebRtcPublishEndpointSpec,
            },
            refs::{Fid, StatefulFid, ToEndpoint, ToMember},
            room::RoomSpec,
            EndpointId, EndpointSpec, MemberId, MemberSpec, RoomId,
            TryFromElementError, WebRtcPlayId, WebRtcPublishId,
        },
    },
    log::prelude::*,
    media::{
        New, Peer, PeerError, PeerStateMachine, WaitLocalHaveRemote,
        WaitLocalSdp, WaitRemoteSdp,
    },
    shutdown::ShutdownGracefully,
    signalling::{
        elements::{
            endpoints::webrtc::{WebRtcPlayEndpoint, WebRtcPublishEndpoint},
            member::MemberError,
            Member, MembersLoadError,
        },
        participants::{ParticipantService, ParticipantServiceErr},
        peers::PeerRepository,
    },
    AppContext,
};

/// Ergonomic type alias for using [`ActorFuture`] for [`Room`].
pub type ActFuture<I, E> =
    Box<dyn ActorFuture<Actor = Room, Item = I, Error = E>>;

#[allow(clippy::module_name_repetitions)]
#[derive(Debug, Fail, Display)]
pub enum RoomError {
    #[display(fmt = "Couldn't find Peer with [id = {}]", _0)]
    PeerNotFound(PeerId),

    MemberError(MemberError),

    #[display(fmt = "Member [id = {}] does not have Turn credentials", _0)]
    NoTurnCredentials(MemberId),

    #[display(fmt = "Couldn't find RpcConnection with Member [id = {}]", _0)]
    ConnectionNotExists(MemberId),

    #[display(fmt = "Unable to send event to Member [id = {}]", _0)]
    UnableToSendEvent(MemberId),

    #[display(fmt = "PeerError: {}", _0)]
    PeerError(PeerError),

    #[display(fmt = "{}", _0)]
    MembersLoadError(MembersLoadError),

    #[display(fmt = "{}", _0)]
    TryFromElementError(TryFromElementError),

    #[display(fmt = "Generic room error: {}", _0)]
    BadRoomSpec(String),

    #[display(fmt = "Turn service error: {}", _0)]
    TurnServiceError(String),

    ParticipantServiceErr(ParticipantServiceErr),

    #[display(fmt = "Client error:{}", _0)]
    ClientError(String),

    #[display(fmt = "Given Fid [fid = {}] to wrong Room [id = {}]", _0, _1)]
    WrongRoomId(StatefulFid, RoomId),

    /// Try to create [`Member`] with ID which already exists.
    #[display(fmt = "Member [id = {}] already exists.", _0)]
    MemberAlreadyExists(Fid<ToMember>),

    /// Try to create [`Endpoint`] with ID which already exists.
    ///
    /// [`Endpoint`]: crate::signalling::elements::endpoints::Endpoint
    #[display(fmt = "Endpoint [id = {}] already exists.", _0)]
    EndpointAlreadyExists(Fid<ToEndpoint>),
}

impl From<PeerError> for RoomError {
    fn from(err: PeerError) -> Self {
        Self::PeerError(err)
    }
}

impl From<TryFromElementError> for RoomError {
    fn from(err: TryFromElementError) -> Self {
        Self::TryFromElementError(err)
    }
}

impl From<MembersLoadError> for RoomError {
    fn from(err: MembersLoadError) -> Self {
        Self::MembersLoadError(err)
    }
}

impl From<ParticipantServiceErr> for RoomError {
    fn from(err: ParticipantServiceErr) -> Self {
        Self::ParticipantServiceErr(err)
    }
}

impl From<MemberError> for RoomError {
    fn from(err: MemberError) -> Self {
        Self::MemberError(err)
    }
}

/// Possible states of [`Room`].
#[derive(Debug)]
enum State {
    /// [`Room`] has been started and is operating at the moment.
    Started,
    /// [`Room`] is stopping at the moment.
    Stopping,
    /// [`Room`] is stopped and can be removed.
    Stopped,
}

/// Media server room with its [`Member`]s.
#[derive(Debug)]
pub struct Room {
    id: RoomId,

    /// Repository which stores all callback services.
    callbacks: CallbackRepository,

    /// [`Member`]s and associated [`RpcConnection`]s of this [`Room`], handles
    /// [`RpcConnection`] authorization, establishment, message sending.
    ///
    /// [`RpcConnection`]: crate::api::client::rpc_connection::RpcConnection
    pub members: ParticipantService,

    /// [`Peer`]s of [`Member`]s in this [`Room`].
    peers: PeerRepository,

    /// Current state of this [`Room`].
    state: State,
}

impl Room {
    /// Creates new instance of [`Room`].
    ///
    /// Returns [`RoomError::BadRoomSpec`] when errs while `Element`
    /// transformation happens.
    pub fn new(
        room_spec: &RoomSpec,
        context: &AppContext,
    ) -> Result<Self, RoomError> {
        Ok(Self {
            id: room_spec.id().clone(),
            peers: PeerRepository::from(HashMap::new()),
            members: ParticipantService::new(room_spec, context)?,
            state: State::Started,
            callbacks: context.callbacks.clone(),
        })
    }

    /// Returns [`RoomId`] of this [`Room`].
    pub fn get_id(&self) -> RoomId {
        self.id.clone()
    }

    /// Returns reference to [`RoomId`] of this [`Room`].
    pub fn id(&self) -> &RoomId {
        &self.id
    }

    /// Sends [`Event::PeerCreated`] to one of specified [`Peer`]s based on
    /// which of them has any outbound tracks. That [`Peer`] state will be
    /// changed to [`WaitLocalSdp`] state. Both provided peers must be in
    /// [`New`] state. At least one of provided peers must have outbound
    /// tracks.
    fn send_peer_created(
        &mut self,
        peer1_id: PeerId,
        peer2_id: PeerId,
    ) -> Result<ActFuture<(), RoomError>, RoomError> {
        let peer1: Peer<New> = self.peers.take_inner_peer(peer1_id)?;
        let peer2: Peer<New> = self.peers.take_inner_peer(peer2_id)?;

        // decide which peer is sender
        let (sender, receiver) = if peer1.is_sender() {
            (peer1, peer2)
        } else if peer2.is_sender() {
            (peer2, peer1)
        } else {
            self.peers.add_peer(peer1);
            self.peers.add_peer(peer2);
            return Err(RoomError::BadRoomSpec(format!(
                "Error while trying to connect Peer [id = {}] and Peer [id = \
                 {}] cause neither of peers are senders",
                peer1_id, peer2_id
            )));
        };
        self.peers.add_peer(receiver);

        let sender = sender.start();
        let member_id = sender.member_id();
        let ice_servers = self
            .members
            .get_member(&member_id)?
            .servers_list()
            .ok_or_else(|| {
            RoomError::NoTurnCredentials(member_id.clone())
        })?;
        let peer_created = Event::PeerCreated {
            peer_id: sender.id(),
            sdp_offer: None,
            tracks: sender.tracks(),
            ice_servers,
        };
        self.peers.add_peer(sender);
        Ok(Box::new(wrap_future(
            self.members.send_event_to_member(member_id, peer_created),
        )))
    }

    /// Sends [`Event::PeersRemoved`] to [`Member`].
    fn send_peers_removed(
        &mut self,
        member_id: MemberId,
        removed_peers_ids: Vec<PeerId>,
    ) -> ActFuture<(), RoomError> {
        Box::new(wrap_future(self.members.send_event_to_member(
            member_id,
            Event::PeersRemoved {
                peer_ids: removed_peers_ids,
            },
        )))
    }

<<<<<<< HEAD
=======
    /// Creates [`Peer`] for endpoints if [`Peer`] between endpoint's members
    /// doesn't exist.
    ///
    /// Adds `send` track to source member's [`Peer`] and `recv` to
    /// sink member's [`Peer`].
    ///
    /// Returns [`PeerId`]s of newly created [`Peer`] if it has been created.
    ///
    /// # Panics
    ///
    /// Panics if provided endpoints have interconnected [`Peer`]s already.
    fn connect_endpoints(
        &mut self,
        src: &WebRtcPublishEndpoint,
        sink: &WebRtcPlayEndpoint,
    ) -> Option<(PeerId, PeerId)> {
        debug!(
            "Connecting endpoints of Member [id = {}] with Member [id = {}]",
            src.owner().id(),
            sink.owner().id(),
        );
        let src_owner = src.owner();
        let sink_owner = sink.owner();

        if let Some((src_peer_id, sink_peer_id)) = self
            .peers
            .get_peer_by_members_ids(&src_owner.id(), &sink_owner.id())
        {
            // TODO: when dynamic patching of [`Room`] will be done then we need
            //       rewrite this code to updating [`Peer`]s in not
            //       [`Peer<New>`] state.
            let mut src_peer: Peer<New> =
                self.peers.take_inner_peer(src_peer_id).unwrap();
            let mut sink_peer: Peer<New> =
                self.peers.take_inner_peer(sink_peer_id).unwrap();

            src_peer
                .add_publisher(&mut sink_peer, self.peers.get_tracks_counter());

            src.add_peer_id(src_peer_id);
            sink.set_peer_id(sink_peer_id);

            self.peers.add_peer(src_peer);
            self.peers.add_peer(sink_peer);
        } else {
            let (mut src_peer, mut sink_peer) =
                self.peers.create_peers(&src_owner, &sink_owner);

            src_peer
                .add_publisher(&mut sink_peer, self.peers.get_tracks_counter());

            src.add_peer_id(src_peer.id());
            sink.set_peer_id(sink_peer.id());

            let src_peer_id = src_peer.id();
            let sink_peer_id = sink_peer.id();

            self.peers.add_peer(src_peer);
            self.peers.add_peer(sink_peer);

            return Some((src_peer_id, sink_peer_id));
        };

        None
    }

>>>>>>> 8479dec5
    /// Creates and interconnects all [`Peer`]s between connected [`Member`]
    /// and all available at this moment other [`Member`]s.
    ///
    /// Availability is determined by checking [`RpcConnection`] of all
    /// [`Member`]s from [`WebRtcPlayEndpoint`]s and from receivers of
    /// the connected [`Member`].
    fn init_member_connections(
        &mut self,
        member: &Member,
        ctx: &mut <Self as Actor>::Context,
    ) {
        member
            .srcs()
            .into_iter()
            .flat_map(|(_, publisher)| {
                publisher
                    .sinks()
                    .into_iter()
                    .map(move |receiver| (publisher.clone(), receiver))
            })
            .filter({
                let members = &self.members;
                move |(_, receiver)| {
                    receiver.peer_id().is_none()
                        && members.member_has_connection(&receiver.owner().id())
                }
            })
            .chain(
                member
                    .sinks()
                    .into_iter()
                    .map(|(_, receiver)| (receiver.src(), receiver))
                    .filter({
                        let members = &self.members;
                        move |(publisher, receiver)| {
                            receiver.peer_id().is_none()
                                && members.member_has_connection(
                                    &publisher.owner().id(),
                                )
                        }
                    }),
            )
            .filter_map({
                let peers = &mut self.peers;
                move |(publisher, receiver)| {
                    peers.connect_endpoints(&publisher, &receiver)
                }
            })
            .collect::<Vec<_>>()
            .into_iter()
            .for_each(|(first_peer_id, second_peer_id)| {
                self.connect_peers(ctx, first_peer_id, second_peer_id);
            });
    }

    /// Checks state of interconnected [`Peer`]s and sends [`Event`] about
    /// [`Peer`] created to remote [`Member`].
    fn connect_peers(
        &mut self,
        ctx: &mut Context<Self>,
        first_peer: PeerId,
        second_peer: PeerId,
    ) {
        let fut = match self.send_peer_created(first_peer, second_peer) {
            Ok(res) => {
                Box::new(res.then(|res, room, ctx| -> ActFuture<(), ()> {
                    if res.is_ok() {
                        return Box::new(future::ok(()).into_actor(room));
                    }
                    error!(
                        "Failed connect peers, because {}. Room [id = {}] \
                         will be stopped.",
                        res.unwrap_err(),
                        room.id,
                    );
                    room.close_gracefully(ctx)
                }))
            }
            Err(err) => {
                error!(
                    "Failed connect peers, because {}. Room [id = {}] will be \
                     stopped.",
                    err, self.id,
                );
                self.close_gracefully(ctx)
            }
        };

        ctx.spawn(fut);
    }

    /// Closes [`Room`] gracefully, by dropping all the connections and moving
    /// into [`State::Stopped`].
    fn close_gracefully(
        &mut self,
        ctx: &mut Context<Self>,
    ) -> ResponseActFuture<Self, (), ()> {
        info!("Closing Room [id = {}]", self.id);
        self.state = State::Stopping;

        self.members
            .iter_members()
            .filter_map(|(_, member)| {
                member
                    .get_on_leave()
                    .map(move |on_leave| (member, on_leave))
            })
            .filter(|(member, _)| {
                self.members.member_has_connection(&member.id())
            })
            .for_each(|(member, on_leave)| {
                self.callbacks.send_callback(
                    on_leave,
                    member.get_fid().into(),
                    OnLeaveEvent::new(OnLeaveReason::ServerShutdown),
                );
            });

        Box::new(
            self.members
                .drop_connections(ctx)
                .into_actor(self)
                .map(|_, room: &mut Self, _| {
                    room.state = State::Stopped;
                })
                .map_err(|_, room, _| {
                    error!("Error closing room {:?}", room.id);
                }),
        )
    }

    /// Signals about removing [`Member`]'s [`Peer`]s.
    fn member_peers_removed(
        &mut self,
        peers_id: Vec<PeerId>,
        member_id: MemberId,
        ctx: &mut Context<Self>,
    ) -> ActFuture<(), ()> {
        info!(
            "Peers {:?} removed for member [id = {}].",
            peers_id, member_id
        );
        if let Some(member) = self.members.get_member_by_id(&member_id) {
            member.peers_removed(&peers_id);
        } else {
            error!(
                "Member [id = {}] for which received Event::PeersRemoved not \
                 found. Closing room.",
                member_id
            );

            return Box::new(self.close_gracefully(ctx));
        }

        Box::new(self.send_peers_removed(member_id, peers_id).then(
            |err, room, ctx: &mut Context<Self>| {
                if let Err(e) = err {
                    match e {
                        RoomError::ConnectionNotExists(_)
                        | RoomError::UnableToSendEvent(_) => {
                            Box::new(future::ok(()).into_actor(room))
                        }
                        _ => {
                            error!(
                                "Unexpected failed PeersEvent command, \
                                 because {}. Room will be stopped.",
                                e
                            );
                            room.close_gracefully(ctx)
                        }
                    }
                } else {
                    Box::new(future::ok(()).into_actor(room))
                }
            },
        ))
    }

    /// Removes [`Peer`]s and call [`Room::member_peers_removed`] for every
    /// [`Member`].
    ///
    /// This will delete [`Peer`]s from [`PeerRepository`] and send
    /// [`Event::PeersRemoved`] event to [`Member`].
    fn remove_peers(
        &mut self,
        member_id: &MemberId,
        peer_ids_to_remove: HashSet<PeerId>,
        ctx: &mut Context<Self>,
    ) {
        debug!("Remove peers.");
        self.peers
            .remove_peers(&member_id, peer_ids_to_remove)
            .into_iter()
            .for_each(|(member_id, peers_id)| {
                let fut = self.member_peers_removed(peers_id, member_id, ctx);
                ctx.spawn(fut);
            });
    }

    /// Deletes [`Member`] from this [`Room`] by [`MemberId`].
    fn delete_member(&mut self, member_id: &MemberId, ctx: &mut Context<Self>) {
        debug!(
            "Deleting Member [id = {}] in Room [id = {}].",
            member_id, self.id
        );
        if let Some(member) = self.members.get_member_by_id(member_id) {
            let peers: HashSet<PeerId> = member
                .sinks()
                .values()
                .filter_map(WebRtcPlayEndpoint::peer_id)
                .chain(
                    member
                        .srcs()
                        .values()
                        .flat_map(WebRtcPublishEndpoint::peer_ids),
                )
                .collect();

            // Send PeersRemoved to `Member`s which have related to this
            // `Member` `Peer`s.
            self.remove_peers(&member.id(), peers, ctx);

            self.members.delete_member(member_id, ctx);

            debug!(
                "Member [id = {}] deleted from Room [id = {}].",
                member_id, self.id
            );
        }
    }

    /// Deletes endpoint from this [`Room`] by ID.
    fn delete_endpoint(
        &mut self,
        member_id: &MemberId,
        endpoint_id: EndpointId,
        ctx: &mut Context<Self>,
    ) {
        let endpoint_id = if let Some(member) =
            self.members.get_member_by_id(member_id)
        {
            let play_id = endpoint_id.into();
            if let Some(endpoint) = member.take_sink(&play_id) {
                if let Some(peer_id) = endpoint.peer_id() {
                    let removed_peers =
                        self.peers.remove_peer(member_id, peer_id);
                    for (member_id, peers_ids) in removed_peers {
                        let fut = self
                            .member_peers_removed(peers_ids, member_id, ctx);
                        ctx.spawn(fut);
                    }
                }
            }

            let publish_id = String::from(play_id).into();
            if let Some(endpoint) = member.take_src(&publish_id) {
                let peer_ids = endpoint.peer_ids();
                self.remove_peers(member_id, peer_ids, ctx);
            }

            publish_id.into()
        } else {
            endpoint_id
        };

        debug!(
            "Endpoint [id = {}] removed in Member [id = {}] from Room [id = \
             {}].",
            endpoint_id, member_id, self.id
        );
    }

    /// Creates new [`WebRtcPlayEndpoint`] in specified [`Member`].
    ///
    /// This function will check that new [`WebRtcPublishEndpoint`]'s ID is not
    /// present in [`ParticipantService`].
    ///
    /// Returns [`RoomError::EndpointAlreadyExists`] when
    /// [`WebRtcPublishEndpoint`]'s ID already presented in [`Member`].
    pub fn create_src_endpoint(
        &mut self,
        member_id: &MemberId,
        publish_id: WebRtcPublishId,
        spec: WebRtcPublishEndpointSpec,
    ) -> Result<(), RoomError> {
        let member = self.members.get_member(&member_id)?;

        let is_member_have_this_src_id =
            member.get_src_by_id(&publish_id).is_some();

        let play_id = String::from(publish_id).into();
        let is_member_have_this_sink_id =
            member.get_sink_by_id(&play_id).is_some();

        if is_member_have_this_sink_id || is_member_have_this_src_id {
            return Err(RoomError::EndpointAlreadyExists(
                member.get_fid_to_endpoint(play_id.into()),
            ));
        }

        let endpoint = WebRtcPublishEndpoint::new(
            String::from(play_id).into(),
            spec.p2p,
            member.downgrade(),
        );

        debug!(
            "Create WebRtcPublishEndpoint [id = {}] for Member [id = {}] in \
             Room [id = {}]",
            endpoint.id(),
            member_id,
            self.id
        );

        member.insert_src(endpoint);

        Ok(())
    }

    /// Creates new [`WebRtcPlayEndpoint`] in specified [`Member`].
    ///
    /// This function will check that new [`WebRtcPlayEndpoint`]'s ID is not
    /// present in [`ParticipantService`].
    ///
    /// Returns [`RoomError::EndpointAlreadyExists`] when
    /// [`WebRtcPlayEndpoint`]'s ID already presented in [`Member`].
    pub fn create_sink_endpoint(
        &mut self,
        member_id: &MemberId,
        endpoint_id: WebRtcPlayId,
        spec: WebRtcPlayEndpointSpec,
        ctx: &mut Context<Self>,
    ) -> Result<(), RoomError> {
        let member = self.members.get_member(&member_id)?;

        let is_member_have_this_sink_id =
            member.get_sink_by_id(&endpoint_id).is_some();

        let publish_id = String::from(endpoint_id).into();
        let is_member_have_this_src_id =
            member.get_src_by_id(&publish_id).is_some();
        if is_member_have_this_sink_id || is_member_have_this_src_id {
            return Err(RoomError::EndpointAlreadyExists(
                member.get_fid_to_endpoint(publish_id.into()),
            ));
        }

        let partner_member = self.members.get_member(&spec.src.member_id)?;
        let src = partner_member
            .get_src_by_id(&spec.src.endpoint_id)
            .ok_or_else(|| {
                MemberError::EndpointNotFound(
                    partner_member.get_fid_to_endpoint(
                        spec.src.endpoint_id.clone().into(),
                    ),
                )
            })?;

        let sink = WebRtcPlayEndpoint::new(
            String::from(publish_id).into(),
            spec.src,
            src.downgrade(),
            member.downgrade(),
        );

        src.add_sink(sink.downgrade());

        debug!(
            "Created WebRtcPlayEndpoint [id = {}] for Member [id = {}] in \
             Room [id = {}].",
            sink.id(),
            member_id,
            self.id
        );

        member.insert_sink(sink);

        if self.members.member_has_connection(member_id) {
            self.init_member_connections(&member, ctx);
        }

        Ok(())
    }

    /// Creates new [`Member`] in this [`ParticipantService`].
    ///
    /// This function will check that new [`Member`]'s ID is not present in
    /// [`ParticipantService`].
    ///
    /// Returns [`RoomError::MemberAlreadyExists`] when
    /// [`Member`]'s ID already presented in [`ParticipantService`].
    pub fn create_member(
        &mut self,
        id: MemberId,
        spec: &MemberSpec,
    ) -> Result<(), RoomError> {
        if self.members.get_member_by_id(&id).is_some() {
            return Err(RoomError::MemberAlreadyExists(
                self.members.get_fid_to_member(id),
            ));
        }
        let signalling_member = Member::new(
            id.clone(),
            spec.credentials().to_string(),
            self.id.clone(),
        );

        signalling_member.set_on_join(spec.on_join().clone());
        signalling_member.set_on_leave(spec.on_leave().clone());

        for (id, publish) in spec.publish_endpoints() {
            let signalling_publish = WebRtcPublishEndpoint::new(
                id.clone(),
                publish.p2p.clone(),
                signalling_member.downgrade(),
            );
            signalling_member.insert_src(signalling_publish);
        }

        for (id, play) in spec.play_endpoints() {
            let partner_member =
                self.members.get_member(&play.src.member_id)?;
            let src = partner_member
                .get_src_by_id(&play.src.endpoint_id)
                .ok_or_else(|| {
                    MemberError::EndpointNotFound(
                        partner_member.get_fid_to_endpoint(
                            play.src.endpoint_id.clone().into(),
                        ),
                    )
                })?;

            let sink = WebRtcPlayEndpoint::new(
                id.clone(),
                play.src.clone(),
                src.downgrade(),
                signalling_member.downgrade(),
            );

            signalling_member.insert_sink(sink);
        }

        // This is needed for atomicity.
        for (_, sink) in signalling_member.sinks() {
            let src = sink.src();
            src.add_sink(sink.downgrade());
        }

        self.members.insert_member(id, signalling_member);

        Ok(())
    }
}

impl CommandHandler for Room {
    type Output = Result<ActFuture<(), RoomError>, RoomError>;

    /// Sends [`Event::PeerCreated`] to provided [`Peer`] partner. Provided
    /// [`Peer`] state must be [`WaitLocalSdp`] and will be changed to
    /// [`WaitRemoteSdp`], partners [`Peer`] state must be [`New`] and will be
    /// changed to [`WaitLocalHaveRemote`].
    fn on_make_sdp_offer(
        &mut self,
        from_peer_id: PeerId,
        sdp_offer: String,
        mids: HashMap<TrackId, String>,
    ) -> Self::Output {
        let mut from_peer: Peer<WaitLocalSdp> =
            self.peers.take_inner_peer(from_peer_id)?;
        from_peer.set_mids(mids)?;

        let to_peer_id = from_peer.partner_peer_id();
        let to_peer: Peer<New> = self.peers.take_inner_peer(to_peer_id)?;

        let from_peer = from_peer.set_local_sdp(sdp_offer.clone());
        let to_peer = to_peer.set_remote_sdp(sdp_offer.clone());

        let to_member_id = to_peer.member_id();
        let ice_servers = self
            .members
            .get_member(&to_member_id)?
            .servers_list()
            .ok_or_else(|| {
                RoomError::NoTurnCredentials(to_member_id.clone())
            })?;

        let event = Event::PeerCreated {
            peer_id: to_peer.id(),
            sdp_offer: Some(sdp_offer),
            tracks: to_peer.tracks(),
            ice_servers,
        };

        self.peers.add_peer(from_peer);
        self.peers.add_peer(to_peer);

        Ok(Box::new(wrap_future(
            self.members.send_event_to_member(to_member_id, event),
        )))
    }

    /// Sends [`Event::SdpAnswerMade`] to provided [`Peer`] partner. Provided
    /// [`Peer`] state must be [`WaitLocalHaveRemote`] and will be changed to
    /// [`Stable`], partners [`Peer`] state must be [`WaitRemoteSdp`] and will
    /// be changed to [`Stable`].
    fn on_make_sdp_answer(
        &mut self,
        from_peer_id: PeerId,
        sdp_answer: String,
    ) -> Self::Output {
        let from_peer: Peer<WaitLocalHaveRemote> =
            self.peers.take_inner_peer(from_peer_id)?;

        let to_peer_id = from_peer.partner_peer_id();
        let to_peer: Peer<WaitRemoteSdp> =
            self.peers.take_inner_peer(to_peer_id)?;

        let from_peer = from_peer.set_local_sdp(sdp_answer.clone());
        let to_peer = to_peer.set_remote_sdp(&sdp_answer);

        let to_member_id = to_peer.member_id();
        let event = Event::SdpAnswerMade {
            peer_id: to_peer_id,
            sdp_answer,
        };

        self.peers.add_peer(from_peer);
        self.peers.add_peer(to_peer);

        Ok(Box::new(wrap_future(
            self.members.send_event_to_member(to_member_id, event),
        )))
    }

    /// Sends [`Event::IceCandidateDiscovered`] to provided [`Peer`] partner.
    /// Both [`Peer`]s may have any state except [`New`].
    fn on_set_ice_candidate(
        &mut self,
        from_peer_id: PeerId,
        candidate: IceCandidate,
    ) -> Self::Output {
        // TODO: add E2E test
        if candidate.candidate.is_empty() {
            warn!("Empty candidate from Peer: {}, ignoring", from_peer_id);
            let fut: ActFuture<_, _> = Box::new(actix::fut::ok(()));
            return Ok(fut);
        }

        let from_peer = self.peers.get_peer_by_id(from_peer_id)?;
        if let PeerStateMachine::New(_) = from_peer {
            return Err(PeerError::WrongState(
                from_peer_id,
                "Not New",
                format!("{}", from_peer),
            )
            .into());
        }

        let to_peer_id = from_peer.partner_peer_id();
        let to_peer = self.peers.get_peer_by_id(to_peer_id)?;
        if let PeerStateMachine::New(_) = to_peer {
            return Err(PeerError::WrongState(
                to_peer_id,
                "Not New",
                format!("{}", to_peer),
            )
            .into());
        }

        let to_member_id = to_peer.member_id();
        let event = Event::IceCandidateDiscovered {
            peer_id: to_peer_id,
            candidate,
        };

        Ok(Box::new(wrap_future(
            self.members.send_event_to_member(to_member_id, event),
        )))
    }
}

/// [`Actor`] implementation that provides an ergonomic way
/// to interact with [`Room`].
impl Actor for Room {
    type Context = Context<Self>;

    fn started(&mut self, _: &mut Self::Context) {
        debug!("Room [id = {}] started.", self.id);
    }
}

impl Into<ElementProto> for &mut Room {
    fn into(self) -> ElementProto {
        let mut element = ElementProto::new();
        let mut room = RoomProto::new();

        let pipeline = self
            .members
            .members()
            .into_iter()
            .map(|(id, member)| (id.to_string(), member.into()))
            .collect();

        room.set_pipeline(pipeline);
        room.set_id(self.id().to_string());
        element.set_room(room);

        element
    }
}

// TODO: Tightly coupled with protobuf.
//       We should name this method GetElements, that will return some
//       intermediate DTO, that will be serialized at the caller side.
//       But lets leave it as it is for now.

/// Message for serializing this [`Room`] and [`Room`]'s elements to protobuf
/// spec.
#[derive(Message)]
#[rtype(result = "Result<HashMap<StatefulFid, ElementProto>, RoomError>")]
pub struct SerializeProto(pub Vec<StatefulFid>);

impl Handler<SerializeProto> for Room {
    type Result = Result<HashMap<StatefulFid, ElementProto>, RoomError>;

    fn handle(
        &mut self,
        msg: SerializeProto,
        _: &mut Self::Context,
    ) -> Self::Result {
        let mut serialized: HashMap<StatefulFid, ElementProto> = HashMap::new();
        for fid in msg.0 {
            match &fid {
                StatefulFid::Room(room_fid) => {
                    if room_fid.room_id() == &self.id {
                        let current_room: ElementProto = self.into();
                        serialized.insert(fid, current_room);
                    } else {
                        return Err(RoomError::WrongRoomId(
                            fid,
                            self.id.clone(),
                        ));
                    }
                }
                StatefulFid::Member(member_fid) => {
                    let member =
                        self.members.get_member(member_fid.member_id())?;
                    serialized.insert(fid, member.into());
                }
                StatefulFid::Endpoint(endpoint_fid) => {
                    let member =
                        self.members.get_member(endpoint_fid.member_id())?;
                    let endpoint = member.get_endpoint_by_id(
                        endpoint_fid.endpoint_id().to_string(),
                    )?;
                    serialized.insert(fid, endpoint.into());
                }
            }
        }

        Ok(serialized)
    }
}

impl Handler<Authorize> for Room {
    type Result = Result<(), AuthorizationError>;

    /// Responses with `Ok` if `RpcConnection` is authorized, otherwise `Err`s.
    fn handle(
        &mut self,
        msg: Authorize,
        _: &mut Self::Context,
    ) -> Self::Result {
        self.members
            .get_member_by_id_and_credentials(&msg.member_id, &msg.credentials)
            .map(|_| ())
    }
}

impl Handler<CommandMessage> for Room {
    type Result = ActFuture<(), ()>;

    /// Receives [`Command`] from Web client and passes it to corresponding
    /// handlers. Will emit `CloseRoom` on any error.
    fn handle(
        &mut self,
        msg: CommandMessage,
        ctx: &mut Self::Context,
    ) -> Self::Result {
<<<<<<< HEAD
        let result = Command::from(msg).dispatch_with(self);

        match result {
=======
        match Command::from(msg).dispatch_with(self) {
>>>>>>> 8479dec5
            Ok(res) => {
                Box::new(res.then(|res, room, ctx| -> ActFuture<(), ()> {
                    if res.is_ok() {
                        return Box::new(future::ok(()).into_actor(room));
                    }
                    error!(
                        "Failed handle command, because {}. Room [id = {}] \
                         will be stopped.",
                        res.unwrap_err(),
                        room.id,
                    );
                    room.close_gracefully(ctx)
                }))
            }
            Err(err) => {
                error!(
                    "Failed handle command, because {}. Room [id = {}] will \
                     be stopped.",
                    err, self.id,
                );
                self.close_gracefully(ctx)
            }
        }
    }
}

impl Handler<RpcConnectionEstablished> for Room {
    type Result = ActFuture<(), ()>;

    /// Saves new [`RpcConnection`] in [`ParticipantService`], initiates media
    /// establishment between members.
    /// Creates and interconnects all available [`Member`]'s [`Peer`]s.
    ///
    /// [`RpcConnection`]: crate::api::client::rpc_connection::RpcConnection
    fn handle(
        &mut self,
        msg: RpcConnectionEstablished,
        ctx: &mut Self::Context,
    ) -> Self::Result {
        info!(
            "RpcConnectionEstablished for Member [id = {}].",
            msg.member_id
        );

        let fut = self
            .members
            .connection_established(ctx, msg.member_id, msg.connection)
            .map_err(|err, _, _| {
                error!("RpcConnectionEstablished error {:?}", err)
            })
            .map(|member, room, ctx| {
                room.init_member_connections(&member, ctx);
                if let Some(callback_url) = member.get_on_join() {
                    room.callbacks.send_callback(
                        callback_url,
                        member.get_fid().into(),
                        OnJoinEvent,
                    );
                }
            });
        Box::new(fut)
    }
}

impl Handler<ShutdownGracefully> for Room {
    type Result = ResponseActFuture<Self, (), ()>;

    fn handle(
        &mut self,
        _: ShutdownGracefully,
        ctx: &mut Self::Context,
    ) -> Self::Result {
        info!(
            "Room [id = {}] received ShutdownGracefully message so shutting \
             down",
            self.id
        );
        self.close_gracefully(ctx)
    }
}

impl Handler<RpcConnectionClosed> for Room {
    type Result = ();

    /// Passes message to [`ParticipantService`] to cleanup stored connections.
    ///
    /// Removes all related for disconnected [`Member`] [`Peer`]s.
    ///
    /// Sends [`PeersRemoved`] message to [`Member`].
    ///
    /// Deletes all removed [`PeerId`]s from all [`Member`]'s endpoints.
    ///
    /// [`PeersRemoved`]: medea-client-api-proto::Event::PeersRemoved
    fn handle(&mut self, msg: RpcConnectionClosed, ctx: &mut Self::Context) {
        info!(
            "RpcConnectionClosed for member {}, reason {:?}",
            msg.member_id, msg.reason
        );

        self.members
            .connection_closed(msg.member_id.clone(), &msg.reason, ctx);

        if let ClosedReason::Closed { is_normally } = msg.reason {
            if let Some(member) = self.members.get_member_by_id(&msg.member_id)
            {
                if let Some(callback_url) = member.get_on_leave() {
                    let reason = if is_normally {
                        OnLeaveReason::Disconnected
                    } else {
                        OnLeaveReason::LostConnection
                    };
                    self.callbacks.send_callback(
                        callback_url,
                        member.get_fid().into(),
                        OnLeaveEvent::new(reason),
                    );
                }
            } else {
                error!(
                    "Member [id = {}] with ID from RpcConnectionClosed not \
                     found.",
                    msg.member_id,
                );
                let close_fut = self.close_gracefully(ctx);
                ctx.spawn(close_fut);
            }

            let removed_peers =
                self.peers.remove_peers_related_to_member(&msg.member_id);

            for (peer_member_id, peers_ids) in removed_peers {
                // Here we may have some problems. If two participants
                // disconnect at one moment then sending event
                // to another participant fail,
                // because connection already closed but we don't know about it
                // because message in event loop.
                let fut =
                    self.member_peers_removed(peers_ids, peer_member_id, ctx);
                ctx.spawn(fut);
            }
        }
    }
}

/// Signal for closing this [`Room`].
#[derive(Message, Debug)]
#[rtype(result = "()")]
pub struct Close;

impl Handler<Close> for Room {
    type Result = ();

    fn handle(&mut self, _: Close, ctx: &mut Self::Context) -> Self::Result {
        for id in self.members.members().keys() {
            self.delete_member(id, ctx);
        }
        let drop_fut = self.members.drop_connections(ctx);
        ctx.wait(wrap_future(drop_fut));
    }
}

/// Signal for deleting elements from this [`Room`].
#[derive(Message, Debug)]
#[rtype(result = "()")]
pub struct Delete(pub Vec<StatefulFid>);

impl Handler<Delete> for Room {
    type Result = ();

    fn handle(&mut self, msg: Delete, ctx: &mut Self::Context) {
        let mut member_ids = Vec::new();
        let mut endpoint_ids = Vec::new();
        for id in msg.0 {
            match id {
                StatefulFid::Member(member_fid) => {
                    member_ids.push(member_fid);
                }
                StatefulFid::Endpoint(endpoint_fid) => {
                    endpoint_ids.push(endpoint_fid);
                }
                _ => warn!("Found Fid<IsRoomId> while deleting __from__ Room."),
            }
        }
        member_ids.into_iter().for_each(|fid| {
            self.delete_member(&fid.member_id(), ctx);
        });
        endpoint_ids.into_iter().for_each(|fid| {
            let (_, member_id, endpoint_id) = fid.take_all();
            self.delete_endpoint(&member_id, endpoint_id, ctx);
        });
    }
}

/// Signal for creating new [`Member`] in this [`Room`].
#[derive(Message, Debug)]
#[rtype(result = "Result<(), RoomError>")]
pub struct CreateMember(pub MemberId, pub MemberSpec);

impl Handler<CreateMember> for Room {
    type Result = Result<(), RoomError>;

    fn handle(
        &mut self,
        msg: CreateMember,
        _: &mut Self::Context,
    ) -> Self::Result {
        self.create_member(msg.0.clone(), &msg.1)?;
        debug!(
            "Member [id = {}] created in Room [id = {}].",
            msg.0, self.id
        );
        Ok(())
    }
}

/// Signal for creating new `Endpoint` from [`EndpointSpec`].
#[derive(Message, Debug)]
#[rtype(result = "Result<(), RoomError>")]
pub struct CreateEndpoint {
    pub member_id: MemberId,
    pub endpoint_id: EndpointId,
    pub spec: EndpointSpec,
}

impl Handler<CreateEndpoint> for Room {
    type Result = Result<(), RoomError>;

    fn handle(
        &mut self,
        msg: CreateEndpoint,
        ctx: &mut Self::Context,
    ) -> Self::Result {
        match msg.spec {
            EndpointSpec::WebRtcPlay(endpoint) => {
                self.create_sink_endpoint(
                    &msg.member_id,
                    msg.endpoint_id.into(),
                    endpoint,
                    ctx,
                )?;
            }
            EndpointSpec::WebRtcPublish(endpoint) => {
                self.create_src_endpoint(
                    &msg.member_id,
                    msg.endpoint_id.into(),
                    endpoint,
                )?;
            }
        }

        Ok(())
    }
}<|MERGE_RESOLUTION|>--- conflicted
+++ resolved
@@ -267,75 +267,6 @@
         )))
     }
 
-<<<<<<< HEAD
-=======
-    /// Creates [`Peer`] for endpoints if [`Peer`] between endpoint's members
-    /// doesn't exist.
-    ///
-    /// Adds `send` track to source member's [`Peer`] and `recv` to
-    /// sink member's [`Peer`].
-    ///
-    /// Returns [`PeerId`]s of newly created [`Peer`] if it has been created.
-    ///
-    /// # Panics
-    ///
-    /// Panics if provided endpoints have interconnected [`Peer`]s already.
-    fn connect_endpoints(
-        &mut self,
-        src: &WebRtcPublishEndpoint,
-        sink: &WebRtcPlayEndpoint,
-    ) -> Option<(PeerId, PeerId)> {
-        debug!(
-            "Connecting endpoints of Member [id = {}] with Member [id = {}]",
-            src.owner().id(),
-            sink.owner().id(),
-        );
-        let src_owner = src.owner();
-        let sink_owner = sink.owner();
-
-        if let Some((src_peer_id, sink_peer_id)) = self
-            .peers
-            .get_peer_by_members_ids(&src_owner.id(), &sink_owner.id())
-        {
-            // TODO: when dynamic patching of [`Room`] will be done then we need
-            //       rewrite this code to updating [`Peer`]s in not
-            //       [`Peer<New>`] state.
-            let mut src_peer: Peer<New> =
-                self.peers.take_inner_peer(src_peer_id).unwrap();
-            let mut sink_peer: Peer<New> =
-                self.peers.take_inner_peer(sink_peer_id).unwrap();
-
-            src_peer
-                .add_publisher(&mut sink_peer, self.peers.get_tracks_counter());
-
-            src.add_peer_id(src_peer_id);
-            sink.set_peer_id(sink_peer_id);
-
-            self.peers.add_peer(src_peer);
-            self.peers.add_peer(sink_peer);
-        } else {
-            let (mut src_peer, mut sink_peer) =
-                self.peers.create_peers(&src_owner, &sink_owner);
-
-            src_peer
-                .add_publisher(&mut sink_peer, self.peers.get_tracks_counter());
-
-            src.add_peer_id(src_peer.id());
-            sink.set_peer_id(sink_peer.id());
-
-            let src_peer_id = src_peer.id();
-            let sink_peer_id = sink_peer.id();
-
-            self.peers.add_peer(src_peer);
-            self.peers.add_peer(sink_peer);
-
-            return Some((src_peer_id, sink_peer_id));
-        };
-
-        None
-    }
-
->>>>>>> 8479dec5
     /// Creates and interconnects all [`Peer`]s between connected [`Member`]
     /// and all available at this moment other [`Member`]s.
     ///
@@ -1025,13 +956,7 @@
         msg: CommandMessage,
         ctx: &mut Self::Context,
     ) -> Self::Result {
-<<<<<<< HEAD
-        let result = Command::from(msg).dispatch_with(self);
-
-        match result {
-=======
         match Command::from(msg).dispatch_with(self) {
->>>>>>> 8479dec5
             Ok(res) => {
                 Box::new(res.then(|res, room, ctx| -> ActFuture<(), ()> {
                     if res.is_ok() {
