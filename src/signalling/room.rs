--- conflicted
+++ resolved
@@ -1,11 +1,7 @@
 //! Room definitions and implementations. Room is responsible for media
 //! connection establishment between concrete [`Member`]s.
 
-<<<<<<< HEAD
 use std::{collections::HashMap as StdHashMap, time::Duration};
-=======
-use std::time::Duration;
->>>>>>> beda4257
 
 use actix::{
     fut::wrap_future, Actor, ActorFuture, AsyncContext, Context, Handler,
@@ -14,12 +10,8 @@
 use failure::Fail;
 use futures::future;
 use hashbrown::HashMap;
-
-<<<<<<< HEAD
-=======
 use medea_client_api_proto::{Command, Event, IceCandidate};
 
->>>>>>> beda4257
 use crate::{
     api::{
         client::rpc_connection::{
@@ -42,7 +34,7 @@
 
 /// Ergonomic type alias for using [`ActorFuture`] for [`Room`].
 pub type ActFuture<I, E> =
-    Box<dyn ActorFuture<Actor = Room, Item = I, Error = E>>;
+Box<dyn ActorFuture<Actor = Room, Item = I, Error = E>>;
 
 #[derive(Fail, Debug)]
 #[allow(clippy::module_name_repetitions)]
@@ -58,19 +50,13 @@
     #[fail(display = "Unable to send event to Member [id = {}]", _0)]
     UnableToSendEvent(MemberId),
     #[fail(display = "PeerError: {}", _0)]
-<<<<<<< HEAD
     PeerError(PeerError),
     #[fail(display = "Generic room error {}", _0)]
     BadRoomSpec(String),
+    #[fail(display = "Turn service error: {}", _0)]
+    TurnServiceError(String),
     #[fail(display = "Client error:{}", _0)]
     ClientError(String),
-=======
-    PeerStateError(PeerStateError),
-    #[fail(display = "Generic room error: {}", _0)]
-    BadRoomSpec(String),
-    #[fail(display = "Turn service error: {}", _0)]
-    TurnServiceError(String),
->>>>>>> beda4257
 }
 
 impl From<PeerError> for RoomError {
@@ -174,7 +160,7 @@
         sdp_offer: String,
         mids: Option<StdHashMap<u64, String>>,
     ) -> Result<ActFuture<(), RoomError>, RoomError> {
-        let mut from_peer: Peer<WaitLocalSdp> =
+        let from_peer: Peer<WaitLocalSdp> =
             self.peers.take_inner_peer(from_peer_id)?;
 
         if from_peer.is_sender() {
@@ -426,6 +412,7 @@
                         .get_peers_by_member_id(member_id)
                         .into_iter()
                         .for_each(|peer| {
+                            // only New peers should be connected
                             if let PeerStateMachine::New(peer) = peer {
                                 if room.participants.member_has_connection(
                                     peer.partner_member_id(),
@@ -491,10 +478,7 @@
 
     use crate::{
         api::client::rpc_connection::test::TestConnection, media::create_peers,
-<<<<<<< HEAD
-=======
         turn::new_turn_auth_service_mock,
->>>>>>> beda4257
     };
 
     use super::*;
