//! Room definitions and implementations. Room is responsible for media
//! connection establishment between concrete [`Member`]s.
//!
//! [`Member`]: crate::api::control::member::Member

use std::collections::{HashMap, HashSet};

use actix::{
    fut::wrap_future, Actor, ActorFuture, AsyncContext, Context, Handler,
    ResponseActFuture, WrapFuture as _,
};
use failure::Fail;
use futures::future;
use medea_client_api_proto::{Command, Event, IceCandidate, PeerId, TrackId};
use medea_grpc_proto::control::{
    Element as ElementProto, Member_Element, Room as RoomProto, Room_Element,
};

use crate::{
    api::{
        client::rpc_connection::{
            AuthorizationError, Authorize, ClosedReason, CommandMessage,
            RpcConnectionClosed, RpcConnectionEstablished,
        },
        control::{
            local_uri::{IsMemberId, LocalUri},
            room::RoomSpec,
            Endpoint as EndpointSpec, MemberId, MemberSpec, RoomId,
            TryFromElementError, WebRtcPlayId, WebRtcPublishId,
        },
    },
    log::prelude::*,
    media::{
        New, Peer, PeerError, PeerStateMachine, WaitLocalHaveRemote,
        WaitLocalSdp, WaitRemoteSdp,
    },
    shutdown::ShutdownGracefully,
    signalling::{
        elements::{
            endpoints::webrtc::{WebRtcPlayEndpoint, WebRtcPublishEndpoint},
            member::MemberError,
            Member, MembersLoadError,
        },
        participants::{ParticipantService, ParticipantServiceErr},
        peers::PeerRepository,
    },
    AppContext,
};

/// Ergonomic type alias for using [`ActorFuture`] for [`Room`].
pub type ActFuture<I, E> =
    Box<dyn ActorFuture<Actor = Room, Item = I, Error = E>>;

#[allow(clippy::module_name_repetitions)]
#[derive(Debug, Fail)]
pub enum RoomError {
    #[fail(display = "Couldn't find Peer with [id = {}]", _0)]
    PeerNotFound(PeerId),
    #[fail(display = "{}", _0)]
    MemberError(MemberError),
    #[fail(display = "Member [id = {}] does not have Turn credentials", _0)]
    NoTurnCredentials(MemberId),
    #[fail(display = "Couldn't find RpcConnection with Member [id = {}]", _0)]
    ConnectionNotExists(MemberId),
    #[fail(display = "Unable to send event to Member [id = {}]", _0)]
    UnableToSendEvent(MemberId),
    #[fail(display = "PeerError: {}", _0)]
    PeerError(PeerError),
    #[fail(display = "{}", _0)]
    MembersLoadError(MembersLoadError),
    #[fail(display = "{}", _0)]
    TryFromElementError(TryFromElementError),
    #[fail(display = "Generic room error: {}", _0)]
    BadRoomSpec(String),
    #[fail(display = "Turn service error: {}", _0)]
    TurnServiceError(String),
    #[fail(display = "{}", _0)]
    ParticipantServiceErr(ParticipantServiceErr),
    #[fail(display = "Client error:{}", _0)]
    ClientError(String),
}

impl From<PeerError> for RoomError {
    fn from(err: PeerError) -> Self {
        RoomError::PeerError(err)
    }
}

impl From<TryFromElementError> for RoomError {
    fn from(err: TryFromElementError) -> Self {
        RoomError::TryFromElementError(err)
    }
}

impl From<MembersLoadError> for RoomError {
    fn from(err: MembersLoadError) -> Self {
        RoomError::MembersLoadError(err)
    }
}

impl From<ParticipantServiceErr> for RoomError {
    fn from(err: ParticipantServiceErr) -> Self {
        RoomError::ParticipantServiceErr(err)
    }
}

impl From<MemberError> for RoomError {
    fn from(err: MemberError) -> Self {
        RoomError::MemberError(err)
    }
}

/// Possible states of [`Room`].
#[derive(Debug)]
enum State {
    /// [`Room`] has been started and is operating at the moment.
    Started,
    /// [`Room`] is stopping at the moment.
    Stopping,
    /// [`Room`] is stopped and can be removed.
    Stopped,
}

/// Media server room with its [`Member`]s.
#[derive(Debug)]
pub struct Room {
    id: RoomId,

    /// [`RpcConnection`]s of [`Member`]s in this [`Room`].
    ///
    /// [`RpcConnection`]: crate::api::client::rpc_connection::RpcConnection
    pub members: ParticipantService,

    /// [`Peer`]s of [`Member`]s in this [`Room`].
    peers: PeerRepository,

    /// Current state of this [`Room`].
    state: State,
}

impl Room {
    /// Create new instance of [`Room`].
    ///
    /// Returns [`RoomError::BadRoomSpec`] when error while [`Element`]
    /// transformation happens.
    pub fn new(
        room_spec: &RoomSpec,
        context: AppContext,
    ) -> Result<Self, RoomError> {
        Ok(Self {
            id: room_spec.id().clone(),
            peers: PeerRepository::from(HashMap::new()),
            members: ParticipantService::new(room_spec, context)?,
            state: State::Started,
        })
    }

    /// Returns [`RoomId`] of this [`Room`].
    pub fn get_id(&self) -> RoomId {
        self.id.clone()
    }

    /// Sends [`Event::PeerCreated`] to one of specified [`Peer`]s based on
    /// which of them has any outbound tracks. That [`Peer`] state will be
    /// changed to [`WaitLocalSdp`] state. Both provided peers must be in
    /// [`New`] state. At least one of provided peers must have outbound
    /// tracks.
    fn send_peer_created(
        &mut self,
        peer1_id: PeerId,
        peer2_id: PeerId,
    ) -> Result<ActFuture<(), RoomError>, RoomError> {
        let peer1: Peer<New> = self.peers.take_inner_peer(peer1_id)?;
        let peer2: Peer<New> = self.peers.take_inner_peer(peer2_id)?;

        // decide which peer is sender
        let (sender, receiver) = if peer1.is_sender() {
            (peer1, peer2)
        } else if peer2.is_sender() {
            (peer2, peer1)
        } else {
            self.peers.add_peer(peer1);
            self.peers.add_peer(peer2);
            return Err(RoomError::BadRoomSpec(format!(
                "Error while trying to connect Peer [id = {}] and Peer [id = \
                 {}] cause neither of peers are senders",
                peer1_id, peer2_id
            )));
        };
        self.peers.add_peer(receiver);

        let sender = sender.start();
        let member_id = sender.member_id();
        let ice_servers = self
            .members
            .get_member(&member_id)?
            .servers_list()
            .ok_or_else(|| {
            RoomError::NoTurnCredentials(member_id.clone())
        })?;
        let peer_created = Event::PeerCreated {
            peer_id: sender.id(),
            sdp_offer: None,
            tracks: sender.tracks(),
            ice_servers,
        };
        self.peers.add_peer(sender);
        Ok(Box::new(wrap_future(
            self.members.send_event_to_member(member_id, peer_created),
        )))
    }

    /// Sends [`Event::PeersRemoved`] to [`Member`].
    fn send_peers_removed(
        &mut self,
        member_id: MemberId,
        peers: Vec<PeerId>,
    ) -> ActFuture<(), RoomError> {
        Box::new(wrap_future(self.members.send_event_to_member(
            member_id,
            Event::PeersRemoved { peer_ids: peers },
        )))
    }

    /// Sends [`Event::PeerCreated`] to provided [`Peer`] partner. Provided
    /// [`Peer`] state must be [`WaitLocalSdp`] and will be changed to
    /// [`WaitRemoteSdp`], partners [`Peer`] state must be [`New`] and will be
    /// changed to [`WaitLocalHaveRemote`].
    fn handle_make_sdp_offer(
        &mut self,
        from_peer_id: PeerId,
        sdp_offer: String,
        mids: HashMap<TrackId, String>,
    ) -> Result<ActFuture<(), RoomError>, RoomError> {
        let mut from_peer: Peer<WaitLocalSdp> =
            self.peers.take_inner_peer(from_peer_id)?;
        from_peer.set_mids(mids)?;

        let to_peer_id = from_peer.partner_peer_id();
        let to_peer: Peer<New> = self.peers.take_inner_peer(to_peer_id)?;

        let from_peer = from_peer.set_local_sdp(sdp_offer.clone());
        let to_peer = to_peer.set_remote_sdp(sdp_offer.clone());

        let to_member_id = to_peer.member_id();
        let ice_servers = self
            .members
            .get_member(&to_member_id)?
            .servers_list()
            .ok_or_else(|| {
                RoomError::NoTurnCredentials(to_member_id.clone())
            })?;

        let event = Event::PeerCreated {
            peer_id: to_peer.id(),
            sdp_offer: Some(sdp_offer),
            tracks: to_peer.tracks(),
            ice_servers,
        };

        self.peers.add_peer(from_peer);
        self.peers.add_peer(to_peer);

        Ok(Box::new(wrap_future(
            self.members.send_event_to_member(to_member_id, event),
        )))
    }

    /// Sends [`Event::SdpAnswerMade`] to provided [`Peer`] partner. Provided
    /// [`Peer`] state must be [`WaitLocalHaveRemote`] and will be changed to
    /// [`Stable`], partners [`Peer`] state must be [`WaitRemoteSdp`] and will
    /// be changed to [`Stable`].
    fn handle_make_sdp_answer(
        &mut self,
        from_peer_id: PeerId,
        sdp_answer: String,
    ) -> Result<ActFuture<(), RoomError>, RoomError> {
        let from_peer: Peer<WaitLocalHaveRemote> =
            self.peers.take_inner_peer(from_peer_id)?;

        let to_peer_id = from_peer.partner_peer_id();
        let to_peer: Peer<WaitRemoteSdp> =
            self.peers.take_inner_peer(to_peer_id)?;

        let from_peer = from_peer.set_local_sdp(sdp_answer.clone());
        let to_peer = to_peer.set_remote_sdp(&sdp_answer);

        let to_member_id = to_peer.member_id();
        let event = Event::SdpAnswerMade {
            peer_id: to_peer_id,
            sdp_answer,
        };

        self.peers.add_peer(from_peer);
        self.peers.add_peer(to_peer);

        Ok(Box::new(wrap_future(
            self.members.send_event_to_member(to_member_id, event),
        )))
    }

    /// Sends [`Event::IceCandidateDiscovered`] to provided [`Peer`] partner.
    /// Both [`Peer`]s may have any state except [`New`].
    fn handle_set_ice_candidate(
        &mut self,
        from_peer_id: PeerId,
        candidate: IceCandidate,
    ) -> Result<ActFuture<(), RoomError>, RoomError> {
        let from_peer = self.peers.get_peer(from_peer_id)?;
        if let PeerStateMachine::New(_) = from_peer {
            return Err(PeerError::WrongState(
                from_peer_id,
                "Not New",
                format!("{}", from_peer),
            )
            .into());
        }

        let to_peer_id = from_peer.partner_peer_id();
        let to_peer = self.peers.get_peer(to_peer_id)?;
        if let PeerStateMachine::New(_) = to_peer {
            return Err(PeerError::WrongState(
                to_peer_id,
                "Not New",
                format!("{}", to_peer),
            )
            .into());
        }

        let to_member_id = to_peer.member_id();
        let event = Event::IceCandidateDiscovered {
            peer_id: to_peer_id,
            candidate,
        };

        Ok(Box::new(wrap_future(
            self.members.send_event_to_member(to_member_id, event),
        )))
    }

    /// Create [`Peer`] for endpoints if [`Peer`] between endpoint's members
    /// not exist.
    ///
    /// Add `send` track to source member's [`Peer`] and `recv` to
    /// sink member's [`Peer`].
    ///
    /// Returns [`PeerId`]s of newly created [`Peer`] if some created.
    ///
    /// __This will panic if provide endpoints with already interconnected
    /// [`Peer`]s!__
    fn connect_endpoints(
        &mut self,
        src: &WebRtcPublishEndpoint,
        sink: &WebRtcPlayEndpoint,
    ) -> Option<(PeerId, PeerId)> {
        let src_owner = src.owner();
        let sink_owner = sink.owner();

        if let Some((src_peer_id, sink_peer_id)) = self
            .peers
            .get_peer_by_members_ids(&src_owner.id(), &sink_owner.id())
        {
            // TODO: when dynamic patching of [`Room`] will be done then we need
            //       rewrite this code to updating [`Peer`]s in not
            //       [`Peer<New>`] state.
            let mut src_peer: Peer<New> =
                self.peers.take_inner_peer(src_peer_id).unwrap();
            let mut sink_peer: Peer<New> =
                self.peers.take_inner_peer(sink_peer_id).unwrap();

            src_peer
                .add_publisher(&mut sink_peer, self.peers.get_tracks_counter());

            src.add_peer_id(src_peer_id);
            sink.set_peer_id(sink_peer_id);

            self.peers.add_peer(src_peer);
            self.peers.add_peer(sink_peer);
        } else {
            let (mut src_peer, mut sink_peer) =
                self.peers.create_peers(&src_owner, &sink_owner);

            src_peer
                .add_publisher(&mut sink_peer, self.peers.get_tracks_counter());

            src.add_peer_id(src_peer.id());
            sink.set_peer_id(sink_peer.id());

            let src_peer_id = src_peer.id();
            let sink_peer_id = sink_peer.id();

            self.peers.add_peer(src_peer);
            self.peers.add_peer(sink_peer);

            return Some((src_peer_id, sink_peer_id));
        };

        None
    }

    /// Create and interconnect all [`Peer`]s between connected [`Member`]
    /// and all available at this moment [`Member`].
    ///
    /// Availability is determines by checking [`RpcConnection`] of all
    /// [`Member`]s from [`WebRtcPlayEndpoint`]s and from receivers of
    /// connected [`Member`].
    fn init_member_connections(
        &mut self,
        member: &Member,
        ctx: &mut <Self as Actor>::Context,
    ) {
        let mut created_peers: Vec<(PeerId, PeerId)> = Vec::new();

        // Create all connected publish endpoints.
        for (_, publisher) in member.srcs() {
            for receiver in publisher.sinks() {
                let receiver_owner = receiver.owner();

                if receiver.peer_id().is_none()
                    && self.members.member_has_connection(&receiver_owner.id())
                {
                    if let Some(p) =
                        self.connect_endpoints(&publisher, &receiver)
                    {
                        created_peers.push(p)
                    }
                }
            }
        }

        // Create all connected play's receivers peers.
        for (_, receiver) in member.sinks() {
            let publisher = receiver.src();

            if receiver.peer_id().is_none()
                && self.members.member_has_connection(&publisher.owner().id())
            {
                if let Some(p) = self.connect_endpoints(&publisher, &receiver) {
                    created_peers.push(p);
                }
            }
        }

        for (first_peer_id, second_peer_id) in created_peers {
            self.connect_peers(ctx, first_peer_id, second_peer_id);
        }
    }

    /// Check state of interconnected [`Peer`]s and sends [`Event`] about
    /// [`Peer`] created to remote [`Member`].
    fn connect_peers(
        &mut self,
        ctx: &mut Context<Self>,
        first_peer: PeerId,
        second_peer: PeerId,
    ) {
        let fut: ActFuture<(), ()> = match self
            .send_peer_created(first_peer, second_peer)
        {
            Ok(res) => {
                Box::new(res.then(|res, room, ctx| -> ActFuture<(), ()> {
                    if res.is_ok() {
                        return Box::new(future::ok(()).into_actor(room));
                    }
                    error!(
                        "Failed handle command, because {}. Room will be \
                         stopped.",
                        res.unwrap_err(),
                    );
                    room.close_gracefully(ctx)
                }))
            }
            Err(err) => {
                error!(
                    "Failed handle command, because {}. Room will be stopped.",
                    err
                );
                self.close_gracefully(ctx)
            }
        };

        ctx.spawn(fut);
    }

    /// Closes [`Room`] gracefully, by dropping all the connections and moving
    /// into [`State::Stopped`].
    fn close_gracefully(
        &mut self,
        ctx: &mut Context<Self>,
    ) -> ResponseActFuture<Self, (), ()> {
        info!("Closing Room [id = {}]", self.id);
        self.state = State::Stopping;

        Box::new(
            self.members
                .drop_connections(ctx)
                .into_actor(self)
                .map(move |_, room: &mut Self, _| {
                    room.state = State::Stopped;
                })
                .map_err(move |_, room, _| {
                    error!("Error closing room {:?}", room.id);
                }),
        )
    }

<<<<<<< HEAD
/// [`Actor`] implementation that provides an ergonomic way
/// to interact with [`Room`].
impl Actor for Room {
    type Context = Context<Self>;
}

impl Into<ElementProto> for &mut Room {
    fn into(self) -> ElementProto {
        let mut element = ElementProto::new();
        let mut room = RoomProto::new();

        let mut pipeline = HashMap::new();
        for (id, member) in self.members.members() {
            let local_uri = LocalUri::<IsMemberId>::new(self.get_id(), id);

            pipeline.insert(local_uri.to_string(), member.into());
        }
        room.set_pipeline(pipeline);

        element.set_room(room);

        element
    }
}

/// Serialize this [`Room`] to protobuf object.
#[allow(clippy::module_name_repetitions)]
#[derive(Message)]
#[rtype(result = "Result<ElementProto, RoomError>")]
pub struct SerializeProtobufRoom;

impl Handler<SerializeProtobufRoom> for Room {
    type Result = Result<ElementProto, RoomError>;

    /// Serialize this [`Room`] to protobuf object.
    fn handle(
        &mut self,
        _msg: SerializeProtobufRoom,
        _ctx: &mut Self::Context,
    ) -> Self::Result {
        Ok(self.into())
    }
}

/// Serialize [`Member`] from this [`Room`] to protobuf object.
#[derive(Message)]
#[rtype(result = "Result<ElementProto, RoomError>")]
pub struct SerializeProtobufMember(pub MemberId);

impl Handler<SerializeProtobufMember> for Room {
    type Result = Result<ElementProto, RoomError>;

    /// Serialize [`Member`] to protobuf object.
    fn handle(
        &mut self,
        msg: SerializeProtobufMember,
        _ctx: &mut Self::Context,
    ) -> Self::Result {
        let member = self.members.get_member(&msg.0)?;

        let mut member_element: Room_Element = member.into();
        let member = member_element.take_member();

        let mut element = ElementProto::new();
        element.set_member(member);

        Ok(element)
    }
}

/// Serialize endpoint from this [`Room`] to protobuf object.
#[derive(Message)]
#[rtype(result = "Result<ElementProto, RoomError>")]
pub struct SerializeProtobufEndpoint(pub MemberId, pub String);

impl Handler<SerializeProtobufEndpoint> for Room {
    type Result = Result<ElementProto, RoomError>;

    /// Serialize [`WebRtcPlayEndpoint`] or [`WebRtcPublishEndpoint`] to
    /// protobuf object.
    fn handle(
        &mut self,
        msg: SerializeProtobufEndpoint,
        _ctx: &mut Self::Context,
    ) -> Self::Result {
        let member = self.members.get_member(&msg.0)?;

        let endpoint_id = WebRtcPublishId(msg.1);
        let mut element = ElementProto::new();

        if let Some(endpoint) = member.get_src_by_id(&endpoint_id) {
            let mut member_element: Member_Element = endpoint.into();
            let endpoint = member_element.take_webrtc_pub();
            element.set_webrtc_pub(endpoint);
        } else {
            let endpoint_id = WebRtcPlayId(endpoint_id.0);

            let endpoint = member.get_sink(&endpoint_id)?;
            let mut member_element: Member_Element = endpoint.into();
            let endpoint = member_element.take_webrtc_play();
            element.set_webrtc_play(endpoint);
        }

        Ok(element)
    }
}

impl Handler<Authorize> for Room {
    type Result = Result<(), AuthorizationError>;

    /// Responses with `Ok` if `RpcConnection` is authorized, otherwise `Err`s.
    fn handle(
        &mut self,
        msg: Authorize,
        _ctx: &mut Self::Context,
    ) -> Self::Result {
        self.members
            .get_member_by_id_and_credentials(&msg.member_id, &msg.credentials)
            .map(|_| ())
    }
}

/// Signal of removing [`Member`]'s [`Peer`]s.
#[derive(Debug, Message)]
#[rtype(result = "Result<(), ()>")]
pub struct PeersRemoved {
    pub peers_id: Vec<PeerId>,
    pub member_id: MemberId,
}

impl Handler<PeersRemoved> for Room {
    type Result = ActFuture<(), ()>;

    /// Send [`Event::PeersRemoved`] to remote [`Member`].
    ///
    /// Delete all removed [`PeerId`]s from all [`Member`]'s
    /// endpoints.
    #[allow(clippy::single_match_else)]
    fn handle(
        &mut self,
        msg: PeersRemoved,
        _ctx: &mut Self::Context,
    ) -> Self::Result {
        info!(
            "Peers {:?} removed for member '{}'.",
            msg.peers_id, msg.member_id
        );
        if let Some(member) = self.members.get_member_by_id(&msg.member_id) {
            member.peers_removed(&msg.peers_id);
=======
    /// Signal of removing [`Member`]'s [`Peer`]s.
    fn member_peers_removed(
        &mut self,
        peers_id: Vec<PeerId>,
        member_id: MemberId,
        ctx: &mut Context<Room>,
    ) -> ActFuture<(), ()> {
        info!("Peers {:?} removed for member '{}'.", peers_id, member_id);
        if let Some(member) = self.members.get_member_by_id(&member_id) {
            member.peers_removed(&peers_id);
        } else {
            error!(
                "Participant with id {} for which received \
                 Event::PeersRemoved not found. Closing room.",
                member_id
            );

            return Box::new(self.close_gracefully(ctx));
>>>>>>> d3e3356f
        }

        Box::new(self.send_peers_removed(member_id, peers_id).then(
            |err, room, ctx: &mut Context<Self>| {
                if let Err(e) = err {
                    match e {
                        RoomError::ConnectionNotExists(_)
                        | RoomError::UnableToSendEvent(_) => {
                            Box::new(future::ok(()).into_actor(room))
                        }
                        _ => {
                            error!(
                                "Unexpected failed PeersEvent command, \
                                 because {}. Room will be stopped.",
                                e
                            );
                            room.close_gracefully(ctx)
                        }
                    }
                } else {
                    Box::new(future::ok(()).into_actor(room))
                }
            },
        ))
    }
}

/// [`Actor`] implementation that provides an ergonomic way
/// to interact with [`Room`].
impl Actor for Room {
    type Context = Context<Self>;
}

impl Handler<Authorize> for Room {
    type Result = Result<(), AuthorizationError>;

    /// Responses with `Ok` if `RpcConnection` is authorized, otherwise `Err`s.
    fn handle(
        &mut self,
        msg: Authorize,
        _ctx: &mut Self::Context,
    ) -> Self::Result {
        self.members
            .get_member_by_id_and_credentials(&msg.member_id, &msg.credentials)
            .map(|_| ())
    }
}

impl Handler<CommandMessage> for Room {
    type Result = ActFuture<(), ()>;

    /// Receives [`Command`] from Web client and passes it to corresponding
    /// handlers. Will emit `CloseRoom` on any error.
    fn handle(
        &mut self,
        msg: CommandMessage,
        ctx: &mut Self::Context,
    ) -> Self::Result {
        let result = match msg.into() {
            Command::MakeSdpOffer {
                peer_id,
                sdp_offer,
                mids,
            } => self.handle_make_sdp_offer(peer_id, sdp_offer, mids),
            Command::MakeSdpAnswer {
                peer_id,
                sdp_answer,
            } => self.handle_make_sdp_answer(peer_id, sdp_answer),
            Command::SetIceCandidate { peer_id, candidate } => {
                self.handle_set_ice_candidate(peer_id, candidate)
            }
        };

        match result {
            Ok(res) => {
                Box::new(res.then(|res, room, ctx| -> ActFuture<(), ()> {
                    if res.is_ok() {
                        return Box::new(future::ok(()).into_actor(room));
                    }
                    error!(
                        "Failed handle command, because {}. Room will be \
                         stopped.",
                        res.unwrap_err(),
                    );
                    room.close_gracefully(ctx)
                }))
            }
            Err(err) => {
                error!(
                    "Failed handle command, because {}. Room will be stopped.",
                    err
                );
                self.close_gracefully(ctx)
            }
        }
    }
}

impl Handler<RpcConnectionEstablished> for Room {
    type Result = ActFuture<(), ()>;

    /// Saves new [`RpcConnection`] in [`ParticipantService`], initiates media
    /// establishment between members.
    /// Create and interconnect all available [`Member`]'s [`Peer`]s.
    ///
    /// [`RpcConnection`]: crate::api::client::rpc_connection::RpcConnection
    fn handle(
        &mut self,
        msg: RpcConnectionEstablished,
        ctx: &mut Self::Context,
    ) -> Self::Result {
        info!("RpcConnectionEstablished for member {}", &msg.member_id);

        let fut = self
            .members
            .connection_established(ctx, msg.member_id, msg.connection)
            .map_err(|err, _, _| {
                error!("RpcConnectionEstablished error {:?}", err)
            })
            .map(|member, room, ctx| {
                room.init_member_connections(&member, ctx);
            });
        Box::new(fut)
    }
}

impl Handler<ShutdownGracefully> for Room {
    type Result = ResponseActFuture<Self, (), ()>;

    fn handle(
        &mut self,
        _: ShutdownGracefully,
        ctx: &mut Self::Context,
    ) -> Self::Result {
        info!(
            "Room [id = {}] received ShutdownGracefully message so shutting \
             down",
            self.id
        );
        self.close_gracefully(ctx)
    }
}

impl Handler<RpcConnectionClosed> for Room {
    type Result = ();

    /// Passes message to [`ParticipantService`] to cleanup stored connections.
    ///
    /// Remove all related for disconnected [`Member`] [`Peer`]s.
    ///
    /// Send [`PeersRemoved`] message to [`Member`].
    ///
    /// Delete all removed [`PeerId`]s from all [`Member`]'s
    /// endpoints.
    fn handle(&mut self, msg: RpcConnectionClosed, ctx: &mut Self::Context) {
        info!(
            "RpcConnectionClosed for member {}, reason {:?}",
            msg.member_id, msg.reason
        );

        self.members
            .connection_closed(msg.member_id.clone(), &msg.reason, ctx);

        if let ClosedReason::Closed = msg.reason {
            let removed_peers =
                self.peers.remove_peers_related_to_member(&msg.member_id);

            for (peer_member_id, peers_ids) in removed_peers {
                // Here we may have some problems. If two participants
                // disconnect at one moment then sending event
                // to another participant fail,
                // because connection already closed but we don't know about it
                // because message in event loop.
                let fut =
                    self.member_peers_removed(peers_ids, peer_member_id, ctx);
                ctx.spawn(fut);
            }
        }
    }
}

#[derive(Message, Debug)]
#[rtype(result = "()")]
pub struct Close;

impl Handler<Close> for Room {
    type Result = ();

    fn handle(&mut self, _: Close, ctx: &mut Self::Context) -> Self::Result {
        for (id, member) in self.members.members() {
            if self.members.member_has_connection(&id) {
                let peer_ids_to_remove: HashSet<PeerId> = member
                    .sinks()
                    .into_iter()
                    .filter_map(|(_, sink)| sink.peer_id())
                    .chain(
                        member
                            .srcs()
                            .into_iter()
                            .flat_map(|(_, src)| src.peer_ids().into_iter()),
                    )
                    .collect();

                let member_id = id.clone();

                self.peers.remove_peers(&member_id, peer_ids_to_remove, ctx);
                self.members.delete_member(&member_id, ctx);
            }
        }
        let drop_fut = self.members.drop_connections(ctx);
        ctx.wait(wrap_future(drop_fut));
    }
}

/// Signal for delete [`Member`] from this [`Room`]
#[derive(Debug, Message, Clone)]
#[rtype(result = "()")]
pub struct DeleteMember(pub MemberId);

impl Handler<DeleteMember> for Room {
    type Result = ();

    fn handle(
        &mut self,
        msg: DeleteMember,
        ctx: &mut Self::Context,
    ) -> Self::Result {
        debug!("Delete Member [id = {}] in room [id = {}].", msg.0, self.id);
        if let Some(member) = self.members.get_member_by_id(&msg.0) {
            let mut peers = HashSet::new();
            for (_, sink) in member.sinks() {
                if let Some(peer_id) = sink.peer_id() {
                    peers.insert(peer_id);
                }
            }

            for (_, src) in member.srcs() {
                for peer_id in src.peer_ids() {
                    peers.insert(peer_id);
                }
            }

            self.peers.remove_peers(&member.id(), peers, ctx);
        }

        self.members.delete_member(&msg.0, ctx);

        debug!(
            "Member [id = {}] removed from Room [id = {}].",
            msg.0, self.id
        );
    }
}

/// Signal for delete endpoint from this [`Room`]
#[derive(Debug, Message, Clone)]
#[rtype(result = "()")]
pub struct DeleteEndpoint {
    pub member_id: MemberId,
    pub endpoint_id: String,
}

impl Handler<DeleteEndpoint> for Room {
    type Result = ();

    fn handle(
        &mut self,
        msg: DeleteEndpoint,
        ctx: &mut Self::Context,
    ) -> Self::Result {
        let member_id = msg.member_id;
        let endpoint_id = msg.endpoint_id;

        let endpoint_id =
            if let Some(member) = self.members.get_member_by_id(&member_id) {
                let play_id = WebRtcPlayId(endpoint_id);
                if let Some(endpoint) = member.take_sink(&play_id) {
                    if let Some(peer_id) = endpoint.peer_id() {
                        self.peers.remove_peer(&member_id, peer_id, ctx);
                    }
                }

                let publish_id = WebRtcPublishId(play_id.0);
                if let Some(endpoint) = member.take_src(&publish_id) {
                    let peer_ids = endpoint.peer_ids();
                    self.peers.remove_peers(&member_id, peer_ids, ctx);
                }

                publish_id.0
            } else {
                endpoint_id
            };

        debug!(
            "Endpoint [id = {}] removed in Member [id = {}] from Room [id = \
             {}].",
            endpoint_id, member_id, self.id
        );
    }
}

/// Create new [`Member`] in this [`Room`].
#[derive(Message, Debug)]
#[rtype(result = "Result<(), RoomError>")]
pub struct CreateMember(pub MemberId, pub MemberSpec);

impl Handler<CreateMember> for Room {
    type Result = Result<(), RoomError>;

    fn handle(
        &mut self,
        msg: CreateMember,
        _ctx: &mut Self::Context,
    ) -> Self::Result {
        self.members.create_member(msg.0.clone(), &msg.1)?;
        debug!("Create Member [id = {}] in Room [id = {}].", msg.0, self.id);
        Ok(())
    }
}

/// Create new `Endpoint` from [`EndpointSpec`].
#[derive(Message, Debug)]
#[rtype(result = "Result<(), RoomError>")]
pub struct CreateEndpoint {
    pub member_id: MemberId,
    pub endpoint_id: String,
    pub spec: EndpointSpec,
}

impl Handler<CreateEndpoint> for Room {
    type Result = Result<(), RoomError>;

    fn handle(
        &mut self,
        msg: CreateEndpoint,
        _ctx: &mut Self::Context,
    ) -> Self::Result {
        match msg.spec {
            EndpointSpec::WebRtcPlay(e) => {
                self.members.create_sink_endpoint(
                    &msg.member_id,
                    &WebRtcPlayId(msg.endpoint_id),
                    e,
                )?;
            }
            EndpointSpec::WebRtcPublish(e) => {
                self.members.create_src_endpoint(
                    &msg.member_id,
                    &WebRtcPublishId(msg.endpoint_id),
                    e,
                )?;
            }
        }

        Ok(())
    }
}<|MERGE_RESOLUTION|>--- conflicted
+++ resolved
@@ -7,7 +7,7 @@
 
 use actix::{
     fut::wrap_future, Actor, ActorFuture, AsyncContext, Context, Handler,
-    ResponseActFuture, WrapFuture as _,
+    Message, ResponseActFuture, WrapFuture as _,
 };
 use failure::Fail;
 use futures::future;
@@ -504,157 +504,6 @@
         )
     }
 
-<<<<<<< HEAD
-/// [`Actor`] implementation that provides an ergonomic way
-/// to interact with [`Room`].
-impl Actor for Room {
-    type Context = Context<Self>;
-}
-
-impl Into<ElementProto> for &mut Room {
-    fn into(self) -> ElementProto {
-        let mut element = ElementProto::new();
-        let mut room = RoomProto::new();
-
-        let mut pipeline = HashMap::new();
-        for (id, member) in self.members.members() {
-            let local_uri = LocalUri::<IsMemberId>::new(self.get_id(), id);
-
-            pipeline.insert(local_uri.to_string(), member.into());
-        }
-        room.set_pipeline(pipeline);
-
-        element.set_room(room);
-
-        element
-    }
-}
-
-/// Serialize this [`Room`] to protobuf object.
-#[allow(clippy::module_name_repetitions)]
-#[derive(Message)]
-#[rtype(result = "Result<ElementProto, RoomError>")]
-pub struct SerializeProtobufRoom;
-
-impl Handler<SerializeProtobufRoom> for Room {
-    type Result = Result<ElementProto, RoomError>;
-
-    /// Serialize this [`Room`] to protobuf object.
-    fn handle(
-        &mut self,
-        _msg: SerializeProtobufRoom,
-        _ctx: &mut Self::Context,
-    ) -> Self::Result {
-        Ok(self.into())
-    }
-}
-
-/// Serialize [`Member`] from this [`Room`] to protobuf object.
-#[derive(Message)]
-#[rtype(result = "Result<ElementProto, RoomError>")]
-pub struct SerializeProtobufMember(pub MemberId);
-
-impl Handler<SerializeProtobufMember> for Room {
-    type Result = Result<ElementProto, RoomError>;
-
-    /// Serialize [`Member`] to protobuf object.
-    fn handle(
-        &mut self,
-        msg: SerializeProtobufMember,
-        _ctx: &mut Self::Context,
-    ) -> Self::Result {
-        let member = self.members.get_member(&msg.0)?;
-
-        let mut member_element: Room_Element = member.into();
-        let member = member_element.take_member();
-
-        let mut element = ElementProto::new();
-        element.set_member(member);
-
-        Ok(element)
-    }
-}
-
-/// Serialize endpoint from this [`Room`] to protobuf object.
-#[derive(Message)]
-#[rtype(result = "Result<ElementProto, RoomError>")]
-pub struct SerializeProtobufEndpoint(pub MemberId, pub String);
-
-impl Handler<SerializeProtobufEndpoint> for Room {
-    type Result = Result<ElementProto, RoomError>;
-
-    /// Serialize [`WebRtcPlayEndpoint`] or [`WebRtcPublishEndpoint`] to
-    /// protobuf object.
-    fn handle(
-        &mut self,
-        msg: SerializeProtobufEndpoint,
-        _ctx: &mut Self::Context,
-    ) -> Self::Result {
-        let member = self.members.get_member(&msg.0)?;
-
-        let endpoint_id = WebRtcPublishId(msg.1);
-        let mut element = ElementProto::new();
-
-        if let Some(endpoint) = member.get_src_by_id(&endpoint_id) {
-            let mut member_element: Member_Element = endpoint.into();
-            let endpoint = member_element.take_webrtc_pub();
-            element.set_webrtc_pub(endpoint);
-        } else {
-            let endpoint_id = WebRtcPlayId(endpoint_id.0);
-
-            let endpoint = member.get_sink(&endpoint_id)?;
-            let mut member_element: Member_Element = endpoint.into();
-            let endpoint = member_element.take_webrtc_play();
-            element.set_webrtc_play(endpoint);
-        }
-
-        Ok(element)
-    }
-}
-
-impl Handler<Authorize> for Room {
-    type Result = Result<(), AuthorizationError>;
-
-    /// Responses with `Ok` if `RpcConnection` is authorized, otherwise `Err`s.
-    fn handle(
-        &mut self,
-        msg: Authorize,
-        _ctx: &mut Self::Context,
-    ) -> Self::Result {
-        self.members
-            .get_member_by_id_and_credentials(&msg.member_id, &msg.credentials)
-            .map(|_| ())
-    }
-}
-
-/// Signal of removing [`Member`]'s [`Peer`]s.
-#[derive(Debug, Message)]
-#[rtype(result = "Result<(), ()>")]
-pub struct PeersRemoved {
-    pub peers_id: Vec<PeerId>,
-    pub member_id: MemberId,
-}
-
-impl Handler<PeersRemoved> for Room {
-    type Result = ActFuture<(), ()>;
-
-    /// Send [`Event::PeersRemoved`] to remote [`Member`].
-    ///
-    /// Delete all removed [`PeerId`]s from all [`Member`]'s
-    /// endpoints.
-    #[allow(clippy::single_match_else)]
-    fn handle(
-        &mut self,
-        msg: PeersRemoved,
-        _ctx: &mut Self::Context,
-    ) -> Self::Result {
-        info!(
-            "Peers {:?} removed for member '{}'.",
-            msg.peers_id, msg.member_id
-        );
-        if let Some(member) = self.members.get_member_by_id(&msg.member_id) {
-            member.peers_removed(&msg.peers_id);
-=======
     /// Signal of removing [`Member`]'s [`Peer`]s.
     fn member_peers_removed(
         &mut self,
@@ -673,7 +522,6 @@
             );
 
             return Box::new(self.close_gracefully(ctx));
->>>>>>> d3e3356f
         }
 
         Box::new(self.send_peers_removed(member_id, peers_id).then(
@@ -707,6 +555,107 @@
     type Context = Context<Self>;
 }
 
+impl Into<ElementProto> for &mut Room {
+    fn into(self) -> ElementProto {
+        let mut element = ElementProto::new();
+        let mut room = RoomProto::new();
+
+        let mut pipeline = HashMap::new();
+        for (id, member) in self.members.members() {
+            let local_uri = LocalUri::<IsMemberId>::new(self.get_id(), id);
+
+            pipeline.insert(local_uri.to_string(), member.into());
+        }
+        room.set_pipeline(pipeline);
+
+        element.set_room(room);
+
+        element
+    }
+}
+
+/// Serialize this [`Room`] to protobuf object.
+#[allow(clippy::module_name_repetitions)]
+#[derive(Message)]
+#[rtype(result = "Result<ElementProto, RoomError>")]
+pub struct SerializeProtobufRoom;
+
+impl Handler<SerializeProtobufRoom> for Room {
+    type Result = Result<ElementProto, RoomError>;
+
+    /// Serialize this [`Room`] to protobuf object.
+    fn handle(
+        &mut self,
+        _msg: SerializeProtobufRoom,
+        _ctx: &mut Self::Context,
+    ) -> Self::Result {
+        Ok(self.into())
+    }
+}
+
+/// Serialize [`Member`] from this [`Room`] to protobuf object.
+#[derive(Message)]
+#[rtype(result = "Result<ElementProto, RoomError>")]
+pub struct SerializeProtobufMember(pub MemberId);
+
+impl Handler<SerializeProtobufMember> for Room {
+    type Result = Result<ElementProto, RoomError>;
+
+    /// Serialize [`Member`] to protobuf object.
+    fn handle(
+        &mut self,
+        msg: SerializeProtobufMember,
+        _ctx: &mut Self::Context,
+    ) -> Self::Result {
+        let member = self.members.get_member(&msg.0)?;
+
+        let mut member_element: Room_Element = member.into();
+        let member = member_element.take_member();
+
+        let mut element = ElementProto::new();
+        element.set_member(member);
+
+        Ok(element)
+    }
+}
+
+/// Serialize endpoint from this [`Room`] to protobuf object.
+#[derive(Message)]
+#[rtype(result = "Result<ElementProto, RoomError>")]
+pub struct SerializeProtobufEndpoint(pub MemberId, pub String);
+
+impl Handler<SerializeProtobufEndpoint> for Room {
+    type Result = Result<ElementProto, RoomError>;
+
+    /// Serialize [`WebRtcPlayEndpoint`] or [`WebRtcPublishEndpoint`] to
+    /// protobuf object.
+    fn handle(
+        &mut self,
+        msg: SerializeProtobufEndpoint,
+        _ctx: &mut Self::Context,
+    ) -> Self::Result {
+        let member = self.members.get_member(&msg.0)?;
+
+        let endpoint_id = WebRtcPublishId(msg.1);
+        let mut element = ElementProto::new();
+
+        if let Some(endpoint) = member.get_src_by_id(&endpoint_id) {
+            let mut member_element: Member_Element = endpoint.into();
+            let endpoint = member_element.take_webrtc_pub();
+            element.set_webrtc_pub(endpoint);
+        } else {
+            let endpoint_id = WebRtcPlayId(endpoint_id.0);
+
+            let endpoint = member.get_sink(&endpoint_id)?;
+            let mut member_element: Member_Element = endpoint.into();
+            let endpoint = member_element.take_webrtc_play();
+            element.set_webrtc_play(endpoint);
+        }
+
+        Ok(element)
+    }
+}
+
 impl Handler<Authorize> for Room {
     type Result = Result<(), AuthorizationError>;
 
@@ -879,7 +828,11 @@
 
                 let member_id = id.clone();
 
-                self.peers.remove_peers(&member_id, peer_ids_to_remove, ctx);
+                let removed_peers =
+                    self.peers.remove_peers(&member_id, peer_ids_to_remove);
+                for (member_id, peers_id) in removed_peers {
+                    self.member_peers_removed(peers_id, member_id, ctx);
+                }
                 self.members.delete_member(&member_id, ctx);
             }
         }
@@ -916,7 +869,10 @@
                 }
             }
 
-            self.peers.remove_peers(&member.id(), peers, ctx);
+            let removed_peers = self.peers.remove_peers(&member.id(), peers);
+            for (member_id, peers_id) in removed_peers {
+                self.member_peers_removed(peers_id, member_id, ctx);
+            }
         }
 
         self.members.delete_member(&msg.0, ctx);
@@ -947,25 +903,35 @@
         let member_id = msg.member_id;
         let endpoint_id = msg.endpoint_id;
 
-        let endpoint_id =
-            if let Some(member) = self.members.get_member_by_id(&member_id) {
-                let play_id = WebRtcPlayId(endpoint_id);
-                if let Some(endpoint) = member.take_sink(&play_id) {
-                    if let Some(peer_id) = endpoint.peer_id() {
-                        self.peers.remove_peer(&member_id, peer_id, ctx);
+        let endpoint_id = if let Some(member) =
+            self.members.get_member_by_id(&member_id)
+        {
+            let play_id = WebRtcPlayId(endpoint_id);
+            if let Some(endpoint) = member.take_sink(&play_id) {
+                if let Some(peer_id) = endpoint.peer_id() {
+                    let removed_peers =
+                        self.peers.remove_peer(&member_id, peer_id);
+                    for (member_id, peers_ids) in removed_peers {
+                        self.member_peers_removed(peers_ids, member_id, ctx);
                     }
                 }
-
-                let publish_id = WebRtcPublishId(play_id.0);
-                if let Some(endpoint) = member.take_src(&publish_id) {
-                    let peer_ids = endpoint.peer_ids();
-                    self.peers.remove_peers(&member_id, peer_ids, ctx);
+            }
+
+            let publish_id = WebRtcPublishId(play_id.0);
+            if let Some(endpoint) = member.take_src(&publish_id) {
+                let peer_ids = endpoint.peer_ids();
+                // TODO: reduce boilerplate
+                let removed_peers =
+                    self.peers.remove_peers(&member_id, peer_ids);
+                for (member_id, peers_id) in removed_peers {
+                    self.member_peers_removed(peers_id, member_id, ctx);
                 }
-
-                publish_id.0
-            } else {
-                endpoint_id
-            };
+            }
+
+            publish_id.0
+        } else {
+            endpoint_id
+        };
 
         debug!(
             "Endpoint [id = {}] removed in Member [id = {}] from Room [id = \
