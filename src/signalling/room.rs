//! Room definitions and implementations. Room is responsible for media
//! connection establishment between concrete [`Member`]s.
//!
//! [`Member`]: crate::signalling::elements::member::Member

use std::collections::{HashMap, HashSet};

use actix::{
    Actor, ActorFuture, Addr, Context, ContextFutureSpawner as _, Handler,
    Message, WrapFuture as _,
};
use derive_more::{Display, From};
use failure::Fail;
use futures::future::{self, FutureExt as _, LocalBoxFuture};
use medea_client_api_proto::{
    Command, CommandHandler, Event, IceCandidate, PeerConnectionState, PeerId,
    PeerMetrics, TrackId, TrackPatch,
};
use medea_control_api_proto::grpc::api as proto;

use crate::{
    api::{
        client::rpc_connection::{
            AuthorizationError, Authorize, ClosedReason, CommandMessage,
            RpcConnection, RpcConnectionClosed, RpcConnectionEstablished,
            RpcConnectionSettings,
        },
        control::{
            callback::{
                clients::CallbackClientFactoryImpl, service::CallbackService,
                OnJoinEvent, OnLeaveEvent, OnLeaveReason,
            },
            endpoints::{
                WebRtcPlayEndpoint as WebRtcPlayEndpointSpec,
                WebRtcPublishEndpoint as WebRtcPublishEndpointSpec,
            },
            refs::{Fid, StatefulFid, ToEndpoint, ToMember},
            room::RoomSpec,
            EndpointId, EndpointSpec, MemberId, MemberSpec, RoomId,
            WebRtcPlayId, WebRtcPublishId,
        },
        RpcServer,
    },
    log::prelude::*,
    media::{
        peer::Stable, Peer, PeerError, WaitLocalHaveRemote, WaitLocalSdp,
        WaitRemoteSdp,
    },
    shutdown::ShutdownGracefully,
    signalling::{
        elements::{
            endpoints::webrtc::{WebRtcPlayEndpoint, WebRtcPublishEndpoint},
            member::MemberError,
            Member, MembersLoadError,
        },
        participants::{ParticipantService, ParticipantServiceErr},
        peers::PeerRepository,
    },
    turn::TurnServiceErr,
    utils::ResponseActAnyFuture,
    AppContext,
};

/// Ergonomic type alias for using [`ActorFuture`] for [`Room`].
pub type ActFuture<O> = Box<dyn ActorFuture<Actor = Room, Output = O>>;

#[derive(Debug, Display, Fail, From)]
pub enum RoomError {
    #[display(fmt = "Couldn't find Peer with [id = {}]", _0)]
    PeerNotFound(PeerId),

    MemberError(MemberError),

    #[display(fmt = "Member [id = {}] does not have Turn credentials", _0)]
    #[from(ignore)]
    NoTurnCredentials(MemberId),

    #[display(fmt = "Couldn't find RpcConnection with Member [id = {}]", _0)]
    #[from(ignore)]
    ConnectionNotExists(MemberId),

    #[display(fmt = "Unable to send event to Member [id = {}]", _0)]
    #[from(ignore)]
    UnableToSendEvent(MemberId),

    #[display(fmt = "PeerError: {}", _0)]
    PeerError(PeerError),

    #[display(fmt = "{}", _0)]
    MembersLoadError(MembersLoadError),

    #[display(fmt = "Generic room error: {}", _0)]
    #[from(ignore)]
    BadRoomSpec(String),

    ParticipantServiceErr(ParticipantServiceErr),

    #[display(fmt = "Given Fid [fid = {}] to wrong Room [id = {}]", _0, _1)]
    WrongRoomId(StatefulFid, RoomId),

    /// Try to create [`Member`] with ID which already exists.
    #[display(fmt = "Member [id = {}] already exists.", _0)]
    MemberAlreadyExists(Fid<ToMember>),

    /// Try to create [`Endpoint`] with ID which already exists.
    ///
    /// [`Endpoint`]: crate::signalling::elements::endpoints::Endpoint
    #[display(fmt = "Endpoint [id = {}] already exists.", _0)]
    EndpointAlreadyExists(Fid<ToEndpoint>),

    /// [`TurnAuthService`] errored to perform an operation.
    ///
    /// [`TurnAuthService`]: crate::turn::service::TurnAuthService
    #[display(fmt = "TurnService errored in Room: {}", _0)]
    TurnServiceErr(TurnServiceErr),
}

/// Error of validating received [`Command`].
#[derive(Debug, Display, Fail, PartialEq)]
pub enum CommandValidationError {
    /// Unable to find expected [`Peer`].
    #[display(fmt = "Couldn't find Peer with [id = {}]", _0)]
    PeerNotFound(PeerId),

    /// Specified [`Peer`] doesn't belong to the [`Member`] which sends
    /// [`Command`].
    #[display(
        fmt = "Peer [id = {}] that doesn't belong to Member [id = {}]",
        _0,
        _1
    )]
    PeerBelongsToAnotherMember(PeerId, MemberId),
}

/// Possible states of [`Room`].
#[derive(Debug)]
enum State {
    /// [`Room`] has been started and is operating at the moment.
    Started,
    /// [`Room`] is stopping at the moment.
    Stopping,
    /// [`Room`] is stopped and can be removed.
    Stopped,
}

/// Media server room with its [`Member`]s.
#[derive(Debug)]
pub struct Room {
    id: RoomId,

    /// Service for sending [`CallbackEvent`]s.
    ///
    /// [`CallbackEvent`]: crate::api::control::callbacks::CallbackEvent
    callbacks: CallbackService<CallbackClientFactoryImpl>,

    /// [`Member`]s and associated [`RpcConnection`]s of this [`Room`], handles
    /// [`RpcConnection`] authorization, establishment, message sending.
    ///
    /// [`RpcConnection`]: crate::api::client::rpc_connection::RpcConnection
    pub members: ParticipantService,

    /// [`Peer`]s of [`Member`]s in this [`Room`].
    pub peers: PeerRepository,

    /// Current state of this [`Room`].
    state: State,
}

impl Room {
    /// Creates new instance of [`Room`].
    ///
    /// # Errors
    ///
    /// Errors with [`RoomError::BadRoomSpec`] if [`RoomSpec`] transformation
    /// fails.
    pub fn new(
        room_spec: &RoomSpec,
        context: &AppContext,
    ) -> Result<Self, RoomError> {
        Ok(Self {
            id: room_spec.id().clone(),
            peers: PeerRepository::new(
                room_spec.id().clone(),
                context.turn_service.clone(),
            ),
            members: ParticipantService::new(room_spec, context)?,
            state: State::Started,
            callbacks: context.callbacks.clone(),
        })
    }

    /// Returns [`RoomId`] of this [`Room`].
    pub fn get_id(&self) -> RoomId {
        self.id.clone()
    }

    /// Returns reference to [`RoomId`] of this [`Room`].
    pub fn id(&self) -> &RoomId {
        &self.id
    }

    /// Sends [`Event::PeerCreated`] to one of specified [`Peer`]s based on
    /// which of them has any outbound tracks. That [`Peer`] state will be
    /// changed to [`WaitLocalSdp`] state. Both provided peers must be in
    /// [`Stable`] state. At least one of provided peers must have outbound
    /// tracks.
    fn send_peer_created(
        &mut self,
        peer1_id: PeerId,
        peer2_id: PeerId,
    ) -> Result<ActFuture<Result<(), RoomError>>, RoomError> {
        let peer1: Peer<Stable> = self.peers.take_inner_peer(peer1_id)?;
        let peer2: Peer<Stable> = self.peers.take_inner_peer(peer2_id)?;

        // decide which peer is sender
        let (sender, receiver) = if peer1.is_sender() {
            (peer1, peer2)
        } else if peer2.is_sender() {
            (peer2, peer1)
        } else {
            self.peers.add_peer(peer1);
            self.peers.add_peer(peer2);
            return Err(RoomError::BadRoomSpec(format!(
                "Error while trying to connect Peer [id = {}] and Peer [id = \
                 {}] cause neither of peers are senders",
                peer1_id, peer2_id
            )));
        };
        self.peers.add_peer(receiver);

        let sender = sender.start();
        let member_id = sender.member_id();
        let ice_servers = sender
            .ice_servers_list()
            .ok_or_else(|| RoomError::NoTurnCredentials(member_id.clone()))?;
        let peer_created = Event::PeerCreated {
            peer_id: sender.id(),
            sdp_offer: None,
            tracks: sender.tracks(),
            ice_servers,
            force_relay: sender.is_force_relayed(),
        };
        self.peers.add_peer(sender);
        Ok(Box::new(
            self.members
                .send_event_to_member(member_id, peer_created)
                .into_actor(self),
        ))
    }

    /// Sends [`Event::PeersRemoved`] to [`Member`].
    fn send_peers_removed(
        &mut self,
        member_id: MemberId,
        removed_peers_ids: Vec<PeerId>,
    ) -> ActFuture<Result<(), RoomError>> {
        Box::new(
            self.members
                .send_event_to_member(
                    member_id,
                    Event::PeersRemoved {
                        peer_ids: removed_peers_ids,
                    },
                )
                .into_actor(self),
        )
    }

    /// Creates and interconnects all [`Peer`]s between connected [`Member`]
    /// and all available at this moment other [`Member`]s.
    ///
    /// Availability is determined by checking [`RpcConnection`] of all
    /// [`Member`]s from [`WebRtcPlayEndpoint`]s and from receivers of
    /// the connected [`Member`].
    fn init_member_connections(
        &mut self,
        member: &Member,
        ctx: &mut <Self as Actor>::Context,
    ) {
        let mut connect_endpoints_tasks = Vec::new();

        for publisher in member.srcs().values() {
            for receiver in publisher.sinks() {
                let receiver_owner = receiver.owner();

                if receiver.peer_id().is_none()
                    && self.members.member_has_connection(&receiver_owner.id())
                {
                    connect_endpoints_tasks.push(
                        self.peers.connect_endpoints(publisher, &receiver),
                    );
                }
            }
        }

        for receiver in member.sinks().values() {
            let publisher = receiver.src();

            if receiver.peer_id().is_none()
                && self.members.member_has_connection(&publisher.owner().id())
            {
                connect_endpoints_tasks
                    .push(self.peers.connect_endpoints(&publisher, receiver))
            }
        }

        for connect_endpoints_task in connect_endpoints_tasks {
            connect_endpoints_task
                .then(|result, this, _| match result {
                    Ok(Some((peer1, peer2))) => {
                        match this.send_peer_created(peer1, peer2) {
                            Ok(fut) => fut,
                            Err(err) => Box::new(actix::fut::err(err)),
                        }
                    }
                    Err(err) => Box::new(actix::fut::err(err)),
                    _ => Box::new(actix::fut::ok(())),
                })
                .map(|res, _, _| {
                    if let Err(err) = res {
                        error!("Failed connect peers, because {}.", err);
                    }
                })
                .spawn(ctx);
        }
    }

    /// Closes [`Room`] gracefully, by dropping all the connections and moving
    /// into [`State::Stopped`].
    fn close_gracefully(&mut self, ctx: &mut Context<Self>) -> ActFuture<()> {
        info!("Closing Room [id = {}]", self.id);
        self.state = State::Stopping;

        self.members
            .iter_members()
            .filter_map(|(_, member)| {
                member
                    .get_on_leave()
                    .map(move |on_leave| (member, on_leave))
            })
            .filter(|(member, _)| {
                self.members.member_has_connection(&member.id())
            })
            .for_each(|(member, on_leave)| {
                self.callbacks.send_callback(
                    on_leave,
                    member.get_fid().into(),
                    OnLeaveEvent::new(OnLeaveReason::ServerShutdown),
                );
            });

        Box::new(self.members.drop_connections(ctx).into_actor(self).map(
            |_, room: &mut Self, _| {
                room.state = State::Stopped;
            },
        ))
    }

    /// Signals about removing [`Member`]'s [`Peer`]s.
    fn member_peers_removed(
        &mut self,
        peers_id: Vec<PeerId>,
        member_id: MemberId,
        ctx: &mut Context<Self>,
    ) -> ActFuture<()> {
        info!(
            "Peers {:?} removed for member [id = {}].",
            peers_id, member_id
        );
        if let Some(member) = self.members.get_member_by_id(&member_id) {
            member.peers_removed(&peers_id);
        } else {
            error!(
                "Member [id = {}] for which received Event::PeersRemoved not \
                 found. Closing room.",
                member_id
            );

            return self.close_gracefully(ctx);
        }

        Box::new(self.send_peers_removed(member_id, peers_id).then(
            |err, this, ctx: &mut Context<Self>| {
                if let Err(e) = err {
                    match e {
                        RoomError::ConnectionNotExists(_)
                        | RoomError::UnableToSendEvent(_) => {
                            Box::new(actix::fut::ready(()))
                        }
                        _ => {
                            error!(
                                "Unexpected failed PeersEvent command, \
                                 because {}. Room will be stopped.",
                                e
                            );
                            this.close_gracefully(ctx)
                        }
                    }
                } else {
                    Box::new(actix::fut::ready(()))
                }
            },
        ))
    }

    /// Removes [`Peer`]s and call [`Room::member_peers_removed`] for every
    /// [`Member`].
    ///
    /// This will delete [`Peer`]s from [`PeerRepository`] and send
    /// [`Event::PeersRemoved`] event to [`Member`].
    fn remove_peers(
        &mut self,
        member_id: &MemberId,
        peer_ids_to_remove: &HashSet<PeerId>,
        ctx: &mut Context<Self>,
    ) {
        debug!("Remove peers.");
        self.peers
            .remove_peers(&member_id, &peer_ids_to_remove)
            .into_iter()
            .for_each(|(member_id, peers_id)| {
                self.member_peers_removed(peers_id, member_id, ctx)
                    .map(|_, _, _| ())
                    .spawn(ctx);
            });
    }

    /// Deletes [`Member`] from this [`Room`] by [`MemberId`].
    fn delete_member(&mut self, member_id: &MemberId, ctx: &mut Context<Self>) {
        debug!(
            "Deleting Member [id = {}] in Room [id = {}].",
            member_id, self.id
        );
        if let Some(member) = self.members.get_member_by_id(member_id) {
            let peers: HashSet<PeerId> = member
                .sinks()
                .values()
                .filter_map(WebRtcPlayEndpoint::peer_id)
                .chain(
                    member
                        .srcs()
                        .values()
                        .flat_map(WebRtcPublishEndpoint::peer_ids),
                )
                .collect();

            // Send PeersRemoved to `Member`s which have related to this
            // `Member` `Peer`s.
            self.remove_peers(&member.id(), &peers, ctx);

            self.members.delete_member(member_id, ctx);

            debug!(
                "Member [id = {}] deleted from Room [id = {}].",
                member_id, self.id
            );
        }
    }

    /// Deletes endpoint from this [`Room`] by ID.
    fn delete_endpoint(
        &mut self,
        member_id: &MemberId,
        endpoint_id: EndpointId,
        ctx: &mut Context<Self>,
    ) {
        let endpoint_id = if let Some(member) =
            self.members.get_member_by_id(member_id)
        {
            let play_id = endpoint_id.into();
            if let Some(endpoint) = member.take_sink(&play_id) {
                if let Some(peer_id) = endpoint.peer_id() {
                    let removed_peers =
                        self.peers.remove_peer(member_id, peer_id);
                    for (member_id, peers_ids) in removed_peers {
                        self.member_peers_removed(peers_ids, member_id, ctx)
                            .map(|_, _, _| ())
                            .spawn(ctx);
                    }
                }
            }

            let publish_id = String::from(play_id).into();
            if let Some(endpoint) = member.take_src(&publish_id) {
                let peer_ids = endpoint.peer_ids();
                self.remove_peers(member_id, &peer_ids, ctx);
            }

            publish_id.into()
        } else {
            endpoint_id
        };

        debug!(
            "Endpoint [id = {}] removed in Member [id = {}] from Room [id = \
             {}].",
            endpoint_id, member_id, self.id
        );
    }

    /// Creates new [`WebRtcPlayEndpoint`] in specified [`Member`].
    ///
    /// This function will check that new [`WebRtcPublishEndpoint`]'s ID is not
    /// present in [`ParticipantService`].
    ///
    /// Returns [`RoomError::EndpointAlreadyExists`] when
    /// [`WebRtcPublishEndpoint`]'s ID already presented in [`Member`].
    ///
    /// # Errors
    ///
    /// Errors with [`RoomError::ParticipantServiceErr`] if [`Member`] with
    /// provided [`MemberId`] was not found in [`ParticipantService`].
    pub fn create_src_endpoint(
        &mut self,
        member_id: &MemberId,
        publish_id: WebRtcPublishId,
        spec: &WebRtcPublishEndpointSpec,
    ) -> Result<(), RoomError> {
        let member = self.members.get_member(&member_id)?;

        let is_member_have_this_src_id =
            member.get_src_by_id(&publish_id).is_some();

        let play_id = String::from(publish_id).into();
        let is_member_have_this_sink_id =
            member.get_sink_by_id(&play_id).is_some();

        if is_member_have_this_sink_id || is_member_have_this_src_id {
            return Err(RoomError::EndpointAlreadyExists(
                member.get_fid_to_endpoint(play_id.into()),
            ));
        }

        let endpoint = WebRtcPublishEndpoint::new(
            String::from(play_id).into(),
            spec.p2p,
            member.downgrade(),
            spec.force_relay,
        );

        debug!(
            "Create WebRtcPublishEndpoint [id = {}] for Member [id = {}] in \
             Room [id = {}]",
            endpoint.id(),
            member_id,
            self.id
        );

        member.insert_src(endpoint);

        Ok(())
    }

    /// Creates new [`WebRtcPlayEndpoint`] in specified [`Member`].
    ///
    /// This function will check that new [`WebRtcPlayEndpoint`]'s ID is not
    /// present in [`ParticipantService`].
    ///
    /// # Errors
    ///
    /// Errors with [`RoomError::EndpointAlreadyExists`] if
    /// [`WebRtcPlayEndpoint`]'s ID already presented in [`Member`].
    ///
    /// Errors with [`RoomError::ParticipantServiceErr`] if [`Member`] with
    /// provided [`MemberId`] doesn't exist.
    pub fn create_sink_endpoint(
        &mut self,
        member_id: &MemberId,
        endpoint_id: WebRtcPlayId,
        spec: WebRtcPlayEndpointSpec,
        ctx: &mut Context<Self>,
    ) -> Result<(), RoomError> {
        let member = self.members.get_member(&member_id)?;

        let is_member_have_this_sink_id =
            member.get_sink_by_id(&endpoint_id).is_some();

        let publish_id = String::from(endpoint_id).into();
        let is_member_have_this_src_id =
            member.get_src_by_id(&publish_id).is_some();
        if is_member_have_this_sink_id || is_member_have_this_src_id {
            return Err(RoomError::EndpointAlreadyExists(
                member.get_fid_to_endpoint(publish_id.into()),
            ));
        }

        let partner_member = self.members.get_member(&spec.src.member_id)?;
        let src = partner_member
            .get_src_by_id(&spec.src.endpoint_id)
            .ok_or_else(|| {
                MemberError::EndpointNotFound(
                    partner_member.get_fid_to_endpoint(
                        spec.src.endpoint_id.clone().into(),
                    ),
                )
            })?;

        let sink = WebRtcPlayEndpoint::new(
            String::from(publish_id).into(),
            spec.src,
            src.downgrade(),
            member.downgrade(),
            spec.force_relay,
        );

        src.add_sink(sink.downgrade());

        debug!(
            "Created WebRtcPlayEndpoint [id = {}] for Member [id = {}] in \
             Room [id = {}].",
            sink.id(),
            member_id,
            self.id
        );

        member.insert_sink(sink);

        if self.members.member_has_connection(member_id) {
            self.init_member_connections(&member, ctx);
        }

        Ok(())
    }

    /// Validates given [`CommandMessage`].
    ///
    /// Two assertions are made:
    /// 1. Specified [`PeerId`] must be known to [`Room`].
    /// 2. Found [`Peer`] must belong to specified [`Member`]
    fn validate_command(
        &self,
        command: &CommandMessage,
    ) -> Result<(), CommandValidationError> {
        use Command::*;
        use CommandValidationError::*;

        let peer_id = match command.command {
            MakeSdpOffer { peer_id, .. }
            | MakeSdpAnswer { peer_id, .. }
            | SetIceCandidate { peer_id, .. }
            | AddPeerConnectionMetrics { peer_id, .. }
            | UpdateTracks { peer_id, .. } => peer_id,
        };

        let peer = self
            .peers
            .get_peer_by_id(peer_id)
            .map_err(|_| PeerNotFound(peer_id))?;
        if peer.member_id() != command.member_id {
            return Err(PeerBelongsToAnotherMember(peer_id, peer.member_id()));
        }
        Ok(())
    }

    /// Updates specified [`Peer`] connection state.
    ///
    /// Initiates ICE restart if new connection state is
    /// [`PeerConnectionState::Failed`], previous connection state is
    /// [`PeerConnectionState::Connected`] or
    /// [`PeerConnectionState::Disconnected`] and connected [`Peer`] connection
    /// state is [`PeerConnectionState::Connected`] or
    /// [`PeerConnectionState::Disconnected`].
    fn update_peer_connection_state(
        &mut self,
        peer_id: PeerId,
        new_state: PeerConnectionState,
    ) -> LocalBoxFuture<'static, Result<(), RoomError>> {
        use PeerConnectionState::*;
        let peer = match self.peers.get_peer_by_id(peer_id) {
            Ok(peer) => peer,
            Err(err) => return future::err(err).boxed_local(),
        };

        let old_state: PeerConnectionState = peer.connection_state();

        // check whether state really changed
        if let (Failed, Disconnected) = (old_state, new_state) {
            // Failed => Disconnected is still Failed
            return future::ok(()).boxed_local();
        } else {
            peer.set_connection_state(new_state);
        }

        // maybe init ICE restart
        match new_state {
            Failed => match old_state {
                Connected | Disconnected => {
                    let connected_peer_state: PeerConnectionState =
                        match self.peers.get_peer_by_id(peer.partner_peer_id())
                        {
                            Ok(peer) => peer.connection_state(),
                            Err(err) => return future::err(err).boxed_local(),
                        };

                    if let Failed = connected_peer_state {
                        match self.peers.take_inner_peer::<Stable>(peer_id) {
                            Ok(peer) => {
                                let member_id = peer.member_id();
                                self.peers.add_peer(peer.start_renegotiation());

                                self.members.send_event_to_member(
                                    member_id,
                                    Event::RenegotiationStarted {
                                        peer_id,
                                        ice_restart: true,
                                    },
                                )
                            }
                            Err(err) => future::err(err).boxed_local(),
                        }
                    } else {
                        future::ok(()).boxed_local()
                    }
                }
                _ => future::ok(()).boxed_local(),
            },
            _ => future::ok(()).boxed_local(),
        }
    }
}

impl RpcServer for Addr<Room> {
    /// Sends [`RpcConnectionEstablished`] message to [`Room`] actor propagating
    /// errors.
    fn connection_established(
        &self,
        member_id: MemberId,
        connection: Box<dyn RpcConnection>,
    ) -> LocalBoxFuture<'static, Result<(), ()>> {
        self.send(RpcConnectionEstablished {
            member_id,
            connection,
        })
        .map(|res| match res {
            Ok(_) => Ok(()),
            Err(e) => {
                error!(
                    "Failed to send RpcConnectionEstablished cause {:?}",
                    e,
                );
                Err(())
            }
        })
        .boxed_local()
    }

    /// Sends [`RpcConnectionClosed`] message to [`Room`] actor ignoring any
    /// errors.
    fn connection_closed(
        &self,
        member_id: MemberId,
        reason: ClosedReason,
    ) -> LocalBoxFuture<'static, ()> {
        self.send(RpcConnectionClosed { member_id, reason })
            .map(|res| {
                if let Err(e) = res {
                    error!("Failed to send RpcConnectionClosed cause {:?}", e,);
                };
            })
            .boxed_local()
    }

    /// Sends [`CommandMessage`] message to [`Room`] actor ignoring any errors.
    fn send_command(
        &self,
        member_id: MemberId,
        msg: Command,
    ) -> LocalBoxFuture<'static, ()> {
        self.send(CommandMessage::new(member_id, msg))
            .map(|res| {
                if let Err(e) = res {
                    error!("Failed to send CommandMessage cause {:?}", e);
                }
            })
            .boxed_local()
    }
}

impl CommandHandler for Room {
    type Output = Result<ActFuture<Result<(), RoomError>>, RoomError>;

    /// Sends [`Event::PeerCreated`] to provided [`Peer`] partner. Provided
    /// [`Peer`] state must be [`WaitLocalSdp`] and will be changed to
    /// [`WaitRemoteSdp`], partners [`Peer`] state must be [`New`] and will be
    /// changed to [`WaitLocalHaveRemote`].
    fn on_make_sdp_offer(
        &mut self,
        from_peer_id: PeerId,
        sdp_offer: String,
        mids: HashMap<TrackId, String>,
    ) -> Self::Output {
        let mut from_peer: Peer<WaitLocalSdp> =
            self.peers.take_inner_peer(from_peer_id)?;
        from_peer.set_mids(mids)?;

        let to_peer_id = from_peer.partner_peer_id();
        let to_peer: Peer<Stable> = self.peers.take_inner_peer(to_peer_id)?;

        let from_peer = from_peer.set_local_sdp(sdp_offer.clone());
        let to_peer = to_peer.set_remote_sdp(sdp_offer.clone());

        let to_member_id = to_peer.member_id();
        let ice_servers = to_peer.ice_servers_list().ok_or_else(|| {
            RoomError::NoTurnCredentials(to_member_id.clone())
        })?;

        let event = match from_peer.connection_state() {
            PeerConnectionState::Failed => Event::SdpOfferMade {
                peer_id: to_peer.id(),
                sdp_offer,
            },
            _ => Event::PeerCreated {
                peer_id: to_peer.id(),
                sdp_offer: Some(sdp_offer),
                tracks: to_peer.tracks(),
                ice_servers,
                force_relay: to_peer.is_force_relayed(),
            },
        };

        self.peers.add_peer(from_peer);
        self.peers.add_peer(to_peer);

        Ok(Box::new(
            self.members
                .send_event_to_member(to_member_id, event)
                .into_actor(self),
        ))
    }

    /// Sends [`Event::SdpAnswerMade`] to provided [`Peer`] partner. Provided
    /// [`Peer`] state must be [`WaitLocalHaveRemote`] and will be changed to
    /// [`Stable`], partners [`Peer`] state must be [`WaitRemoteSdp`] and will
    /// be changed to [`Stable`].
    fn on_make_sdp_answer(
        &mut self,
        from_peer_id: PeerId,
        sdp_answer: String,
    ) -> Self::Output {
        let from_peer: Peer<WaitLocalHaveRemote> =
            self.peers.take_inner_peer(from_peer_id)?;

        let to_peer_id = from_peer.partner_peer_id();
        let to_peer: Peer<WaitRemoteSdp> =
            self.peers.take_inner_peer(to_peer_id)?;

        let from_peer = from_peer.set_local_sdp(sdp_answer.clone());
        let to_peer = to_peer.set_remote_sdp(&sdp_answer);

        let to_member_id = to_peer.member_id();
        let event = Event::SdpAnswerMade {
            peer_id: to_peer_id,
            sdp_answer,
        };

        self.peers.add_peer(from_peer);
        self.peers.add_peer(to_peer);

        Ok(Box::new(
            self.members
                .send_event_to_member(to_member_id, event)
                .into_actor(self),
        ))
    }

    /// Sends [`Event::IceCandidateDiscovered`] to provided [`Peer`] partner.
    /// Both [`Peer`]s may have any state except [`New`].
    fn on_set_ice_candidate(
        &mut self,
        from_peer_id: PeerId,
        candidate: IceCandidate,
    ) -> Self::Output {
        // TODO: add E2E test
        if candidate.candidate.is_empty() {
            warn!("Empty candidate from Peer: {}, ignoring", from_peer_id);
            return Ok(Box::new(actix::fut::ok(())));
        }

        let to_peer_id =
            self.peers.get_peer_by_id(from_peer_id)?.partner_peer_id();
        let to_member_id = self.peers.get_peer_by_id(to_peer_id)?.member_id();
        let event = Event::IceCandidateDiscovered {
            peer_id: to_peer_id,
            candidate,
        };

        Ok(Box::new(
            self.members
                .send_event_to_member(to_member_id, event)
                .into_actor(self),
        ))
    }

    /// Does nothing atm.
    fn on_add_peer_connection_metrics(
        &mut self,
        peer_id: PeerId,
        metrics: PeerMetrics,
    ) -> Self::Output {
        use PeerMetrics::*;

        Ok(Box::new(
            match metrics {
                IceConnectionState(state) => {
                    self.update_peer_connection_state(peer_id, state.into())
                }
                PeerConnectionState(state) => {
                    self.update_peer_connection_state(peer_id, state)
                }
                RtcStats(_) => future::ok(()).boxed_local(),
            }
            .into_actor(self),
        ))
    }

    /// Sends [`Event::TracksUpdated`] with data from the received
    /// [`Command::UpdateTracks`].
    fn on_update_tracks(
        &mut self,
        peer_id: PeerId,
        tracks_patches: Vec<TrackPatch>,
    ) -> Self::Output {
        if let Ok(p) = self.peers.get_peer_by_id(peer_id) {
            let member_id = p.member_id();
            Ok(Box::new(
                self.members
                    .send_event_to_member(
                        member_id,
                        Event::TracksUpdated {
                            peer_id,
                            tracks_patches,
                        },
                    )
                    .into_actor(self),
            ))
        } else {
            Ok(Box::new(actix::fut::ok(())))
        }
    }
}

/// [`Actor`] implementation that provides an ergonomic way
/// to interact with [`Room`].
impl Actor for Room {
    type Context = Context<Self>;

    fn started(&mut self, _: &mut Self::Context) {
        debug!("Room [id = {}] started.", self.id);
    }
}

impl Into<proto::Room> for &Room {
    fn into(self) -> proto::Room {
        let pipeline = self
            .members
            .members()
            .into_iter()
            .map(|(id, member)| (id.to_string(), member.into()))
            .collect();
        proto::Room {
            id: self.id().to_string(),
            pipeline,
        }
    }
}

impl Into<proto::Element> for &Room {
    fn into(self) -> proto::Element {
        proto::Element {
            el: Some(proto::element::El::Room(self.into())),
        }
    }
}

// TODO: Tightly coupled with protobuf.
//       We should name this method GetElements, that will return some
//       intermediate DTO, that will be serialized at the caller side.
//       But lets leave it as it is for now.

/// Message for serializing this [`Room`] and [`Room`]'s elements to protobuf
/// spec.
#[derive(Message)]
#[rtype(result = "Result<HashMap<StatefulFid, proto::Element>, RoomError>")]
pub struct SerializeProto(pub Vec<StatefulFid>);

impl Handler<SerializeProto> for Room {
    type Result = Result<HashMap<StatefulFid, proto::Element>, RoomError>;

    fn handle(
        &mut self,
        msg: SerializeProto,
        _: &mut Self::Context,
    ) -> Self::Result {
        let mut serialized: HashMap<StatefulFid, proto::Element> =
            HashMap::new();
        for fid in msg.0 {
            match &fid {
                StatefulFid::Room(room_fid) => {
                    if room_fid.room_id() == &self.id {
                        let current_room: proto::Element = (&*self).into();
                        serialized.insert(fid, current_room);
                    } else {
                        return Err(RoomError::WrongRoomId(
                            fid,
                            self.id.clone(),
                        ));
                    }
                }
                StatefulFid::Member(member_fid) => {
                    let member =
                        self.members.get_member(member_fid.member_id())?;
                    serialized.insert(fid, member.into());
                }
                StatefulFid::Endpoint(endpoint_fid) => {
                    let member =
                        self.members.get_member(endpoint_fid.member_id())?;
                    let endpoint = member.get_endpoint_by_id(
                        endpoint_fid.endpoint_id().to_string(),
                    )?;
                    serialized.insert(fid, endpoint.into());
                }
            }
        }

        Ok(serialized)
    }
}

impl Handler<Authorize> for Room {
    type Result = Result<RpcConnectionSettings, AuthorizationError>;

    /// Responses with `Ok` if `RpcConnection` is authorized, otherwise `Err`s.
    fn handle(
        &mut self,
        msg: Authorize,
        _: &mut Self::Context,
    ) -> Self::Result {
        self.members
            .get_member_by_id_and_credentials(&msg.member_id, &msg.credentials)
            .map(move |member| RpcConnectionSettings {
                idle_timeout: member.get_idle_timeout(),
                ping_interval: member.get_ping_interval(),
            })
    }
}

impl Handler<CommandMessage> for Room {
    type Result = ResponseActAnyFuture<Self, ()>;

    /// Receives [`Command`] from Web client and passes it to corresponding
    /// handlers. Will emit `CloseRoom` on any error.
    fn handle(
        &mut self,
        msg: CommandMessage,
        ctx: &mut Self::Context,
    ) -> Self::Result {
        let fut = match self.validate_command(&msg) {
            Ok(_) => match msg.command.dispatch_with(self) {
                Ok(res) => {
                    Box::new(res.then(|res, this, ctx| -> ActFuture<()> {
                        if let Err(e) = res {
                            error!(
                                "Failed handle command, because {}. Room [id \
                                 = {}] will be stopped.",
                                e, this.id,
                            );
                            this.close_gracefully(ctx)
                        } else {
                            Box::new(actix::fut::ready(()))
                        }
                    }))
                }
                Err(err) => {
                    error!(
                        "Failed handle command, because {}. Room [id = {}] \
                         will be stopped.",
                        err, self.id,
                    );
                    self.close_gracefully(ctx)
                }
            },
            Err(err) => {
                warn!(
                    "Ignoring Command from Member [{}] that failed validation \
                     cause: {}",
                    msg.member_id, err
                );
                Box::new(actix::fut::ready(()))
            }
        };
        ResponseActAnyFuture(fut)
    }
}

impl Handler<RpcConnectionEstablished> for Room {
    type Result = ActFuture<Result<(), ()>>;

    /// Saves new [`RpcConnection`] in [`ParticipantService`], initiates media
    /// establishment between members.
    /// Creates and interconnects all available [`Member`]'s [`Peer`]s.
    ///
    /// [`RpcConnection`]: crate::api::client::rpc_connection::RpcConnection
    fn handle(
        &mut self,
        msg: RpcConnectionEstablished,
        ctx: &mut Self::Context,
    ) -> Self::Result {
        info!(
            "RpcConnectionEstablished for Member [id = {}].",
            msg.member_id
        );

        let fut = self
            .members
            .connection_established(ctx, msg.member_id, msg.connection)
            .map(|res, room, ctx| match res {
                Ok(member) => {
                    room.init_member_connections(&member, ctx);
                    if let Some(callback_url) = member.get_on_join() {
                        room.callbacks.send_callback(
                            callback_url,
                            member.get_fid().into(),
                            OnJoinEvent,
                        );
                    };
                    Ok(())
                }
                Err(e) => {
                    error!("RpcConnectionEstablished error {:?}", e);
                    Err(())
                }
            });
        Box::new(fut)
    }
}

impl Handler<ShutdownGracefully> for Room {
    type Result = ResponseActAnyFuture<Self, ()>;

    fn handle(
        &mut self,
        _: ShutdownGracefully,
        ctx: &mut Self::Context,
    ) -> Self::Result {
        info!(
            "Room [id = {}] received ShutdownGracefully message so shutting \
             down",
            self.id
        );
        ResponseActAnyFuture(self.close_gracefully(ctx))
    }
}

impl Handler<RpcConnectionClosed> for Room {
    type Result = ();

    /// Passes message to [`ParticipantService`] to cleanup stored connections.
    ///
    /// Removes all related for disconnected [`Member`] [`Peer`]s.
    ///
    /// Sends [`PeersRemoved`] message to [`Member`].
    ///
    /// Deletes all removed [`PeerId`]s from all [`Member`]'s endpoints.
    ///
    /// [`PeersRemoved`]: medea-client-api-proto::Event::PeersRemoved
    fn handle(&mut self, msg: RpcConnectionClosed, ctx: &mut Self::Context) {
        info!(
            "RpcConnectionClosed for member {}, reason {:?}",
            msg.member_id, msg.reason
        );

        self.members
            .connection_closed(msg.member_id.clone(), &msg.reason, ctx);

        if let ClosedReason::Closed { normal } = msg.reason {
            if let Some(member) = self.members.get_member_by_id(&msg.member_id)
            {
                if let Some(on_leave_url) = member.get_on_leave() {
                    let reason = if normal {
                        OnLeaveReason::Disconnected
                    } else {
                        OnLeaveReason::LostConnection
                    };
                    self.callbacks.send_callback(
                        on_leave_url,
                        member.get_fid().into(),
                        OnLeaveEvent::new(reason),
                    );
                }
            } else {
                error!(
                    "Member [id = {}] with ID from RpcConnectionClosed not \
                     found.",
                    msg.member_id,
                );
                self.close_gracefully(ctx).spawn(ctx);
            }

            let removed_peers =
                self.peers.remove_peers_related_to_member(&msg.member_id);

            for (peer_member_id, peers_ids) in removed_peers {
                // Here we may have some problems. If two participants
                // disconnect at one moment then sending event
                // to another participant fail,
                // because connection already closed but we don't know about it
                // because message in event loop.
                self.member_peers_removed(peers_ids, peer_member_id, ctx)
                    .map(|_, _, _| ())
                    .spawn(ctx);
            }
        }
    }
}

/// Signal for closing this [`Room`].
#[derive(Message, Debug)]
#[rtype(result = "()")]
pub struct Close;

impl Handler<Close> for Room {
    type Result = ();

    fn handle(&mut self, _: Close, ctx: &mut Self::Context) {
        for id in self.members.members().keys() {
            self.delete_member(id, ctx);
        }
        self.members
            .drop_connections(ctx)
            .into_actor(self)
            .wait(ctx);
    }
}

/// Signal for deleting elements from this [`Room`].
#[derive(Message, Debug)]
#[rtype(result = "()")]
pub struct Delete(pub Vec<StatefulFid>);

impl Handler<Delete> for Room {
    type Result = ();

    fn handle(&mut self, msg: Delete, ctx: &mut Self::Context) {
        let mut member_ids = Vec::new();
        let mut endpoint_ids = Vec::new();
        for id in msg.0 {
            match id {
                StatefulFid::Member(member_fid) => {
                    member_ids.push(member_fid);
                }
                StatefulFid::Endpoint(endpoint_fid) => {
                    endpoint_ids.push(endpoint_fid);
                }
                _ => warn!("Found Fid<IsRoomId> while deleting __from__ Room."),
            }
        }
        member_ids.into_iter().for_each(|fid| {
            self.delete_member(&fid.member_id(), ctx);
        });
        endpoint_ids.into_iter().for_each(|fid| {
            let (_, member_id, endpoint_id) = fid.take_all();
            self.delete_endpoint(&member_id, endpoint_id, ctx);
        });
    }
}

/// Signal for creating new [`Member`] in this [`Room`].
#[derive(Message, Debug)]
#[rtype(result = "Result<(), RoomError>")]
pub struct CreateMember(pub MemberId, pub MemberSpec);

impl Handler<CreateMember> for Room {
    type Result = Result<(), RoomError>;

    fn handle(
        &mut self,
        msg: CreateMember,
        _: &mut Self::Context,
    ) -> Self::Result {
        self.members.create_member(msg.0.clone(), &msg.1)?;
        debug!(
            "Member [id = {}] created in Room [id = {}].",
            msg.0, self.id
        );
        Ok(())
    }
}

/// Signal for creating new `Endpoint` from [`EndpointSpec`].
#[derive(Message, Debug)]
#[rtype(result = "Result<(), RoomError>")]
pub struct CreateEndpoint {
    pub member_id: MemberId,
    pub endpoint_id: EndpointId,
    pub spec: EndpointSpec,
}

impl Handler<CreateEndpoint> for Room {
    type Result = Result<(), RoomError>;

    fn handle(
        &mut self,
        msg: CreateEndpoint,
        ctx: &mut Self::Context,
    ) -> Self::Result {
        match msg.spec {
            EndpointSpec::WebRtcPlay(endpoint) => {
                self.create_sink_endpoint(
                    &msg.member_id,
                    msg.endpoint_id.into(),
                    endpoint,
                    ctx,
                )?;
            }
            EndpointSpec::WebRtcPublish(endpoint) => {
                self.create_src_endpoint(
                    &msg.member_id,
                    msg.endpoint_id.into(),
                    &endpoint,
                )?;
            }
        }

        Ok(())
    }
}

#[cfg(test)]
mod test {
    use super::*;

    use crate::{api::control::pipeline::Pipeline, conf::Conf};

    fn empty_room() -> Room {
        let room_spec = RoomSpec {
            id: RoomId::from("test"),
            pipeline: Pipeline::new(HashMap::new()),
        };
        let ctx = AppContext::new(
            Conf::default(),
            crate::turn::new_turn_auth_service_mock(),
        );

        Room::new(&room_spec, &ctx).unwrap()
    }

    #[test]
    fn command_validation_peer_not_found() {
        let mut room = empty_room();

        let member1 = MemberSpec::new(
            Pipeline::new(HashMap::new()),
            String::from("w/e"),
            None,
            None,
            None,
            None,
            None,
        );

        room.members
            .create_member(MemberId(String::from("member1")), &member1)
            .unwrap();

        let no_such_peer = CommandMessage::new(
            MemberId(String::from("member1")),
            Command::SetIceCandidate {
                peer_id: PeerId(1),
                candidate: IceCandidate {
                    candidate: "".to_string(),
                    sdp_m_line_index: None,
                    sdp_mid: None,
                },
            },
        );

        let validation = room.validate_command(&no_such_peer);

        assert_eq!(
            validation,
            Err(CommandValidationError::PeerNotFound(PeerId(1)))
        );
    }

    #[test]
    fn command_validation_peer_does_not_belong_to_member() {
        let mut room = empty_room();

<<<<<<< HEAD
        room.peers.add_peer(Peer::new(
            PeerId(0),
            MemberId::from(String::from("member_1")),
            PeerId(1),
            MemberId::from(String::from("member_2")),
            false,
        ));

        room.peers.add_peer(Peer::new(
            PeerId(1),
            MemberId::from(String::from("member_2")),
            PeerId(0),
            MemberId::from(String::from("member_1")),
            false,
        ));
=======
        let member1 = MemberSpec::new(
            Pipeline::new(HashMap::new()),
            String::from("w/e"),
            None,
            None,
            None,
            None,
            None,
        );

        room.members
            .create_member(MemberId(String::from("member1")), &member1)
            .unwrap();
>>>>>>> d2eb0e5c

        let no_such_peer = CommandMessage::new(
            MemberId(String::from("member1")),
            Command::SetIceCandidate {
                peer_id: PeerId(1),
                candidate: IceCandidate {
                    candidate: "".to_string(),
                    sdp_m_line_index: None,
                    sdp_mid: None,
                },
            },
        );

        let validation = room.validate_command(&no_such_peer);

        assert_eq!(
            validation,
            Err(CommandValidationError::PeerBelongsToAnotherMember(
                PeerId(1),
                MemberId(String::from("member_2"))
            ))
        );
    }

    #[actix_rt::test]
    async fn simple_update_peer_connection_state() {
        let mut room: Room = empty_room();
        let peer_id = PeerId(0);

        room.peers.add_peer(Peer::new(
            peer_id,
            MemberId::from(String::from("member_1")),
            PeerId(1),
            MemberId::from(String::from("member_2")),
            false,
        ));

        room.update_peer_connection_state(
            peer_id,
            PeerConnectionState::Connecting,
        )
        .await
        .unwrap();
        assert_eq!(
            room.peers
                .get_peer_by_id(peer_id)
                .unwrap()
                .connection_state(),
            PeerConnectionState::Connecting
        );

        room.update_peer_connection_state(
            peer_id,
            PeerConnectionState::Connected,
        )
        .await
        .unwrap();
        assert_eq!(
            room.peers
                .get_peer_by_id(peer_id)
                .unwrap()
                .connection_state(),
            PeerConnectionState::Connected
        );
    }
}<|MERGE_RESOLUTION|>--- conflicted
+++ resolved
@@ -1386,7 +1386,6 @@
     fn command_validation_peer_does_not_belong_to_member() {
         let mut room = empty_room();
 
-<<<<<<< HEAD
         room.peers.add_peer(Peer::new(
             PeerId(0),
             MemberId::from(String::from("member_1")),
@@ -1402,21 +1401,6 @@
             MemberId::from(String::from("member_1")),
             false,
         ));
-=======
-        let member1 = MemberSpec::new(
-            Pipeline::new(HashMap::new()),
-            String::from("w/e"),
-            None,
-            None,
-            None,
-            None,
-            None,
-        );
-
-        room.members
-            .create_member(MemberId(String::from("member1")), &member1)
-            .unwrap();
->>>>>>> d2eb0e5c
 
         let no_such_peer = CommandMessage::new(
             MemberId(String::from("member1")),
