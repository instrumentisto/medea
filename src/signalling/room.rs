--- conflicted
+++ resolved
@@ -1082,7 +1082,6 @@
         msg: CommandMessage,
         ctx: &mut Self::Context,
     ) -> Self::Result {
-<<<<<<< HEAD
         if let Err(err) = self.validate_command(&msg) {
             info!(
                 "Command from Member [{}], failed validation cause: {}",
@@ -1090,17 +1089,9 @@
             );
         };
 
-        match msg.command.dispatch_with(self) {
-            Ok(res) => {
-                Box::new(res.then(|res, room, ctx| -> ActFuture<(), ()> {
-                    if res.is_ok() {
-                        return Box::new(future::ok(()).into_actor(room));
-                    }
-=======
         let fut = match Command::from(msg).dispatch_with(self) {
             Ok(res) => Box::new(res.then(|res, this, ctx| -> ActFuture<()> {
                 if let Err(e) = res {
->>>>>>> a41e335d
                     error!(
                         "Failed handle command, because {}. Room [id = {}] \
                          will be stopped.",
