--- conflicted
+++ resolved
@@ -131,14 +131,9 @@
         turn_service: Arc<dyn TurnAuthService>,
         peers_traffic_watcher: Arc<dyn PeerTrafficWatcher>,
         media_conf: &conf::Media,
-<<<<<<< HEAD
         renegotiation_sub: Box<dyn RenegotiationSubscriber>,
-    ) -> Self {
-        Self(Rc::new(PeersServiceInner {
-=======
     ) -> Rc<Self> {
         Rc::new(Self {
->>>>>>> f1b49d02
             room_id: room_id.clone(),
             turn_service,
             peers: PeerRepository::new(),
@@ -150,12 +145,8 @@
                 peers_traffic_watcher,
             )),
             peer_stats_ttl: media_conf.max_lag,
-<<<<<<< HEAD
             renegotiation_sub,
-        }))
-=======
         })
->>>>>>> f1b49d02
     }
 
     /// Store [`Peer`] in [`Room`].
@@ -195,7 +186,7 @@
         peer_id: PeerId,
         f: impl FnOnce(&mut PeerStateMachine) -> T,
     ) -> Result<T, RoomError> {
-        self.0.peers.map_peer_by_id_mut(peer_id, f)
+        self.peers.map_peer_by_id_mut(peer_id, f)
     }
 
     /// Creates interconnected [`Peer`]s for provided endpoints and saves them
@@ -224,7 +215,7 @@
             sink_peer_id,
             sink_member_id.clone(),
             src.is_force_relayed(),
-            self.0.renegotiation_sub.box_clone(),
+            self.renegotiation_sub.box_clone(),
         );
         src_peer.add_endpoint(&src.clone().into());
 
@@ -234,7 +225,7 @@
             src_peer_id,
             src_member_id,
             sink.is_force_relayed(),
-            self.0.renegotiation_sub.box_clone(),
+            self.renegotiation_sub.box_clone(),
         );
         sink_peer.add_endpoint(&sink.clone().into());
 
@@ -446,20 +437,8 @@
                     let src_peer = PeerStateMachine::from(src_peer);
                     let sink_peer = PeerStateMachine::from(sink_peer);
 
-<<<<<<< HEAD
-                    self.0.peers.add_peer(src_peer);
-                    self.0.peers.add_peer(sink_peer);
-=======
-                    self.peer_metrics_service
-                        .borrow_mut()
-                        .update_peer_tracks(&src_peer);
-                    self.peer_metrics_service
-                        .borrow_mut()
-                        .update_peer_tracks(&sink_peer);
-
                     self.peers.add_peer(src_peer);
                     self.peers.add_peer(sink_peer);
->>>>>>> f1b49d02
 
                     future::try_join_all(register_peer_tasks)
                         .await
@@ -471,24 +450,6 @@
         }
     }
 
-<<<<<<< HEAD
-    /// Updates [`PeerMetricsService`] tracks of the [`Peer`] with provided
-    /// [`PeerId`].
-    ///
-    /// # Errors
-    ///
-    /// Errors with [`RoomError::PeerNotFound`] if requested [`PeerId`] doesn't
-    /// exist in [`PeerRepository`].
-    pub fn update_peer_tracks(&self, peer_id: PeerId) -> Result<(), RoomError> {
-        self.0.peers.map_peer_by_id(peer_id, |peer| {
-            self.0
-                .peer_metrics_service
-                .borrow_mut()
-                .update_peer_tracks(peer);
-        })?;
-
-        Ok(())
-=======
     /// Creates and sets [`IceUser`], registers [`Peer`] in
     /// [`PeerTrafficWatcher`].
     async fn peer_post_construct(
@@ -516,7 +477,23 @@
         } else {
             Ok(())
         }
->>>>>>> f1b49d02
+    }
+
+    /// Updates [`PeerMetricsService`] tracks of the [`Peer`] with provided
+    /// [`PeerId`].
+    ///
+    /// # Errors
+    ///
+    /// Errors with [`RoomError::PeerNotFound`] if requested [`PeerId`] doesn't
+    /// exist in [`PeerRepository`].
+    pub fn update_peer_tracks(&self, peer_id: PeerId) -> Result<(), RoomError> {
+        self.peers.map_peer_by_id(peer_id, |peer| {
+            self.peer_metrics_service
+                .borrow_mut()
+                .update_peer_tracks(peer);
+        })?;
+
+        Ok(())
     }
 
     /// Removes all [`Peer`]s related to given [`Member`].
@@ -756,7 +733,6 @@
     use futures::Stream;
 
     use super::*;
-<<<<<<< HEAD
     use std::collections::HashSet;
 
     #[derive(Debug, Clone)]
@@ -789,8 +765,6 @@
             Box::new(self.clone())
         }
     }
-=======
->>>>>>> f1b49d02
 
     /// Checks that newly created [`Peer`] will be created in the
     /// [`PeerMetricsService`] and [`PeerTrafficWatcher`].
