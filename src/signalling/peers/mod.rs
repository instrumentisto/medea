--- conflicted
+++ resolved
@@ -5,12 +5,8 @@
 mod traffic_watcher;
 
 use std::{
-<<<<<<< HEAD
+    cell::{Cell, RefCell},
     collections::{HashMap, HashSet},
-=======
-    cell::{Cell, RefCell},
-    collections::HashMap,
->>>>>>> 87fadf5c
     convert::{TryFrom, TryInto},
     rc::Rc,
     sync::Arc,
@@ -205,11 +201,7 @@
         );
         sink_peer.add_endpoint(&sink.clone().into());
 
-<<<<<<< HEAD
-        src_peer.add_publisher(&mut sink_peer, self.get_tracks_counter(), src);
-=======
         src_peer.add_publisher(&src, &mut sink_peer, &self.tracks_count);
->>>>>>> 87fadf5c
 
         let src_peer = PeerStateMachine::from(src_peer);
         let sink_peer = PeerStateMachine::from(sink_peer);
@@ -303,6 +295,22 @@
             .unregister_peers(self.room_id.clone(), peers_to_unregister);
 
         removed_peers
+    }
+
+    #[inline]
+    pub fn delete_sink_endpoint(
+        &self,
+        sink: &WebRtcPlayEndpoint,
+    ) -> HashSet<(MemberId, PeerId)> {
+        self.peers.delete_sink_endpoint(sink)
+    }
+
+    #[inline]
+    pub fn delete_src_endpoint(
+        &self,
+        src: &WebRtcPublishEndpoint,
+    ) -> HashSet<(MemberId, PeerId)> {
+        self.peers.delete_src_endpoint(src)
     }
 
     /// Returns already created [`Peer`] pair's [`PeerId`]s as
@@ -401,26 +409,6 @@
                             ),
                         );
                     }
-<<<<<<< HEAD
-                    GetOrCreatePeersResult::AlreadyExisted(
-                        src_peer_id,
-                        sink_peer_id,
-                    ) => {
-                        // TODO: here we assume that peers are stable,
-                        //       which might not be the case, e.g. Control
-                        //       Service creates multiple endpoints in quick
-                        //       succession.
-                        let this = room.peers_mut();
-                        let mut src_peer: Peer<Stable> =
-                            this.take_inner_peer(src_peer_id).unwrap();
-                        let mut sink_peer: Peer<Stable> =
-                            this.take_inner_peer(sink_peer_id).unwrap();
-
-                        src_peer.add_publisher(
-                            &mut sink_peer,
-                            this.get_tracks_counter(),
-                            &src,
-=======
                     if sink.has_traffic_callback() {
                         register_peer_tasks.push(
                             self.peers_traffic_watcher.register_peer(
@@ -428,7 +416,6 @@
                                 sink_peer_id,
                                 sink.is_force_relayed(),
                             ),
->>>>>>> 87fadf5c
                         );
                     }
 
@@ -498,37 +485,7 @@
     pub fn remove_peers_related_to_member(
         &self,
         member_id: &MemberId,
-<<<<<<< HEAD
     ) -> HashMap<MemberId, HashSet<PeerId>> {
-        let mut peers_to_remove: HashMap<MemberId, HashSet<PeerId>> =
-            HashMap::new();
-
-        self.get_peers_by_member_id(member_id).for_each(|peer| {
-            self.get_peers_by_member_id(&peer.partner_member_id())
-                .filter(|partner_peer| {
-                    &partner_peer.partner_member_id() == member_id
-                })
-                .for_each(|partner_peer| {
-                    peers_to_remove
-                        .entry(partner_peer.member_id())
-                        .or_default()
-                        .insert(partner_peer.id());
-                });
-
-            peers_to_remove
-                .entry(peer.member_id())
-                .or_default()
-                .insert(peer.id());
-        });
-
-        peers_to_remove
-            .values()
-            .flat_map(HashSet::iter)
-            .for_each(|id| {
-                self.peers.remove(id);
-            });
-=======
-    ) -> HashMap<MemberId, Vec<PeerId>> {
         self.peers.remove_peers_related_to_member(member_id)
     }
 
@@ -558,7 +515,6 @@
     pub fn new() -> Self {
         Self(RefCell::new(HashMap::new()))
     }
->>>>>>> 87fadf5c
 
     /// Applies a function to the [`PeerStateMachine`] reference with provided
     /// [`PeerId`] (if any found).
@@ -674,29 +630,6 @@
         None
     }
 
-<<<<<<< HEAD
-    /// Adds new [`WebRtcPlayEndpoint`] to the [`Peer`] with a provided
-    /// [`PeerId`].
-    ///
-    /// ## Panics
-    ///
-    /// Panics if [`Peer`] with provided [`PeerId`] or partner [`Peer`] not in
-    /// [`Stable`] state.
-    pub fn add_sink(&mut self, src_peer_id: PeerId, sink: WebRtcPlayEndpoint) {
-        let mut src_peer: Peer<Stable> =
-            self.take_inner_peer(src_peer_id).unwrap();
-        let mut sink_peer: Peer<Stable> =
-            self.take_inner_peer(src_peer.partner_peer_id()).unwrap();
-        let src = sink.src();
-
-        src_peer.add_publisher(&mut sink_peer, &mut self.tracks_count, &src);
-        src_peer.add_endpoint(&Endpoint::from(src));
-        sink_peer.add_endpoint(&Endpoint::from(sink));
-
-        self.add_peer(src_peer);
-        self.add_peer(sink_peer);
-    }
-
     /// Deletes provided [`WebRtcPublishEndpoint`].
     ///
     /// Returns [`MemberId`] and [`PeerId`] pairs which was affected by this
@@ -710,7 +643,7 @@
     /// Panics if [`Peer`] with provided [`PeerId`] or partner [`Peer`] not in
     /// [`Stable`] state.
     pub fn delete_src_endpoint(
-        &mut self,
+        &self,
         src: &WebRtcPublishEndpoint,
     ) -> HashSet<(MemberId, PeerId)> {
         let mut affected_peers = HashSet::new();
@@ -734,7 +667,7 @@
     /// Panics if [`Peer`] with provided [`PeerId`] or partner [`Peer`] not in
     /// [`Stable`] state.
     pub fn delete_sink_endpoint(
-        &mut self,
+        &self,
         sink_endpoint: &WebRtcPlayEndpoint,
     ) -> HashSet<(MemberId, PeerId)> {
         let mut affected_peers = HashSet::new();
@@ -758,9 +691,6 @@
                 affected_peers.insert((sink_peer.member_id(), sink_peer_id));
                 affected_peers.insert((src_peer.member_id(), src_peer.id()));
             } else {
-                let sink_peer = sink_peer
-                    .start_renegotiation(RenegotiationReason::TracksRemoved);
-
                 affected_peers.insert((sink_peer.member_id(), sink_peer_id));
 
                 self.add_peer(sink_peer);
@@ -769,7 +699,8 @@
         }
 
         affected_peers
-=======
+    }
+
     /// Removes all [`Peer`]s related to given [`Member`].
     /// Note, that this function will also remove all partners [`Peer`]s.
     ///
@@ -780,8 +711,8 @@
     pub fn remove_peers_related_to_member(
         &self,
         member_id: &MemberId,
-    ) -> HashMap<MemberId, Vec<PeerId>> {
-        let mut peers_to_remove: HashMap<MemberId, Vec<PeerId>> =
+    ) -> HashMap<MemberId, HashSet<PeerId>> {
+        let mut peers_to_remove: HashMap<MemberId, HashSet<PeerId>> =
             HashMap::new();
 
         self.0
@@ -799,14 +730,14 @@
                     .for_each(|partner_peer| {
                         peers_to_remove
                             .entry(partner_peer.member_id())
-                            .or_insert_with(Vec::new)
-                            .push(partner_peer.id());
+                            .or_insert_with(HashSet::new)
+                            .insert(partner_peer.id());
                     });
 
                 peers_to_remove
                     .entry(peer.member_id())
-                    .or_insert_with(Vec::new)
-                    .push(peer.id());
+                    .or_insert_with(HashSet::new)
+                    .insert(peer.id());
             });
 
         peers_to_remove
@@ -817,7 +748,6 @@
             });
 
         peers_to_remove
->>>>>>> 87fadf5c
     }
 }
 
