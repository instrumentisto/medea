--- conflicted
+++ resolved
@@ -21,11 +21,7 @@
     api::control::{MemberId, RoomId},
     conf,
     log::prelude::*,
-<<<<<<< HEAD
     media::{peer::RenegotiationSubscriber, Peer, PeerError, PeerStateMachine},
-=======
-    media::{Peer, PeerError, PeerStateMachine, Stable},
->>>>>>> 55cb2278
     signalling::{
         elements::endpoints::{
             webrtc::{WebRtcPlayEndpoint, WebRtcPublishEndpoint},
@@ -114,23 +110,13 @@
 }
 
 /// Result of the [`PeersService::connect_endpoints`] function.
-<<<<<<< HEAD
-#[derive(Debug, Clone, Copy)]
-=======
 #[derive(Clone, Copy, Debug)]
->>>>>>> 55cb2278
 pub enum ConnectEndpointsResult {
     /// New [`Peer`] pair was created.
     Created(PeerId, PeerId),
 
     /// [`Peer`] pair was updated.
     Updated(PeerId, PeerId),
-<<<<<<< HEAD
-
-    /// Nothing was done because endpoints already interconnected.
-    NoOp(PeerId, PeerId),
-=======
->>>>>>> 55cb2278
 }
 
 impl PeersService {
@@ -392,9 +378,7 @@
         self: Rc<Self>,
         src: WebRtcPublishEndpoint,
         sink: WebRtcPlayEndpoint,
-    ) -> Result<Option<ConnectEndpointsResult>, RoomError> {
-        use ConnectEndpointsResult::{Created, Updated};
-
+    ) -> Result<Option<(PeerId, PeerId)>, RoomError> {
         debug!(
             "Connecting endpoints of Member [id = {}] with Member [id = {}]",
             src.owner().id(),
@@ -402,7 +386,7 @@
         );
         match self.get_or_create_peers(&src, &sink).await? {
             GetOrCreatePeersResult::Created(src_peer_id, sink_peer_id) => {
-                Ok(Some(Created(src_peer_id, sink_peer_id)))
+                Ok(Some((src_peer_id, sink_peer_id)))
             }
             GetOrCreatePeersResult::AlreadyExisted(
                 src_peer_id,
@@ -414,19 +398,8 @@
                     // already connected, so no-op
                     Ok(None)
                 } else {
-<<<<<<< HEAD
                     let mut src_peer = self.peers.take(src_peer_id)?;
                     let mut sink_peer = self.peers.take(sink_peer_id)?;
-=======
-                    // TODO: here we assume that peers are stable,
-                    //       which might not be the case, e.g. Control
-                    //       Service creates multiple endpoints in quick
-                    //       succession.
-                    let mut src_peer: Peer<Stable> =
-                        self.peers.take_inner_peer(src_peer_id).unwrap();
-                    let mut sink_peer: Peer<Stable> =
-                        self.peers.take_inner_peer(sink_peer_id).unwrap();
->>>>>>> 55cb2278
 
                     src_peer.add_publisher(
                         &src,
@@ -464,11 +437,7 @@
                         .await
                         .map_err(RoomError::PeerTrafficWatcherMailbox)?;
 
-<<<<<<< HEAD
                     Ok(Some((src_peer_id, sink_peer_id)))
-=======
-                    Ok(Some(Updated(src_peer_id, sink_peer_id)))
->>>>>>> 55cb2278
                 }
             }
         }
@@ -637,16 +606,6 @@
         <Peer<S> as TryFrom<PeerStateMachine>>::Error:
             Into<(PeerError, PeerStateMachine)>,
     {
-<<<<<<< HEAD
-        match self.take(peer_id)?.try_into() {
-            Ok(peer) => Ok(peer),
-            Err(err) => {
-                let (err, peer) = err.into();
-                self.add_peer(peer);
-                Err(RoomError::from(err))
-            }
-        }
-=======
         type Err<S> = <Peer<S> as TryFrom<PeerStateMachine>>::Error;
 
         self.take(peer_id)?.try_into().map_err(|e: Err<S>| {
@@ -654,7 +613,6 @@
             self.add_peer(peer);
             RoomError::from(err)
         })
->>>>>>> 55cb2278
     }
 
     /// Stores [`Peer`] in [`Room`].
