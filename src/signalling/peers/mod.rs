//! Repository that stores [`Room`]s [`Peer`]s.
//!
//! [`Peer`]: crate::media::peer::Peer
//! [`Room`]: crate::signalling::room::Room

mod media_traffic_state;
mod metrics;
mod traffic_watcher;

use std::{
    cell::{Cell, RefCell},
    collections::{HashMap, HashSet},
    convert::{TryFrom, TryInto},
    rc::Rc,
    sync::Arc,
};

use derive_more::Display;
use futures::{future, Stream};
use medea_client_api_proto::{
    state, stats::RtcStat, Incrementable, MemberId, PeerConnectionState,
    PeerId, RoomId, TrackId,
};

use crate::{
    conf,
    log::prelude::*,
    media::{peer::PeerUpdatesSubscriber, Peer, PeerError, PeerStateMachine},
    signalling::{
        elements::endpoints::{
            webrtc::{WebRtcPlayEndpoint, WebRtcPublishEndpoint},
            Endpoint,
        },
        peers::metrics::{PeerMetricsService, RtcStatsHandler},
        room::RoomError,
    },
    turn::{TurnAuthService, UnreachablePolicy},
};

pub use self::{
    metrics::{PeersMetricsEvent, PeersMetricsEventHandler},
    traffic_watcher::{
        build_peers_traffic_watcher, FlowMetricSource,
        PeerConnectionStateEventsHandler, PeerTrafficWatcher,
    },
};

#[derive(Debug)]
pub struct PeersService {
    /// [`RoomId`] of the [`Room`] which owns this [`PeerRepository`].
    ///
    /// [`Room`]: crate::signalling::room::Room
    room_id: RoomId,

    /// [`TurnAuthService`] that [`IceUser`]s for the [`Peer`]s from
    /// this [`PeerRepository`] will be created with.
    ///
    /// [`Peer`]: crate::media::peer::Peer
    /// [`IceUser`]: crate::turn::ice_user::IceUser
    turn_service: Arc<dyn TurnAuthService>,

    /// [`Peer`]s of [`Member`]s in this [`Room`].
    ///
    /// [`Member`]: crate::signalling::elements::Member
    /// [`Peer`]: crate::media::peer::Peer
    /// [`Room`]: crate::signalling::Room
    peers: PeerRepository,

    /// Count of [`Peer`]s in this [`Room`].
    ///
    /// [`Peer`]: crate::media::peer::Peer
    /// [`Room`]: crate::signalling::room::Room
    peers_count: Counter<PeerId>,

    /// Count of [`MediaTrack`]s in this [`Room`].
    ///
    /// [`MediaTrack`]: crate::media::track::MediaTrack
    /// [`Room`]: crate::signalling::room::Room
    tracks_count: Counter<TrackId>,

    /// [`PeerTrafficWatcher`] which analyzes [`Peer`]s traffic metrics.
    /// [`Peer`]: crate::media::peer::Peer
    peers_traffic_watcher: Arc<dyn PeerTrafficWatcher>,

    /// Service which responsible for this [`Room`]'s [`RtcStat`]s processing.
    ///
    /// [`Room`]: crate::signalling::room::Room
    peer_metrics_service: RefCell<Box<dyn RtcStatsHandler>>,

    /// Subscriber to the events which indicates that negotiation process
    /// should be started for a some [`Peer`].
    negotiation_sub: Rc<dyn PeerUpdatesSubscriber>,
}

/// Simple ID counter.
#[derive(Clone, Debug, Default, Display)]
pub struct Counter<T: Copy> {
    count: Cell<T>,
}

impl<T: Incrementable + Copy> Counter<T> {
    /// Returns id and increase counter.
    pub fn next_id(&self) -> T {
        let id = self.count.get();
        self.count.set(id.incr());

        id
    }
}

/// Result of the [`PeersService::get_or_create_peers`] function.
#[derive(Clone, Copy, Debug)]
enum GetOrCreatePeersResult {
    /// Requested [`Peer`] pair was created.
    Created(PeerId, PeerId),

    /// Requested [`Peer`] pair already existed.
    AlreadyExisted(PeerId, PeerId),
}

<<<<<<< HEAD
/// Result of the [`PeersService::connect_endpoints`] function.
#[derive(Clone, Copy, Debug)]
pub enum ConnectEndpointsResult {
    /// New [`Peer`] pair was created.
    Created(PeerId, PeerId),

    /// [`Peer`] pair was updated.
    Updated(PeerId, PeerId),
}

/// All changes which are can be performed on [`Peer`].
#[derive(Clone, Debug, Hash, PartialEq, Eq)]
pub enum PeerChange {
    /// [`Peer`] was removed from the [`PeersService`].
    Removed(MemberId, PeerId),

    /// [`Peer`] was updated and renegotiation for this [`Peer`] should be
    /// performed.
    Updated(PeerId),
}

=======
>>>>>>> 61b5aabf
impl PeersService {
    /// Returns new [`PeerRepository`] for a [`Room`] with the provided
    /// [`RoomId`].
    ///
    /// [`Room`]: crate::signalling::room::Room
    pub fn new(
        room_id: RoomId,
        turn_service: Arc<dyn TurnAuthService>,
        peers_traffic_watcher: Arc<dyn PeerTrafficWatcher>,
        media_conf: &conf::Media,
        negotiation_sub: Rc<dyn PeerUpdatesSubscriber>,
    ) -> Rc<Self> {
        Rc::new(Self {
            room_id: room_id.clone(),
            turn_service,
            peers: PeerRepository::default(),
            peers_count: Counter::default(),
            tracks_count: Counter::default(),
            peers_traffic_watcher: Arc::clone(&peers_traffic_watcher),
            peer_metrics_service: RefCell::new(Box::new(
                PeerMetricsService::new(
                    room_id,
                    peers_traffic_watcher,
                    media_conf.max_lag,
                ),
            )),
            negotiation_sub,
        })
    }

    /// Store [`Peer`] in [`Room`].
    ///
    /// [`Room`]: crate::signalling::Room
    #[inline]
    pub fn add_peer<S: Into<PeerStateMachine>>(&self, peer: S) {
        self.peers.add_peer(peer)
    }

    /// Applies a function to the [`PeerStateMachine`] reference with provided
    /// [`PeerId`] (if any found).
    ///
    /// # Errors
    ///
    /// Errors with [`RoomError::PeerNotFound`] if requested [`PeerId`] doesn't
    /// exist in [`PeerRepository`].
    #[inline]
    pub fn map_peer_by_id<T>(
        &self,
        peer_id: PeerId,
        f: impl FnOnce(&PeerStateMachine) -> T,
    ) -> Result<T, RoomError> {
        self.peers.map_peer_by_id(peer_id, f)
    }

    /// Applies a function to the mutable [`PeerStateMachine`] reference with
    /// provided [`PeerId`] (if any found).
    ///
    /// # Errors
    ///
    /// Errors with [`RoomError::PeerNotFound`] if requested [`PeerId`] doesn't
    /// exist in [`PeerRepository`].
    #[inline]
    pub fn map_peer_by_id_mut<T>(
        &self,
        peer_id: PeerId,
        f: impl FnOnce(&mut PeerStateMachine) -> T,
    ) -> Result<T, RoomError> {
        self.peers.map_peer_by_id_mut(peer_id, f)
    }

    /// Creates interconnected [`Peer`]s for provided endpoints and saves them
    /// in [`PeersService`].
    ///
    /// Returns [`PeerId`]s of the created [`Peer`]s.
    fn create_peers(
        &self,
        src: &WebRtcPublishEndpoint,
        sink: &WebRtcPlayEndpoint,
    ) -> (PeerId, PeerId) {
        let src_member_id = src.owner().id();
        let sink_member_id = sink.owner().id();

        let src_peer_id = self.peers_count.next_id();
        let sink_peer_id = self.peers_count.next_id();

        debug!(
            "Created peers:[{}, {}] between {} and {}.",
            src_peer_id, sink_peer_id, src_member_id, sink_member_id,
        );

        let mut src_peer = PeerStateMachine::from(Peer::new(
            src_peer_id,
            src_member_id.clone(),
            sink_peer_id,
            sink_member_id.clone(),
            src.is_force_relayed(),
            Rc::clone(&self.negotiation_sub),
        ));
        src_peer.add_endpoint(&src.clone().into());

        let mut sink_peer = PeerStateMachine::from(Peer::new(
            sink_peer_id,
            sink_member_id,
            src_peer_id,
            src_member_id,
            sink.is_force_relayed(),
            Rc::clone(&self.negotiation_sub),
        ));
        sink_peer.add_endpoint(&sink.clone().into());

        src_peer.as_changes_scheduler().add_publisher(
            &src,
            &mut sink_peer,
            &self.tracks_count,
        );

        self.peer_metrics_service
            .borrow_mut()
            .register_peer(&src_peer);
        self.peer_metrics_service
            .borrow_mut()
            .register_peer(&sink_peer);

        self.add_peer(src_peer);
        self.add_peer(sink_peer);

        (src_peer_id, sink_peer_id)
    }

    /// Lookups [`Peer`] of [`Member`] with ID `member_id` which
    /// connected with `partner_member_id`.
    ///
    /// Returns `Some(peer_id, partner_peer_id)` if [`Peer`] has been found,
    /// otherwise returns `None`.
    ///
    /// [`Member`]: crate::signalling::elements::Member
    #[inline]
    pub fn get_peers_between_members(
        &self,
        member_id: &MemberId,
        partner_member_id: &MemberId,
    ) -> Option<(PeerId, PeerId)> {
        self.peers
            .get_peers_between_members(member_id, partner_member_id)
    }

    /// Returns owned [`Peer`] by its ID.
    ///
    /// # Errors
    ///
    /// Errors with [`RoomError::PeerNotFound`] if requested [`PeerId`] doesn't
    /// exist in [`PeerRepository`].
    ///
    /// Errors with [`RoomError::PeerError`] if [`Peer`] is found, but not in
    /// requested state.
    pub fn take_inner_peer<S>(
        &self,
        peer_id: PeerId,
    ) -> Result<Peer<S>, RoomError>
    where
        Peer<S>: TryFrom<PeerStateMachine>,
        <Peer<S> as TryFrom<PeerStateMachine>>::Error:
            Into<(PeerError, PeerStateMachine)>,
    {
        self.peers.take_inner_peer(peer_id)
    }

    /// Deletes [`PeerStateMachine`]s from this [`PeerRepository`] and send
    /// [`Event::PeersRemoved`] to [`Member`]s.
    ///
    /// __Note:__ this also deletes partner peers.
    ///
    /// [`Event::PeersRemoved`]: medea_client_api_proto::Event::PeersRemoved
    /// [`Member`]: crate::signalling::elements::Member
    pub fn remove_peers<'a, Peers: IntoIterator<Item = &'a PeerId>>(
        &self,
        member_id: &MemberId,
        peer_ids: Peers,
    ) -> HashMap<MemberId, Vec<PeerStateMachine>> {
        let mut removed_peers = HashMap::new();
        for peer_id in peer_ids {
            if let Some(peer) = self.peers.remove(*peer_id) {
                let partner_peer_id = peer.partner_peer_id();
                let partner_member_id = peer.partner_member_id();
                if let Some(partner_peer) = self.peers.remove(partner_peer_id) {
                    removed_peers
                        .entry(partner_member_id)
                        .or_insert_with(Vec::new)
                        .push(partner_peer);
                }
                removed_peers
                    .entry(member_id.clone())
                    .or_insert_with(Vec::new)
                    .push(peer);
            }
        }

        let peers_to_unregister: Vec<_> = removed_peers
            .values()
            .flat_map(|peer| peer.iter().map(PeerStateMachine::id))
            .collect();
        self.peer_metrics_service
            .borrow_mut()
            .unregister_peers(&peers_to_unregister);
        self.peers_traffic_watcher
            .unregister_peers(self.room_id.clone(), peers_to_unregister);

        removed_peers
    }

    /// Deletes provided [`WebRtcPlayEndpoint`].
    ///
    /// Returns [`PeerChange`]s which are was performed by this function.
    ///
    /// ## Errors
    ///
    /// Errors if [`Peer`] with provided [`PeerId`] or partner [`Peer`] not
    /// found.
    #[inline]
    pub fn delete_sink_endpoint(
        &self,
        sink: &WebRtcPlayEndpoint,
    ) -> Result<HashSet<PeerChange>, RoomError> {
        self.peers.delete_sink_endpoint(sink)
    }

    /// Deletes provided [`WebRtcPublishEndpoint`].
    ///
    /// Returns [`PeerChange`]s which are was performed by this function.
    ///
    /// ## Errors
    ///
    /// Errors if [`Peer`] with provided [`PeerId`] or partner [`Peer`] not
    /// found.
    #[inline]
    pub fn delete_src_endpoint(
        &self,
        src: &WebRtcPublishEndpoint,
    ) -> Result<HashSet<PeerChange>, RoomError> {
        self.peers.delete_src_endpoint(src)
    }

    /// Returns already created [`Peer`] pair's [`PeerId`]s as
    /// [`GetOrCreatePeersResult::AlreadyExisted`] variant.
    ///
    /// Returns newly created [`Peer`] pair's [`PeerId`]s as
    /// [`GetOrCreatePeersResult::Created`] variant.
    async fn get_or_create_peers(
        &self,
        src: &WebRtcPublishEndpoint,
        sink: &WebRtcPlayEndpoint,
    ) -> Result<GetOrCreatePeersResult, RoomError> {
        if let Some((first_peer_id, second_peer_id)) = self
            .get_peers_between_members(&src.owner().id(), &sink.owner().id())
        {
            Ok(GetOrCreatePeersResult::AlreadyExisted(
                first_peer_id,
                second_peer_id,
            ))
        } else {
            let (src_peer_id, sink_peer_id) = self.create_peers(&src, &sink);

            self.peer_post_construct(src_peer_id, &src.clone().into())
                .await?;
            self.peer_post_construct(sink_peer_id, &sink.clone().into())
                .await?;

            Ok(GetOrCreatePeersResult::Created(src_peer_id, sink_peer_id))
        }
    }

    /// Tries to run all scheduled changes on specified [`Peer`] and its partner
    /// [`Peer`].
    ///
    /// # Errors
    ///
    /// Errors with [`RoomError::PeerNotFound`] if requested [`PeerId`] doesn't
    /// exist in [`PeerRepository`].
    pub fn commit_scheduled_changes(
        &self,
        peer_id: PeerId,
    ) -> Result<(), RoomError> {
        let partner_peer_id =
            self.peers.map_peer_by_id_mut(peer_id, |peer| {
                peer.commit_scheduled_changes();
                peer.partner_peer_id()
            })?;

        self.peers.map_peer_by_id_mut(partner_peer_id, |peer| {
            peer.commit_scheduled_changes();
        })?;

        Ok(())
    }

    /// Creates [`Peer`] for endpoints if [`Peer`] between endpoint's members
    /// doesn't exist.
    ///
    /// Adds `send` track to source member's [`Peer`] and `recv` to
    /// sink member's [`Peer`]. Registers TURN credentials for created
    /// [`Peer`]s.
    ///
    /// Returns [`PeerId`]s of newly created [`Peer`] if it has been created.
    ///
    /// # Errors
    ///
    /// Errors if could not save [`IceUser`] in [`TurnAuthService`].
    ///
    /// [`IceUser`]: crate::turn::ice_user::IceUser
    pub async fn connect_endpoints(
        self: Rc<Self>,
        src: WebRtcPublishEndpoint,
        sink: WebRtcPlayEndpoint,
    ) -> Result<Option<(PeerId, PeerId)>, RoomError> {
        debug!(
            "Connecting endpoints of Member [id = {}] with Member [id = {}]",
            src.owner().id(),
            sink.owner().id(),
        );
        match self.get_or_create_peers(&src, &sink).await? {
            GetOrCreatePeersResult::Created(src_peer_id, sink_peer_id) => {
                Ok(Some((src_peer_id, sink_peer_id)))
            }
            GetOrCreatePeersResult::AlreadyExisted(
                src_peer_id,
                sink_peer_id,
            ) => {
                if sink.peer_id().is_some()
                    || src.peer_ids().contains(&src_peer_id)
                {
                    // already connected, so no-op
                    Ok(None)
                } else {
                    let mut src_peer = self.peers.take(src_peer_id)?;
                    let mut sink_peer = self.peers.take(sink_peer_id)?;

                    src_peer.as_changes_scheduler().add_publisher(
                        &src,
                        &mut sink_peer,
                        &self.tracks_count,
                    );

                    let mut register_peer_tasks = Vec::new();
                    if src.has_traffic_callback() {
                        register_peer_tasks.push(
                            self.peers_traffic_watcher.register_peer(
                                self.room_id.clone(),
                                src_peer_id,
                                src.is_force_relayed(),
                            ),
                        );
                    }
                    if sink.has_traffic_callback() {
                        register_peer_tasks.push(
                            self.peers_traffic_watcher.register_peer(
                                self.room_id.clone(),
                                sink_peer_id,
                                sink.is_force_relayed(),
                            ),
                        );
                    }

                    sink_peer.add_endpoint(&sink.into());
                    src_peer.add_endpoint(&src.into());

                    self.peers.add_peer(src_peer);
                    self.peers.add_peer(sink_peer);

                    future::try_join_all(register_peer_tasks)
                        .await
                        .map_err(RoomError::PeerTrafficWatcherMailbox)?;

                    Ok(Some((src_peer_id, sink_peer_id)))
                }
            }
        }
    }

    /// Creates and sets [`IceUser`], registers [`Peer`] in
    /// [`PeerTrafficWatcher`].
    ///
    /// [`IceUser`]: crate::turn::ice_user::IceUser
    async fn peer_post_construct(
        &self,
        peer_id: PeerId,
        endpoint: &Endpoint,
    ) -> Result<(), RoomError> {
        let ice_user = self
            .turn_service
            .create(self.room_id.clone(), peer_id, UnreachablePolicy::ReturnErr)
            .await?;

        self.peers.map_peer_by_id_mut(peer_id, move |p| {
            p.set_ice_user(ice_user);
            p.set_initialized();
        })?;

        if endpoint.has_traffic_callback() {
            self.peers_traffic_watcher
                .register_peer(
                    self.room_id.clone(),
                    peer_id,
                    endpoint.is_force_relayed(),
                )
                .await
                .map_err(RoomError::PeerTrafficWatcherMailbox)
        } else {
            Ok(())
        }
    }

    /// Updates [`PeerMetricsService`] tracks of the [`Peer`] with provided
    /// [`PeerId`].
    ///
    /// # Errors
    ///
    /// Errors with [`RoomError::PeerNotFound`] if requested [`PeerId`] doesn't
    /// exist in [`PeerRepository`].
    pub(super) fn update_peer_tracks(
        &self,
        peer_id: PeerId,
    ) -> Result<(), RoomError> {
        self.peers.map_peer_by_id(peer_id, |peer| {
            self.peer_metrics_service.borrow_mut().update_peer(peer);
        })?;

        Ok(())
    }

    /// Removes all [`Peer`]s related to given [`Member`].
    /// Note, that this function will also remove all partners [`Peer`]s.
    ///
    /// Returns [`HashMap`] with all removed [`Peer`]s:
    /// key - [`Peer`]'s owner [`MemberId`],
    /// value - removed [`Peer`]'s [`PeerId`].
    ///
    /// [`Member`]: crate::signalling::elements::Member
    // TODO: remove in #91.
    pub(super) fn remove_peers_related_to_member(
        &self,
        member_id: &MemberId,
<<<<<<< HEAD
    ) -> HashMap<MemberId, HashSet<PeerId>> {
        self.peers.remove_peers_related_to_member(member_id)
=======
    ) -> HashMap<MemberId, Vec<PeerId>> {
        let peers = self.peers.remove_peers_related_to_member(member_id);

        if !peers.is_empty() {
            let all_peers: Vec<PeerId> =
                peers.values().flatten().copied().collect();
            self.peer_metrics_service
                .borrow_mut()
                .unregister_peers(&all_peers);
            self.peers_traffic_watcher
                .unregister_peers(self.room_id.clone(), all_peers);
        }

        peers
>>>>>>> 61b5aabf
    }

    /// Updates tracks information of the [`Peer`] with provided [`PeerId`] in
    /// the [`RtcStatsHandler`].
    ///
    /// # Errors
    ///
    /// Errors with [`RoomError::PeerNotFound`] if requested [`PeerId`] doesn't
    /// exist in [`PeerRepository`].
    pub(super) fn sync_peer_spec(
        &self,
        peer_id: PeerId,
    ) -> Result<(), RoomError> {
        self.peers.map_peer_by_id(peer_id, |peer| {
            self.peer_metrics_service.borrow_mut().update_peer(&peer);
        })?;
        Ok(())
    }

<<<<<<< HEAD
    /// Returns `true` if [`Peer`] with a provided [`PeerId`] exists in this
    /// [`PeerRepository`].
    #[inline]
    pub fn is_peer_exists(&self, peer_id: PeerId) -> bool {
        self.peers.is_peer_exists(peer_id)
=======
    /// Returns [`Stream`] of [`PeersMetricsEvent`]s from underlying
    /// [`RtcStatsHandler`].
    pub(super) fn subscribe_to_metrics_events(
        &self,
    ) -> impl Stream<Item = PeersMetricsEvent> {
        self.peer_metrics_service.borrow_mut().subscribe()
    }

    /// Propagates stats to [`RtcStatsHandler`].
    pub(super) fn add_stats(&self, peer_id: PeerId, stats: &[RtcStat]) {
        self.peer_metrics_service
            .borrow_mut()
            .add_stats(peer_id, stats);
    }

    /// Propagates [`PeerConnectionState`] to [`RtcStatsHandler`].
    pub(super) fn update_peer_connection_state(
        &self,
        peer_id: PeerId,
        state: PeerConnectionState,
    ) {
        self.peer_metrics_service
            .borrow_mut()
            .update_peer_connection_state(peer_id, state);
    }

    /// Runs [`Peer`]s stats checking in the underlying [`PeersMetricsEvent`]s.
    pub(super) fn check_peers(&self) {
        self.peer_metrics_service.borrow_mut().check();
    }

    /// Returns [`state::Peer`]s for all [`Peer`]s owned by the provided
    /// [`MemberId`].
    #[inline]
    #[must_use]
    pub(super) fn get_peers_states(
        &self,
        member_id: &MemberId,
    ) -> HashMap<PeerId, state::Peer> {
        self.peers.get_peers_states(member_id)
>>>>>>> 61b5aabf
    }
}

/// Repository which stores all [`PeerStateMachine`]s of the [`PeersService`].
#[derive(Debug, Default)]
pub struct PeerRepository(RefCell<HashMap<PeerId, PeerStateMachine>>);

impl PeerRepository {
    /// Applies a function to the [`PeerStateMachine`] reference with provided
    /// [`PeerId`] (if any found).
    ///
    /// # Errors
    ///
    /// Errors with [`RoomError::PeerNotFound`] if requested [`PeerId`] doesn't
    /// exist in [`PeerRepository`].
    fn map_peer_by_id<T>(
        &self,
        peer_id: PeerId,
        f: impl FnOnce(&PeerStateMachine) -> T,
    ) -> Result<T, RoomError> {
        Ok(f(self
            .0
            .borrow()
            .get(&peer_id)
            .ok_or(RoomError::PeerNotFound(peer_id))?))
    }

    /// Applies a function to the mutable [`PeerStateMachine`] reference with
    /// provided [`PeerId`] (if any found).
    ///
    /// # Errors
    ///
    /// Errors with [`RoomError::PeerNotFound`] if requested [`PeerId`] doesn't
    /// exist in [`PeerRepository`].
    fn map_peer_by_id_mut<T>(
        &self,
        peer_id: PeerId,
        f: impl FnOnce(&mut PeerStateMachine) -> T,
    ) -> Result<T, RoomError> {
        Ok(f(self
            .0
            .borrow_mut()
            .get_mut(&peer_id)
            .ok_or(RoomError::PeerNotFound(peer_id))?))
    }

    /// Removes [`PeerStateMachine`] with a provided [`PeerId`].
    ///
    /// Returns removed [`PeerStateMachine`] if it existed.
    fn remove(&self, peer_id: PeerId) -> Option<PeerStateMachine> {
        self.0.borrow_mut().remove(&peer_id)
    }

    /// Removes [`PeerStateMachine`] with a provided [`PeerId`] and returns
    /// removed [`PeerStateMachine`] if it existed.
    ///
    /// # Errors
    ///
    /// Errors with [`RoomError::PeerNotFound`] if requested [`PeerId`] doesn't
    /// exist in [`PeerRepository`].
    fn take(&self, peer_id: PeerId) -> Result<PeerStateMachine, RoomError> {
        self.remove(peer_id).ok_or(RoomError::PeerNotFound(peer_id))
    }

    /// Returns owned [`Peer`] by its ID.
    ///
    /// # Errors
    ///
    /// Errors with [`RoomError::PeerNotFound`] if requested [`PeerId`] doesn't
    /// exist in [`PeerRepository`].
    ///
    /// Errors with [`RoomError::PeerError`] if [`Peer`] is found, but not in
    /// requested state.
    fn take_inner_peer<S>(&self, peer_id: PeerId) -> Result<Peer<S>, RoomError>
    where
        Peer<S>: TryFrom<PeerStateMachine>,
        <Peer<S> as TryFrom<PeerStateMachine>>::Error:
            Into<(PeerError, PeerStateMachine)>,
    {
        type Err<S> = <Peer<S> as TryFrom<PeerStateMachine>>::Error;

        self.take(peer_id)?.try_into().map_err(|e: Err<S>| {
            let (err, peer) = e.into();
            self.add_peer(peer);
            RoomError::from(err)
        })
    }

    /// Stores [`Peer`] in [`Room`].
    ///
    /// [`Room`]: crate::signalling::Room
    fn add_peer<S: Into<PeerStateMachine>>(&self, peer: S) {
        let peer = peer.into();
        self.0.borrow_mut().insert(peer.id(), peer);
    }

    /// Lookups [`Peer`] of [`Member`] with ID `member_id` which
    /// connected with `partner_member_id`.
    ///
    /// Returns `Some(peer_id, partner_peer_id)` if [`Peer`] has been found,
    /// otherwise returns `None`.
    ///
    /// [`Member`]: crate::signalling::elements::Member
    fn get_peers_between_members(
        &self,
        member_id: &MemberId,
        partner_member_id: &MemberId,
    ) -> Option<(PeerId, PeerId)> {
        for peer in self.0.borrow().values() {
            if &peer.member_id() == member_id
                && &peer.partner_member_id() == partner_member_id
            {
                return Some((peer.id(), peer.partner_peer_id()));
            }
        }

        None
    }

    /// Deletes provided [`WebRtcPublishEndpoint`].
    ///
    /// Returns [`PeerId`] which was affected by this action.
    ///
    /// ## Panics
    ///
    /// Panics if [`Peer`] with provided [`PeerId`] or partner [`Peer`] not in
    /// [`Stable`] state.
    pub fn delete_src_endpoint(
        &self,
        src: &WebRtcPublishEndpoint,
    ) -> Result<HashSet<PeerChange>, RoomError> {
        let mut affected_peers = HashSet::new();
        for sink in src.sinks() {
            affected_peers.extend(self.delete_sink_endpoint(&sink)?);
        }

        Ok(affected_peers)
    }

    /// Deletes provided [`WebRtcPlayEndpoint`].
    ///
    /// Returns [`PeerId`] which was affected by this action.
    ///
    /// ## Panics
    ///
    /// Panics if [`Peer`] with provided [`PeerId`] or partner [`Peer`] not in
    /// [`Stable`] state.
    pub fn delete_sink_endpoint(
        &self,
        sink_endpoint: &WebRtcPlayEndpoint,
    ) -> Result<HashSet<PeerChange>, RoomError> {
        let mut changes = HashSet::new();

        if let Some(sink_peer_id) = sink_endpoint.peer_id() {
            let (src_peer_id, tracks_to_remove) =
                self.map_peer_by_id_mut(sink_peer_id, |sink_peer| {
                    let src_peer_id = sink_peer.partner_peer_id();
                    let src_endpoint = sink_endpoint.src();
                    let tracks_to_remove =
                        src_endpoint.get_tracks_ids_by_peer_id(src_peer_id);
                    sink_peer
                        .as_changes_scheduler()
                        .remove_tracks(tracks_to_remove.clone());

                    (src_peer_id, tracks_to_remove)
                })?;
            self.map_peer_by_id_mut(src_peer_id, |src_peer| {
                src_peer
                    .as_changes_scheduler()
                    .remove_tracks(tracks_to_remove.clone());
            })?;

            let is_sink_peer_empty =
                self.map_peer_by_id(sink_peer_id, PeerStateMachine::is_empty)?;
            let is_src_peer_empty =
                self.map_peer_by_id(src_peer_id, PeerStateMachine::is_empty)?;

            if is_sink_peer_empty && is_src_peer_empty {
                let member = sink_endpoint.owner();
                member.peers_removed(&hashset![sink_peer_id]);

                self.remove(sink_peer_id);
                self.remove(src_peer_id);

                changes.insert(PeerChange::Removed(member.id(), sink_peer_id));
                changes.insert(PeerChange::Removed(
                    sink_endpoint.src().owner().id(),
                    src_peer_id,
                ));
            } else {
                changes.insert(PeerChange::Updated(sink_peer_id));
            }
        }

        Ok(changes)
    }

    /// Removes all [`Peer`]s related to given [`Member`].
    /// Note, that this function will also remove all partners [`Peer`]s.
    ///
    /// Returns [`HashMap`] with all removed [`Peer`]s:
    /// key - [`Peer`]'s owner [`MemberId`],
    /// value - removed [`Peer`]'s [`PeerId`].
    ///
    /// [`Member`]: crate::signalling::elements::Member
    // TODO: remove in #91.
    fn remove_peers_related_to_member(
        &self,
        member_id: &MemberId,
    ) -> HashMap<MemberId, HashSet<PeerId>> {
        let mut peers_to_remove: HashMap<MemberId, HashSet<PeerId>> =
            HashMap::new();

        self.0
            .borrow()
            .values()
            .filter(|p| &p.member_id() == member_id)
            .for_each(|peer| {
                self.0
                    .borrow()
                    .values()
                    .filter(|p| p.member_id() == peer.partner_member_id())
                    .filter(|partner_peer| {
                        &partner_peer.partner_member_id() == member_id
                    })
                    .for_each(|partner_peer| {
                        peers_to_remove
                            .entry(partner_peer.member_id())
                            .or_insert_with(HashSet::new)
                            .insert(partner_peer.id());
                    });

                peers_to_remove
                    .entry(peer.member_id())
                    .or_insert_with(HashSet::new)
                    .insert(peer.id());
            });

        peers_to_remove
            .values()
            .flat_map(HashSet::iter)
            .for_each(|id| {
                self.0.borrow_mut().remove(id);
            });

        peers_to_remove
    }

<<<<<<< HEAD
    /// Returns `true` if [`Peer`] with a provided [`PeerId`] exists in this
    /// [`PeerRepository`].
    #[inline]
    pub fn is_peer_exists(&self, peer_id: PeerId) -> bool {
        self.0.borrow().contains_key(&peer_id)
=======
    /// Returns [`state::Peer`]s for all [`Peer`]s owned by the provided
    /// [`MemberId`].
    #[must_use]
    pub fn get_peers_states(
        &self,
        member_id: &MemberId,
    ) -> HashMap<PeerId, state::Peer> {
        self.0
            .borrow()
            .iter()
            .filter_map(|(id, p)| {
                if &p.member_id() == member_id
                    && (p.is_known_to_remote()
                        || p.negotiation_role().is_some())
                {
                    Some((*id, p.get_state()))
                } else {
                    None
                }
            })
            .collect()
>>>>>>> 61b5aabf
    }
}

#[cfg(test)]
mod tests {
    use std::{collections::HashSet, time::Duration};

    use futures::{channel::mpsc, future, Stream, StreamExt as _};
    use medea_client_api_proto::TrackUpdate;
    use tokio::time::timeout;

    use crate::{
        api::control::{
            endpoints::webrtc_publish_endpoint::{
                AudioSettings, P2pMode, VideoSettings,
            },
            member::Credential,
            refs::SrcUri,
        },
        signalling::{
            elements::Member, peers::traffic_watcher::MockPeerTrafficWatcher,
        },
        turn::service::test::new_turn_auth_service_mock,
    };

    use super::{metrics::MockRtcStatsHandler, *};

    impl PeersService {
        fn with_metrics_service(
            room_id: RoomId,
            turn_service: Arc<dyn TurnAuthService>,
            peers_traffic_watcher: Arc<dyn PeerTrafficWatcher>,
            negotiation_sub: Rc<dyn PeerUpdatesSubscriber>,
            peer_metrics_service: Box<dyn RtcStatsHandler>,
        ) -> Rc<Self> {
            Rc::new(Self {
                room_id,
                turn_service,
                peers: PeerRepository::default(),
                peers_count: Counter::default(),
                tracks_count: Counter::default(),
                peers_traffic_watcher,
                peer_metrics_service: RefCell::new(peer_metrics_service),
                negotiation_sub,
            })
        }
    }

    /// Mock for the [`PeerUpdatesSubscriber`] trait.
    ///
    /// You can subscribe to the [`Stream`] into which will be sent all
    /// [`PeerId`]s of [`Peer`] which are should be renegotiated.
    #[derive(Debug, Clone)]
    struct NegotiationSubMock(
        Rc<RefCell<Vec<mpsc::UnboundedSender<PeerId>>>>,
        Rc<RefCell<Vec<mpsc::UnboundedSender<(PeerId, Vec<TrackUpdate>)>>>>,
    );

    impl NegotiationSubMock {
        /// Returns new empty [`NegotiationSubMock`].
        pub fn new() -> Self {
            Self(Rc::default(), Rc::default())
        }

        /// Returns [`Stream`] into which will be sent all [`PeerId`]s of
        /// [`Peer`] which are should be renegotiated.
        pub fn on_negotiation_needed(&self) -> impl Stream<Item = PeerId> {
            let (tx, rx) = mpsc::unbounded();
            self.0.borrow_mut().push(tx);
            rx
        }

        /// Returns [`Stream`] into which will be sent all [`PeerId`]s and
        /// [`TrackUpdate`]s of [`Peer`] which are should be forcibly updated.
        #[allow(dead_code)]
        pub fn on_force_update(
            &self,
        ) -> impl Stream<Item = (PeerId, Vec<TrackUpdate>)> {
            let (tx, rx) = mpsc::unbounded();
            self.1.borrow_mut().push(tx);
            rx
        }
    }

    impl PeerUpdatesSubscriber for NegotiationSubMock {
        /// Sends [`PeerId`] to the
        /// [`NegotiationSubMock::on_negotiation_needed`] [`Stream`].
        fn negotiation_needed(&self, peer_id: PeerId) {
            self.0.borrow().iter().for_each(|sender| {
                let _ = sender.unbounded_send(peer_id);
            });
        }

        /// Sends [`PeerId`] to the [`NegotiationSubMock::on_force_update`]
        /// [`Stream`].
        fn force_update(&self, peer_id: PeerId, changes: Vec<TrackUpdate>) {
            self.1.borrow().iter().for_each(|sender| {
                let _ = sender.unbounded_send((peer_id, changes.clone()));
            })
        }
    }

    /// Returns [`Fn`] which will return `true` if provided
    /// [`PeerStateMachine`]'s [`PeerId`] will be equal to the provided into
    /// [`peer_id_eq`] [`PeerId`].
    fn peer_id_eq(peer_id: u32) -> impl Fn(&PeerStateMachine) -> bool {
        move |peer| peer.id() == PeerId(peer_id)
    }

    /// Checks that newly created [`Peer`] will be created in the
    /// [`RtcStatsHandler`] and [`PeerTrafficWatcher`].
    #[actix_rt::test]
    async fn peer_is_registered_in_metrics_service() {
        let mut mock = MockPeerTrafficWatcher::new();
        mock.expect_register_room()
            .returning(|_, _| Box::pin(future::ok(())));
        mock.expect_unregister_room().returning(|_| {});
        let (register_peer_tx, mut register_peer_rx) = mpsc::unbounded();
        let register_peer_done =
            timeout(Duration::from_secs(1), register_peer_rx.next());
        mock.expect_register_peer().returning(move |_, _, _| {
            register_peer_tx.unbounded_send(()).unwrap();
            Box::pin(future::ok(()))
        });
        mock.expect_traffic_flows().returning(|_, _, _| {});
        mock.expect_traffic_stopped().returning(|_, _, _| {});

        let negotiation_sub = NegotiationSubMock::new();
        let negotiations = negotiation_sub.on_negotiation_needed();

        let mut metrics_service = MockRtcStatsHandler::new();
        metrics_service
            .expect_register_peer()
            .withf(peer_id_eq(0))
            .times(1)
            .return_const(());
        metrics_service
            .expect_register_peer()
            .withf(peer_id_eq(1))
            .times(1)
            .return_const(());
        metrics_service
            .expect_update_peer()
            .withf(peer_id_eq(0))
            .times(1)
            .return_const(());
        metrics_service
            .expect_update_peer()
            .withf(peer_id_eq(1))
            .times(1)
            .return_const(());

        let peers_service = PeersService::with_metrics_service(
            "test".into(),
            new_turn_auth_service_mock(),
            Arc::new(mock),
            Rc::new(negotiation_sub),
            Box::new(metrics_service),
        );

        let publisher = Member::new(
            "publisher".into(),
            Credential::Plain("test".into()),
            "test".into(),
            Duration::from_secs(10),
            Duration::from_secs(10),
            Duration::from_secs(5),
        );
        let receiver = Member::new(
            "receiver".into(),
            Credential::Plain("test".into()),
            "test".into(),
            Duration::from_secs(10),
            Duration::from_secs(10),
            Duration::from_secs(5),
        );
        let publish = WebRtcPublishEndpoint::new(
            "publish".to_string().into(),
            P2pMode::Always,
            publisher.downgrade(),
            false,
            AudioSettings::default(),
            VideoSettings::default(),
        );
        let play = WebRtcPlayEndpoint::new(
            "play-publisher".to_string().into(),
            SrcUri::try_from("local://test/publisher/publish".to_string())
                .unwrap(),
            publish.downgrade(),
            receiver.downgrade(),
            false,
        );

        let (src_peer_id, sink_peer_id) = peers_service
            .clone()
            .connect_endpoints(publish, play)
            .await
            .unwrap()
            .unwrap();

        peers_service.commit_scheduled_changes(src_peer_id).unwrap();
        peers_service.update_peer_tracks(src_peer_id).unwrap();
        peers_service.update_peer_tracks(sink_peer_id).unwrap();

        register_peer_done.await.unwrap().unwrap();

        let negotiate_peer_ids: HashSet<_> =
            negotiations.take(2).collect().await;
        assert!(negotiate_peer_ids.contains(&PeerId(0)));
        assert!(negotiate_peer_ids.contains(&PeerId(1)));
    }

    /// Check that when new `Endpoint`s added to the [`PeerService`], tracks
    /// count will be updated in the [`RtcStatsHandler`].
    #[actix_rt::test]
    async fn adding_new_endpoint_updates_peer_metrics() {
        let mut mock = MockPeerTrafficWatcher::new();
        mock.expect_register_room()
            .returning(|_, _| Box::pin(future::ok(())));
        mock.expect_unregister_room().returning(|_| {});
        let (register_peer_tx, register_peer_rx) = mpsc::unbounded();
        let register_peer_done = timeout(
            Duration::from_secs(1),
            register_peer_rx.take(4).collect::<Vec<_>>(),
        );
        mock.expect_register_peer().returning(move |_, _, _| {
            register_peer_tx.unbounded_send(()).unwrap();
            Box::pin(future::ok(()))
        });
        mock.expect_traffic_flows().returning(|_, _, _| {});
        mock.expect_traffic_stopped().returning(|_, _, _| {});

        let negotiation_sub = NegotiationSubMock::new();
        let negotiations = negotiation_sub.on_negotiation_needed();

        let mut metrics_service = MockRtcStatsHandler::new();
        metrics_service
            .expect_register_peer()
            .withf(peer_id_eq(0))
            .times(1)
            .return_const(());
        metrics_service
            .expect_register_peer()
            .withf(peer_id_eq(1))
            .times(1)
            .return_const(());
        metrics_service
            .expect_update_peer()
            .withf(peer_id_eq(0))
            .times(2)
            .return_const(());
        metrics_service
            .expect_update_peer()
            .withf(peer_id_eq(1))
            .times(2)
            .return_const(());

        let peers_service = PeersService::with_metrics_service(
            "test".into(),
            new_turn_auth_service_mock(),
            Arc::new(mock),
            Rc::new(negotiation_sub),
            Box::new(metrics_service),
        );

        let publisher = Member::new(
            "publisher".into(),
            Credential::Plain("test".into()),
            "test".into(),
            Duration::from_secs(10),
            Duration::from_secs(10),
            Duration::from_secs(5),
        );
        let receiver = Member::new(
            "receiver".into(),
            Credential::Plain("test".into()),
            "test".into(),
            Duration::from_secs(10),
            Duration::from_secs(10),
            Duration::from_secs(5),
        );
        let publish = WebRtcPublishEndpoint::new(
            "publish".to_string().into(),
            P2pMode::Always,
            publisher.downgrade(),
            false,
            AudioSettings::default(),
            VideoSettings::default(),
        );
        let play = WebRtcPlayEndpoint::new(
            "play-publisher".to_string().into(),
            SrcUri::try_from("local://test/publisher/publish".to_string())
                .unwrap(),
            publish.downgrade(),
            receiver.downgrade(),
            false,
        );

        let (src_peer_id, sink_peer_id) = peers_service
            .clone()
            .connect_endpoints(publish, play)
            .await
            .unwrap()
            .unwrap();

        peers_service.commit_scheduled_changes(src_peer_id).unwrap();
        peers_service.update_peer_tracks(src_peer_id).unwrap();
        peers_service.update_peer_tracks(sink_peer_id).unwrap();

        let publish = WebRtcPublishEndpoint::new(
            "publish".to_string().into(),
            P2pMode::Always,
            receiver.downgrade(),
            false,
            AudioSettings::default(),
            VideoSettings::default(),
        );
        let play = WebRtcPlayEndpoint::new(
            "play-publisher".to_string().into(),
            SrcUri::try_from("local://test/publisher/publish".to_string())
                .unwrap(),
            publish.downgrade(),
            publisher.downgrade(),
            false,
        );

        let (src_peer_id, sink_peer_id) = peers_service
            .clone()
            .connect_endpoints(publish, play)
            .await
            .unwrap()
            .unwrap();

        peers_service.commit_scheduled_changes(src_peer_id).unwrap();
        peers_service.update_peer_tracks(src_peer_id).unwrap();
        peers_service.update_peer_tracks(sink_peer_id).unwrap();

        register_peer_done.await.unwrap();

        let negotiate_peer_ids: HashSet<_> =
            negotiations.take(4).collect().await;
        assert!(negotiate_peer_ids.contains(&PeerId(0)));
        assert!(negotiate_peer_ids.contains(&PeerId(1)));
    }
}<|MERGE_RESOLUTION|>--- conflicted
+++ resolved
@@ -118,7 +118,6 @@
     AlreadyExisted(PeerId, PeerId),
 }
 
-<<<<<<< HEAD
 /// Result of the [`PeersService::connect_endpoints`] function.
 #[derive(Clone, Copy, Debug)]
 pub enum ConnectEndpointsResult {
@@ -140,8 +139,6 @@
     Updated(PeerId),
 }
 
-=======
->>>>>>> 61b5aabf
 impl PeersService {
     /// Returns new [`PeerRepository`] for a [`Room`] with the provided
     /// [`RoomId`].
@@ -583,10 +580,6 @@
     pub(super) fn remove_peers_related_to_member(
         &self,
         member_id: &MemberId,
-<<<<<<< HEAD
-    ) -> HashMap<MemberId, HashSet<PeerId>> {
-        self.peers.remove_peers_related_to_member(member_id)
-=======
     ) -> HashMap<MemberId, Vec<PeerId>> {
         let peers = self.peers.remove_peers_related_to_member(member_id);
 
@@ -601,7 +594,6 @@
         }
 
         peers
->>>>>>> 61b5aabf
     }
 
     /// Updates tracks information of the [`Peer`] with provided [`PeerId`] in
@@ -621,13 +613,13 @@
         Ok(())
     }
 
-<<<<<<< HEAD
     /// Returns `true` if [`Peer`] with a provided [`PeerId`] exists in this
     /// [`PeerRepository`].
     #[inline]
     pub fn is_peer_exists(&self, peer_id: PeerId) -> bool {
         self.peers.is_peer_exists(peer_id)
-=======
+    }
+
     /// Returns [`Stream`] of [`PeersMetricsEvent`]s from underlying
     /// [`RtcStatsHandler`].
     pub(super) fn subscribe_to_metrics_events(
@@ -668,7 +660,6 @@
         member_id: &MemberId,
     ) -> HashMap<PeerId, state::Peer> {
         self.peers.get_peers_states(member_id)
->>>>>>> 61b5aabf
     }
 }
 
@@ -848,7 +839,7 @@
 
             if is_sink_peer_empty && is_src_peer_empty {
                 let member = sink_endpoint.owner();
-                member.peers_removed(&hashset![sink_peer_id]);
+                member.peers_removed(&vec![sink_peer_id]);
 
                 self.remove(sink_peer_id);
                 self.remove(src_peer_id);
@@ -878,8 +869,8 @@
     fn remove_peers_related_to_member(
         &self,
         member_id: &MemberId,
-    ) -> HashMap<MemberId, HashSet<PeerId>> {
-        let mut peers_to_remove: HashMap<MemberId, HashSet<PeerId>> =
+    ) -> HashMap<MemberId, Vec<PeerId>> {
+        let mut peers_to_remove: HashMap<MemberId, Vec<PeerId>> =
             HashMap::new();
 
         self.0
@@ -897,19 +888,19 @@
                     .for_each(|partner_peer| {
                         peers_to_remove
                             .entry(partner_peer.member_id())
-                            .or_insert_with(HashSet::new)
-                            .insert(partner_peer.id());
+                            .or_default()
+                            .push(partner_peer.id());
                     });
 
                 peers_to_remove
                     .entry(peer.member_id())
-                    .or_insert_with(HashSet::new)
-                    .insert(peer.id());
+                    .or_default()
+                    .push(peer.id());
             });
 
         peers_to_remove
             .values()
-            .flat_map(HashSet::iter)
+            .flat_map(|p| p.iter())
             .for_each(|id| {
                 self.0.borrow_mut().remove(id);
             });
@@ -917,13 +908,13 @@
         peers_to_remove
     }
 
-<<<<<<< HEAD
     /// Returns `true` if [`Peer`] with a provided [`PeerId`] exists in this
     /// [`PeerRepository`].
     #[inline]
     pub fn is_peer_exists(&self, peer_id: PeerId) -> bool {
         self.0.borrow().contains_key(&peer_id)
-=======
+    }
+
     /// Returns [`state::Peer`]s for all [`Peer`]s owned by the provided
     /// [`MemberId`].
     #[must_use]
@@ -945,7 +936,6 @@
                 }
             })
             .collect()
->>>>>>> 61b5aabf
     }
 }
 
