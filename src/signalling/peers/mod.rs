--- conflicted
+++ resolved
@@ -355,17 +355,8 @@
         let src_member_id = src.owner().id();
         let sink_member_id = sink.owner().id();
 
-<<<<<<< HEAD
-        debug!(
-            "Created peer between {} and {}.",
-            src_member_id, sink_member_id
-        );
         let src_peer_id = self.0.peers_count.next_id();
         let sink_peer_id = self.0.peers_count.next_id();
-=======
-        let src_peer_id = self.peers_count.next_id();
-        let sink_peer_id = self.peers_count.next_id();
->>>>>>> 7ed8f6d2
 
         debug!(
             "Created peers:[{}, {}] between {} and {}.",
@@ -390,8 +381,7 @@
         );
         sink_peer.add_endpoint(&sink.clone().into());
 
-<<<<<<< HEAD
-        src_peer.add_publisher(&mut sink_peer, &self.0.tracks_count);
+        src_peer.add_publisher(&src, &mut sink_peer, &self.0.tracks_count);
 
         let src_peer = PeerStateMachine::from(src_peer);
         let sink_peer = PeerStateMachine::from(sink_peer);
@@ -404,9 +394,6 @@
             .peer_metrics_service
             .borrow_mut()
             .register_peer(&sink_peer, self.0.peer_stats_ttl);
-=======
-        src_peer.add_publisher(&src, &mut sink_peer, self.get_tracks_counter());
->>>>>>> 7ed8f6d2
 
         self.add_peer(src_peer);
         self.add_peer(sink_peer);
@@ -595,7 +582,6 @@
             src.owner().id(),
             sink.owner().id(),
         );
-<<<<<<< HEAD
         let get_or_create_peers =
             self.clone().get_or_create_peers(src.clone(), sink.clone());
         match get_or_create_peers.await? {
@@ -622,8 +608,11 @@
                     let mut sink_peer: Peer<Stable> =
                         self.0.peers.take_inner_peer(sink_peer_id).unwrap();
 
-                    src_peer
-                        .add_publisher(&mut sink_peer, &self.0.tracks_count);
+                    src_peer.add_publisher(
+                        &src,
+                        &mut sink_peer,
+                        &self.0.tracks_count,
+                    );
 
                     if src.has_traffic_callback() {
                         futs.push(self.0.peers_traffic_watcher.register_peer(
@@ -639,32 +628,6 @@
                             sink.is_force_relayed(),
                         ));
                     }
-=======
-        let src_owner = src.owner();
-        let sink_owner = sink.owner();
-
-        if let Some((src_peer_id, sink_peer_id)) =
-            self.get_peer_by_members_ids(&src_owner.id(), &sink_owner.id())
-        {
-            // TODO: when dynamic patching of [`Room`] will be done then we need
-            //       rewrite this code to updating [`Peer`]s in not
-            //       [`Peer<New>`] state.
-            //       Also, don't forget to update `PeerSpec` in the
-            //       [`PeerMetricsService`].
-            let mut src_peer: Peer<New> =
-                self.take_inner_peer(src_peer_id).unwrap();
-            let mut sink_peer: Peer<New> =
-                self.take_inner_peer(sink_peer_id).unwrap();
-
-            src_peer.add_publisher(
-                &src,
-                &mut sink_peer,
-                self.get_tracks_counter(),
-            );
-
-            sink_peer.add_endpoint(&sink.into());
-            src_peer.add_endpoint(&src.into());
->>>>>>> 7ed8f6d2
 
                     sink_peer.add_endpoint(&sink.into());
                     src_peer.add_endpoint(&src.into());
@@ -716,11 +679,32 @@
         let mut partner_peer: Peer<Stable> =
             self.take_inner_peer(peer.partner_peer_id()).unwrap();
 
-        peer.add_publisher(&mut partner_peer, &self.0.tracks_count);
+        peer.add_publisher(
+            &sink.src(),
+            &mut partner_peer,
+            &self.0.tracks_count,
+        );
         peer.add_endpoint(&Endpoint::from(sink));
 
         self.0.peers.add_peer(peer);
         self.0.peers.add_peer(partner_peer);
+    }
+
+    /// Updates [`PeerTracks`] of the [`Peer`] with provided [`PeerId`] in the
+    /// [`PeerMetricsService`].
+    ///
+    /// # Errors
+    ///
+    /// Errors with [`RoomError::PeerNotFound`] if requested [`PeerId`] doesn't
+    /// exist in [`PeerRepository`].
+    pub fn sync_peer_spec(&mut self, peer_id: PeerId) -> Result<(), RoomError> {
+        self.0.peers.map_peer_by_id(peer_id, |peer| {
+            self.0
+                .peer_metrics_service
+                .borrow_mut()
+                .update_peer_tracks(&peer);
+        })?;
+        Ok(())
     }
 }
 
@@ -740,6 +724,9 @@
     };
 
     use super::*;
+    use crate::api::control::endpoints::webrtc_publish_endpoint::{
+        AudioSettings, VideoSettings,
+    };
 
     /// Checks that newly created [`Peer`] will be created in the
     /// [`PeerMetricsService`] and [`PeerTrafficWatcher`].
@@ -787,6 +774,8 @@
             P2pMode::Always,
             publisher.downgrade(),
             false,
+            AudioSettings::default(),
+            VideoSettings::default(),
         );
         let play = WebRtcPlayEndpoint::new(
             "play-publisher".to_string().into(),
@@ -865,6 +854,8 @@
             P2pMode::Always,
             publisher.downgrade(),
             false,
+            AudioSettings::default(),
+            VideoSettings::default(),
         );
         let play = WebRtcPlayEndpoint::new(
             "play-publisher".to_string().into(),
@@ -899,6 +890,8 @@
             P2pMode::Always,
             receiver.downgrade(),
             false,
+            AudioSettings::default(),
+            VideoSettings::default(),
         );
         let play = WebRtcPlayEndpoint::new(
             "play-publisher".to_string().into(),
@@ -930,17 +923,4 @@
 
         register_peer_done.await.unwrap();
     }
-
-    /// Updates [`PeerTracks`] of the [`Peer`] with provided [`PeerId`] in the
-    /// [`PeerMetricsService`].
-    ///
-    /// # Errors
-    ///
-    /// Errors with [`RoomError::PeerNotFound`] if requested [`PeerId`] doesn't
-    /// exist in [`PeerRepository`].
-    pub fn sync_peer_spec(&mut self, peer_id: PeerId) -> Result<(), RoomError> {
-        let peer = self.get_peer_by_id(peer_id)?;
-        self.peer_metrics_service.update_peer_tracks(&peer);
-        Ok(())
-    }
 }