--- conflicted
+++ resolved
@@ -782,12 +782,7 @@
         }
 
         /// Returns [`Stream`] into which will be sent all [`PeerId`]s and
-<<<<<<< HEAD
-        /// [`TrackUpdate`]s of [`Peer`] which are should be forcibly
-        /// updated.
-=======
         /// [`TrackUpdate`]s of [`Peer`] which are should be forcibly updated.
->>>>>>> c5b33eaa
         #[allow(dead_code)]
         pub fn on_force_update(
             &self,
