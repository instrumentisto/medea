//! Repository that stores [`Room`]s [`Peer`]s.

mod media_traffic_state;
mod metrics;
mod traffic_watcher;

use std::{
    collections::HashMap,
    convert::{TryFrom, TryInto},
    sync::Arc,
    time::Duration,
};

use actix::{fut::wrap_future, ActorFuture, WrapFuture as _};
use derive_more::Display;
use medea_client_api_proto::{Incrementable, PeerId, TrackId};

use crate::{
    api::control::{MemberId, RoomId},
    conf,
    log::prelude::*,
    media::{peer::Stable, IceUser, Peer, PeerError, PeerStateMachine},
    signalling::{
        elements::endpoints::{
            webrtc::{WebRtcPlayEndpoint, WebRtcPublishEndpoint},
            Endpoint,
        },
        room::{ActFuture, RoomError},
        Room,
    },
    turn::{TurnAuthService, UnreachablePolicy},
};

use self::metrics::PeersMetricsService;

pub use self::{
    metrics::{PeersMetricsEvent, PeersMetricsEventHandler},
    traffic_watcher::{
        build_peers_traffic_watcher, FlowMetricSource,
        PeerConnectionStateEventsHandler, PeerTrafficWatcher,
    },
};

#[derive(Debug)]
pub struct PeersService {
    /// [`RoomId`] of the [`Room`] which owns this [`PeerRepository`].
    room_id: RoomId,

    /// [`TurnAuthService`] that [`IceUser`]s for the [`PeerConnection`]s from
    /// this [`PeerRepository`] will be created with.
    turn_service: Arc<dyn TurnAuthService>,

    /// [`Peer`]s of [`Member`]s in this [`Room`].
    ///
    /// [`Member`]: crate::signalling::elements::member::Member
    /// [`Room`]: crate::signalling::Room
    peers: HashMap<PeerId, PeerStateMachine>,

    /// Count of [`Peer`]s in this [`Room`].
    ///
    /// [`Room`]: crate::signalling::room::Room
    peers_count: Counter<PeerId>,

    /// Count of [`MediaTrack`]s in this [`Room`].
    ///
    /// [`MediaTrack`]: crate::media::track::MediaTrack
    /// [`Room`]: crate::signalling::room::Room
    tracks_count: Counter<TrackId>,

    /// [`PeerTrafficWatcher`] which analyzes [`Peer`]s traffic metrics.
    peers_traffic_watcher: Arc<dyn PeerTrafficWatcher>,

    /// Service which responsible for this [`Room`]'s [`RtcStat`]s processing.
    peer_metrics_service: PeersMetricsService,

    /// Duration, after which [`Peer`]s stats will be considered as stale.
    /// Passed to [`PeersMetricsService`] when registering new [`Peer`]s.
    peer_stats_ttl: Duration,
}

/// Simple ID counter.
#[derive(Default, Debug, Clone, Copy, Display)]
pub struct Counter<T> {
    count: T,
}

impl<T: Incrementable + Copy> Counter<T> {
    /// Returns id and increase counter.
    pub fn next_id(&mut self) -> T {
        let id = self.count;
        self.count = self.count.incr();
        id
    }
}

impl PeersService {
    /// Returns new [`PeerRepository`] for a [`Room`] with the provided
    /// [`RoomId`].
    pub fn new(
        room_id: RoomId,
        turn_service: Arc<dyn TurnAuthService>,
        peers_traffic_watcher: Arc<dyn PeerTrafficWatcher>,
        media_conf: &conf::Media,
    ) -> Self {
        Self {
            room_id: room_id.clone(),
            turn_service,
            peers: HashMap::new(),
            peers_count: Counter::default(),
            tracks_count: Counter::default(),
            peers_traffic_watcher: peers_traffic_watcher.clone(),
            peer_metrics_service: PeersMetricsService::new(
                room_id,
                peers_traffic_watcher,
            ),
            peer_stats_ttl: media_conf.max_lag,
        }
    }

    /// Store [`Peer`] in [`Room`].
    ///
    /// [`Room`]: crate::signalling::Room
    pub fn add_peer<S: Into<PeerStateMachine>>(&mut self, peer: S) {
        let peer = peer.into();
        self.peers.insert(peer.id(), peer);
    }

    /// Returns borrowed [`PeerStateMachine`] by its ID.
    ///
    /// # Errors
    ///
    /// Errors with [`RoomError::PeerNotFound`] if requested [`PeerId`] doesn't
    /// exist in [`PeerRepository`].
    pub fn get_peer_by_id(
        &self,
        peer_id: PeerId,
    ) -> Result<&PeerStateMachine, RoomError> {
        self.peers
            .get(&peer_id)
            .ok_or_else(|| RoomError::PeerNotFound(peer_id))
    }

    /// Returns mutably borrowed [`PeerStateMachine`] by its ID.
    ///
    /// # Errors
    ///
    /// Errors with [`RoomError::PeerNotFound`] if requested [`PeerId`] doesn't
    /// exist in [`PeerRepository`].
    pub fn get_mut_peer_by_id(
        &mut self,
        peer_id: PeerId,
    ) -> Result<&mut PeerStateMachine, RoomError> {
        self.peers
            .get_mut(&peer_id)
            .ok_or_else(|| RoomError::PeerNotFound(peer_id))
    }

    /// Creates interconnected [`Peer`]s for provided endpoints and saves them
    /// in [`PeerService`].
    ///
    /// Returns [`PeerId`]s of the created [`Peer`]s.
    fn create_peers(
        &mut self,
        src: &WebRtcPublishEndpoint,
        sink: &WebRtcPlayEndpoint,
    ) -> (PeerId, PeerId) {
        let src_member_id = src.owner().id();
        let sink_member_id = sink.owner().id();

        let src_peer_id = self.peers_count.next_id();
        let sink_peer_id = self.peers_count.next_id();

        debug!(
            "Created peers:[{}, {}] between {} and {}.",
            src_peer_id, sink_peer_id, src_member_id, sink_member_id,
        );

        let mut src_peer = Peer::new(
            src_peer_id,
            src_member_id.clone(),
            sink_peer_id,
            sink_member_id.clone(),
            src.is_force_relayed(),
        );
        src_peer.add_endpoint(&src.clone().into());

        let mut sink_peer = Peer::new(
            sink_peer_id,
            sink_member_id,
            src_peer_id,
            src_member_id,
            sink.is_force_relayed(),
        );
        sink_peer.add_endpoint(&sink.clone().into());

        src_peer.add_publisher(&src, &mut sink_peer, self.get_tracks_counter());

        self.add_peer(src_peer);
        self.add_peer(sink_peer);

        (src_peer_id, sink_peer_id)
    }

    /// Returns mutable reference to track counter.
    pub fn get_tracks_counter(&mut self) -> &mut Counter<TrackId> {
        &mut self.tracks_count
    }

    /// Lookups [`Peer`] of [`Member`] with ID `member_id` which
    /// connected with `partner_member_id`.
    ///
    /// Returns `Some(peer_id, partner_peer_id)` if [`Peer`] has been found,
    /// otherwise returns `None`.
    pub fn get_peer_by_members_ids(
        &self,
        member_id: &MemberId,
        partner_member_id: &MemberId,
    ) -> Option<(PeerId, PeerId)> {
        for peer in self.peers.values() {
            if &peer.member_id() == member_id
                && &peer.partner_member_id() == partner_member_id
            {
                return Some((peer.id(), peer.partner_peer_id()));
            }
        }

        None
    }

    /// Returns borrowed [`Peer`] by its ID.
    ///
    /// # Errors
    ///
    /// Errors with [`RoomError::PeerNotFound`] if requested [`PeerId`] doesn't
    /// exist in [`PeerRepository`].
    pub fn get_inner_peer_by_id<'a, S>(
        &'a self,
        peer_id: PeerId,
    ) -> Result<&'a Peer<S>, RoomError>
    where
        &'a Peer<S>: std::convert::TryFrom<&'a PeerStateMachine>,
        <&'a Peer<S> as TryFrom<&'a PeerStateMachine>>::Error: Into<RoomError>,
    {
        match self.peers.get(&peer_id) {
            Some(peer) => peer.try_into().map_err(Into::into),
            None => Err(RoomError::PeerNotFound(peer_id)),
        }
    }

    /// Returns all [`Peer`]s of specified [`Member`].
    ///
    /// [`Member`]: crate::signalling::elements::member::Member
    pub fn get_peers_by_member_id<'a>(
        &'a self,
        member_id: &'a MemberId,
    ) -> impl Iterator<Item = &'a PeerStateMachine> {
        self.peers
            .values()
            .filter(move |peer| &peer.member_id() == member_id)
    }

    /// Returns owned [`Peer`] by its ID. If [`Peer`] is found, but it is in
    /// unexcpected state, then it is returned to repository.
    ///
    /// # Errors
    ///
    /// Errors with [`RoomError::PeerNotFound`] if requested [`PeerId`] doesn't
    /// exist in [`PeerRepository`].
    ///
    /// Errors with [`RoomError::PeerError`] if [`Peer`] is found, but not in
    /// requested state.
    pub fn take_inner_peer<S>(
        &mut self,
        peer_id: PeerId,
    ) -> Result<Peer<S>, RoomError>
    where
        Peer<S>: TryFrom<PeerStateMachine>,
        <Peer<S> as TryFrom<PeerStateMachine>>::Error:
            Into<(PeerError, PeerStateMachine)>,
    {
        match self.peers.remove(&peer_id) {
            Some(peer) => match peer.try_into() {
                Ok(peer) => Ok(peer),
                Err(err) => {
                    let (err, peer) = err.into();
                    self.peers.insert(peer_id, peer);
                    Err(RoomError::from(err))
                }
            },
            None => Err(RoomError::PeerNotFound(peer_id)),
        }
    }

    /// Deletes [`PeerStateMachine`]s from this [`PeerRepository`] and send
    /// [`Event::PeersRemoved`] to [`Member`]s.
    ///
    /// __Note:__ this also deletes partner peers.
    ///
    /// [`Event::PeersRemoved`]: medea_client_api_proto::Event::PeersRemoved
    pub fn remove_peers<'a, Peers: IntoIterator<Item = &'a PeerId>>(
        &mut self,
        member_id: &MemberId,
        peer_ids: Peers,
    ) -> HashMap<MemberId, Vec<PeerStateMachine>> {
        let mut removed_peers = HashMap::new();
        for peer_id in peer_ids {
            if let Some(peer) = self.peers.remove(&peer_id) {
                let partner_peer_id = peer.partner_peer_id();
                let partner_member_id = peer.partner_member_id();
                if let Some(partner_peer) = self.peers.remove(&partner_peer_id)
                {
                    removed_peers
                        .entry(partner_member_id)
                        .or_insert_with(Vec::new)
                        .push(partner_peer);
                }
                removed_peers
                    .entry(member_id.clone())
                    .or_insert_with(Vec::new)
                    .push(peer);
            }
        }

        let peers_to_unregister: Vec<_> = removed_peers
            .values()
            .flat_map(|peer| peer.iter().map(PeerStateMachine::id))
            .collect();
        self.peer_metrics_service
            .unregister_peers(&peers_to_unregister);
        self.peers_traffic_watcher
            .unregister_peers(self.room_id.clone(), peers_to_unregister);

        removed_peers
    }

    /// Creates [`Peer`] for endpoints if [`Peer`] between endpoint's members
    /// doesn't exist.
    ///
    /// Adds `send` track to source member's [`Peer`] and `recv` to
    /// sink member's [`Peer`]. Registers TURN credentials for created
    /// [`Peer`]s.
    ///
    /// Returns [`PeerId`]s of newly created [`Peer`] if it has been created.
    ///
    /// # Errors
    ///
    /// Errors if could not save [`IceUser`] in [`TurnAuthService`].
    ///
    /// # Panics
    ///
    /// Panics if provided endpoints already have interconnected [`Peer`]s.
    pub fn connect_endpoints(
        &mut self,
        src: WebRtcPublishEndpoint,
        sink: WebRtcPlayEndpoint,
    ) -> ActFuture<Result<Option<(PeerId, PeerId)>, RoomError>> {
        debug!(
            "Connecting endpoints of Member [id = {}] with Member [id = {}]",
            src.owner().id(),
            sink.owner().id(),
        );
        let src_owner = src.owner();
        let sink_owner = sink.owner();

        if let Some((src_peer_id, sink_peer_id)) =
            self.get_peer_by_members_ids(&src_owner.id(), &sink_owner.id())
        {
            // TODO: when dynamic patching of [`Room`] will be done then we need
            //       rewrite this code to updating [`Peer`]s in not
            //       [`Peer<Stable>`] state.
            //       Also, don't forget to update `PeerSpec` in the
            //       [`PeerMetricsService`].
            let mut src_peer: Peer<Stable> =
                self.take_inner_peer(src_peer_id).unwrap();
            let mut sink_peer: Peer<Stable> =
                self.take_inner_peer(sink_peer_id).unwrap();

            src_peer.add_publisher(
                &src,
                &mut sink_peer,
                self.get_tracks_counter(),
            );

            sink_peer.add_endpoint(&sink.into());
            src_peer.add_endpoint(&src.into());

            let src_peer = PeerStateMachine::from(src_peer);
            let sink_peer = PeerStateMachine::from(sink_peer);

            self.peer_metrics_service
                .register_peer(&src_peer, self.peer_stats_ttl);
            self.peer_metrics_service
                .register_peer(&sink_peer, self.peer_stats_ttl);

            self.add_peer(src_peer);
            self.add_peer(sink_peer);

            Box::new(actix::fut::ok(None))
        } else {
            let (src_peer_id, sink_peer_id) = self.create_peers(&src, &sink);

            Box::new(self.peer_post_construct(src_peer_id, src.into()).then(
                move |res, room, _| {
                    match res {
                        Ok(_) => Box::new(
                            room.peers
                                .peer_post_construct(sink_peer_id, sink.into())
                                .map(move |res, _, _| {
                                    res.map(|_| {
                                        Some((src_peer_id, sink_peer_id))
                                    })
                                }),
                        ),
                        Err(err) => {
                            Box::new(actix::fut::err(err)) as ActFuture<_>
                        }
                    }
                },
            ))
        }
    }

    /// Creates and sets [`IceUser`], registers [`Peer`] in
    /// [`PeerTrafficWatcher`].
    fn peer_post_construct(
        &self,
        peer_id: PeerId,
        endpoint: Endpoint,
    ) -> ActFuture<Result<(), RoomError>> {
        let room_id = self.room_id.clone();
        let turn_service = self.turn_service.clone();
        Box::new(
            wrap_future(async move {
                Ok(turn_service
                    .create(room_id, peer_id, UnreachablePolicy::ReturnErr)
                    .await?)
            })
            .map(move |res: Result<IceUser, RoomError>, room: &mut Room, _| {
                res.map(|ice_user| {
                    if let Ok(peer) = room.peers.get_mut_peer_by_id(peer_id) {
                        peer.set_ice_user(ice_user)
                    }
                })
            })
            .then(move |res, room: &mut Room, _| {
                let room_id = room.id().clone();
                let traffic_watcher = room.peers.peers_traffic_watcher.clone();
                async move {
                    match res {
                        Ok(_) => {
                            if endpoint.has_traffic_callback() {
                                traffic_watcher
                                    .register_peer(
                                        room_id,
                                        peer_id,
                                        endpoint.is_force_relayed(),
                                    )
                                    .await
                                    .map_err(
                                        RoomError::PeerTrafficWatcherMailbox,
                                    )
                            } else {
                                Ok(())
                            }
                        }
                        Err(err) => Err(err),
                    }
                }
                .into_actor(room)
            }),
        )
    }

    /// Removes all [`Peer`]s related to given [`Member`].
    /// Note, that this function will also remove all partners [`Peer`]s.
    ///
    /// Returns [`HashMap`] with all removed [`Peer`]s:
    /// key - [`Peer`]'s owner [`MemberId`],
    /// value - removed [`Peer`]'s [`PeerId`].
    // TODO: remove in #91.
    pub fn remove_peers_related_to_member(
        &mut self,
        member_id: &MemberId,
    ) -> HashMap<MemberId, Vec<PeerId>> {
        let mut peers_to_remove: HashMap<MemberId, Vec<PeerId>> =
            HashMap::new();

        self.get_peers_by_member_id(member_id).for_each(|peer| {
            self.get_peers_by_member_id(&peer.partner_member_id())
                .filter(|partner_peer| {
                    &partner_peer.partner_member_id() == member_id
                })
                .for_each(|partner_peer| {
                    peers_to_remove
                        .entry(partner_peer.member_id())
                        .or_insert_with(Vec::new)
                        .push(partner_peer.id());
                });

            peers_to_remove
                .entry(peer.member_id())
                .or_insert_with(Vec::new)
                .push(peer.id());
        });

        peers_to_remove
            .values()
            .flat_map(|peer_ids| peer_ids.iter())
            .for_each(|id| {
                self.peers.remove(id);
            });

        peers_to_remove
    }
<<<<<<< HEAD
}

#[cfg(test)]
mod test {
    use std::collections::HashMap;

    use super::*;

    use crate::{
        media::WaitRemoteSdp,
        signalling::peers::traffic_watcher::MockPeerTrafficWatcher,
        turn::new_turn_auth_service_mock,
    };

    #[test]
    fn take_inner_peer() {
        let peer = Peer::<Stable>::new(
            PeerId(1),
            MemberId::from("member"),
            PeerId(2),
            MemberId::from("partner_member"),
            false,
        );

        let mut peers = HashMap::new();
        peers.insert(peer.id(), peer.into());

        let watcher: Arc<dyn PeerTrafficWatcher> =
            Arc::new(MockPeerTrafficWatcher::new());
        let mut repo = PeersService {
            room_id: RoomId::from("w/e"),
            turn_service: new_turn_auth_service_mock(),
            peers,
            peers_count: Counter::default(),
            tracks_count: Counter::default(),
            peers_traffic_watcher: Arc::clone(&watcher),
            peer_metrics_service: PeersMetricsService::new(
                RoomId::from("w/e"),
                Arc::clone(&watcher),
            ),
            peer_stats_ttl: Default::default(),
        };

        // bad id
        match repo.take_inner_peer::<Stable>(PeerId(2)) {
            Ok(_) => unreachable!(),
            Err(err) => match err {
                RoomError::PeerNotFound(peer_id) => {
                    assert_eq!(peer_id, PeerId(2));
                }
                _ => unreachable!(),
            },
        }
        // peer still there
        assert!(repo.get_peer_by_id(PeerId(1)).is_ok());

        // bad state
        if let Err(RoomError::PeerError(PeerError::WrongState(..))) =
            repo.take_inner_peer::<WaitRemoteSdp>(PeerId(1))
        {
            // ok
        } else {
            unreachable!()
        }
        // peer still there
        assert!(repo.get_peer_by_id(PeerId(1)).is_ok());

        // ok
        let peer = repo.take_inner_peer::<Stable>(PeerId(1)).unwrap();
        assert_eq!(peer.id(), PeerId(1));
        // peer is taken
        assert!(repo.get_peer_by_id(PeerId(1)).is_err())
=======

    /// Updates [`PeerTracks`] of the [`Peer`] with provided [`PeerId`] in the
    /// [`PeerMetricsService`].
    ///
    /// # Errors
    ///
    /// Errors with [`RoomError::PeerNotFound`] if requested [`PeerId`] doesn't
    /// exist in [`PeerRepository`].
    pub fn sync_peer_spec(&mut self, peer_id: PeerId) -> Result<(), RoomError> {
        let peer = self.get_peer_by_id(peer_id)?;
        self.peer_metrics_service.update_peer_tracks(&peer);
        Ok(())
>>>>>>> 7ed8f6d2
    }
}<|MERGE_RESOLUTION|>--- conflicted
+++ resolved
@@ -512,7 +512,19 @@
 
         peers_to_remove
     }
-<<<<<<< HEAD
+
+    /// Updates [`PeerTracks`] of the [`Peer`] with provided [`PeerId`] in the
+    /// [`PeerMetricsService`].
+    ///
+    /// # Errors
+    ///
+    /// Errors with [`RoomError::PeerNotFound`] if requested [`PeerId`] doesn't
+    /// exist in [`PeerRepository`].
+    pub fn sync_peer_spec(&mut self, peer_id: PeerId) -> Result<(), RoomError> {
+        let peer = self.get_peer_by_id(peer_id)?;
+        self.peer_metrics_service.update_peer_tracks(&peer);
+        Ok(())
+    }
 }
 
 #[cfg(test)]
@@ -585,19 +597,5 @@
         assert_eq!(peer.id(), PeerId(1));
         // peer is taken
         assert!(repo.get_peer_by_id(PeerId(1)).is_err())
-=======
-
-    /// Updates [`PeerTracks`] of the [`Peer`] with provided [`PeerId`] in the
-    /// [`PeerMetricsService`].
-    ///
-    /// # Errors
-    ///
-    /// Errors with [`RoomError::PeerNotFound`] if requested [`PeerId`] doesn't
-    /// exist in [`PeerRepository`].
-    pub fn sync_peer_spec(&mut self, peer_id: PeerId) -> Result<(), RoomError> {
-        let peer = self.get_peer_by_id(peer_id)?;
-        self.peer_metrics_service.update_peer_tracks(&peer);
-        Ok(())
->>>>>>> 7ed8f6d2
     }
 }