//! Repository that stores [`Room`]s [`Peer`]s.

mod media_traffic_state;
mod metrics;
mod quality_meter;
mod traffic_watcher;

use std::{
    cell::{Cell, RefCell},
    collections::HashMap,
    convert::{TryFrom, TryInto},
    rc::Rc,
    sync::Arc,
    time::Duration,
};

use derive_more::Display;
<<<<<<< HEAD
use futures::{future, Stream};
use medea_client_api_proto::{Incrementable, PeerId, TrackId};
=======
use futures::future;
use medea_client_api_proto::{Incrementable, MemberId, PeerId, TrackId};
>>>>>>> 50403cd7

use crate::{
    api::control::RoomId,
    conf,
    log::prelude::*,
    media::{peer::NegotiationSubscriber, Peer, PeerError, PeerStateMachine},
    signalling::{
        elements::endpoints::{
            webrtc::{WebRtcPlayEndpoint, WebRtcPublishEndpoint},
            Endpoint,
        },
        room::RoomError,
    },
    turn::{TurnAuthService, UnreachablePolicy},
};

use self::metrics::PeersMetricsService;

pub use self::{
    metrics::{PeersMetricsEvent, PeersMetricsEventHandler},
    traffic_watcher::{
        build_peers_traffic_watcher, FlowMetricSource,
        PeerConnectionStateEventsHandler, PeerTrafficWatcher,
    },
};
use medea_client_api_proto::stats::RtcStat;

#[derive(Debug)]
pub struct PeersService {
    /// [`RoomId`] of the [`Room`] which owns this [`PeerRepository`].
    room_id: RoomId,

    /// [`TurnAuthService`] that [`IceUser`]s for the [`PeerConnection`]s from
    /// this [`PeerRepository`] will be created with.
    turn_service: Arc<dyn TurnAuthService>,

    /// [`Peer`]s of [`Member`]s in this [`Room`].
    ///
    /// [`Member`]: crate::signalling::elements::member::Member
    /// [`Room`]: crate::signalling::Room
    peers: PeerRepository,

    /// Count of [`Peer`]s in this [`Room`].
    ///
    /// [`Room`]: crate::signalling::room::Room
    peers_count: Counter<PeerId>,

    /// Count of [`MediaTrack`]s in this [`Room`].
    ///
    /// [`MediaTrack`]: crate::media::track::MediaTrack
    /// [`Room`]: crate::signalling::room::Room
    tracks_count: Counter<TrackId>,

    /// [`PeerTrafficWatcher`] which analyzes [`Peer`]s traffic metrics.
    peers_traffic_watcher: Arc<dyn PeerTrafficWatcher>,

    /// Service which responsible for this [`Room`]'s [`RtcStat`]s processing.
    peer_metrics_service: RefCell<PeersMetricsService>,

    /// Duration, after which [`Peer`]s stats will be considered as stale.
    /// Passed to [`PeersMetricsService`] when registering new [`Peer`]s.
    peer_stats_ttl: Duration,

    /// Subscriber to the events which indicates that negotiation process
    /// should be started for a some [`Peer`].
    negotiation_sub: Rc<dyn NegotiationSubscriber>,
}

/// Simple ID counter.
#[derive(Clone, Debug, Default, Display)]
pub struct Counter<T: Copy> {
    count: Cell<T>,
}

impl<T: Incrementable + Copy> Counter<T> {
    /// Returns id and increase counter.
    pub fn next_id(&self) -> T {
        let id = self.count.get();
        self.count.set(id.incr());
        id
    }
}

/// Result of the [`PeersService::get_or_create_peers`] function.
#[derive(Clone, Copy, Debug)]
enum GetOrCreatePeersResult {
    /// Requested [`Peer`] pair was created.
    Created(PeerId, PeerId),

    /// Requested [`Peer`] pair already existed.
    AlreadyExisted(PeerId, PeerId),
}

/// Result of the [`PeersService::connect_endpoints`] function.
#[derive(Clone, Copy, Debug)]
pub enum ConnectEndpointsResult {
    /// New [`Peer`] pair was created.
    Created(PeerId, PeerId),

    /// [`Peer`] pair was updated.
    Updated(PeerId, PeerId),
}

impl PeersService {
    /// Returns new [`PeerRepository`] for a [`Room`] with the provided
    /// [`RoomId`].
    pub fn new(
        room_id: RoomId,
        turn_service: Arc<dyn TurnAuthService>,
        peers_traffic_watcher: Arc<dyn PeerTrafficWatcher>,
        media_conf: &conf::Media,
        negotiation_sub: Rc<dyn NegotiationSubscriber>,
    ) -> Rc<Self> {
        Rc::new(Self {
            room_id: room_id.clone(),
            turn_service,
            peers: PeerRepository::new(),
            peers_count: Counter::default(),
            tracks_count: Counter::default(),
            peers_traffic_watcher: peers_traffic_watcher.clone(),
            peer_metrics_service: RefCell::new(PeersMetricsService::new(
                room_id,
                peers_traffic_watcher,
            )),
            peer_stats_ttl: media_conf.max_lag,
            negotiation_sub,
        })
    }

    /// Store [`Peer`] in [`Room`].
    ///
    /// [`Room`]: crate::signalling::Room
    #[inline]
    pub fn add_peer<S: Into<PeerStateMachine>>(&self, peer: S) {
        self.peers.add_peer(peer)
    }

    /// Applies a function to the [`PeerStateMachine`] reference with provided
    /// [`PeerId`] (if any found).
    ///
    /// # Errors
    ///
    /// Errors with [`RoomError::PeerNotFound`] if requested [`PeerId`] doesn't
    /// exist in [`PeerRepository`].
    #[inline]
    pub fn map_peer_by_id<T>(
        &self,
        peer_id: PeerId,
        f: impl FnOnce(&PeerStateMachine) -> T,
    ) -> Result<T, RoomError> {
        self.peers.map_peer_by_id(peer_id, f)
    }

    /// Applies a function to the mutable [`PeerStateMachine`] reference with
    /// provided [`PeerId`] (if any found).
    ///
    /// # Errors
    ///
    /// Errors with [`RoomError::PeerNotFound`] if requested [`PeerId`] doesn't
    /// exist in [`PeerRepository`].
    #[inline]
    pub fn map_peer_by_id_mut<T>(
        &self,
        peer_id: PeerId,
        f: impl FnOnce(&mut PeerStateMachine) -> T,
    ) -> Result<T, RoomError> {
        self.peers.map_peer_by_id_mut(peer_id, f)
    }

    /// Creates interconnected [`Peer`]s for provided endpoints and saves them
    /// in [`PeerService`].
    ///
    /// Returns [`PeerId`]s of the created [`Peer`]s.
    fn create_peers(
        &self,
        src: &WebRtcPublishEndpoint,
        sink: &WebRtcPlayEndpoint,
    ) -> (PeerId, PeerId) {
        let src_member_id = src.owner().id();
        let sink_member_id = sink.owner().id();

        let src_peer_id = self.peers_count.next_id();
        let sink_peer_id = self.peers_count.next_id();

        debug!(
            "Created peers:[{}, {}] between {} and {}.",
            src_peer_id, sink_peer_id, src_member_id, sink_member_id,
        );

        let mut src_peer = PeerStateMachine::from(Peer::new(
            src_peer_id,
            src_member_id.clone(),
            sink_peer_id,
            sink_member_id.clone(),
            src.is_force_relayed(),
            Rc::clone(&self.negotiation_sub),
        ));
        src_peer.add_endpoint(&src.clone().into());

        let mut sink_peer = PeerStateMachine::from(Peer::new(
            sink_peer_id,
            sink_member_id,
            src_peer_id,
            src_member_id,
            sink.is_force_relayed(),
            Rc::clone(&self.negotiation_sub),
        ));
        sink_peer.add_endpoint(&sink.clone().into());

        src_peer.as_changes_scheduler().add_publisher(
            &src,
            &mut sink_peer,
            &self.tracks_count,
        );

        self.peer_metrics_service
            .borrow_mut()
            .register_peer(&src_peer, self.peer_stats_ttl);
        self.peer_metrics_service
            .borrow_mut()
            .register_peer(&sink_peer, self.peer_stats_ttl);

        self.add_peer(src_peer);
        self.add_peer(sink_peer);

        (src_peer_id, sink_peer_id)
    }

    /// Lookups [`Peer`] of [`Member`] with ID `member_id` which
    /// connected with `partner_member_id`.
    ///
    /// Returns `Some(peer_id, partner_peer_id)` if [`Peer`] has been found,
    /// otherwise returns `None`.
    #[inline]
    pub fn get_peers_between_members(
        &self,
        member_id: &MemberId,
        partner_member_id: &MemberId,
    ) -> Option<(PeerId, PeerId)> {
        self.peers
            .get_peers_between_members(member_id, partner_member_id)
    }

    /// Returns owned [`Peer`] by its ID.
    ///
    /// # Errors
    ///
    /// Errors with [`RoomError::PeerNotFound`] if requested [`PeerId`] doesn't
    /// exist in [`PeerRepository`].
    ///
    /// Errors with [`RoomError::PeerError`] if [`Peer`] is found, but not in
    /// requested state.
    pub fn take_inner_peer<S>(
        &self,
        peer_id: PeerId,
    ) -> Result<Peer<S>, RoomError>
    where
        Peer<S>: TryFrom<PeerStateMachine>,
        <Peer<S> as TryFrom<PeerStateMachine>>::Error:
            Into<(PeerError, PeerStateMachine)>,
    {
        self.peers.take_inner_peer(peer_id)
    }

    /// Deletes [`PeerStateMachine`]s from this [`PeerRepository`] and send
    /// [`Event::PeersRemoved`] to [`Member`]s.
    ///
    /// __Note:__ this also deletes partner peers.
    ///
    /// [`Event::PeersRemoved`]: medea_client_api_proto::Event::PeersRemoved
    pub fn remove_peers<'a, Peers: IntoIterator<Item = &'a PeerId>>(
        &self,
        member_id: &MemberId,
        peer_ids: Peers,
    ) -> HashMap<MemberId, Vec<PeerStateMachine>> {
        let mut removed_peers = HashMap::new();
        for peer_id in peer_ids {
            if let Some(peer) = self.peers.remove(*peer_id) {
                let partner_peer_id = peer.partner_peer_id();
                let partner_member_id = peer.partner_member_id();
                if let Some(partner_peer) = self.peers.remove(partner_peer_id) {
                    removed_peers
                        .entry(partner_member_id)
                        .or_insert_with(Vec::new)
                        .push(partner_peer);
                }
                removed_peers
                    .entry(member_id.clone())
                    .or_insert_with(Vec::new)
                    .push(peer);
            }
        }

        let peers_to_unregister: Vec<_> = removed_peers
            .values()
            .flat_map(|peer| peer.iter().map(PeerStateMachine::id))
            .collect();
        self.peer_metrics_service
            .borrow_mut()
            .unregister_peers(&peers_to_unregister);
        self.peers_traffic_watcher
            .unregister_peers(self.room_id.clone(), peers_to_unregister);

        removed_peers
    }

    /// Returns already created [`Peer`] pair's [`PeerId`]s as
    /// [`CreatedOrGottenPeer::Gotten`] variant.
    ///
    /// Returns newly created [`Peer`] pair's [`PeerId`]s as
    /// [`CreatedOrGottenPeer::Created`] variant.
    async fn get_or_create_peers(
        &self,
        src: &WebRtcPublishEndpoint,
        sink: &WebRtcPlayEndpoint,
    ) -> Result<GetOrCreatePeersResult, RoomError> {
        if let Some((first_peer_id, second_peer_id)) = self
            .get_peers_between_members(&src.owner().id(), &sink.owner().id())
        {
            Ok(GetOrCreatePeersResult::AlreadyExisted(
                first_peer_id,
                second_peer_id,
            ))
        } else {
            let (src_peer_id, sink_peer_id) = self.create_peers(&src, &sink);

            self.peer_post_construct(src_peer_id, &src.clone().into())
                .await?;
            self.peer_post_construct(sink_peer_id, &sink.clone().into())
                .await?;

            Ok(GetOrCreatePeersResult::Created(src_peer_id, sink_peer_id))
        }
    }

    /// Tries to run all scheduled changes on specified [`Peer`] and its partner
    /// [`Peer`].
    ///
    /// # Errors
    ///
    /// Errors with [`RoomError::PeerNotFound`] if requested [`PeerId`] doesn't
    /// exist in [`PeerRepository`].
    pub fn commit_scheduled_changes(
        &self,
        peer_id: PeerId,
    ) -> Result<(), RoomError> {
        let partner_peer_id =
            self.peers.map_peer_by_id_mut(peer_id, |peer| {
                peer.commit_scheduled_changes();
                peer.partner_peer_id()
            })?;

        self.peers.map_peer_by_id_mut(partner_peer_id, |peer| {
            peer.commit_scheduled_changes();
        })?;

        Ok(())
    }

    /// Creates [`Peer`] for endpoints if [`Peer`] between endpoint's members
    /// doesn't exist.
    ///
    /// Adds `send` track to source member's [`Peer`] and `recv` to
    /// sink member's [`Peer`]. Registers TURN credentials for created
    /// [`Peer`]s.
    ///
    /// Returns [`PeerId`]s of newly created [`Peer`] if it has been created.
    ///
    /// # Errors
    ///
    /// Errors if could not save [`IceUser`] in [`TurnAuthService`].
    pub async fn connect_endpoints(
        self: Rc<Self>,
        src: WebRtcPublishEndpoint,
        sink: WebRtcPlayEndpoint,
    ) -> Result<Option<(PeerId, PeerId)>, RoomError> {
        debug!(
            "Connecting endpoints of Member [id = {}] with Member [id = {}]",
            src.owner().id(),
            sink.owner().id(),
        );
        match self.get_or_create_peers(&src, &sink).await? {
            GetOrCreatePeersResult::Created(src_peer_id, sink_peer_id) => {
                Ok(Some((src_peer_id, sink_peer_id)))
            }
            GetOrCreatePeersResult::AlreadyExisted(
                src_peer_id,
                sink_peer_id,
            ) => {
                if sink.peer_id().is_some()
                    || src.peer_ids().contains(&src_peer_id)
                {
                    // already connected, so no-op
                    Ok(None)
                } else {
                    let mut src_peer = self.peers.take(src_peer_id)?;
                    let mut sink_peer = self.peers.take(sink_peer_id)?;

                    src_peer.as_changes_scheduler().add_publisher(
                        &src,
                        &mut sink_peer,
                        &self.tracks_count,
                    );

                    let mut register_peer_tasks = Vec::new();
                    if src.has_traffic_callback() {
                        register_peer_tasks.push(
                            self.peers_traffic_watcher.register_peer(
                                self.room_id.clone(),
                                src_peer_id,
                                src.is_force_relayed(),
                            ),
                        );
                    }
                    if sink.has_traffic_callback() {
                        register_peer_tasks.push(
                            self.peers_traffic_watcher.register_peer(
                                self.room_id.clone(),
                                sink_peer_id,
                                sink.is_force_relayed(),
                            ),
                        );
                    }

                    sink_peer.add_endpoint(&sink.into());
                    src_peer.add_endpoint(&src.into());

                    self.peers.add_peer(src_peer);
                    self.peers.add_peer(sink_peer);

                    future::try_join_all(register_peer_tasks)
                        .await
                        .map_err(RoomError::PeerTrafficWatcherMailbox)?;

                    Ok(Some((src_peer_id, sink_peer_id)))
                }
            }
        }
    }

    /// Creates and sets [`IceUser`], registers [`Peer`] in
    /// [`PeerTrafficWatcher`].
    async fn peer_post_construct(
        &self,
        peer_id: PeerId,
        endpoint: &Endpoint,
    ) -> Result<(), RoomError> {
        let ice_user = self
            .turn_service
            .create(self.room_id.clone(), peer_id, UnreachablePolicy::ReturnErr)
            .await?;

        self.peers
            .map_peer_by_id_mut(peer_id, move |p| p.set_ice_user(ice_user))?;

        if endpoint.has_traffic_callback() {
            self.peers_traffic_watcher
                .register_peer(
                    self.room_id.clone(),
                    peer_id,
                    endpoint.is_force_relayed(),
                )
                .await
                .map_err(RoomError::PeerTrafficWatcherMailbox)
        } else {
            Ok(())
        }
    }

    /// Updates [`PeerMetricsService`] tracks of the [`Peer`] with provided
    /// [`PeerId`].
    ///
    /// # Errors
    ///
    /// Errors with [`RoomError::PeerNotFound`] if requested [`PeerId`] doesn't
    /// exist in [`PeerRepository`].
    pub fn update_peer_tracks(&self, peer_id: PeerId) -> Result<(), RoomError> {
        self.peers.map_peer_by_id(peer_id, |peer| {
            self.peer_metrics_service
                .borrow_mut()
                .update_peer_tracks(peer);
        })?;

        Ok(())
    }

    /// Removes all [`Peer`]s related to given [`Member`].
    /// Note, that this function will also remove all partners [`Peer`]s.
    ///
    /// Returns [`HashMap`] with all removed [`Peer`]s:
    /// key - [`Peer`]'s owner [`MemberId`],
    /// value - removed [`Peer`]'s [`PeerId`].
    // TODO: remove in #91.
    #[inline]
    pub fn remove_peers_related_to_member(
        &self,
        member_id: &MemberId,
    ) -> HashMap<MemberId, Vec<PeerId>> {
        self.peers.remove_peers_related_to_member(member_id)
    }

    /// Updates [`PeerTracks`] of the [`Peer`] with provided [`PeerId`] in the
    /// [`PeerMetricsService`].
    ///
    /// # Errors
    ///
    /// Errors with [`RoomError::PeerNotFound`] if requested [`PeerId`] doesn't
    /// exist in [`PeerRepository`].
    pub fn sync_peer_spec(&self, peer_id: PeerId) -> Result<(), RoomError> {
        self.peers.map_peer_by_id(peer_id, |peer| {
            self.peer_metrics_service
                .borrow_mut()
                .update_peer_tracks(&peer);
        })?;
        Ok(())
    }

    /// Returns [`Stream`] of [`PeerMetricsEvent`]s from underlying
    /// [`PeerMetricsService`].
    pub fn subscribe_to_metrics_events(
        &self,
    ) -> impl Stream<Item = PeersMetricsEvent> {
        self.peer_metrics_service.borrow_mut().subscribe()
    }

    /// Propagates stats to [`PeersMetricsService`].
    pub fn add_stats(&self, peer_id: PeerId, stats: Vec<RtcStat>) {
        self.peer_metrics_service
            .borrow_mut()
            .add_stats(peer_id, stats);
    }

    /// Runs [`Peer`]s stats validation in the underlying [`PeerMetricsEvent`]s.
    ///
    /// This task should be ran every second.
    pub fn check_peers(&self) {
        self.peer_metrics_service.borrow_mut().check_peers();
    }
}

/// Repository which stores all [`PeerStateMachine`]s of the [`PeersService`].
#[derive(Debug)]
struct PeerRepository(RefCell<HashMap<PeerId, PeerStateMachine>>);

impl PeerRepository {
    /// Returns empty [`PeerRepository`].
    pub fn new() -> Self {
        Self(RefCell::new(HashMap::new()))
    }

    /// Applies a function to the [`PeerStateMachine`] reference with provided
    /// [`PeerId`] (if any found).
    ///
    /// # Errors
    ///
    /// Errors with [`RoomError::PeerNotFound`] if requested [`PeerId`] doesn't
    /// exist in [`PeerRepository`].
    pub fn map_peer_by_id<T>(
        &self,
        peer_id: PeerId,
        f: impl FnOnce(&PeerStateMachine) -> T,
    ) -> Result<T, RoomError> {
        Ok(f(self
            .0
            .borrow()
            .get(&peer_id)
            .ok_or_else(|| RoomError::PeerNotFound(peer_id))?))
    }

    /// Applies a function to the mutable [`PeerStateMachine`] reference with
    /// provided [`PeerId`] (if any found).
    ///
    /// # Errors
    ///
    /// Errors with [`RoomError::PeerNotFound`] if requested [`PeerId`] doesn't
    /// exist in [`PeerRepository`].
    pub fn map_peer_by_id_mut<T>(
        &self,
        peer_id: PeerId,
        f: impl FnOnce(&mut PeerStateMachine) -> T,
    ) -> Result<T, RoomError> {
        Ok(f(self
            .0
            .borrow_mut()
            .get_mut(&peer_id)
            .ok_or_else(|| RoomError::PeerNotFound(peer_id))?))
    }

    /// Removes [`PeerStateMachine`] with a provided [`PeerId`].
    ///
    /// Returns removed [`PeerStateMachine`] if it existed.
    pub fn remove(&self, peer_id: PeerId) -> Option<PeerStateMachine> {
        self.0.borrow_mut().remove(&peer_id)
    }

    /// Removes [`PeerStateMachine`] with a provided [`PeerId`] and returns
    /// removed [`PeerStateMachine`] if it existed.
    ///
    /// # Errors
    ///
    /// Errors with [`RoomError::PeerNotFound`] if requested [`PeerId`] doesn't
    /// exist in [`PeerRepository`].
    pub fn take(&self, peer_id: PeerId) -> Result<PeerStateMachine, RoomError> {
        self.remove(peer_id)
            .ok_or_else(|| RoomError::PeerNotFound(peer_id))
    }

    /// Returns owned [`Peer`] by its ID.
    ///
    /// # Errors
    ///
    /// Errors with [`RoomError::PeerNotFound`] if requested [`PeerId`] doesn't
    /// exist in [`PeerRepository`].
    ///
    /// Errors with [`RoomError::PeerError`] if [`Peer`] is found, but not in
    /// requested state.
    pub fn take_inner_peer<S>(
        &self,
        peer_id: PeerId,
    ) -> Result<Peer<S>, RoomError>
    where
        Peer<S>: TryFrom<PeerStateMachine>,
        <Peer<S> as TryFrom<PeerStateMachine>>::Error:
            Into<(PeerError, PeerStateMachine)>,
    {
        type Err<S> = <Peer<S> as TryFrom<PeerStateMachine>>::Error;

        self.take(peer_id)?.try_into().map_err(|e: Err<S>| {
            let (err, peer) = e.into();
            self.add_peer(peer);
            RoomError::from(err)
        })
    }

    /// Stores [`Peer`] in [`Room`].
    ///
    /// [`Room`]: crate::signalling::Room
    pub fn add_peer<S: Into<PeerStateMachine>>(&self, peer: S) {
        let peer = peer.into();
        self.0.borrow_mut().insert(peer.id(), peer);
    }

    /// Lookups [`Peer`] of [`Member`] with ID `member_id` which
    /// connected with `partner_member_id`.
    ///
    /// Returns `Some(peer_id, partner_peer_id)` if [`Peer`] has been found,
    /// otherwise returns `None`.
    pub fn get_peers_between_members(
        &self,
        member_id: &MemberId,
        partner_member_id: &MemberId,
    ) -> Option<(PeerId, PeerId)> {
        for peer in self.0.borrow().values() {
            if &peer.member_id() == member_id
                && &peer.partner_member_id() == partner_member_id
            {
                return Some((peer.id(), peer.partner_peer_id()));
            }
        }

        None
    }

    /// Removes all [`Peer`]s related to given [`Member`].
    /// Note, that this function will also remove all partners [`Peer`]s.
    ///
    /// Returns [`HashMap`] with all removed [`Peer`]s:
    /// key - [`Peer`]'s owner [`MemberId`],
    /// value - removed [`Peer`]'s [`PeerId`].
    // TODO: remove in #91.
    pub fn remove_peers_related_to_member(
        &self,
        member_id: &MemberId,
    ) -> HashMap<MemberId, Vec<PeerId>> {
        let mut peers_to_remove: HashMap<MemberId, Vec<PeerId>> =
            HashMap::new();

        self.0
            .borrow()
            .values()
            .filter(|p| &p.member_id() == member_id)
            .for_each(|peer| {
                self.0
                    .borrow()
                    .values()
                    .filter(|p| p.member_id() == peer.partner_member_id())
                    .filter(|partner_peer| {
                        &partner_peer.partner_member_id() == member_id
                    })
                    .for_each(|partner_peer| {
                        peers_to_remove
                            .entry(partner_peer.member_id())
                            .or_insert_with(Vec::new)
                            .push(partner_peer.id());
                    });

                peers_to_remove
                    .entry(peer.member_id())
                    .or_insert_with(Vec::new)
                    .push(peer.id());
            });

        peers_to_remove
            .values()
            .flat_map(|peer_ids| peer_ids.iter())
            .for_each(|id| {
                self.0.borrow_mut().remove(id);
            });

        peers_to_remove
    }
}

#[cfg(test)]
mod tests {
    use std::collections::HashSet;

    use futures::{channel::mpsc, future, Stream, StreamExt as _};
    use tokio::time::timeout;

    use crate::{
        api::control::{
            endpoints::webrtc_publish_endpoint::{
                AudioSettings, P2pMode, VideoSettings,
            },
            refs::SrcUri,
        },
        signalling::{
            elements::Member, peers::traffic_watcher::MockPeerTrafficWatcher,
        },
        turn::service::test::new_turn_auth_service_mock,
    };

    use super::*;

    /// Mock for the [`NegotiationSubscriber`] trait.
    ///
    /// You can subscribe to the [`Stream`] into which will be sent all
    /// [`PeerId`]s of [`Peer`] which are should be renegotiated.
    #[derive(Debug, Clone)]
    struct NegotiationSubMock(Rc<RefCell<Vec<mpsc::UnboundedSender<PeerId>>>>);

    impl NegotiationSubMock {
        /// Returns new empty [`NegotiationSubMock`].
        pub fn new() -> Self {
            Self(Rc::new(RefCell::new(Vec::new())))
        }

        /// Returns [`Stream`] into which will be sent all [`PeerId`]s of
        /// [`Peer`] which are should be renegotiated.
        pub fn subscribe(&self) -> impl Stream<Item = PeerId> {
            let (tx, rx) = mpsc::unbounded();

            self.0.borrow_mut().push(tx);

            rx
        }
    }

    impl NegotiationSubscriber for NegotiationSubMock {
        /// Sends [`PeerId`] to the [`NegotiationSubMock::subscribe`]
        /// [`Stream`].
        fn negotiation_needed(&self, peer_id: PeerId) {
            self.0.borrow().iter().for_each(|sender| {
                let _ = sender.unbounded_send(peer_id);
            });
        }
    }

    /// Checks that newly created [`Peer`] will be created in the
    /// [`PeerMetricsService`] and [`PeerTrafficWatcher`].
    #[actix_rt::test]
    async fn peer_is_registered_in_metrics_service() {
        let mut mock = MockPeerTrafficWatcher::new();
        mock.expect_register_room()
            .returning(|_, _| Box::pin(future::ok(())));
        mock.expect_unregister_room().returning(|_| {});
        let (register_peer_tx, mut register_peer_rx) = mpsc::unbounded();
        let register_peer_done =
            timeout(Duration::from_secs(1), register_peer_rx.next());
        mock.expect_register_peer().returning(move |_, _, _| {
            register_peer_tx.unbounded_send(()).unwrap();
            Box::pin(future::ok(()))
        });
        mock.expect_traffic_flows().returning(|_, _, _| {});
        mock.expect_traffic_stopped().returning(|_, _, _| {});

        let negotiation_sub = NegotiationSubMock::new();
        let negotiations = negotiation_sub.subscribe();

        let peers_service = PeersService::new(
            "test".into(),
            new_turn_auth_service_mock(),
            Arc::new(mock),
            &conf::Media::default(),
            Rc::new(negotiation_sub),
        );

        let publisher = Member::new(
            "publisher".into(),
            "test".to_string(),
            "test".into(),
            Duration::from_secs(10),
            Duration::from_secs(10),
            Duration::from_secs(5),
        );
        let receiver = Member::new(
            "receiver".into(),
            "test".to_string(),
            "test".into(),
            Duration::from_secs(10),
            Duration::from_secs(10),
            Duration::from_secs(5),
        );
        let publish = WebRtcPublishEndpoint::new(
            "publish".to_string().into(),
            P2pMode::Always,
            publisher.downgrade(),
            false,
            AudioSettings::default(),
            VideoSettings::default(),
        );
        let play = WebRtcPlayEndpoint::new(
            "play-publisher".to_string().into(),
            SrcUri::try_from("local://test/publisher/publish".to_string())
                .unwrap(),
            publish.downgrade(),
            receiver.downgrade(),
            false,
        );

        let (src_peer_id, sink_peer_id) = peers_service
            .clone()
            .connect_endpoints(publish, play)
            .await
            .unwrap()
            .unwrap();

        peers_service.commit_scheduled_changes(src_peer_id).unwrap();
        peers_service.update_peer_tracks(src_peer_id).unwrap();
        peers_service.update_peer_tracks(sink_peer_id).unwrap();

        register_peer_done.await.unwrap().unwrap();

        assert!(peers_service
            .peer_metrics_service
            .borrow()
            .is_peer_registered(PeerId(0)));
        assert!(peers_service
            .peer_metrics_service
            .borrow()
            .is_peer_registered(PeerId(1)));

        let negotiate_peer_ids: HashSet<_> =
            negotiations.take(2).collect().await;
        assert!(negotiate_peer_ids.contains(&PeerId(0)));
        assert!(negotiate_peer_ids.contains(&PeerId(1)));
    }

    /// Check that when new `Endpoint`s added to the [`PeerService`], tracks
    /// count will be updated in the [`PeerMetricsService`].
    #[actix_rt::test]
    async fn adding_new_endpoint_updates_peer_metrics() {
        let mut mock = MockPeerTrafficWatcher::new();
        mock.expect_register_room()
            .returning(|_, _| Box::pin(future::ok(())));
        mock.expect_unregister_room().returning(|_| {});
        let (register_peer_tx, register_peer_rx) = mpsc::unbounded();
        let register_peer_done = timeout(
            Duration::from_secs(1),
            register_peer_rx.take(4).collect::<Vec<_>>(),
        );
        mock.expect_register_peer().returning(move |_, _, _| {
            register_peer_tx.unbounded_send(()).unwrap();
            Box::pin(future::ok(()))
        });
        mock.expect_traffic_flows().returning(|_, _, _| {});
        mock.expect_traffic_stopped().returning(|_, _, _| {});

        let negotiation_sub = NegotiationSubMock::new();
        let negotiations = negotiation_sub.subscribe();

        let peers_service = PeersService::new(
            "test".into(),
            new_turn_auth_service_mock(),
            Arc::new(mock),
            &conf::Media::default(),
            Rc::new(negotiation_sub),
        );

        let publisher = Member::new(
            "publisher".into(),
            "test".to_string(),
            "test".into(),
            Duration::from_secs(10),
            Duration::from_secs(10),
            Duration::from_secs(5),
        );
        let receiver = Member::new(
            "receiver".into(),
            "test".to_string(),
            "test".into(),
            Duration::from_secs(10),
            Duration::from_secs(10),
            Duration::from_secs(5),
        );
        let publish = WebRtcPublishEndpoint::new(
            "publish".to_string().into(),
            P2pMode::Always,
            publisher.downgrade(),
            false,
            AudioSettings::default(),
            VideoSettings::default(),
        );
        let play = WebRtcPlayEndpoint::new(
            "play-publisher".to_string().into(),
            SrcUri::try_from("local://test/publisher/publish".to_string())
                .unwrap(),
            publish.downgrade(),
            receiver.downgrade(),
            false,
        );

        let (src_peer_id, sink_peer_id) = peers_service
            .clone()
            .connect_endpoints(publish, play)
            .await
            .unwrap()
            .unwrap();

        peers_service.commit_scheduled_changes(src_peer_id).unwrap();
        peers_service.update_peer_tracks(src_peer_id).unwrap();
        peers_service.update_peer_tracks(sink_peer_id).unwrap();

        let first_peer_tracks_count = peers_service
            .peer_metrics_service
            .borrow()
            .peer_tracks_count(PeerId(0));
        assert_eq!(first_peer_tracks_count, 2);
        let second_peer_tracks_count = peers_service
            .peer_metrics_service
            .borrow()
            .peer_tracks_count(PeerId(1));
        assert_eq!(second_peer_tracks_count, 2);

        let publish = WebRtcPublishEndpoint::new(
            "publish".to_string().into(),
            P2pMode::Always,
            receiver.downgrade(),
            false,
            AudioSettings::default(),
            VideoSettings::default(),
        );
        let play = WebRtcPlayEndpoint::new(
            "play-publisher".to_string().into(),
            SrcUri::try_from("local://test/publisher/publish".to_string())
                .unwrap(),
            publish.downgrade(),
            publisher.downgrade(),
            false,
        );

        let (src_peer_id, sink_peer_id) = peers_service
            .clone()
            .connect_endpoints(publish, play)
            .await
            .unwrap()
            .unwrap();

        peers_service.commit_scheduled_changes(src_peer_id).unwrap();
        peers_service.update_peer_tracks(src_peer_id).unwrap();
        peers_service.update_peer_tracks(sink_peer_id).unwrap();

        let first_peer_tracks_count = peers_service
            .peer_metrics_service
            .borrow()
            .peer_tracks_count(PeerId(0));
        assert_eq!(first_peer_tracks_count, 4);
        let second_peer_tracks_count = peers_service
            .peer_metrics_service
            .borrow()
            .peer_tracks_count(PeerId(1));
        assert_eq!(second_peer_tracks_count, 4);

        register_peer_done.await.unwrap();

        let negotiate_peer_ids: HashSet<_> =
            negotiations.take(4).collect().await;
        assert!(negotiate_peer_ids.contains(&PeerId(0)));
        assert!(negotiate_peer_ids.contains(&PeerId(1)));
    }
}<|MERGE_RESOLUTION|>--- conflicted
+++ resolved
@@ -15,13 +15,8 @@
 };
 
 use derive_more::Display;
-<<<<<<< HEAD
 use futures::{future, Stream};
-use medea_client_api_proto::{Incrementable, PeerId, TrackId};
-=======
-use futures::future;
 use medea_client_api_proto::{Incrementable, MemberId, PeerId, TrackId};
->>>>>>> 50403cd7
 
 use crate::{
     api::control::RoomId,
