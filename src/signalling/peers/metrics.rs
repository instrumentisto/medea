--- conflicted
+++ resolved
@@ -24,7 +24,6 @@
 use futures::{channel::mpsc, Stream};
 use medea_client_api_proto::{
     stats::{
-        HighResTimeStamp, RemoteInboundRtpStreamStat,
         RtcInboundRtpStreamMediaType, RtcInboundRtpStreamStats,
         RtcOutboundRtpStreamMediaType, RtcOutboundRtpStreamStats,
         RtcRemoteInboundRtpStreamStats, RtcStat, RtcStatsType, StatId,
@@ -185,13 +184,8 @@
             state: PeerStatState::Connecting,
             tracks_spec: PeerTracks::from(peer),
             stats_ttl,
-<<<<<<< HEAD
-            quality_meter: QualityMeter::new(),
-            last_quality_score: EstimatedConnectionQuality::ManyDissatisfied,
-=======
             quality_meter: QualityMeter::new(Duration::from_secs(5)),
             last_quality_score: EstimatedConnectionQuality::Low,
->>>>>>> e17ca685
         }));
         if let Some(partner_peer_stat) = self.peers.get(&peer.partner_peer_id())
         {
@@ -227,13 +221,6 @@
             for stat in stats {
                 match &stat.stats {
                     RtcStatsType::InboundRtp(inbound) => {
-<<<<<<< HEAD
-                        peer_ref.update_receiver(
-                            stat.timestamp,
-                            stat.id,
-                            inbound,
-                        );
-=======
                         peer_ref.update_inbound_rtp(stat.id.clone(), inbound);
                         if let Some(partner_peer) =
                             peer_ref.partner_peer.upgrade()
@@ -244,26 +231,12 @@
                                     stat.id, inbound,
                                 );
                         }
->>>>>>> e17ca685
                     }
                     RtcStatsType::OutboundRtp(outbound) => {
                         peer_ref.update_outbound_rtp(stat.id, outbound);
                     }
                     RtcStatsType::RemoteInboundRtp(remote_inbound) => {
                         peer_ref.update_remote_inbound_rtp(remote_inbound);
-                    }
-                    RtcStatsType::RemoteInboundRtp(remote_inbound) => {
-                        if let Some(partner_peer) =
-                            peer_ref.partner_peer.upgrade()
-                        {
-                            let mut partner_peer_ref =
-                                partner_peer.borrow_mut();
-                            partner_peer_ref.update_remote_inbound_rtp(
-                                stat.id.clone(),
-                                stat.timestamp,
-                                remote_inbound,
-                            );
-                        }
                     }
                     _ => (),
                 }
@@ -384,11 +357,7 @@
         }
     }
 
-<<<<<<< HEAD
-    /// Sends [`EstimatedQualityScore`] to the [`PeerMetricsEvent`]s subsciber.
-=======
     /// Sends [`EstimatedQualityScore`] to the [`PeerMetricsEvent`]s subscriber.
->>>>>>> e17ca685
     ///
     /// Will be sent average score of the [`Peer`]s pair.
     fn send_quality_score(&self, peer: &mut PeerStat) {
@@ -401,16 +370,7 @@
                 .calculate()
                 .and_then(|score| {
                     partner_score
-<<<<<<< HEAD
-                        .map(|partner_score| {
-                            EstimatedConnectionQuality::avg(
-                                score,
-                                partner_score,
-                            )
-                        })
-=======
                         .map(|partner_score| score.min(partner_score))
->>>>>>> e17ca685
                         .or_else(|| Some(score))
                 })
                 .or_else(|| partner_score);
@@ -740,71 +700,21 @@
     /// Updates [`MediaTrafficState`] of the [`Recv`] direction.
     fn update_inbound_rtp(
         &mut self,
-        timestamp: HighResTimeStamp,
         stat_id: StatId,
         upd: &RtcInboundRtpStreamStats,
     ) {
         self.last_update = Utc::now();
         let ttl = self.stats_ttl;
         let receiver =
-            self.receivers.entry(stat_id.clone()).or_insert_with(|| {
-                TrackStat {
-                    updated_at: Instant::now(),
-                    ttl,
-                    direction: Recv {
-                        packets_received: 0,
-                    },
-                    media_type: TrackMediaType::from(&upd.media_specific_stats),
-                }
+            self.receivers.entry(stat_id).or_insert_with(|| TrackStat {
+                updated_at: Instant::now(),
+                ttl,
+                direction: Recv {
+                    packets_received: 0,
+                },
+                media_type: TrackMediaType::from(&upd.media_specific_stats),
             });
         receiver.update(upd);
-        if let Some(jitter) = upd.jitter.map(|f| f.0).filter(|j| *j > 0.0) {
-            #[allow(clippy::cast_sign_loss, clippy::cast_possible_truncation)]
-            self.quality_meter.add_jitter(
-                timestamp.into(),
-                stat_id.clone(),
-                (jitter * 1000.0) as u64,
-            );
-        }
-        if let Some(packets_lost) = upd.packets_lost {
-            self.quality_meter.add_packet_loss(
-                timestamp.into(),
-                stat_id,
-                packets_lost,
-                upd.packets_received,
-            );
-        }
-    }
-
-    /// Returns partner [`PeerStat`].
-    ///
-    /// Returns `None` if partner [`PeerStat`] weak reference can't be upgraded.
-    fn partner_peer(&self) -> Option<Rc<RefCell<PeerStat>>> {
-        self.partner_peer.upgrade()
-    }
-
-    /// Updates remote inbond rtp stats.
-    ///
-    /// Adds round trip time stats to the [`QualityMeter`].
-    fn update_remote_inbound_rtp(
-        &mut self,
-        stat_id: StatId,
-        timestamp: HighResTimeStamp,
-        upd: &RemoteInboundRtpStreamStat,
-    ) {
-        if let Some(rtt) = upd.round_trip_time.filter(|t| t.0 > 0.0) {
-            #[allow(clippy::cast_sign_loss, clippy::cast_possible_truncation)]
-            let rtt = (rtt.0 * 1000.0) as u64;
-            self.quality_meter.add_rtt(timestamp.into(), rtt);
-        }
-        if let Some(jitter) = upd.jitter.map(|f| f.0).filter(|j| *j > 0.0) {
-            #[allow(clippy::cast_sign_loss, clippy::cast_possible_truncation)]
-            self.quality_meter.add_jitter(
-                timestamp.into(),
-                stat_id,
-                (jitter * 1000.0) as u64,
-            );
-        }
     }
 
     fn update_outbound_from_partners_inbound(
