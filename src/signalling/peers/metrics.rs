--- conflicted
+++ resolved
@@ -153,10 +153,7 @@
                     );
                 }
             }
-<<<<<<< HEAD
             peer_ref.remove_stopped_stats();
-=======
->>>>>>> a3cd7d70
         }
     }
 
@@ -204,7 +201,7 @@
     /// [`PeersMetricsEvent::WrongTrafficFlowing`] or
     /// [`PeersMetricsEvent::TrackTrafficStarted`] to the [`Room`] if some
     /// [`MediaType`]/[`Direction`] was stopped.
-    pub fn add_stats(&mut self, peer_id: PeerId, stats: Vec<RtcStat>) {
+    pub fn add_stat(&mut self, peer_id: PeerId, stats: Vec<RtcStat>) {
         if let Some(peer) = self.peers.get(&peer_id) {
             let mut peer_ref = peer.borrow_mut();
 
@@ -305,7 +302,7 @@
     }
 
     /// Stops tracking provided [`Peer`]s.
-    pub fn unregister_peers(&mut self, peers_ids: &HashSet<PeerId>) {
+    pub fn unregister_peers(&mut self, peers_ids: &[PeerId]) {
         debug!(
             "Peers [ids = [{:?}]] from Room [id = {}] was unsubscribed from \
              the PeerMetricsService.",
