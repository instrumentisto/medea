//! Repository that stores [`Room`]s [`Peer`]s.
//!
//! [`Room`]: crate::signalling::Room
//! [`Peer`]: crate::media::peer::Peer

use std::{
    collections::HashMap,
    convert::{TryFrom, TryInto},
    fmt,
};

use actix::{AsyncContext as _, Context};
use medea_client_api_proto::{Incrementable, PeerId, TrackId};

use crate::{
    api::control::MemberId,
    log::prelude::*,
    media::{New, Peer, PeerStateMachine},
    signalling::{
        elements::Member,
        room::{PeersRemoved, Room, RoomError},
    },
};

#[derive(Debug)]
pub struct PeerRepository {
    /// [`Peer`]s of [`Member`]s in this [`Room`].
    ///
    /// [`Member`]: crate::api::control::member::Member
    /// [`Room`]: crate::signalling::Room
    peers: HashMap<PeerId, PeerStateMachine>,

    /// Count of [`Peer`]s in this [`Room`].
    peers_count: Counter<PeerId>,

    /// Count of [`MediaTrack`]s in this [`Room`].
    tracks_count: Counter<TrackId>,
}

/// Simple ID counter.
#[derive(Default, Debug)]
pub struct Counter<T: Incrementable + Copy> {
    count: T,
}

impl<T: Incrementable + Copy> Counter<T> {
    /// Returns id and increase counter.
    pub fn next_id(&mut self) -> T {
        let id = self.count;
        self.count = self.count.increment();

        id
    }
}

impl<T: Incrementable + std::fmt::Display + Copy> fmt::Display for Counter<T> {
    fn fmt(&self, f: &mut fmt::Formatter) -> fmt::Result {
        write!(f, "{}", self.count)
    }
}

impl PeerRepository {
    /// Store [`Peer`] in [`Room`].
    ///
    /// [`Room`]: crate::signalling::Room
    pub fn add_peer<S: Into<PeerStateMachine>>(&mut self, peer: S) {
        let peer = peer.into();
        self.peers.insert(peer.id(), peer);
    }

    /// Returns borrowed [`PeerStateMachine`] by its ID.
    pub fn get_peer(
        &self,
        peer_id: PeerId,
    ) -> Result<&PeerStateMachine, RoomError> {
        self.peers
            .get(&peer_id)
            .ok_or_else(|| RoomError::PeerNotFound(peer_id))
    }

    /// Create interconnected [`Peer`]s for provided [`Member`]s.
    pub fn create_peers(
        &mut self,
        first_member: &Member,
        second_member: &Member,
    ) -> (Peer<New>, Peer<New>) {
        debug!(
            "Created peer between {} and {}.",
            first_member.id(),
            second_member.id()
        );
        let first_peer_id = self.peers_count.next_id();
        let second_peer_id = self.peers_count.next_id();

        let first_peer = Peer::new(
            first_peer_id,
            first_member.id().clone(),
            second_peer_id,
            second_member.id().clone(),
        );
        let second_peer = Peer::new(
            second_peer_id,
            second_member.id().clone(),
            first_peer_id,
            first_member.id().clone(),
        );

        (first_peer, second_peer)
    }

    /// Returns mutable reference to track counter.
    pub fn get_tracks_counter(&mut self) -> &mut Counter<TrackId> {
        &mut self.tracks_count
    }

    /// Lookup [`Peer`] of [`Member`] with ID `member_id` which
    /// connected with `partner_member_id`.
    ///
    /// Return Some(peer_id, partner_peer_id) if that [`Peer`] found.
    ///
    /// Return None if that [`Peer`] not found.
    pub fn get_peer_by_members_ids(
        &self,
        member_id: &MemberId,
        partner_member_id: &MemberId,
    ) -> Option<(PeerId, PeerId)> {
        for peer in self.peers.values() {
            if &peer.member_id() == member_id
                && &peer.partner_member_id() == partner_member_id
            {
                return Some((peer.id(), peer.partner_peer_id()));
            }
        }

        None
    }

    /// Returns borrowed [`Peer`] by its ID.
    pub fn get_inner_peer<'a, S>(
        &'a self,
        peer_id: PeerId,
    ) -> Result<&'a Peer<S>, RoomError>
    where
        &'a Peer<S>: std::convert::TryFrom<&'a PeerStateMachine>,
        <&'a Peer<S> as TryFrom<&'a PeerStateMachine>>::Error: Into<RoomError>,
    {
        match self.peers.get(&peer_id) {
            Some(peer) => peer.try_into().map_err(Into::into),
            None => Err(RoomError::PeerNotFound(peer_id)),
        }
    }

<<<<<<< HEAD
    /// Returns all [`Peer`]s of specified [`Member`].
    pub fn get_peers_by_member_id<'a>(
        &'a self,
        member_id: &'a MemberId,
    ) -> impl Iterator<Item = &'a PeerStateMachine> {
        self.peers.iter().filter_map(move |(_, peer)| {
            if &peer.member_id() == member_id {
                Some(peer)
            } else {
                None
            }
        })
=======
    /// Returns [`Peer`] of specified [`Member`].
    ///
    /// Panic if [`Peer`] not exists.
    ///
    /// [`Member`]: crate::api::control::member::Member
    pub fn get_peers_by_member_id(
        &self,
        member_id: MemberId,
    ) -> Vec<&PeerStateMachine> {
        self.peers
            .iter()
            .filter_map(|(_, peer)| {
                if peer.member_id() == member_id {
                    Some(peer)
                } else {
                    None
                }
            })
            .collect()
>>>>>>> e34a9cc0
    }

    /// Returns owned [`Peer`] by its ID.
    pub fn take_inner_peer<S>(
        &mut self,
        peer_id: PeerId,
    ) -> Result<Peer<S>, RoomError>
    where
        Peer<S>: TryFrom<PeerStateMachine>,
        <Peer<S> as TryFrom<PeerStateMachine>>::Error: Into<RoomError>,
    {
        match self.peers.remove(&peer_id) {
            Some(peer) => peer.try_into().map_err(Into::into),
            None => Err(RoomError::PeerNotFound(peer_id)),
        }
    }

    /// Close all related to disconnected [`Member`] [`Peer`]s and partner
    /// [`Peer`]s.
    ///
    /// Send [`Event::PeersRemoved`] to all affected [`Member`]s.
    pub fn connection_closed(
        &mut self,
        member_id: &MemberId,
        ctx: &mut Context<Room>,
    ) {
        let mut peers_to_remove: HashMap<MemberId, Vec<PeerId>> =
            HashMap::new();

        self.get_peers_by_member_id(member_id).for_each(|peer| {
            self.get_peers_by_member_id(&peer.partner_member_id())
                .filter(|partner_peer| {
                    &partner_peer.partner_member_id() == member_id
                })
                .for_each(|partner_peer| {
                    peers_to_remove
                        .entry(partner_peer.member_id())
                        .or_insert_with(Vec::new)
                        .push(partner_peer.id());
                });

            peers_to_remove
                .entry(peer.partner_member_id())
                .or_insert_with(Vec::new)
                .push(peer.id());

            peers_to_remove
                .entry(peer.member_id())
                .or_insert_with(Vec::new)
                .push(peer.id());
        });

        for (peer_member_id, peers_id) in peers_to_remove {
            for peer_id in &peers_id {
                self.peers.remove(peer_id);
            }
            ctx.notify(PeersRemoved {
                member_id: peer_member_id,
                peers_id,
            })
        }
    }
}

impl From<HashMap<PeerId, PeerStateMachine>> for PeerRepository {
    fn from(map: HashMap<PeerId, PeerStateMachine>) -> Self {
        Self {
            peers: map,
            peers_count: Counter::default(),
            tracks_count: Counter::default(),
        }
    }
}<|MERGE_RESOLUTION|>--- conflicted
+++ resolved
@@ -150,8 +150,9 @@
         }
     }
 
-<<<<<<< HEAD
     /// Returns all [`Peer`]s of specified [`Member`].
+    ///
+    /// [`Member`]: crate::api::control::member::Member
     pub fn get_peers_by_member_id<'a>(
         &'a self,
         member_id: &'a MemberId,
@@ -163,27 +164,6 @@
                 None
             }
         })
-=======
-    /// Returns [`Peer`] of specified [`Member`].
-    ///
-    /// Panic if [`Peer`] not exists.
-    ///
-    /// [`Member`]: crate::api::control::member::Member
-    pub fn get_peers_by_member_id(
-        &self,
-        member_id: MemberId,
-    ) -> Vec<&PeerStateMachine> {
-        self.peers
-            .iter()
-            .filter_map(|(_, peer)| {
-                if peer.member_id() == member_id {
-                    Some(peer)
-                } else {
-                    None
-                }
-            })
-            .collect()
->>>>>>> e34a9cc0
     }
 
     /// Returns owned [`Peer`] by its ID.
