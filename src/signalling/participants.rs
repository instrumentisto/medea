//! Participant is [`Member`] with [`RpcConnection`]. [`ParticipantService`]
//! stores [`Member`]s and associated [`RpcConnection`]s, handles
//! [`RpcConnection`] authorization, establishment, message sending, Turn
//! credentials management.
//!
//! [`Member`]: crate::signalling::elements::member::Member
//! [`RpcConnection`]: crate::api::client::rpc_connection::RpcConnection
//! [`ParticipantService`]: crate::signalling::participants::ParticipantService

<<<<<<< HEAD
use std::{collections::HashMap, sync::Arc, time::Instant};
=======
use std::{
    collections::HashMap,
    time::{Duration, Instant},
};
>>>>>>> 06db43df

use actix::{
    fut::wrap_future, AsyncContext, Context, ContextFutureSpawner as _,
    SpawnHandle,
};
use derive_more::Display;
use failure::Fail;
use futures::future::{
    self, FutureExt as _, LocalBoxFuture, TryFutureExt as _,
};
use medea_client_api_proto::{CloseDescription, CloseReason, Event};

use crate::{
    api::{
        client::rpc_connection::{
            AuthorizationError, ClosedReason, RpcConnection,
            RpcConnectionClosed,
        },
        control::{
            refs::{Fid, ToEndpoint, ToMember},
            MemberId, MemberSpec, RoomId, RoomSpec,
        },
    },
    conf::Rpc as RpcConf,
    log::prelude::*,
    signalling::{
        elements::{
            endpoints::webrtc::{WebRtcPlayEndpoint, WebRtcPublishEndpoint},
            member::MemberError,
            parse_members, Member, MembersLoadError,
        },
        room::{ActFuture, RoomError},
        Room,
    },
    AppContext,
};

#[derive(Debug, Display, Fail)]
pub enum ParticipantServiceErr {
    /// [`Member`] with provided [`Fid`] not found.
    #[display(fmt = "Participant [id = {}] not found", _0)]
    ParticipantNotFound(Fid<ToMember>),

    /// [`Endpoint`] with provided URI not found.
    ///
    /// [`Endpoint`]: crate::signalling::elements::endpoints::Endpoint
    #[display(fmt = "Endpoint [id = {}] not found.", _0)]
    EndpointNotFound(Fid<ToEndpoint>),

    /// Some error happened in [`Member`].
    MemberError(MemberError),
}

impl From<MemberError> for ParticipantServiceErr {
    fn from(err: MemberError) -> Self {
        Self::MemberError(err)
    }
}

/// Participant is [`Member`] with [`RpcConnection`]. [`ParticipantService`]
/// stores [`Member`]s and associated [`RpcConnection`]s, handles
/// [`RpcConnection`] authorization, establishment, message sending.
#[derive(Debug)]
pub struct ParticipantService {
    /// [`Room`]s id from which this [`ParticipantService`] was created.
    room_id: RoomId,

    /// [`Member`]s which currently are present in this [`Room`].
    members: HashMap<MemberId, Member>,

    /// Established [`RpcConnection`]s of [`Member`]s in this [`Room`].
    ///
    /// [`Member`]: crate::signalling::elements::member::Member
    // TODO: Replace Box<dyn RpcConnection>> with enum,
    //       as the set of all possible RpcConnection types is not closed.
    connections: HashMap<MemberId, Box<dyn RpcConnection>>,

    /// Stores [`RpcConnection`] drop tasks.
    /// If [`RpcConnection`] is lost, [`Room`] waits for `connect_timeout`
    /// before dropping it irrevocably in case it gets reestablished.
    drop_connection_tasks: HashMap<MemberId, SpawnHandle>,

<<<<<<< HEAD
    /// Reference to [`TurnAuthService`].
    turn_service: Arc<dyn TurnAuthService>,

    /// Default values for the RPC connection settings.
    ///
    /// If nothing provided into `Member` spec then this values will be used.
    rpc_conf: RpcConf,
=======
    /// Duration, after which the server deletes the client session if
    /// the remote RPC client does not reconnect after it is idle.
    rpc_reconnect_timeout: Duration,
>>>>>>> 06db43df
}

impl ParticipantService {
    /// Creates new [`ParticipantService`] from [`RoomSpec`].
    ///
    /// # Errors
    ///
    /// Errors with [`MemberLoadError`] if [`RoomSpec`] transformation fails.
    pub fn new(
        room_spec: &RoomSpec,
        context: &AppContext,
    ) -> Result<Self, MembersLoadError> {
        Ok(Self {
            room_id: room_spec.id().clone(),
            members: parse_members(room_spec, context.config.rpc)?,
            connections: HashMap::new(),
            drop_connection_tasks: HashMap::new(),
<<<<<<< HEAD
            turn_service: context.turn_service.clone(),
            rpc_conf: context.config.rpc,
=======
            rpc_reconnect_timeout: context.config.rpc.reconnect_timeout,
>>>>>>> 06db43df
        })
    }

    /// Lookups [`Member`] by provided [`MemberId`].
    pub fn get_member_by_id(&self, id: &MemberId) -> Option<Member> {
        self.members.get(id).cloned()
    }

    /// Generates [`Fid`] which point to some [`Member`] in this
    /// [`ParticipantService`]'s [`Room`].
    ///
    /// __Note__ this function don't check presence of [`Member`] in
    /// [`ParticipantService`].
    pub fn get_fid_to_member(&self, member_id: MemberId) -> Fid<ToMember> {
        Fid::<ToMember>::new(self.room_id.clone(), member_id)
    }

    /// Lookups [`Member`] by [`MemberId`].
    ///
    /// # Errors
    ///
    /// Errors with [`ParticipantServiceErr::ParticipantNotFound`] if no
    /// [`Member`] was found.
    pub fn get_member(
        &self,
        id: &MemberId,
    ) -> Result<Member, ParticipantServiceErr> {
        self.members.get(id).cloned().map_or(
            Err(ParticipantServiceErr::ParticipantNotFound(
                self.get_fid_to_member(id.clone()),
            )),
            Ok,
        )
    }

    /// Returns all [`Member`] from this [`ParticipantService`].
    pub fn members(&self) -> HashMap<MemberId, Member> {
        self.members.clone()
    }

    /// Lookups [`Member`] by provided [`MemberId`] and credentials.
    ///
    /// # Errors
    ///
    /// Errors with [`AuthorizationError::MemberNotExists`] if lookup by
    /// [`MemberId`] fails.
    ///
    /// Errors with [`AuthorizationError::InvalidCredentials`] if [`Member`]
    /// was found, but incorrect credentials were provided.
    pub fn get_member_by_id_and_credentials(
        &self,
        member_id: &MemberId,
        credentials: &str,
    ) -> Result<Member, AuthorizationError> {
        let member = self
            .get_member_by_id(member_id)
            .ok_or(AuthorizationError::MemberNotExists)?;
        if member.credentials() == credentials {
            Ok(member)
        } else {
            Err(AuthorizationError::InvalidCredentials)
        }
    }

    /// Checks if [`Member`] has __active__ [`RpcConnection`].
    pub fn member_has_connection(&self, member_id: &MemberId) -> bool {
        self.connections.contains_key(member_id)
            && !self.drop_connection_tasks.contains_key(member_id)
    }

    /// Sends [`Event`] to specified remote [`Member`].
    pub fn send_event_to_member(
        &mut self,
        member_id: MemberId,
        event: Event,
    ) -> LocalBoxFuture<'static, Result<(), RoomError>> {
        if let Some(conn) = self.connections.get(&member_id) {
            conn.send_event(event)
                .map_err(move |_| RoomError::UnableToSendEvent(member_id))
                .boxed_local()
        } else {
            future::err(RoomError::ConnectionNotExists(member_id)).boxed_local()
        }
    }

    /// Saves provided [`RpcConnection`], registers [`IceUser`].
    /// If [`Member`] already has any other [`RpcConnection`],
    /// then it will be closed.
    pub fn connection_established(
        &mut self,
        ctx: &mut Context<Room>,
        member_id: MemberId,
        conn: Box<dyn RpcConnection>,
    ) -> ActFuture<Result<Member, ParticipantServiceErr>> {
        let member = match self.get_member_by_id(&member_id) {
            None => {
                return Box::new(wrap_future(future::err(
                    ParticipantServiceErr::ParticipantNotFound(
                        self.get_fid_to_member(member_id),
                    ),
                )));
            }
            Some(member) => member,
        };

        // lookup previous member connection
        if let Some(mut connection) = self.connections.remove(&member_id) {
            debug!("Closing old RpcConnection for member [id = {}]", member_id);

            // cancel RpcConnection close task, since connection is
            // reestablished
            if let Some(handler) = self.drop_connection_tasks.remove(&member_id)
            {
                ctx.cancel_future(handler);
            }
            self.insert_connection(member_id, conn);
            Box::new(wrap_future(
                connection
                    .close(CloseDescription::new(CloseReason::Reconnected))
                    .map(move |_| Ok(member)),
            ))
        } else {
            self.insert_connection(member_id, conn);
            Box::new(wrap_future(future::ok(member)))
        }
    }

    /// Inserts new [`RpcConnection`] into this [`ParticipantService`].
    fn insert_connection(
        &mut self,
        member_id: MemberId,
        conn: Box<dyn RpcConnection>,
    ) {
        self.connections.insert(member_id, conn);
    }

    /// If [`ClosedReason::Closed`], then removes [`RpcConnection`] associated
    /// with specified user [`Member`] from the storage and closes the room.
    /// If [`ClosedReason::Lost`], then creates delayed task that emits
    /// [`ClosedReason::Closed`].
    pub fn connection_closed(
        &mut self,
        member_id: MemberId,
        reason: &ClosedReason,
        ctx: &mut Context<Room>,
    ) {
        let closed_at = Instant::now();
        match reason {
            ClosedReason::Closed { .. } => {
                debug!("Connection for member [id = {}] removed.", member_id);
                self.connections.remove(&member_id);
                // TODO: we have no way to handle absence of RpcConnection right
                //       now.
            }
            ClosedReason::Lost => {
                if let Some(member) = self.get_member_by_id(&member_id) {
                    self.drop_connection_tasks.insert(
                        member_id.clone(),
                        ctx.run_later(
                            member.get_reconnect_timeout(),
                            move |_, ctx| {
                                info!(
                                    "Member [id = {}] connection lost at {:?}.",
                                    member_id, closed_at,
                                );
                                ctx.notify(RpcConnectionClosed {
                                    member_id,
                                    reason: ClosedReason::Closed {
                                        normal: false,
                                    },
                                })
                            },
                        ),
                    );
                }
            }
        }
    }

    /// Cancels all connection close tasks, closes all [`RpcConnection`]s and
    /// deletes all [`IceUser`]s.
    pub fn drop_connections(
        &mut self,
        ctx: &mut Context<Room>,
    ) -> LocalBoxFuture<'static, ()> {
        // canceling all drop_connection_tasks
        self.drop_connection_tasks.drain().for_each(|(_, handle)| {
            ctx.cancel_future(handle);
        });

        // closing all RpcConnection's
        let close_rpc_connections =
            future::join_all(self.connections.drain().fold(
                vec![],
                |mut futs, (_, mut connection)| {
                    futs.push(
                        connection.close(CloseDescription::new(
                            CloseReason::Finished,
                        )),
                    );
                    futs
                },
            ));

        close_rpc_connections.map(|_| ()).boxed_local()
    }

    /// Deletes [`Member`] from [`ParticipantService`], removes this user from
    /// [`TurnAuthService`], closes RPC connection with him and removes drop
    /// connection task.
    ///
    /// [`TurnAuthService`]: crate::turn::service::TurnAuthService
    pub fn delete_member(
        &mut self,
        member_id: &MemberId,
        ctx: &mut Context<Room>,
    ) {
        if let Some(drop) = self.drop_connection_tasks.remove(member_id) {
            ctx.cancel_future(drop);
        }

        if let Some(mut conn) = self.connections.remove(member_id) {
            wrap_future::<_, Room>(
                conn.close(CloseDescription::new(CloseReason::Evicted)),
            )
            .spawn(ctx);
        }

        self.members.remove(member_id);
    }

    /// Inserts given [`Member`] into [`ParticipantService`].
    pub fn insert_member(&mut self, id: MemberId, member: Member) {
        self.members.insert(id, member);
    }

    /// Returns [`Iterator`] over [`MemberId`] and [`Member`] which this
    /// [`ParticipantRepository`] stores.
    pub fn iter_members(&self) -> impl Iterator<Item = (&MemberId, &Member)> {
        self.members.iter()
    }

    /// Creates new [`Member`] in this [`ParticipantService`].
    ///
    /// This function will check that new [`Member`]'s ID is not present in
    /// [`ParticipantService`].
    ///
    /// # Errors
    ///
    /// Errors with [`RoomError::MemberAlreadyExists`] if [`Member`] with
    /// provided [`MemberId`] already exists in [`ParticipantService`].
    pub fn create_member(
        &mut self,
        id: MemberId,
        spec: &MemberSpec,
    ) -> Result<(), RoomError> {
        if self.get_member_by_id(&id).is_some() {
            return Err(RoomError::MemberAlreadyExists(
                self.get_fid_to_member(id),
            ));
        }
        let signalling_member = Member::new(
            id.clone(),
            spec.credentials().to_string(),
            self.room_id.clone(),
            spec.idle_timeout().unwrap_or(self.rpc_conf.idle_timeout),
            spec.reconnect_timeout()
                .unwrap_or(self.rpc_conf.reconnect_timeout),
            spec.ping_interval().unwrap_or(self.rpc_conf.ping_interval),
        );

        signalling_member.set_callback_urls(spec);

        for (id, publish) in spec.publish_endpoints() {
            let signalling_publish = WebRtcPublishEndpoint::new(
                id.clone(),
                publish.p2p,
                signalling_member.downgrade(),
                publish.force_relay,
            );
            signalling_member.insert_src(signalling_publish);
        }

        for (id, play) in spec.play_endpoints() {
            let partner_member = self.get_member(&play.src.member_id)?;
            let src = partner_member
                .get_src_by_id(&play.src.endpoint_id)
                .ok_or_else(|| {
                    MemberError::EndpointNotFound(
                        partner_member.get_fid_to_endpoint(
                            play.src.endpoint_id.clone().into(),
                        ),
                    )
                })?;

            let sink = WebRtcPlayEndpoint::new(
                id.clone(),
                play.src.clone(),
                src.downgrade(),
                signalling_member.downgrade(),
                play.force_relay,
            );

            signalling_member.insert_sink(sink);
        }

        // This is needed for atomicity.
        for (_, sink) in signalling_member.sinks() {
            let src = sink.src();
            src.add_sink(sink.downgrade());
        }

        self.insert_member(id, signalling_member);

        Ok(())
    }
}

#[cfg(test)]
mod test {
    use std::time::Duration;

    use crate::{api::control::pipeline::Pipeline, conf::Conf};

    use super::*;

    pub fn empty_participants_service() -> ParticipantService {
        let room_spec = RoomSpec {
            id: RoomId::from("test"),
            pipeline: Pipeline::new(HashMap::new()),
        };
        let ctx = AppContext::new(
            Conf::default(),
            crate::turn::new_turn_auth_service_mock(),
        );

        ParticipantService::new(&room_spec, &ctx).unwrap()
    }

    /// Tests that when no RPC settings is provided in the `Member` element
    /// spec, default RPC settings from config will be used.
    #[test]
    fn use_conf_when_no_rpc_settings_in_member_spec() {
        let mut members = empty_participants_service();

        let test_member_spec = MemberSpec::new(
            Pipeline::new(HashMap::new()),
            String::from("w/e"),
            None,
            None,
            None,
            None,
            None,
        );

        let test_member_id = MemberId(String::from("test-member"));
        members
            .create_member(test_member_id.clone(), &test_member_spec)
            .unwrap();

        let test_member = members.get_member_by_id(&test_member_id).unwrap();
        let default_rpc_conf = Conf::default().rpc;

        assert_eq!(
            test_member.get_ping_interval(),
            default_rpc_conf.ping_interval
        );
        assert_eq!(
            test_member.get_idle_timeout(),
            default_rpc_conf.idle_timeout
        );
        assert_eq!(
            test_member.get_reconnect_timeout(),
            default_rpc_conf.reconnect_timeout
        );
    }

    /// Tests that when RPC settings is provided in the `Member` element spec,
    /// this RPC settings will be used.
    #[test]
    fn use_rpc_settings_from_member_spec() {
        let mut members = empty_participants_service();

        let idle_timeout = Duration::from_secs(60);
        let ping_interval = Duration::from_secs(61);
        let reconnect_timeout = Duration::from_secs(62);

        let test_member_spec = MemberSpec::new(
            Pipeline::new(HashMap::new()),
            String::from("w/e"),
            None,
            None,
            Some(idle_timeout),
            Some(reconnect_timeout),
            Some(ping_interval),
        );

        let test_member_id = MemberId(String::from("test-member"));
        members
            .create_member(test_member_id.clone(), &test_member_spec)
            .unwrap();

        let test_member = members.get_member_by_id(&test_member_id).unwrap();
        assert_eq!(test_member.get_ping_interval(), ping_interval);
        assert_eq!(test_member.get_idle_timeout(), idle_timeout);
        assert_eq!(test_member.get_reconnect_timeout(), reconnect_timeout);
    }
}<|MERGE_RESOLUTION|>--- conflicted
+++ resolved
@@ -7,14 +7,11 @@
 //! [`RpcConnection`]: crate::api::client::rpc_connection::RpcConnection
 //! [`ParticipantService`]: crate::signalling::participants::ParticipantService
 
-<<<<<<< HEAD
-use std::{collections::HashMap, sync::Arc, time::Instant};
-=======
 use std::{
     collections::HashMap,
     time::{Duration, Instant},
+    sync::Arc
 };
->>>>>>> 06db43df
 
 use actix::{
     fut::wrap_future, AsyncContext, Context, ContextFutureSpawner as _,
@@ -96,20 +93,6 @@
     /// If [`RpcConnection`] is lost, [`Room`] waits for `connect_timeout`
     /// before dropping it irrevocably in case it gets reestablished.
     drop_connection_tasks: HashMap<MemberId, SpawnHandle>,
-
-<<<<<<< HEAD
-    /// Reference to [`TurnAuthService`].
-    turn_service: Arc<dyn TurnAuthService>,
-
-    /// Default values for the RPC connection settings.
-    ///
-    /// If nothing provided into `Member` spec then this values will be used.
-    rpc_conf: RpcConf,
-=======
-    /// Duration, after which the server deletes the client session if
-    /// the remote RPC client does not reconnect after it is idle.
-    rpc_reconnect_timeout: Duration,
->>>>>>> 06db43df
 }
 
 impl ParticipantService {
@@ -127,12 +110,6 @@
             members: parse_members(room_spec, context.config.rpc)?,
             connections: HashMap::new(),
             drop_connection_tasks: HashMap::new(),
-<<<<<<< HEAD
-            turn_service: context.turn_service.clone(),
-            rpc_conf: context.config.rpc,
-=======
-            rpc_reconnect_timeout: context.config.rpc.reconnect_timeout,
->>>>>>> 06db43df
         })
     }
 
