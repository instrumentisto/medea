--- conflicted
+++ resolved
@@ -9,10 +9,7 @@
     fut::wrap_future, ActorFuture, AsyncContext, Context, MailboxError,
     SpawnHandle,
 };
-<<<<<<< HEAD
-=======
 use failure::Fail;
->>>>>>> 868907a8
 use futures::{
     future::{self, join_all, Either},
     Future,
@@ -39,12 +36,6 @@
     turn::{TurnAuthService, TurnServiceErr, UnreachablePolicy},
 };
 
-<<<<<<< HEAD
-#[derive(Debug)]
-#[allow(clippy::module_name_repetitions)]
-pub enum ParticipantServiceErr {
-    TurnServiceErr(TurnServiceErr),
-=======
 #[derive(Fail, Debug)]
 #[allow(clippy::module_name_repetitions)]
 pub enum ParticipantServiceErr {
@@ -54,7 +45,6 @@
         display = "Mailbox error when accessing ParticipantService: {}",
         _0
     )]
->>>>>>> 868907a8
     MailBoxErr(MailboxError),
 }
 
@@ -73,7 +63,7 @@
 /// Participant is [`Member`] with [`RpcConnection`]. [`ParticipantService`]
 /// stores [`Members`] and associated [`RpcConnection`]s, handles
 /// [`RpcConnection`] authorization, establishment, message sending.
-#[cfg_attr(not(test), derive(Debug))]
+#[derive(Debug)]
 pub struct ParticipantService {
     /// [`Room`]s id from which this [`ParticipantService`] was created.
     room_id: RoomId,
@@ -194,21 +184,12 @@
             Box::new(wrap_future(connection.close().then(|_| Ok(()))))
         } else {
             self.connections.insert(member_id, con);
-<<<<<<< HEAD
-
-            Box::new(
-                wrap_future(
-                    self.turn
-                        .create_user(member_id, UnreachablePolicy::default()),
-                )
-=======
             Box::new(
                 wrap_future(self.turn.create(
                     member_id,
                     self.room_id,
                     UnreachablePolicy::ReturnErr,
                 ))
->>>>>>> 868907a8
                 .map_err(|err, _: &mut Room, _| {
                     ParticipantServiceErr::from(err)
                 })
@@ -243,15 +224,11 @@
         match reason {
             ClosedReason::Closed => {
                 self.connections.remove(&member_id);
-<<<<<<< HEAD
-                self.delete_ice_user(member_id);
-=======
                 ctx.spawn(wrap_future(
                     self.delete_ice_user(member_id).map_err(|err| {
                         error!("Error deleting IceUser {:?}", err)
                     }),
                 ));
->>>>>>> 868907a8
                 ctx.notify(CloseRoom {})
             }
             ClosedReason::Lost => {
@@ -274,14 +251,6 @@
     }
 
     /// Deletes [`IceUser`] associated with provided [`Member`].
-<<<<<<< HEAD
-    fn delete_ice_user(&mut self, member_id: MemberId) {
-        if let Some(mut member) = self.members.remove(&member_id) {
-            if let Some(ice_user) = member.ice_user.take() {
-                self.turn.delete_user(ice_user);
-            }
-            self.members.insert(member_id, member);
-=======
     fn delete_ice_user(
         &mut self,
         member_id: MemberId,
@@ -297,15 +266,10 @@
                 delete_fut
             }
             None => Box::new(future::ok(())),
->>>>>>> 868907a8
         }
     }
 
     /// Cancels all connection close tasks, closes all [`RpcConnection`]s,
-<<<<<<< HEAD
-    /// **does not** clears Turn credentials.
-=======
->>>>>>> 868907a8
     pub fn drop_connections(
         &mut self,
         ctx: &mut Context<Room>,
@@ -316,11 +280,7 @@
         });
 
         // closing all RpcConnection's
-<<<<<<< HEAD
-        let close_fut = self.connections.drain().fold(
-=======
         let mut close_fut = self.connections.drain().fold(
->>>>>>> 868907a8
             vec![],
             |mut futures, (_, mut connection)| {
                 futures.push(connection.close());
@@ -345,27 +305,4 @@
 
         join_all(close_fut).map(|_| ())
     }
-}
-
-#[cfg(test)]
-
-pub mod test {
-    use std::fmt::{Debug, Formatter, Result};
-
-    use super::*;
-
-    impl Debug for ParticipantService {
-        fn fmt(&self, f: &mut Formatter) -> Result {
-            write!(
-                f,
-                "ParticipantService {{ members: {:?}, connections: {:?}, \
-                 reconnect_timeout: {:?}, drop_connection_tasks: {:?} }}",
-                self.members,
-                self.connections,
-                self.reconnect_timeout,
-                self.drop_connection_tasks
-            )
-        }
-    }
-
 }