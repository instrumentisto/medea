//! Participant is [`Member`] with [`RpcConnection`]. [`ParticipantService`]
//! stores [`Member`]s and associated [`RpcConnection`]s, handles
//! [`RpcConnection`] authorization, establishment, message sending, Turn
//! credentials management.
//!
//! [`Member`]: crate::signalling::elements::member::Member
//! [`RpcConnection`]: crate::api::client::rpc_connection::RpcConnection
//! [`ParticipantService`]: crate::signalling::participants::ParticipantService

use std::{collections::HashMap, time::Instant};

use actix::{
    fut::wrap_future, AsyncContext, Context, ContextFutureSpawner as _,
    SpawnHandle,
};
use derive_more::Display;
use failure::Fail;
use futures::future::{self, FutureExt as _, LocalBoxFuture};
use medea_client_api_proto::{
<<<<<<< HEAD
    CloseDescription, CloseReason, Credentials, Event, MemberId, RoomId,
=======
    CloseDescription, CloseReason, Credential, Event, MemberId, RoomId,
>>>>>>> fe612558
};

use crate::{
    api::{
        client::rpc_connection::{
            ClosedReason, RpcConnection, RpcConnectionClosed,
        },
        control::{
            refs::{Fid, ToEndpoint, ToMember},
            MemberSpec, RoomSpec,
        },
    },
    conf::Rpc as RpcConf,
    log::prelude::*,
    signalling::{
        elements::{
            endpoints::webrtc::{WebRtcPlayEndpoint, WebRtcPublishEndpoint},
            member::MemberError,
            parse_members, Member, MembersLoadError,
        },
        room::RoomError,
        Room,
    },
    AppContext,
};

#[derive(Debug, Display, Fail)]
pub enum ParticipantServiceErr {
    /// [`Member`] with provided [`Fid`] not found.
    #[display(fmt = "Participant [id = {}] not found", _0)]
    ParticipantNotFound(Fid<ToMember>),

    /// [`Endpoint`] with provided URI not found.
    ///
    /// [`Endpoint`]: crate::signalling::elements::endpoints::Endpoint
    #[display(fmt = "Endpoint [id = {}] not found.", _0)]
    EndpointNotFound(Fid<ToEndpoint>),

    /// Some error happened in [`Member`].
    MemberError(MemberError),
}

impl From<MemberError> for ParticipantServiceErr {
    fn from(err: MemberError) -> Self {
        Self::MemberError(err)
    }
}

/// Participant is [`Member`] with [`RpcConnection`]. [`ParticipantService`]
/// stores [`Member`]s and associated [`RpcConnection`]s, handles
/// [`RpcConnection`] authorization, establishment, message sending.
#[derive(Debug)]
pub struct ParticipantService {
    /// [`Room`]s id from which this [`ParticipantService`] was created.
    room_id: RoomId,

    /// [`Member`]s which currently are present in this [`Room`].
    members: HashMap<MemberId, Member>,

    /// Established [`RpcConnection`]s of [`Member`]s in this [`Room`].
    ///
    /// [`Member`]: crate::signalling::elements::member::Member
    // TODO: Replace Box<dyn RpcConnection>> with enum,
    //       as the set of all possible RpcConnection types is not closed.
    connections: HashMap<MemberId, Box<dyn RpcConnection>>,

    /// Stores [`RpcConnection`] drop tasks.
    /// If [`RpcConnection`] is lost, [`Room`] waits for `connect_timeout`
    /// before dropping it irrevocably in case it gets reestablished.
    drop_connection_tasks: HashMap<MemberId, SpawnHandle>,

    /// Default values for the RPC connection settings.
    ///
    /// If nothing provided into [`Member`] element spec then this values will
    /// be used.
    rpc_conf: RpcConf,
}

impl ParticipantService {
    /// Creates new [`ParticipantService`] from [`RoomSpec`].
    ///
    /// # Errors
    ///
    /// Errors with [`MemberLoadError`] if [`RoomSpec`] transformation fails.
    pub fn new(
        room_spec: &RoomSpec,
        context: &AppContext,
    ) -> Result<Self, MembersLoadError> {
        Ok(Self {
            room_id: room_spec.id().clone(),
            members: parse_members(room_spec, context.config.rpc)?,
            connections: HashMap::new(),
            drop_connection_tasks: HashMap::new(),
            rpc_conf: context.config.rpc,
        })
    }

    /// Lookups [`Member`] by provided [`MemberId`].
    pub fn get_member_by_id(&self, id: &MemberId) -> Option<Member> {
        self.members.get(id).cloned()
    }

    /// Generates [`Fid`] which point to some [`Member`] in this
    /// [`ParticipantService`]'s [`Room`].
    ///
    /// __Note__ this function don't check presence of [`Member`] in
    /// [`ParticipantService`].
    pub fn get_fid_to_member(&self, member_id: MemberId) -> Fid<ToMember> {
        Fid::<ToMember>::new(self.room_id.clone(), member_id)
    }

    /// Lookups [`Member`] by [`MemberId`].
    ///
    /// # Errors
    ///
    /// Errors with [`ParticipantServiceErr::ParticipantNotFound`] if no
    /// [`Member`] was found.
    pub fn get_member(
        &self,
        id: &MemberId,
    ) -> Result<Member, ParticipantServiceErr> {
        self.members.get(id).cloned().map_or(
            Err(ParticipantServiceErr::ParticipantNotFound(
                self.get_fid_to_member(id.clone()),
            )),
            Ok,
        )
    }

    /// Returns all [`Member`] from this [`ParticipantService`].
    pub fn members(&self) -> HashMap<MemberId, Member> {
        self.members.clone()
    }

    /// Lookups [`Member`] by provided [`MemberId`] and credentials.
    ///
    /// # Errors
    ///
    /// Errors with [`AuthorizationError::MemberNotExists`] if lookup by
    /// [`MemberId`] fails.
    ///
    /// Errors with [`AuthorizationError::InvalidCredentials`] if [`Member`]
    /// was found, but incorrect credentials were provided.
    pub fn get_member_by_id_and_credentials(
        &self,
        member_id: &MemberId,
<<<<<<< HEAD
        credentials: &Credentials,
    ) -> Option<Member> {
        let member = self.get_member_by_id(member_id)?;
        if member.credentials() == *credentials {
            Some(member)
=======
        credentials: &Credential,
    ) -> Result<Member, AuthorizationError> {
        let member = self
            .get_member_by_id(member_id)
            .ok_or(AuthorizationError::MemberNotExists)?;
        if &member.credentials() == credentials {
            Ok(member)
>>>>>>> fe612558
        } else {
            None
        }
    }

    /// Checks if [`Member`] has __active__ [`RpcConnection`].
    pub fn member_has_connection(&self, member_id: &MemberId) -> bool {
        self.connections.contains_key(member_id)
            && !self.drop_connection_tasks.contains_key(member_id)
    }

    /// Sends [`Event`] to specified remote [`Member`].
    ///
    /// # Errors
    ///
    /// Errors with [`RoomError::ConnectionNotExists`] if unable to find
    /// [`Connection`] with specified [`Member`].
    pub fn send_event_to_member(
        &mut self,
        member_id: MemberId,
        event: Event,
    ) -> Result<(), RoomError> {
<<<<<<< HEAD
        if let Some(conn) = self.connections.get(&member_id) {
            conn.send_event(self.room_id.clone(), event);
            Ok(())
        } else {
            Err(RoomError::ConnectionNotExists(member_id))
        }
=======
        self.connections.get(&member_id).map_or(
            Err(RoomError::ConnectionNotExists(member_id)),
            |conn| {
                conn.send_event(event);
                Ok(())
            },
        )
>>>>>>> fe612558
    }

    /// Saves provided [`RpcConnection`], registers [`IceUser`].
    /// If [`Member`] already has any other [`RpcConnection`],
    /// then it will be closed.
    pub fn connection_established(
        &mut self,
        ctx: &mut Context<Room>,
        member_id: MemberId,
        conn: Box<dyn RpcConnection>,
    ) -> LocalBoxFuture<'static, Result<Member, ParticipantServiceErr>> {
        let member = match self.get_member_by_id(&member_id) {
            None => {
                return Box::pin(future::err(
                    ParticipantServiceErr::ParticipantNotFound(
                        self.get_fid_to_member(member_id),
                    ),
                ));
            }
            Some(member) => member,
        };

        // lookup previous member connection
        if let Some(mut connection) = self.connections.remove(&member_id) {
            debug!("Closing old RpcConnection for member [id = {}]", member_id);

            // cancel RpcConnection close task, since connection is
            // reestablished
            if let Some(handler) = self.drop_connection_tasks.remove(&member_id)
            {
                ctx.cancel_future(handler);
            }
            self.insert_connection(member_id, conn);
            Box::pin(
                connection
                    .close(
                        self.room_id.clone(),
                        CloseDescription::new(CloseReason::Reconnected),
                    )
                    .map(move |_| Ok(member)),
            )
        } else {
            self.insert_connection(member_id, conn);
            Box::pin(future::ok(member))
        }
    }

    /// Inserts new [`RpcConnection`] into this [`ParticipantService`].
    fn insert_connection(
        &mut self,
        member_id: MemberId,
        conn: Box<dyn RpcConnection>,
    ) {
        self.connections.insert(member_id, conn);
    }

    /// If [`ClosedReason::Closed`], then removes [`RpcConnection`] associated
    /// with specified user [`Member`] from the storage and closes the room.
    /// If [`ClosedReason::Lost`], then creates delayed task that emits
    /// [`ClosedReason::Closed`].
    pub fn connection_closed(
        &mut self,
        member_id: MemberId,
        reason: ClosedReason,
        ctx: &mut Context<Room>,
    ) {
        let closed_at = Instant::now();
        match reason {
            ClosedReason::Closed { .. } => {
                debug!("Connection for member [id = {}] removed.", member_id);
                self.connections.remove(&member_id);
                // TODO: we have no way to handle absence of RpcConnection right
                //       now.
            }
            ClosedReason::Lost => {
                if let Some(member) = self.get_member_by_id(&member_id) {
                    self.drop_connection_tasks.insert(
                        member_id.clone(),
                        ctx.run_later(
                            member.get_reconnect_timeout(),
                            move |_, ctx| {
                                info!(
                                    "Member [id = {}] connection lost at {:?}.",
                                    member_id, closed_at,
                                );
                                ctx.notify(RpcConnectionClosed {
                                    member_id,
                                    reason: ClosedReason::Closed {
                                        normal: false,
                                    },
                                })
                            },
                        ),
                    );
                }
            }
        }
    }

    /// Cancels all connection close tasks, closes all [`RpcConnection`]s and
    /// deletes all [`IceUser`]s.
    pub fn drop_connections(
        &mut self,
        ctx: &mut Context<Room>,
    ) -> LocalBoxFuture<'static, ()> {
        // canceling all drop_connection_tasks
        self.drop_connection_tasks.drain().for_each(|(_, handle)| {
            ctx.cancel_future(handle);
        });

        let room_id = self.room_id.clone();
        // closing all RpcConnection's
        let close_rpc_connections =
            future::join_all(self.connections.drain().fold(
                Vec::new(),
                |mut futs, (_, mut connection)| {
                    futs.push(connection.close(
                        room_id.clone(),
                        CloseDescription::new(CloseReason::Finished),
                    ));
                    futs
                },
            ));

        close_rpc_connections.map(|_| ()).boxed_local()
    }

    /// Deletes [`Member`] from [`ParticipantService`], removes this user from
    /// [`TurnAuthService`], closes RPC connection with him and removes drop
    /// connection task.
    ///
    /// [`TurnAuthService`]: crate::turn::service::TurnAuthService
    pub fn delete_member(
        &mut self,
        member_id: &MemberId,
        ctx: &mut Context<Room>,
    ) {
        self.close_member_connection(member_id, ctx);
        self.members.remove(member_id);
    }

    /// Closes [`RpcConnection`] with [`Member`] with a provided [`MemberId`]/
    pub fn close_member_connection(
        &mut self,
        member_id: &MemberId,
        ctx: &mut Context<Room>,
    ) {
        if let Some(drop) = self.drop_connection_tasks.remove(member_id) {
            ctx.cancel_future(drop);
        }

        if let Some(mut conn) = self.connections.remove(member_id) {
            wrap_future::<_, Room>(conn.close(
                self.room_id.clone(),
                CloseDescription::new(CloseReason::Evicted),
            ))
            .spawn(ctx);
        }
    }

    /// Inserts given [`Member`] into [`ParticipantService`].
    pub fn insert_member(&mut self, id: MemberId, member: Member) {
        self.members.insert(id, member);
    }

    /// Returns [`Iterator`] over [`MemberId`] and [`Member`] which this
    /// [`ParticipantRepository`] stores.
    pub fn iter_members(&self) -> impl Iterator<Item = (&MemberId, &Member)> {
        self.members.iter()
    }

    /// Creates new [`Member`] in this [`ParticipantService`].
    ///
    /// This function will check that new [`Member`]'s ID is not present in
    /// [`ParticipantService`].
    ///
    /// # Errors
    ///
    /// Errors with [`RoomError::MemberAlreadyExists`] if [`Member`] with
    /// provided [`MemberId`] already exists in [`ParticipantService`].
    pub fn create_member(
        &mut self,
        id: MemberId,
        spec: &MemberSpec,
    ) -> Result<(), RoomError> {
        if self.get_member_by_id(&id).is_some() {
            return Err(RoomError::MemberAlreadyExists(
                self.get_fid_to_member(id),
            ));
        }
        let signalling_member = Member::new(
            id.clone(),
            spec.credentials().clone(),
            self.room_id.clone(),
            spec.idle_timeout().unwrap_or(self.rpc_conf.idle_timeout),
            spec.reconnect_timeout()
                .unwrap_or(self.rpc_conf.reconnect_timeout),
            spec.ping_interval().unwrap_or(self.rpc_conf.ping_interval),
        );

        signalling_member.set_callback_urls(spec);

        for (id, publish) in spec.publish_endpoints() {
            let signalling_publish = WebRtcPublishEndpoint::new(
                id.clone(),
                publish.p2p,
                signalling_member.downgrade(),
                publish.force_relay,
                publish.audio_settings,
                publish.video_settings,
            );
            signalling_member.insert_src(signalling_publish);
        }

        for (id, play) in spec.play_endpoints() {
            let partner_member = self.get_member(&play.src.member_id)?;
            let src = partner_member
                .get_src_by_id(&play.src.endpoint_id)
                .ok_or_else(|| {
                    MemberError::EndpointNotFound(
                        partner_member.get_fid_to_endpoint(
                            play.src.endpoint_id.clone().into(),
                        ),
                    )
                })?;

            let sink = WebRtcPlayEndpoint::new(
                id.clone(),
                play.src.clone(),
                src.downgrade(),
                signalling_member.downgrade(),
                play.force_relay,
            );

            signalling_member.insert_sink(sink);
        }

        // This is needed for atomicity.
        for (_, sink) in signalling_member.sinks() {
            let src = sink.src();
            src.add_sink(sink.downgrade());
        }

        self.insert_member(id, signalling_member);

        Ok(())
    }
}

#[cfg(test)]
mod test {
    use std::time::Duration;

    use crate::{api::control::pipeline::Pipeline, conf::Conf};

    use super::*;

    pub fn empty_participants_service() -> ParticipantService {
        let room_spec = RoomSpec {
            id: "test".into(),
            pipeline: Pipeline::new(HashMap::new()),
        };
        let ctx = AppContext::new(
            Conf::default(),
            crate::turn::new_turn_auth_service_mock(),
        );

        ParticipantService::new(&room_spec, &ctx).unwrap()
    }

    /// Tests that when no RPC settings is provided in the `Member` element
    /// spec, default RPC settings from config will be used.
    #[test]
    fn use_conf_when_no_rpc_settings_in_member_spec() {
        let mut members = empty_participants_service();

        let test_member_spec = MemberSpec::new(
            Pipeline::new(HashMap::new()),
            "w/e".into(),
            None,
            None,
            None,
            None,
            None,
        );

        let test_member_id = MemberId::from("test-member");
        members
            .create_member(test_member_id.clone(), &test_member_spec)
            .unwrap();

        let test_member = members.get_member_by_id(&test_member_id).unwrap();
        let default_rpc_conf = Conf::default().rpc;

        assert_eq!(
            test_member.get_ping_interval(),
            default_rpc_conf.ping_interval
        );
        assert_eq!(
            test_member.get_idle_timeout(),
            default_rpc_conf.idle_timeout
        );
        assert_eq!(
            test_member.get_reconnect_timeout(),
            default_rpc_conf.reconnect_timeout
        );
    }

    /// Tests that when RPC settings is provided in the `Member` element spec,
    /// this RPC settings will be used.
    #[test]
    fn use_rpc_settings_from_member_spec() {
        let mut members = empty_participants_service();

        let idle_timeout = Duration::from_secs(60);
        let ping_interval = Duration::from_secs(61);
        let reconnect_timeout = Duration::from_secs(62);

        let test_member_spec = MemberSpec::new(
            Pipeline::new(HashMap::new()),
            "w/e".into(),
            None,
            None,
            Some(idle_timeout),
            Some(reconnect_timeout),
            Some(ping_interval),
        );

        let test_member_id = MemberId::from("test-member");
        members
            .create_member(test_member_id.clone(), &test_member_spec)
            .unwrap();

        let test_member = members.get_member_by_id(&test_member_id).unwrap();
        assert_eq!(test_member.get_ping_interval(), ping_interval);
        assert_eq!(test_member.get_idle_timeout(), idle_timeout);
        assert_eq!(test_member.get_reconnect_timeout(), reconnect_timeout);
    }
}<|MERGE_RESOLUTION|>--- conflicted
+++ resolved
@@ -17,11 +17,7 @@
 use failure::Fail;
 use futures::future::{self, FutureExt as _, LocalBoxFuture};
 use medea_client_api_proto::{
-<<<<<<< HEAD
-    CloseDescription, CloseReason, Credentials, Event, MemberId, RoomId,
-=======
     CloseDescription, CloseReason, Credential, Event, MemberId, RoomId,
->>>>>>> fe612558
 };
 
 use crate::{
@@ -168,21 +164,11 @@
     pub fn get_member_by_id_and_credentials(
         &self,
         member_id: &MemberId,
-<<<<<<< HEAD
-        credentials: &Credentials,
+        credential: &Credential,
     ) -> Option<Member> {
         let member = self.get_member_by_id(member_id)?;
-        if member.credentials() == *credentials {
+        if member.credential() == *credential {
             Some(member)
-=======
-        credentials: &Credential,
-    ) -> Result<Member, AuthorizationError> {
-        let member = self
-            .get_member_by_id(member_id)
-            .ok_or(AuthorizationError::MemberNotExists)?;
-        if &member.credentials() == credentials {
-            Ok(member)
->>>>>>> fe612558
         } else {
             None
         }
@@ -205,22 +191,13 @@
         member_id: MemberId,
         event: Event,
     ) -> Result<(), RoomError> {
-<<<<<<< HEAD
-        if let Some(conn) = self.connections.get(&member_id) {
-            conn.send_event(self.room_id.clone(), event);
-            Ok(())
-        } else {
-            Err(RoomError::ConnectionNotExists(member_id))
-        }
-=======
         self.connections.get(&member_id).map_or(
             Err(RoomError::ConnectionNotExists(member_id)),
             |conn| {
-                conn.send_event(event);
+                conn.send_event(self.room_id.clone(), event);
                 Ok(())
             },
         )
->>>>>>> fe612558
     }
 
     /// Saves provided [`RpcConnection`], registers [`IceUser`].
@@ -413,7 +390,7 @@
         }
         let signalling_member = Member::new(
             id.clone(),
-            spec.credentials().clone(),
+            spec.credential().clone(),
             self.room_id.clone(),
             spec.idle_timeout().unwrap_or(self.rpc_conf.idle_timeout),
             spec.reconnect_timeout()
