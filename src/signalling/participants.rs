--- conflicted
+++ resolved
@@ -57,23 +57,16 @@
 pub enum ParticipantServiceErr {
     #[display(fmt = "TurnService Error in ParticipantService: {}", _0)]
     TurnServiceErr(TurnServiceErr),
-<<<<<<< HEAD
-    #[fail(display = "Participant [id = {}] not found", _0)]
+    #[display(fmt = "Participant [id = {}] not found", _0)]
     ParticipantNotFound(LocalUri<IsMemberId>),
-    #[fail(display = "Endpoint [id = {}] not found.", _0)]
+    #[display(fmt = "Endpoint [id = {}] not found.", _0)]
     EndpointNotFound(LocalUri<IsEndpointId>),
-    #[fail(display = "{}", _0)]
+    #[display(fmt = "{}", _0)]
     MemberError(MemberError),
-    #[fail(display = "Participant [id = {}] already exists.", _0)]
+    #[display(fmt = "Participant [id = {}] already exists.", _0)]
     ParticipantAlreadyExists(LocalUri<IsMemberId>),
-    #[fail(display = "Endpoint [id = {}] already exists.", _0)]
+    #[display(fmt = "Endpoint [id = {}] already exists.", _0)]
     EndpointAlreadyExists(LocalUri<IsEndpointId>),
-=======
-    #[display(fmt = "Mailbox error when accessing ParticipantService: {}", _0)]
-    MailBoxErr(MailboxError),
-    #[display(fmt = "Participant with Id [{}] was not found", _0)]
-    ParticipantNotFound(MemberId),
->>>>>>> 7bd0c20c
 }
 
 impl From<TurnServiceErr> for ParticipantServiceErr {
@@ -130,7 +123,6 @@
         })
     }
 
-<<<<<<< HEAD
     /// Lookup [`Member`] by provided id.
     pub fn get_member_by_id(&self, id: &MemberId) -> Option<Member> {
         self.members.get(id).cloned()
@@ -166,11 +158,6 @@
     /// Returns all [`Member`] from this [`ParticipantService`].
     pub fn members(&self) -> HashMap<MemberId, Member> {
         self.members.clone()
-=======
-    /// Lookup [`Member`] by provided [`MemberId`].
-    pub fn get_member_by_id(&self, id: &MemberId) -> Option<&Member> {
-        self.members.get(id)
->>>>>>> 7bd0c20c
     }
 
     /// Lookup [`Member`] by provided [`MemberId`] and credentials.
@@ -308,14 +295,13 @@
             ClosedReason::Lost => {
                 self.drop_connection_tasks.insert(
                     member_id.clone(),
-<<<<<<< HEAD
                     ctx.run_later(
                         self.app.config.rpc.reconnect_timeout,
                         move |_, ctx| {
                             info!(
                                 "Member {} connection lost at {:?}. Room will \
                                  be stopped.",
-                                &member_id, closed_at
+                                member_id, closed_at
                             );
                             ctx.notify(RpcConnectionClosed {
                                 member_id,
@@ -323,19 +309,6 @@
                             })
                         },
                     ),
-=======
-                    ctx.run_later(self.reconnect_timeout, move |_, ctx| {
-                        info!(
-                            "Member {} connection lost at {:?}. Room will be \
-                             stopped.",
-                            member_id, closed_at
-                        );
-                        ctx.notify(RpcConnectionClosed {
-                            member_id,
-                            reason: ClosedReason::Closed,
-                        })
-                    }),
->>>>>>> 7bd0c20c
                 );
             }
         }
