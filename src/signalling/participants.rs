//! Participant is [`Member`] with [`RpcConnection`]. [`ParticipantService`]
//! stores [`Member`]s and associated [`RpcConnection`]s, handles
//! [`RpcConnection`] authorization, establishment, message sending, Turn
//! credentials management.
//!
//! [`Member`]: crate::signalling::elements::member::Member
//! [`RpcConnection`]: crate::api::client::rpc_connection::RpcConnection
//! [`ParticipantService`]: crate::signalling::participants::ParticipantService

use std::{collections::HashMap, time::Instant};

use actix::{
    fut::wrap_future, AsyncContext, Context, ContextFutureSpawner as _,
    SpawnHandle,
};
use derive_more::Display;
use failure::Fail;
use futures::future::{self, FutureExt as _, LocalBoxFuture};
use medea_client_api_proto::{
    CloseDescription, CloseReason, Credential, Event, MemberId, RoomId,
};

use crate::{
    api::{
        client::rpc_connection::{
            ClosedReason, RpcConnection, RpcConnectionClosed,
        },
        control::{
            refs::{Fid, ToEndpoint, ToMember},
            MemberSpec, RoomSpec,
        },
    },
    conf::Rpc as RpcConf,
    log::prelude::*,
    signalling::{
        elements::{
            endpoints::webrtc::{WebRtcPlayEndpoint, WebRtcPublishEndpoint},
            member::MemberError,
            parse_members, Member, MembersLoadError,
        },
        room::RoomError,
        Room,
    },
    AppContext,
};

#[derive(Debug, Display, Fail)]
pub enum ParticipantServiceErr {
    /// [`Member`] with provided [`Fid`] not found.
    #[display(fmt = "Participant [id = {}] not found", _0)]
    ParticipantNotFound(Fid<ToMember>),

    /// [`Endpoint`] with provided URI not found.
    ///
    /// [`Endpoint`]: crate::signalling::elements::endpoints::Endpoint
    #[display(fmt = "Endpoint [id = {}] not found.", _0)]
    EndpointNotFound(Fid<ToEndpoint>),

    /// Some error happened in [`Member`].
    MemberError(MemberError),
}

impl From<MemberError> for ParticipantServiceErr {
    fn from(err: MemberError) -> Self {
        Self::MemberError(err)
    }
}

/// Participant is [`Member`] with [`RpcConnection`]. [`ParticipantService`]
/// stores [`Member`]s and associated [`RpcConnection`]s, handles
/// [`RpcConnection`] authorization, establishment, message sending.
#[derive(Debug)]
pub struct ParticipantService {
    /// [`Room`]s id from which this [`ParticipantService`] was created.
    room_id: RoomId,

    /// [`Member`]s which currently are present in this [`Room`].
    members: HashMap<MemberId, Member>,

    /// Established [`RpcConnection`]s of [`Member`]s in this [`Room`].
    ///
    /// [`Member`]: crate::signalling::elements::member::Member
    // TODO: Replace Box<dyn RpcConnection>> with enum,
    //       as the set of all possible RpcConnection types is not closed.
    connections: HashMap<MemberId, Box<dyn RpcConnection>>,

    /// Stores [`RpcConnection`] drop tasks.
    /// If [`RpcConnection`] is lost, [`Room`] waits for `connect_timeout`
    /// before dropping it irrevocably in case it gets reestablished.
    drop_connection_tasks: HashMap<MemberId, SpawnHandle>,

    /// Default values for the RPC connection settings.
    ///
    /// If nothing provided into [`Member`] element spec then this values will
    /// be used.
    rpc_conf: RpcConf,
}

impl ParticipantService {
    /// Creates new [`ParticipantService`] from [`RoomSpec`].
    ///
    /// # Errors
    ///
    /// Errors with [`MemberLoadError`] if [`RoomSpec`] transformation fails.
    pub fn new(
        room_spec: &RoomSpec,
        context: &AppContext,
    ) -> Result<Self, MembersLoadError> {
        Ok(Self {
            room_id: room_spec.id().clone(),
            members: parse_members(room_spec, context.config.rpc)?,
            connections: HashMap::new(),
            drop_connection_tasks: HashMap::new(),
            rpc_conf: context.config.rpc,
        })
    }

    /// Lookups [`Member`] by provided [`MemberId`].
    ///
    /// ## Errors
    ///
    /// With [`ParticipantServiceErr::ParticipantNotFound`] if [`Member`] lookup
    /// failed.
    pub fn get_member_by_id(
        &self,
        id: &MemberId,
    ) -> Result<Member, ParticipantServiceErr> {
        self.members.get(id).cloned().ok_or_else(|| {
            ParticipantServiceErr::ParticipantNotFound(
                self.get_fid_to_member(id.clone()),
            )
        })
    }

    /// Generates [`Fid`] which point to some [`Member`] in this
    /// [`ParticipantService`]'s [`Room`].
    ///
    /// __Note__ this function don't check presence of [`Member`] in
    /// [`ParticipantService`].
    pub fn get_fid_to_member(&self, member_id: MemberId) -> Fid<ToMember> {
        Fid::<ToMember>::new(self.room_id.clone(), member_id)
    }

    /// Lookups [`Member`] by [`MemberId`].
    ///
    /// # Errors
    ///
    /// Errors with [`ParticipantServiceErr::ParticipantNotFound`] if no
    /// [`Member`] was found.
    pub fn get_member(
        &self,
        id: &MemberId,
    ) -> Result<Member, ParticipantServiceErr> {
        self.members.get(id).cloned().map_or(
            Err(ParticipantServiceErr::ParticipantNotFound(
                self.get_fid_to_member(id.clone()),
            )),
            Ok,
        )
    }

    /// Returns all [`Member`] from this [`ParticipantService`].
    pub fn members(&self) -> HashMap<MemberId, Member> {
        self.members.clone()
    }

    /// Lookups [`Member`] by provided [`MemberId`] and credentials.
    ///
    /// # Errors
    ///
    /// Errors with [`AuthorizationError::MemberNotExists`] if lookup by
    /// [`MemberId`] fails.
    ///
    /// Errors with [`AuthorizationError::InvalidCredentials`] if [`Member`]
    /// was found, but incorrect credentials were provided.
    pub fn get_member_by_id_and_credentials(
        &self,
        member_id: &MemberId,
        credentials: &Credential,
<<<<<<< HEAD
    ) -> Option<Member> {
        let member = self.get_member_by_id(member_id)?;
        if member.credentials() == *credentials {
            Some(member)
=======
    ) -> Result<Member, AuthorizationError> {
        let member = self
            .get_member_by_id(member_id)
            .map_err(|_| AuthorizationError::MemberNotExists)?;
        if &member.credentials() == credentials {
            Ok(member)
>>>>>>> e3f8d69e
        } else {
            None
        }
    }

    /// Checks if [`Member`] has __active__ [`RpcConnection`].
    pub fn member_has_connection(&self, member_id: &MemberId) -> bool {
        self.connections.contains_key(member_id)
            && !self.drop_connection_tasks.contains_key(member_id)
    }

    /// Sends [`Event`] to specified remote [`Member`].
    ///
    /// # Errors
    ///
    /// Errors with [`RoomError::ConnectionNotExists`] if unable to find
    /// [`Connection`] with specified [`Member`].
    pub fn send_event_to_member(
        &mut self,
        member_id: MemberId,
        event: Event,
    ) -> Result<(), RoomError> {
        self.connections.get(&member_id).map_or(
            Err(RoomError::ConnectionNotExists(member_id)),
            |conn| {
                conn.send_event(self.room_id.clone(), event);
                Ok(())
            },
        )
    }

    /// Saves provided [`RpcConnection`].
    /// If [`Member`] already has any other [`RpcConnection`],
    /// then it will be closed.
    pub fn connection_established(
        &mut self,
        ctx: &mut Context<Room>,
        member_id: MemberId,
        conn: Box<dyn RpcConnection>,
    ) -> LocalBoxFuture<'static, Result<Member, ParticipantServiceErr>> {
        let member = match self.get_member_by_id(&member_id) {
            Err(err) => {
                return Box::pin(future::err(err));
            }
            Ok(member) => member,
        };

        // lookup previous member connection
        if let Some(mut connection) = self.connections.remove(&member_id) {
            debug!("Closing old RpcConnection for member [id = {}]", member_id);

            // cancel RpcConnection close task, since connection is
            // reestablished
            if let Some(handler) = self.drop_connection_tasks.remove(&member_id)
            {
                ctx.cancel_future(handler);
            }
            self.insert_connection(member_id, conn);
            Box::pin(
                connection
                    .close(
                        self.room_id.clone(),
                        CloseDescription::new(CloseReason::Reconnected),
                    )
                    .map(move |_| Ok(member)),
            )
        } else {
            self.insert_connection(member_id, conn);
            Box::pin(future::ok(member))
        }
    }

    /// Inserts new [`RpcConnection`] into this [`ParticipantService`].
    fn insert_connection(
        &mut self,
        member_id: MemberId,
        conn: Box<dyn RpcConnection>,
    ) {
        self.connections.insert(member_id, conn);
    }

    /// If [`ClosedReason::Closed`], then removes [`RpcConnection`] associated
    /// with specified user [`Member`] from the storage and closes the room.
    /// If [`ClosedReason::Lost`], then creates delayed task that emits
    /// [`ClosedReason::Closed`].
    pub fn connection_closed(
        &mut self,
        member_id: MemberId,
        reason: ClosedReason,
        ctx: &mut Context<Room>,
    ) {
        let closed_at = Instant::now();
        match reason {
            ClosedReason::Closed { .. } => {
                debug!("Connection for member [id = {}] removed.", member_id);
                self.connections.remove(&member_id);
                // TODO: we have no way to handle absence of RpcConnection right
                //       now.
            }
            ClosedReason::Lost => {
                if let Ok(member) = self.get_member_by_id(&member_id) {
                    self.drop_connection_tasks.insert(
                        member_id.clone(),
                        ctx.run_later(
                            member.get_reconnect_timeout(),
                            move |_, ctx| {
                                info!(
                                    "Member [id = {}] connection lost at {:?}.",
                                    member_id, closed_at,
                                );
                                ctx.notify(RpcConnectionClosed {
                                    member_id,
                                    reason: ClosedReason::Closed {
                                        normal: false,
                                    },
                                })
                            },
                        ),
                    );
                }
            }
        }
    }

    /// Cancels all connection close tasks, closes all [`RpcConnection`]s and
    /// deletes all [`IceUser`]s.
    pub fn drop_connections(
        &mut self,
        ctx: &mut Context<Room>,
    ) -> LocalBoxFuture<'static, ()> {
        // canceling all drop_connection_tasks
        self.drop_connection_tasks.drain().for_each(|(_, handle)| {
            ctx.cancel_future(handle);
        });

        let room_id = self.room_id.clone();
        // closing all RpcConnection's
        let close_rpc_connections =
            future::join_all(self.connections.drain().fold(
                Vec::new(),
                |mut futs, (_, mut connection)| {
                    futs.push(connection.close(
                        room_id.clone(),
                        CloseDescription::new(CloseReason::Finished),
                    ));
                    futs
                },
            ));

        close_rpc_connections.map(|_| ()).boxed_local()
    }

    /// Deletes [`Member`] from [`ParticipantService`], removes this user from
    /// [`TurnAuthService`], closes RPC connection with him and removes drop
    /// connection task.
    ///
    /// [`TurnAuthService`]: crate::turn::service::TurnAuthService
    pub fn delete_member(
        &mut self,
        member_id: &MemberId,
        ctx: &mut Context<Room>,
    ) {
        self.close_member_connection(member_id, ctx);
        self.members.remove(member_id);
    }

    /// Closes [`RpcConnection`] with [`Member`] with a provided [`MemberId`]/
    pub fn close_member_connection(
        &mut self,
        member_id: &MemberId,
        ctx: &mut Context<Room>,
    ) {
        if let Some(drop) = self.drop_connection_tasks.remove(member_id) {
            ctx.cancel_future(drop);
        }

        if let Some(mut conn) = self.connections.remove(member_id) {
            wrap_future::<_, Room>(conn.close(
                self.room_id.clone(),
                CloseDescription::new(CloseReason::Evicted),
            ))
            .spawn(ctx);
        }
    }

    /// Inserts given [`Member`] into [`ParticipantService`].
    pub fn insert_member(&mut self, id: MemberId, member: Member) {
        self.members.insert(id, member);
    }

    /// Returns [`Iterator`] over [`MemberId`] and [`Member`] which this
    /// [`ParticipantRepository`] stores.
    pub fn iter_members(&self) -> impl Iterator<Item = (&MemberId, &Member)> {
        self.members.iter()
    }

    /// Creates new [`Member`] in this [`ParticipantService`].
    ///
    /// This function will check that new [`Member`]'s ID is not present in
    /// [`ParticipantService`].
    ///
    /// # Errors
    ///
    /// Errors with [`RoomError::MemberAlreadyExists`] if [`Member`] with
    /// provided [`MemberId`] already exists in [`ParticipantService`].
    pub fn create_member(
        &mut self,
        id: MemberId,
        spec: &MemberSpec,
    ) -> Result<(), RoomError> {
        if self.get_member_by_id(&id).is_ok() {
            return Err(RoomError::MemberAlreadyExists(
                self.get_fid_to_member(id),
            ));
        }
        let signalling_member = Member::new(
            id.clone(),
            spec.credentials().clone(),
            self.room_id.clone(),
            spec.idle_timeout().unwrap_or(self.rpc_conf.idle_timeout),
            spec.reconnect_timeout()
                .unwrap_or(self.rpc_conf.reconnect_timeout),
            spec.ping_interval().unwrap_or(self.rpc_conf.ping_interval),
        );

        signalling_member.set_callback_urls(spec);

        for (id, publish) in spec.publish_endpoints() {
            let signalling_publish = WebRtcPublishEndpoint::new(
                id.clone(),
                publish.p2p,
                signalling_member.downgrade(),
                publish.force_relay,
                publish.audio_settings,
                publish.video_settings,
            );
            signalling_member.insert_src(signalling_publish);
        }

        for (id, play) in spec.play_endpoints() {
            let partner_member = self.get_member(&play.src.member_id)?;
            let src = partner_member
                .get_src_by_id(&play.src.endpoint_id)
                .ok_or_else(|| {
                    MemberError::EndpointNotFound(
                        partner_member.get_fid_to_endpoint(
                            play.src.endpoint_id.clone().into(),
                        ),
                    )
                })?;

            let sink = WebRtcPlayEndpoint::new(
                id.clone(),
                play.src.clone(),
                src.downgrade(),
                signalling_member.downgrade(),
                play.force_relay,
            );

            signalling_member.insert_sink(sink);
        }

        // This is needed for atomicity.
        for (_, sink) in signalling_member.sinks() {
            let src = sink.src();
            src.add_sink(sink.downgrade());
        }

        self.insert_member(id, signalling_member);

        Ok(())
    }
}

#[cfg(test)]
mod test {
    use std::time::Duration;

    use crate::{api::control::pipeline::Pipeline, conf::Conf};

    use super::*;

    pub fn empty_participants_service() -> ParticipantService {
        let room_spec = RoomSpec {
            id: "test".into(),
            pipeline: Pipeline::new(HashMap::new()),
        };
        let ctx = AppContext::new(
            Conf::default(),
            crate::turn::new_turn_auth_service_mock(),
        );

        ParticipantService::new(&room_spec, &ctx).unwrap()
    }

    /// Tests that when no RPC settings is provided in the `Member` element
    /// spec, default RPC settings from config will be used.
    #[test]
    fn use_conf_when_no_rpc_settings_in_member_spec() {
        let mut members = empty_participants_service();

        let test_member_spec = MemberSpec::new(
            Pipeline::new(HashMap::new()),
            "w/e".into(),
            None,
            None,
            None,
            None,
            None,
        );

        let test_member_id = MemberId::from("test-member");
        members
            .create_member(test_member_id.clone(), &test_member_spec)
            .unwrap();

        let test_member = members.get_member_by_id(&test_member_id).unwrap();
        let default_rpc_conf = Conf::default().rpc;

        assert_eq!(
            test_member.get_ping_interval(),
            default_rpc_conf.ping_interval
        );
        assert_eq!(
            test_member.get_idle_timeout(),
            default_rpc_conf.idle_timeout
        );
        assert_eq!(
            test_member.get_reconnect_timeout(),
            default_rpc_conf.reconnect_timeout
        );
    }

    /// Tests that when RPC settings is provided in the `Member` element spec,
    /// this RPC settings will be used.
    #[test]
    fn use_rpc_settings_from_member_spec() {
        let mut members = empty_participants_service();

        let idle_timeout = Duration::from_secs(60);
        let ping_interval = Duration::from_secs(61);
        let reconnect_timeout = Duration::from_secs(62);

        let test_member_spec = MemberSpec::new(
            Pipeline::new(HashMap::new()),
            "w/e".into(),
            None,
            None,
            Some(idle_timeout),
            Some(reconnect_timeout),
            Some(ping_interval),
        );

        let test_member_id = MemberId::from("test-member");
        members
            .create_member(test_member_id.clone(), &test_member_spec)
            .unwrap();

        let test_member = members.get_member_by_id(&test_member_id).unwrap();
        assert_eq!(test_member.get_ping_interval(), ping_interval);
        assert_eq!(test_member.get_idle_timeout(), idle_timeout);
        assert_eq!(test_member.get_reconnect_timeout(), reconnect_timeout);
    }
}<|MERGE_RESOLUTION|>--- conflicted
+++ resolved
@@ -168,30 +168,21 @@
     ///
     /// # Errors
     ///
-    /// Errors with [`AuthorizationError::MemberNotExists`] if lookup by
-    /// [`MemberId`] fails.
-    ///
-    /// Errors with [`AuthorizationError::InvalidCredentials`] if [`Member`]
-    /// was found, but incorrect credentials were provided.
+    /// Errors with [`RoomError::AuthorizationError`] if lookup by [`MemberId`]
+    /// fails or if [`Member`] was found, but incorrect credentials were
+    /// provided.
     pub fn get_member_by_id_and_credentials(
         &self,
         member_id: &MemberId,
         credentials: &Credential,
-<<<<<<< HEAD
-    ) -> Option<Member> {
-        let member = self.get_member_by_id(member_id)?;
-        if member.credentials() == *credentials {
-            Some(member)
-=======
-    ) -> Result<Member, AuthorizationError> {
+    ) -> Result<Member, RoomError> {
         let member = self
             .get_member_by_id(member_id)
-            .map_err(|_| AuthorizationError::MemberNotExists)?;
+            .map_err(|_| RoomError::AuthorizationError)?;
         if &member.credentials() == credentials {
             Ok(member)
->>>>>>> e3f8d69e
         } else {
-            None
+            Err(RoomError::AuthorizationError)
         }
     }
 
