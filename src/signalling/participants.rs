//! Participant is [`Member`] with [`RpcConnection`]. [`ParticipantService`]
//! stores [`Member`]s and associated [`RpcConnection`]s, handles
//! [`RpcConnection`] authorization, establishment, message sending, Turn
//! credentials management.
//!
//! [`Member`]: crate::signalling::elements::member::Member
//! [`RpcConnection`]: crate::api::client::rpc_connection::RpcConnection
//! [`ParticipantService`]: crate::signalling::participants::ParticipantService

use std::{
    collections::HashMap,
    sync::Arc,
    time::{Duration, Instant},
};

use actix::{
    fut::wrap_future, ActorFuture, AsyncContext, Context, SpawnHandle,
};
use derive_more::Display;
use failure::Fail;
use futures::{
    future::{self, join_all, Either},
    Future,
};
use medea_client_api_proto::{CloseDescription, CloseReason, Event};

use crate::{
    api::{
        client::rpc_connection::{
            AuthorizationError, ClosedReason, EventMessage, RpcConnection,
            RpcConnectionClosed,
        },
        control::{
            refs::{Fid, ToEndpoint, ToMember},
            MemberId, RoomId, RoomSpec,
        },
    },
    log::prelude::*,
    media::IceUser,
    signalling::{
        elements::{
            member::MemberError, parse_members, Member, MembersLoadError,
        },
        room::{ActFuture, RoomError},
        Room,
    },
    turn::{TurnAuthService, TurnServiceErr, UnreachablePolicy},
    AppContext,
};

#[derive(Debug, Display, Fail)]
pub enum ParticipantServiceErr {
    /// Some error happened in [`TurnAuthService`].
    ///
    /// [`TurnAuthService`]: crate::turn::service::TurnAuthService
    #[display(fmt = "TurnService Error in ParticipantService: {}", _0)]
    TurnServiceErr(TurnServiceErr),

    /// [`Member`] with provided [`Fid`] not found.
    #[display(fmt = "Participant [id = {}] not found", _0)]
    ParticipantNotFound(Fid<ToMember>),

    /// [`Endpoint`] with provided URI not found.
    ///
    /// [`Endpoint`]: crate::signalling::elements::endpoints::Endpoint
    #[display(fmt = "Endpoint [id = {}] not found.", _0)]
    EndpointNotFound(Fid<ToEndpoint>),

    /// Some error happened in [`Member`].
    MemberError(MemberError),
}

impl From<TurnServiceErr> for ParticipantServiceErr {
    fn from(err: TurnServiceErr) -> Self {
        Self::TurnServiceErr(err)
    }
}

impl From<MemberError> for ParticipantServiceErr {
    fn from(err: MemberError) -> Self {
        Self::MemberError(err)
    }
}

/// Participant is [`Member`] with [`RpcConnection`]. [`ParticipantService`]
/// stores [`Member`]s and associated [`RpcConnection`]s, handles
/// [`RpcConnection`] authorization, establishment, message sending.
#[derive(Debug)]
pub struct ParticipantService {
    /// [`Room`]s id from which this [`ParticipantService`] was created.
    room_id: RoomId,

    /// [`Member`]s which currently are present in this [`Room`].
    members: HashMap<MemberId, Member>,

    /// Established [`RpcConnection`]s of [`Member`]s in this [`Room`].
    ///
    /// [`Member`]: crate::signalling::elements::member::Member
    // TODO: Replace Box<dyn RpcConnection>> with enum,
    //       as the set of all possible RpcConnection types is not closed.
    connections: HashMap<MemberId, Box<dyn RpcConnection>>,

    /// Stores [`RpcConnection`] drop tasks.
    /// If [`RpcConnection`] is lost, [`Room`] waits for connection_timeout
    /// before dropping it irrevocably in case it gets reestablished.
    drop_connection_tasks: HashMap<MemberId, SpawnHandle>,

    /// Reference to [`TurnAuthService`].
    turn_service: Arc<dyn TurnAuthService>,

    /// Duration, after which the server deletes the client session if
    /// the remote RPC client does not reconnect after it is idle.
    rpc_reconnect_timeout: Duration,

    /// Duration, after which the server deletes the client session if
    /// the remote RPC client does not reconnect after it is idle.
    idle_timeout: Duration,
}

impl ParticipantService {
    /// Creates new [`ParticipantService`] from [`RoomSpec`].
    pub fn new(
        room_spec: &RoomSpec,
        context: &AppContext,
    ) -> Result<Self, MembersLoadError> {
        Ok(Self {
            room_id: room_spec.id().clone(),
            members: parse_members(room_spec)?,
            connections: HashMap::new(),
            drop_connection_tasks: HashMap::new(),
            turn_service: context.turn_service.clone(),
            rpc_reconnect_timeout: context.config.rpc.reconnect_timeout,
            idle_timeout: context.config.rpc.idle_timeout,
        })
    }

    /// Lookups [`Member`] by provided [`MemberId`].
    pub fn get_member_by_id(&self, id: &MemberId) -> Option<Member> {
        self.members.get(id).cloned()
    }

    /// Generates [`Fid`] which point to some [`Member`] in this
    /// [`ParticipantService`]'s [`Room`].
    ///
    /// __Note__ this function don't check presence of [`Member`] in
    /// [`ParticipantService`].
    pub fn get_fid_to_member(&self, member_id: MemberId) -> Fid<ToMember> {
        Fid::<ToMember>::new(self.room_id.clone(), member_id)
    }

    /// Lookups [`Member`] by [`MemberId`].
    ///
    /// Returns [`ParticipantServiceErr::ParticipantNotFound`] if [`Member`] not
    /// found.
    pub fn get_member(
        &self,
        id: &MemberId,
    ) -> Result<Member, ParticipantServiceErr> {
        self.members.get(id).cloned().map_or(
            Err(ParticipantServiceErr::ParticipantNotFound(
                self.get_fid_to_member(id.clone()),
            )),
            Ok,
        )
    }

    /// Returns all [`Member`] from this [`ParticipantService`].
    pub fn members(&self) -> HashMap<MemberId, Member> {
        self.members.clone()
    }

    /// Lookups [`Member`] by provided [`MemberId`] and credentials.
    ///
    /// Returns [`AuthorizationError::MemberNotExists`] if lookup by
    /// [`MemberId`] failed.
    ///
    /// Returns [`AuthorizationError::InvalidCredentials`] if [`Member`]
    /// was found, but incorrect credentials were provided.
    pub fn get_member_by_id_and_credentials(
        &self,
        member_id: &MemberId,
        credentials: &str,
    ) -> Result<Member, AuthorizationError> {
        match self.get_member_by_id(member_id) {
            Some(member) => {
                if member.credentials().eq(credentials) {
                    Ok(member)
                } else {
                    Err(AuthorizationError::InvalidCredentials)
                }
            }
            None => Err(AuthorizationError::MemberNotExists),
        }
    }

    /// Checks if [`Member`] has __active__ [`RpcConnection`].
    pub fn member_has_connection(&self, member_id: &MemberId) -> bool {
        self.connections.contains_key(member_id)
            && !self.drop_connection_tasks.contains_key(member_id)
    }

    /// Sends [`Event`] to specified remote [`Member`].
    pub fn send_event_to_member(
        &mut self,
        member_id: MemberId,
        event: Event,
    ) -> impl Future<Item = (), Error = RoomError> {
        match self.connections.get(&member_id) {
            Some(conn) => Either::A(
                conn.send_event(EventMessage::from(event))
                    .map_err(move |_| RoomError::UnableToSendEvent(member_id)),
            ),
            None => Either::B(future::err(RoomError::ConnectionNotExists(
                member_id,
            ))),
        }
    }

    /// Saves provided [`RpcConnection`], registers [`IceUser`].
    /// If [`Member`] already has any other [`RpcConnection`],
    /// then it will be closed.
    pub fn connection_established(
        &mut self,
        ctx: &mut Context<Room>,
        member_id: MemberId,
        conn: Box<dyn RpcConnection>,
    ) -> ActFuture<Member, ParticipantServiceErr> {
        let member = match self.get_member_by_id(&member_id) {
            None => {
                return Box::new(wrap_future(future::err(
                    ParticipantServiceErr::ParticipantNotFound(
                        self.get_fid_to_member(member_id),
                    ),
                )));
            }
            Some(member) => member,
        };

        // lookup previous member connection
        if let Some(mut connection) = self.connections.remove(&member_id) {
            debug!("Closing old RpcConnection for member [id = {}]", member_id);

            // cancel RpcConnection close task, since connection is
            // reestablished
            if let Some(handler) = self.drop_connection_tasks.remove(&member_id)
            {
                ctx.cancel_future(handler);
            }
            self.connections.insert(member_id, conn);
            Box::new(wrap_future(
                connection
                    .close(CloseDescription::new(CloseReason::Reconnected))
                    .then(move |_| Ok(member)),
            ))
        } else {
            Box::new(
                wrap_future(self.turn_service.create(
                    member_id.clone(),
                    self.room_id.clone(),
                    UnreachablePolicy::ReturnErr,
                ))
                .map_err(|err, _: &mut Room, _| {
                    ParticipantServiceErr::from(err)
                })
                .and_then(
                    move |ice: IceUser, room: &mut Room, ctx| {
                        room.members.insert_connection(member_id.clone(), conn);
                        member.replace_ice_user(ice);
                        ctx.spawn(wrap_future(
                            room.members
                                .send_rpc_settings_to_member(member_id)
                                .map_err(|e| error!("{:?}", e)),
                        ));

                        wrap_future(future::ok(member))
                    },
                ),
            )
        }
    }

    /// Inserts new [`RpcConnection`] into this [`ParticipantService`].
    fn insert_connection(
        &mut self,
        member_id: MemberId,
        conn: Box<dyn RpcConnection>,
    ) {
        self.connections.insert(member_id, conn);
    }

    /// If [`ClosedReason::Closed`], then removes [`RpcConnection`] associated
    /// with specified user [`Member`] from the storage and closes the room.
    /// If [`ClosedReason::Lost`], then creates delayed task that emits
    /// [`ClosedReason::Closed`].
    pub fn connection_closed(
        &mut self,
        member_id: MemberId,
        reason: &ClosedReason,
        ctx: &mut Context<Room>,
    ) {
        let closed_at = Instant::now();
        match reason {
            ClosedReason::Closed { .. } => {
                debug!("Connection for member [id = {}] removed.", member_id);
                self.connections.remove(&member_id);
                ctx.spawn(wrap_future(
                    self.delete_ice_user(&member_id).map_err(move |err| {
                        error!(
                            "Error deleting IceUser of Member [id = {}]. {:?}",
                            member_id, err
                        )
                    }),
                ));
                // TODO: we have no way to handle absence of RpcConnection right
                //       now.
            }
            ClosedReason::Lost => {
                self.drop_connection_tasks.insert(
                    member_id.clone(),
                    ctx.run_later(
                        self.rpc_reconnect_timeout,
                        move |room, ctx| {
                            info!(
                                "Member [id = {}] connection lost at {:?}. \
                                 Room [id = {}] will be be stopped.",
                                member_id,
                                closed_at,
                                room.id()
                            );
                            ctx.notify(RpcConnectionClosed {
                                member_id,
                                reason: ClosedReason::Closed { normal: false },
                            })
                        },
                    ),
                );
            }
        }
    }

    /// Deletes [`IceUser`] associated with provided [`Member`].
    fn delete_ice_user(
        &mut self,
        member_id: &MemberId,
    ) -> Box<dyn Future<Item = (), Error = TurnServiceErr>> {
        // TODO: rewrite using `Option::flatten` when it will be in stable rust.
        match self.get_member_by_id(&member_id) {
            Some(member) => match member.take_ice_user() {
                Some(ice_user) => self.turn_service.delete(vec![ice_user]),
                None => Box::new(future::ok(())),
            },
            None => Box::new(future::ok(())),
        }
    }

    /// Cancels all connection close tasks, closes all [`RpcConnection`]s and
    /// deletes all [`IceUser`]s.
    pub fn drop_connections(
        &mut self,
        ctx: &mut Context<Room>,
    ) -> impl Future<Item = (), Error = ()> {
        // canceling all drop_connection_tasks
        self.drop_connection_tasks.drain().for_each(|(_, handle)| {
            ctx.cancel_future(handle);
        });

        // closing all RpcConnection's
        let mut close_fut = self.connections.drain().fold(
            vec![],
            |mut futures, (_, mut connection)| {
                futures.push(
                    connection
                        .close(CloseDescription::new(CloseReason::Finished)),
                );
                futures
            },
        );

        // deleting all IceUsers
        let remove_ice_users = Box::new({
            let mut room_users = Vec::with_capacity(self.members.len());

            self.members.values().for_each(|data| {
                if let Some(ice_user) = data.take_ice_user() {
                    room_users.push(ice_user);
                }
            });
            self.turn_service
                .delete(room_users)
                .map_err(|err| error!("Error removing IceUsers {:?}", err))
        });
        close_fut.push(remove_ice_users);

        join_all(close_fut).map(|_| ())
    }

    /// Deletes [`Member`] from [`ParticipantService`], removes this user from
    /// [`TurnAuthService`], closes RPC connection with him and removes drop
    /// connection task.
    ///
    /// [`TurnAuthService`]: crate::turn::service::TurnAuthService
    pub fn delete_member(
        &mut self,
        member_id: &MemberId,
        ctx: &mut Context<Room>,
    ) {
        if let Some(drop) = self.drop_connection_tasks.remove(member_id) {
            ctx.cancel_future(drop);
        }

        if let Some(mut conn) = self.connections.remove(member_id) {
            ctx.spawn(wrap_future(
                conn.close(CloseDescription::new(CloseReason::Evicted)),
            ));
        }

        if let Some(member) = self.members.remove(member_id) {
            if let Some(ice_user) = member.take_ice_user() {
                let delete_ice_user_fut = self
                    .turn_service
                    .delete(vec![ice_user])
                    .map_err(|err| error!("Error removing IceUser {:?}", err));
                ctx.spawn(wrap_future(delete_ice_user_fut));
            }
        }
    }

    /// Inserts given [`Member`] into [`ParticipantService`].
    pub fn insert_member(&mut self, id: MemberId, member: Member) {
        self.members.insert(id, member);
    }

<<<<<<< HEAD
    /// Sends RPC settings from server config to a [`Member`] with provided
    /// [`MemberId`].
    #[allow(clippy::cast_possible_truncation)]
    pub fn send_rpc_settings_to_member(
        &mut self,
        id: MemberId,
    ) -> impl Future<Item = (), Error = RoomError> {
        self.send_event_to_member(
            id,
            // The 'serde-json' doesn't support 'u128', so we are casting this
            // timestamp to more reasonable 'u64', since it's
            // definitely enough.
            Event::RpcSettingsUpdated {
                idle_timeout: self.idle_timeout.as_millis() as u64,
                reconnection_timeout: self.rpc_reconnect_timeout.as_millis()
                    as u64,
            },
        )
=======
    /// Returns [`Iterator`] over [`MemberId`] and [`Member`] which this
    /// [`ParticipantRepository`] stores.
    pub fn iter_members(&self) -> impl Iterator<Item = (&MemberId, &Member)> {
        self.members.iter()
>>>>>>> 676ce1e4
    }
}<|MERGE_RESOLUTION|>--- conflicted
+++ resolved
@@ -430,7 +430,6 @@
         self.members.insert(id, member);
     }
 
-<<<<<<< HEAD
     /// Sends RPC settings from server config to a [`Member`] with provided
     /// [`MemberId`].
     #[allow(clippy::cast_possible_truncation)]
@@ -449,11 +448,11 @@
                     as u64,
             },
         )
-=======
+    }
+
     /// Returns [`Iterator`] over [`MemberId`] and [`Member`] which this
     /// [`ParticipantRepository`] stores.
     pub fn iter_members(&self) -> impl Iterator<Item = (&MemberId, &Member)> {
         self.members.iter()
->>>>>>> 676ce1e4
     }
 }