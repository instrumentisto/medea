//! [`Participant`] is member with [`RpcConnection`]. [`ParticipantService`]
//! stores [`Participant`]s and associated [`RpcConnection`]s, handles
//! [`RpcConnection`] authorization, establishment, message sending, Turn
//! credentials management.

use std::{
    sync::Arc,
    time::{Duration, Instant},
};

use actix::{
    fut::wrap_future, ActorFuture, AsyncContext, Context, MailboxError,
    SpawnHandle,
};
use failure::Fail;
use futures::{
    future::{self, join_all, Either},
    Future,
};
use hashbrown::HashMap;
use medea_client_api_proto::Event;

use crate::{
    api::{
        client::rpc_connection::{
            AuthorizationError, ClosedReason, EventMessage, RpcConnection,
            RpcConnectionClosed,
        },
        control::RoomId,
        control::{MemberId as ParticipantId, RoomSpec},
    },
    log::prelude::*,
    media::IceUser,
    signalling::{
<<<<<<< HEAD
        control::participant::{Participant, ParticipantsLoadError},
        room::{ActFuture, RoomError},
        Room,
=======
        room::{ActFuture, CloseRoom, RoomError},
        Room, RoomId,
>>>>>>> 579e3752
    },
    turn::{TurnAuthService, TurnServiceErr, UnreachablePolicy},
};

#[derive(Fail, Debug)]
#[allow(clippy::module_name_repetitions)]
pub enum ParticipantServiceErr {
    #[fail(display = "TurnService Error in ParticipantService: {}", _0)]
    TurnServiceErr(TurnServiceErr),
    #[fail(
        display = "Mailbox error when accessing ParticipantService: {}",
        _0
    )]
    MailBoxErr(MailboxError),
    #[fail(display = "Participant with Id [{}] was not found", _0)]
    ParticipantNotFound(ParticipantId),
}

impl From<TurnServiceErr> for ParticipantServiceErr {
    fn from(err: TurnServiceErr) -> Self {
        ParticipantServiceErr::TurnServiceErr(err)
    }
}

impl From<MailboxError> for ParticipantServiceErr {
    fn from(err: MailboxError) -> Self {
        ParticipantServiceErr::MailBoxErr(err)
    }
}

/// [`Participant`] is member of [`Room`] with [`RpcConnection`].
/// [`ParticipantService`] stores [`Participant`]s and associated
/// [`RpcConnection`]s, handles [`RpcConnection`] authorization, establishment,
/// message sending.
#[derive(Debug)]
pub struct ParticipantService {
    /// [`Room`]s id from which this [`ParticipantService`] was created.
    room_id: RoomId,

    /// [`Participant`]s which currently are present in this [`Room`].
    participants: HashMap<ParticipantId, Arc<Participant>>,

    /// Service for managing authorization on Turn server.
    turn: Box<dyn TurnAuthService>,

    /// Established [`RpcConnection`]s of [`Participants`]s in this [`Room`].
    // TODO: Replace Box<dyn RpcConnection>> with enum,
    //       as the set of all possible RpcConnection types is not closed.
    connections: HashMap<ParticipantId, Box<dyn RpcConnection>>,

    /// Timeout for close [`RpcConnection`] after receiving
    /// [`RpcConnectionClosed`] message.
    reconnect_timeout: Duration,

    /// Stores [`RpcConnection`] drop tasks.
    /// If [`RpcConnection`] is lost, [`Room`] waits for connection_timeout
    /// before dropping it irrevocably in case it gets reestablished.
    drop_connection_tasks: HashMap<ParticipantId, SpawnHandle>,
}

impl ParticipantService {
    /// Create new [`ParticipantService`] from [`RoomSpec`].
    pub fn new(
        room_spec: &RoomSpec,
        reconnect_timeout: Duration,
        turn: Box<dyn TurnAuthService>,
    ) -> Result<Self, ParticipantsLoadError> {
        let participants = Participant::load_store(room_spec)?;

        debug!(
            "Created ParticipantService with participants: {:?}.",
            participants
                .iter()
                .map(|(id, p)| {
                    format!(
                        "{{ id: {}, receivers: {:?}, publishers: {:?} }};",
                        id,
                        p.receivers()
                            .into_iter()
                            .map(|(id, _)| id.to_string())
                            .collect::<Vec<String>>(),
                        p.publishers()
                            .into_iter()
                            .map(|(id, _)| id.to_string())
                            .collect::<Vec<String>>()
                    )
                })
                .collect::<Vec<String>>()
        );

        Ok(Self {
            room_id: room_spec.id().clone(),
            participants,
            turn,
            connections: HashMap::new(),
            reconnect_timeout,
            drop_connection_tasks: HashMap::new(),
        })
    }

    /// Lookup [`Participant`] by provided id.
    pub fn get_participant_by_id(&self, id: &ParticipantId) -> Option<Arc<Participant>> {
        self.participants.get(id).cloned()
    }

    /// Lookup [`Participant`] by provided id and credentials. Returns
    /// [`Err(AuthorizationError::ParticipantNotExists)`] if lookup by
    /// [`ParticipantId`] failed. Returns
    /// [`Err(AuthorizationError::InvalidCredentials)`] if [`Participant`]
    /// was found, but incorrect credentials was provided.
    pub fn get_participant_by_id_and_credentials(
        &self,
        participant_id: &ParticipantId,
        credentials: &str,
    ) -> Result<Arc<Participant>, AuthorizationError> {
        match self.get_participant_by_id(participant_id) {
            Some(participant) => {
                if participant.credentials().eq(credentials) {
                    Ok(participant.clone())
                } else {
                    Err(AuthorizationError::InvalidCredentials)
                }
            }
            None => Err(AuthorizationError::ParticipantNotExists),
        }
    }

    /// Checks if [`Participant`] has **active** [`RcpConnection`].
    pub fn participant_has_connection(&self, participant_id: &ParticipantId) -> bool {
        self.connections.contains_key(participant_id)
            && !self.drop_connection_tasks.contains_key(participant_id)
    }

    /// Send [`Event`] to specified remote [`Participant`].
    pub fn send_event_to_participant(
        &mut self,
        participant_id: ParticipantId,
        event: Event,
    ) -> impl Future<Item = (), Error = RoomError> {
        match self.connections.get(&participant_id) {
            Some(conn) => Either::A(
                conn.send_event(EventMessage::from(event))
                    .map_err(move |_| RoomError::UnableToSendEvent(participant_id)),
            ),
            None => Either::B(future::err(RoomError::ConnectionNotExists(
                participant_id,
            ))),
        }
    }

    /// Saves provided [`RpcConnection`], registers [`ICEUser`].
    /// If [`Participant`] already has any other [`RpcConnection`],
    /// then it will be closed.
    pub fn connection_established(
        &mut self,
        ctx: &mut Context<Room>,
        participant_id: ParticipantId,
        con: Box<dyn RpcConnection>,
    ) -> ActFuture<Arc<Participant>, ParticipantServiceErr> {

        let participant = match self.get_participant_by_id(&participant_id) {
            None => {
                return Box::new(wrap_future(future::err(ParticipantServiceErr::ParticipantNotFound(participant_id))));
            },
            Some(participant) => { participant },
        };

        // lookup previous participant connection
        if let Some(mut connection) = self.connections.remove(&participant_id) {
            debug!("Closing old RpcConnection for participant {}", participant_id);

            // cancel RpcConnection close task, since connection is
            // reestablished
            if let Some(handler) = self.drop_connection_tasks.remove(&participant_id)
            {
                ctx.cancel_future(handler);
            }
            Box::new(wrap_future(connection.close().then(move |_| Ok(participant))))
        } else {
            Box::new(
                wrap_future(self.turn.create(
                    participant_id.clone(),
                    self.room_id.clone(),
                    UnreachablePolicy::ReturnErr,
                ))
                .map_err(|err, _: &mut Room, _| {
                    ParticipantServiceErr::from(err)
                })
                .and_then(
                    move |ice: IceUser, room: &mut Room, _| {
<<<<<<< HEAD
                        room.participants
                            .insert_connection(participant_id.clone(), con);
                        participant.replace_ice_user(ice);

                        wrap_future(future::ok(participant))
=======
                        if let Some(mut member) =
                            room.participants.take_member(member_id)
                        {
                            member.ice_user.replace(ice);
                            room.participants.insert_member(member);
                            room.participants
                                .connections
                                .insert(member_id, con);
                        };
                        wrap_future(future::ok(()))
>>>>>>> 579e3752
                    },
                ),
            )
        }
    }

    /// Insert new [`RpcConnection`] into this [`ParticipantService`].
    fn insert_connection(
        &mut self,
        participant_id: ParticipantId,
        conn: Box<dyn RpcConnection>,
    ) {
        self.connections.insert(participant_id, conn);
    }

    /// If [`ClosedReason::Closed`], then removes [`RpcConnection`] associated
    /// with specified user [`Participant`] from the storage and closes the
    /// room. If [`ClosedReason::Lost`], then creates delayed task that
    /// emits [`ClosedReason::Closed`].
    // TODO: Dont close the room. It is being closed atm, because we have
    //      no way to handle absence of RpcConnection.
    pub fn connection_closed(
        &mut self,
        ctx: &mut Context<Room>,
        participant_id: ParticipantId,
        reason: &ClosedReason,
    ) {
        let closed_at = Instant::now();
        match reason {
            ClosedReason::Closed => {
                self.connections.remove(&participant_id);

                ctx.spawn(wrap_future(
                    self.delete_ice_user(&participant_id).map_err(|err| {
                        error!("Error deleting IceUser {:?}", err)
                    }),
                ));
                // ctx.notify(CloseRoom {})
            }
            ClosedReason::Lost => {
                self.drop_connection_tasks.insert(
                    participant_id.clone(),
                    ctx.run_later(self.reconnect_timeout, move |_, ctx| {
                        info!(
                            "Member {} connection lost at {:?}. Room will be \
                             stopped.",
                            &participant_id, closed_at
                        );
                        ctx.notify(RpcConnectionClosed {
                            member_id: participant_id,
                            reason: ClosedReason::Closed,
                        })
                    }),
                );
            }
        }
    }

    /// Deletes [`IceUser`] associated with provided [`Member`].
    fn delete_ice_user(
        &mut self,
        participant_id: &ParticipantId,
    ) -> Box<dyn Future<Item = (), Error = TurnServiceErr>> {
        match self.get_participant_by_id(&participant_id) {
            Some(participant) => match participant.take_ice_user() {
                Some(ice_user) => self.turn.delete(vec![ice_user]),
                None => Box::new(future::ok(())),
            },
            None => Box::new(future::ok(())),
        }
    }

    /// Cancels all connection close tasks, closes all [`RpcConnection`]s,
    pub fn drop_connections(
        &mut self,
        ctx: &mut Context<Room>,
    ) -> impl Future<Item = (), Error = ()> {
        // canceling all drop_connection_tasks
        self.drop_connection_tasks.drain().for_each(|(_, handle)| {
            ctx.cancel_future(handle);
        });

        // closing all RpcConnection's
        let mut close_fut = self.connections.drain().fold(
            vec![],
            |mut futures, (_, mut connection)| {
                futures.push(connection.close());
                futures
            },
        );

        // deleting all IceUsers
        let remove_ice_users = Box::new({
            let mut room_users = Vec::with_capacity(self.participants.len());

            self.participants.iter().for_each(|(_, data)| {
                if let Some(ice_user) = data.take_ice_user() {
                    room_users.push(ice_user);
                }
            });
            self.turn
                .delete(room_users)
                .map_err(|err| error!("Error removing IceUsers {:?}", err))
        });
        close_fut.push(remove_ice_users);

        join_all(close_fut).map(|_| ())
    }
}<|MERGE_RESOLUTION|>--- conflicted
+++ resolved
@@ -26,20 +26,14 @@
             AuthorizationError, ClosedReason, EventMessage, RpcConnection,
             RpcConnectionClosed,
         },
-        control::RoomId,
-        control::{MemberId as ParticipantId, RoomSpec},
+        control::{MemberId as ParticipantId, RoomId, RoomSpec},
     },
     log::prelude::*,
     media::IceUser,
     signalling::{
-<<<<<<< HEAD
         control::participant::{Participant, ParticipantsLoadError},
         room::{ActFuture, RoomError},
         Room,
-=======
-        room::{ActFuture, CloseRoom, RoomError},
-        Room, RoomId,
->>>>>>> 579e3752
     },
     turn::{TurnAuthService, TurnServiceErr, UnreachablePolicy},
 };
@@ -141,7 +135,10 @@
     }
 
     /// Lookup [`Participant`] by provided id.
-    pub fn get_participant_by_id(&self, id: &ParticipantId) -> Option<Arc<Participant>> {
+    pub fn get_participant_by_id(
+        &self,
+        id: &ParticipantId,
+    ) -> Option<Arc<Participant>> {
         self.participants.get(id).cloned()
     }
 
@@ -168,7 +165,10 @@
     }
 
     /// Checks if [`Participant`] has **active** [`RcpConnection`].
-    pub fn participant_has_connection(&self, participant_id: &ParticipantId) -> bool {
+    pub fn participant_has_connection(
+        &self,
+        participant_id: &ParticipantId,
+    ) -> bool {
         self.connections.contains_key(participant_id)
             && !self.drop_connection_tasks.contains_key(participant_id)
     }
@@ -180,10 +180,11 @@
         event: Event,
     ) -> impl Future<Item = (), Error = RoomError> {
         match self.connections.get(&participant_id) {
-            Some(conn) => Either::A(
-                conn.send_event(EventMessage::from(event))
-                    .map_err(move |_| RoomError::UnableToSendEvent(participant_id)),
-            ),
+            Some(conn) => {
+                Either::A(conn.send_event(EventMessage::from(event)).map_err(
+                    move |_| RoomError::UnableToSendEvent(participant_id),
+                ))
+            }
             None => Either::B(future::err(RoomError::ConnectionNotExists(
                 participant_id,
             ))),
@@ -199,25 +200,32 @@
         participant_id: ParticipantId,
         con: Box<dyn RpcConnection>,
     ) -> ActFuture<Arc<Participant>, ParticipantServiceErr> {
-
         let participant = match self.get_participant_by_id(&participant_id) {
             None => {
-                return Box::new(wrap_future(future::err(ParticipantServiceErr::ParticipantNotFound(participant_id))));
-            },
-            Some(participant) => { participant },
+                return Box::new(wrap_future(future::err(
+                    ParticipantServiceErr::ParticipantNotFound(participant_id),
+                )));
+            }
+            Some(participant) => participant,
         };
 
         // lookup previous participant connection
         if let Some(mut connection) = self.connections.remove(&participant_id) {
-            debug!("Closing old RpcConnection for participant {}", participant_id);
+            debug!(
+                "Closing old RpcConnection for participant {}",
+                participant_id
+            );
 
             // cancel RpcConnection close task, since connection is
             // reestablished
-            if let Some(handler) = self.drop_connection_tasks.remove(&participant_id)
+            if let Some(handler) =
+                self.drop_connection_tasks.remove(&participant_id)
             {
                 ctx.cancel_future(handler);
             }
-            Box::new(wrap_future(connection.close().then(move |_| Ok(participant))))
+            Box::new(wrap_future(
+                connection.close().then(move |_| Ok(participant)),
+            ))
         } else {
             Box::new(
                 wrap_future(self.turn.create(
@@ -230,24 +238,11 @@
                 })
                 .and_then(
                     move |ice: IceUser, room: &mut Room, _| {
-<<<<<<< HEAD
                         room.participants
                             .insert_connection(participant_id.clone(), con);
                         participant.replace_ice_user(ice);
 
                         wrap_future(future::ok(participant))
-=======
-                        if let Some(mut member) =
-                            room.participants.take_member(member_id)
-                        {
-                            member.ice_user.replace(ice);
-                            room.participants.insert_member(member);
-                            room.participants
-                                .connections
-                                .insert(member_id, con);
-                        };
-                        wrap_future(future::ok(()))
->>>>>>> 579e3752
                     },
                 ),
             )
