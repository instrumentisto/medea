--- conflicted
+++ resolved
@@ -145,11 +145,7 @@
     members: HashMap<MemberId, Rc<Member>>,
 
     /// Service for managing authorization on Turn server.
-<<<<<<< HEAD
-    turn: Arc<Box<dyn TurnAuthService + Send + Sync>>,
-=======
     turn: Arc<BoxedTurnAuthService>,
->>>>>>> c7810780
 
     /// Established [`RpcConnection`]s of [`Members`]s in this [`Room`].
     // TODO: Replace Box<dyn RpcConnection>> with enum,
@@ -171,11 +167,7 @@
     pub fn new(
         room_spec: &RoomSpec,
         reconnect_timeout: Duration,
-<<<<<<< HEAD
-        turn: Arc<Box<dyn TurnAuthService + Send + Sync>>,
-=======
         turn: Arc<BoxedTurnAuthService>,
->>>>>>> c7810780
     ) -> Result<Self, MembersLoadError> {
         Ok(Self {
             room_id: room_spec.id().clone(),
