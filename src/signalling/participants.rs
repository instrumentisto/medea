--- conflicted
+++ resolved
@@ -2,24 +2,15 @@
 //! stores [`Members`] and associated [`RpcConnection`]s, handles
 //! [`RpcConnection`] authorization, establishment, message sending.
 
-<<<<<<< HEAD
-=======
 use std::time::{Duration, Instant};
 
->>>>>>> 0c8a3aa5
 use actix::{fut::wrap_future, AsyncContext, Context, SpawnHandle};
 use futures::{
     future::{self, join_all, Either},
     Future,
 };
 use hashbrown::HashMap;
-<<<<<<< HEAD
-use protocol::Event;
-
-use std::time::{Duration, Instant};
-=======
 use medea_client_api_proto::Event;
->>>>>>> 0c8a3aa5
 
 use crate::{
     api::{
