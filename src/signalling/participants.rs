--- conflicted
+++ resolved
@@ -1,21 +1,12 @@
-<<<<<<< HEAD
-//! [`Participant`] is member of [`Room`] with [`RpcConnection`].
-//! [`ParticipantService`] stores [`Participant`]s and associated
-//! [`RpcConnection`]s, handles [`RpcConnection`] authorization, establishment,
-//! message sending.
+//! [`Participant`] is member with [`RpcConnection`]. [`ParticipantService`]
+//! stores [`Participant`]s and associated [`RpcConnection`]s, handles
+//! [`RpcConnection`] authorization, establishment, message sending, Turn
+//! credentials management.
 
 use std::{
     sync::Arc,
     time::{Duration, Instant},
 };
-=======
-//! Participant is [`Member`] with [`RpcConnection`]. [`ParticipantService`]
-//! stores [`Members`] and associated [`RpcConnection`]s, handles
-//! [`RpcConnection`] authorization, establishment, message sending, Turn
-//! credentials management.
-
-use std::time::{Duration, Instant};
->>>>>>> beda4257
 
 use actix::{
     fut::wrap_future, ActorFuture, AsyncContext, Context, MailboxError,
@@ -30,7 +21,7 @@
 
 use medea_client_api_proto::Event;
 
-use crate::signalling::RoomId;
+use crate::api::control::RoomId;
 use crate::{
     api::{
         client::rpc_connection::{
@@ -42,29 +33,12 @@
     log::prelude::*,
     media::IceUser,
     signalling::{
-<<<<<<< HEAD
         control::participant::{Participant, ParticipantsLoadError},
-        room::RoomError,
-=======
         room::{ActFuture, CloseRoom, RoomError},
->>>>>>> beda4257
         Room,
     },
     turn::{TurnAuthService, TurnServiceErr, UnreachablePolicy},
 };
-
-<<<<<<< HEAD
-/// [`Participant`] is member of [`Room`] with [`RpcConnection`].
-/// [`ParticipantService`] stores [`Participant`]s and associated
-/// [`RpcConnection`]s, handles [`RpcConnection`] authorization, establishment,
-/// message sending.
-#[derive(Debug)]
-pub struct ParticipantService {
-    /// [`Participant`]s which currently are present in this [`Room`].
-    members: HashMap<MemberId, Arc<Participant>>,
-
-    /// Established [`RpcConnection`]s of [`Participant`]s in this [`Room`].
-=======
 #[derive(Fail, Debug)]
 #[allow(clippy::module_name_repetitions)]
 pub enum ParticipantServiceErr {
@@ -89,22 +63,22 @@
     }
 }
 
-/// Participant is [`Member`] with [`RpcConnection`]. [`ParticipantService`]
-/// stores [`Members`] and associated [`RpcConnection`]s, handles
-/// [`RpcConnection`] authorization, establishment, message sending.
+/// [`Participant`] is member of [`Room`] with [`RpcConnection`].
+/// [`ParticipantService`] stores [`Participant`]s and associated
+/// [`RpcConnection`]s, handles [`RpcConnection`] authorization, establishment,
+/// message sending.
 #[derive(Debug)]
 pub struct ParticipantService {
     /// [`Room`]s id from which this [`ParticipantService`] was created.
     room_id: RoomId,
 
-    /// [`Member`]s which currently are present in this [`Room`].
-    members: HashMap<MemberId, Member>,
+    /// [`Participant`]s which currently are present in this [`Room`].
+    members: HashMap<MemberId, Arc<Participant>>,
 
     /// Service for managing authorization on Turn server.
     turn: Box<dyn TurnAuthService>,
 
     /// Established [`RpcConnection`]s of [`Member`]s in this [`Room`].
->>>>>>> beda4257
     // TODO: Replace Box<dyn RpcConnection>> with enum,
     //       as the set of all possible RpcConnection types is not closed.
     connections: HashMap<MemberId, Box<dyn RpcConnection>>,
@@ -122,9 +96,9 @@
 impl ParticipantService {
     /// Create new [`ParticipantService`] from [`RoomSpec`].
     pub fn new(
-<<<<<<< HEAD
         room_spec: &RoomSpec,
         reconnect_timeout: Duration,
+        turn: Box<dyn TurnAuthService>,
     ) -> Result<Self, ParticipantsLoadError> {
         let members = Participant::load_store(room_spec)?;
 
@@ -150,15 +124,7 @@
         );
 
         Ok(Self {
-=======
-        room_id: RoomId,
-        members: HashMap<MemberId, Member>,
-        turn: Box<dyn TurnAuthService>,
-        reconnect_timeout: Duration,
-    ) -> Self {
-        Self {
-            room_id,
->>>>>>> beda4257
+            room_id: room_spec.id().clone(),
             members,
             turn,
             connections: HashMap::new(),
@@ -194,29 +160,22 @@
         }
     }
 
-<<<<<<< HEAD
     /// Checks if [`Participant`] has **active** [`RcpConnection`].
     pub fn member_has_connection(&self, member_id: &MemberId) -> bool {
         self.connections.contains_key(member_id)
             && !self.drop_connection_tasks.contains_key(member_id)
-=======
-    pub fn get_member(&self, member_id: MemberId) -> Option<&Member> {
-        self.members.get(&member_id)
-    }
-
-    pub fn take_member(&mut self, member_id: MemberId) -> Option<Member> {
+    }
+
+    pub fn get_member(&self, member_id: MemberId) -> Option<Arc<Participant>> {
+        self.members.get(&member_id).cloned()
+    }
+
+    pub fn take_member(&mut self, member_id: MemberId) -> Option<Arc<Participant>> {
         self.members.remove(&member_id)
     }
 
-    pub fn insert_member(&mut self, member: Member) {
-        self.members.insert(member.id, member);
-    }
-
-    /// Checks if [`Member`] has **active** [`RcpConnection`].
-    pub fn member_has_connection(&self, member_id: MemberId) -> bool {
-        self.connections.contains_key(&member_id)
-            && !self.drop_connection_tasks.contains_key(&member_id)
->>>>>>> beda4257
+    pub fn insert_member(&mut self, member: Arc<Participant>) {
+        self.members.insert(member.id(), member);
     }
 
     /// Send [`Event`] to specified remote [`Participant`].
@@ -237,7 +196,7 @@
     }
 
     /// Saves provided [`RpcConnection`], registers [`ICEUser`].
-    /// If [`Member`] already has any other [`RpcConnection`],
+    /// If [`Participant`] already has any other [`RpcConnection`],
     /// then it will be closed.
     pub fn connection_established(
         &mut self,
@@ -257,11 +216,11 @@
             }
             Box::new(wrap_future(connection.close().then(|_| Ok(()))))
         } else {
-            self.connections.insert(member_id, con);
+            self.connections.insert(member_id.clone(), con);
             Box::new(
                 wrap_future(self.turn.create(
-                    member_id,
-                    self.room_id,
+                    member_id.clone(),
+                    self.room_id.clone(),
                     UnreachablePolicy::ReturnErr,
                 ))
                 .map_err(|err, _: &mut Room, _| {
@@ -270,9 +229,9 @@
                 .and_then(
                     move |ice: IceUser, room: &mut Room, _| {
                         if let Some(mut member) =
-                            room.participants.take_member(member_id)
+                            room.participants.take_member(member_id.clone())
                         {
-                            member.ice_user.replace(ice);
+                            member.replace_ice_user(ice);
                             room.participants.insert_member(member);
                         };
                         wrap_future(future::ok(()))
@@ -298,16 +257,13 @@
         match reason {
             ClosedReason::Closed => {
                 self.connections.remove(&member_id);
-<<<<<<< HEAD
-                // ctx.notify(CloseRoom {})
-=======
+
                 ctx.spawn(wrap_future(
                     self.delete_ice_user(member_id).map_err(|err| {
                         error!("Error deleting IceUser {:?}", err)
                     }),
                 ));
-                ctx.notify(CloseRoom {})
->>>>>>> beda4257
+                // ctx.notify(CloseRoom {})
             }
             ClosedReason::Lost => {
                 self.drop_connection_tasks.insert(
@@ -328,32 +284,6 @@
         }
     }
 
-<<<<<<< HEAD
-    /// Stores provided [`RpcConnection`] for given [`Participant`] in the
-    /// [`Room`]. If [`Participant`] already has any other
-    /// [`RpcConnection`], then it will be closed.
-    pub fn connection_established(
-        &mut self,
-        ctx: &mut Context<Room>,
-        member_id: &MemberId,
-        con: Box<dyn RpcConnection>,
-    ) {
-        // lookup previous member connection
-        if let Some(mut connection) = self.connections.remove(member_id) {
-            debug!("Closing old RpcConnection for member {}", member_id);
-
-            // cancel RpcConnection close task, since connection is
-            // reestablished
-            if let Some(handler) = self.drop_connection_tasks.remove(member_id)
-            {
-                ctx.cancel_future(handler);
-            }
-            ctx.spawn(wrap_future(connection.close()));
-        } else {
-            debug!("Connected member: {}", member_id);
-
-            self.connections.insert(member_id.clone(), con);
-=======
     /// Deletes [`IceUser`] associated with provided [`Member`].
     fn delete_ice_user(
         &mut self,
@@ -361,7 +291,7 @@
     ) -> Box<dyn Future<Item = (), Error = TurnServiceErr>> {
         match self.members.remove(&member_id) {
             Some(mut member) => {
-                let delete_fut = match member.ice_user.take() {
+                let delete_fut = match member.take_ice_user() {
                     Some(ice_user) => self.turn.delete(vec![ice_user]),
                     None => Box::new(future::ok(())),
                 };
@@ -370,7 +300,6 @@
                 delete_fut
             }
             None => Box::new(future::ok(())),
->>>>>>> beda4257
         }
     }
 
@@ -398,7 +327,7 @@
             let mut room_users = Vec::with_capacity(self.members.len());
 
             self.members.iter_mut().for_each(|(_, data)| {
-                if let Some(ice_user) = data.ice_user.take() {
+                if let Some(ice_user) = data.take_ice_user() {
                     room_users.push(ice_user);
                 }
             });
