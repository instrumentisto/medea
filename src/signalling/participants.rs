//! Participant is [`Member`] with [`RpcConnection`]. [`ParticipantService`]
//! stores [`Member`]s and associated [`RpcConnection`]s, handles
//! [`RpcConnection`] authorization, establishment, message sending, Turn
//! credentials management.
//!
//! [`Member`]: crate::signalling::elements::member::Member
//! [`RpcConnection`]: crate::api::client::rpc_connection::RpcConnection
//! [`ParticipantService`]: crate::signalling::participants::ParticipantService

use std::{
    collections::HashMap,
    sync::Arc,
    time::{Duration, Instant},
};

use actix::{
    fut::wrap_future, ActorFuture, AsyncContext, Context, SpawnHandle,
};
use derive_more::Display;
use failure::Fail;
use futures::{
    future::{self, join_all, Either},
    Future,
};
<<<<<<< HEAD

use medea_client_api_proto::{
    CloseDescription, Event, RpcConnectionCloseReason,
};
=======
use medea_client_api_proto::{CloseDescription, CloseReason, Event};
>>>>>>> 6b07bbc9

use crate::{
    api::{
        client::rpc_connection::{
            AuthorizationError, ClosedReason, EventMessage, RpcConnection,
            RpcConnectionClosed,
        },
        control::{
<<<<<<< HEAD
            local_uri::{LocalUri, ToEndpoint, ToMember},
=======
            refs::{Fid, ToEndpoint, ToMember},
>>>>>>> 6b07bbc9
            MemberId, RoomId, RoomSpec,
        },
    },
    log::prelude::*,
    media::IceUser,
    signalling::{
        elements::{
            member::MemberError, parse_members, Member, MembersLoadError,
        },
        room::{ActFuture, RoomError},
        Room,
    },
    turn::{TurnAuthService, TurnServiceErr, UnreachablePolicy},
    AppContext,
};

#[allow(clippy::module_name_repetitions)]
#[derive(Debug, Display, Fail)]
pub enum ParticipantServiceErr {
    /// Some error happened in [`TurnAuthService`].
    ///
    /// [`TurnAuthService`]: crate::turn::service::TurnAuthService
    #[display(fmt = "TurnService Error in ParticipantService: {}", _0)]
    TurnServiceErr(TurnServiceErr),

<<<<<<< HEAD
    /// [`Member`] with provided [`LocalUri`] not found.
    #[display(fmt = "Participant [id = {}] not found", _0)]
    ParticipantNotFound(LocalUri<ToMember>),
=======
    /// [`Member`] with provided [`Fid`] not found.
    #[display(fmt = "Participant [id = {}] not found", _0)]
    ParticipantNotFound(Fid<ToMember>),
>>>>>>> 6b07bbc9

    /// [`Endpoint`] with provided URI not found.
    ///
    /// [`Endpoint`]: crate::signalling::elements::endpoints::Endpoint
    #[display(fmt = "Endpoint [id = {}] not found.", _0)]
<<<<<<< HEAD
    EndpointNotFound(LocalUri<ToEndpoint>),

    /// Some error happened in [`Member`].
    #[display(fmt = "{}", _0)]
=======
    EndpointNotFound(Fid<ToEndpoint>),

    /// Some error happened in [`Member`].
>>>>>>> 6b07bbc9
    MemberError(MemberError),
}

impl From<TurnServiceErr> for ParticipantServiceErr {
    fn from(err: TurnServiceErr) -> Self {
        Self::TurnServiceErr(err)
    }
}

impl From<MemberError> for ParticipantServiceErr {
    fn from(err: MemberError) -> Self {
        Self::MemberError(err)
    }
}

/// Participant is [`Member`] with [`RpcConnection`]. [`ParticipantService`]
/// stores [`Member`]s and associated [`RpcConnection`]s, handles
/// [`RpcConnection`] authorization, establishment, message sending.
#[derive(Debug)]
pub struct ParticipantService {
    /// [`Room`]s id from which this [`ParticipantService`] was created.
    room_id: RoomId,

    /// [`Member`]s which currently are present in this [`Room`].
    members: HashMap<MemberId, Member>,

    /// Established [`RpcConnection`]s of [`Member`]s in this [`Room`].
    ///
    /// [`Member`]: crate::signalling::elements::member::Member
    // TODO: Replace Box<dyn RpcConnection>> with enum,
    //       as the set of all possible RpcConnection types is not closed.
    connections: HashMap<MemberId, Box<dyn RpcConnection>>,

    /// Stores [`RpcConnection`] drop tasks.
    /// If [`RpcConnection`] is lost, [`Room`] waits for connection_timeout
    /// before dropping it irrevocably in case it gets reestablished.
    drop_connection_tasks: HashMap<MemberId, SpawnHandle>,

    /// Reference to [`TurnAuthService`].
    turn_service: Arc<dyn TurnAuthService>,

    /// Duration, after which the server deletes the client session if
    /// the remote RPC client does not reconnect after it is idle.
    rpc_reconnect_timeout: Duration,
}

impl ParticipantService {
    /// Creates new [`ParticipantService`] from [`RoomSpec`].
    pub fn new(
        room_spec: &RoomSpec,
        context: &AppContext,
    ) -> Result<Self, MembersLoadError> {
        Ok(Self {
            room_id: room_spec.id().clone(),
            members: parse_members(room_spec)?,
            connections: HashMap::new(),
            drop_connection_tasks: HashMap::new(),
            turn_service: context.turn_service.clone(),
            rpc_reconnect_timeout: context.config.rpc.reconnect_timeout,
        })
    }

    /// Lookups [`Member`] by provided [`MemberId`].
    pub fn get_member_by_id(&self, id: &MemberId) -> Option<Member> {
        self.members.get(id).cloned()
    }

<<<<<<< HEAD
    /// Generates [`LocalUri`] which point to some [`Member`] in this
=======
    /// Generates [`Fid`] which point to some [`Member`] in this
>>>>>>> 6b07bbc9
    /// [`ParticipantService`]'s [`Room`].
    ///
    /// __Note__ this function don't check presence of [`Member`] in
    /// [`ParticipantService`].
<<<<<<< HEAD
    pub fn get_local_uri_to_member(
        &self,
        member_id: MemberId,
    ) -> LocalUri<ToMember> {
        LocalUri::<ToMember>::new(self.room_id.clone(), member_id)
=======
    pub fn get_fid_to_member(&self, member_id: MemberId) -> Fid<ToMember> {
        Fid::<ToMember>::new(self.room_id.clone(), member_id)
>>>>>>> 6b07bbc9
    }

    /// Lookups [`Member`] by [`MemberId`].
    ///
    /// Returns [`ParticipantServiceErr::ParticipantNotFound`] if [`Member`] not
    /// found.
    pub fn get_member(
        &self,
        id: &MemberId,
    ) -> Result<Member, ParticipantServiceErr> {
        self.members.get(id).cloned().map_or(
            Err(ParticipantServiceErr::ParticipantNotFound(
<<<<<<< HEAD
                self.get_local_uri_to_member(id.clone()),
=======
                self.get_fid_to_member(id.clone()),
>>>>>>> 6b07bbc9
            )),
            Ok,
        )
    }

    /// Returns all [`Member`] from this [`ParticipantService`].
    pub fn members(&self) -> HashMap<MemberId, Member> {
        self.members.clone()
    }

    /// Lookups [`Member`] by provided [`MemberId`] and credentials.
    ///
<<<<<<< HEAD
    /// Returns [`Err(AuthorizationError::MemberNotExists)`] if lookup by
=======
    /// Returns [`AuthorizationError::MemberNotExists`] if lookup by
>>>>>>> 6b07bbc9
    /// [`MemberId`] failed.
    ///
    /// Returns [`Err(AuthorizationError::InvalidCredentials)`] if [`Member`]
    /// was found, but incorrect credentials were provided.
    pub fn get_member_by_id_and_credentials(
        &self,
        member_id: &MemberId,
        credentials: &str,
    ) -> Result<Member, AuthorizationError> {
        match self.get_member_by_id(member_id) {
            Some(member) => {
                if member.credentials().eq(credentials) {
                    Ok(member)
                } else {
                    Err(AuthorizationError::InvalidCredentials)
                }
            }
            None => Err(AuthorizationError::MemberNotExists),
        }
    }

    /// Checks if [`Member`] has __active__ [`RpcConnection`].
    pub fn member_has_connection(&self, member_id: &MemberId) -> bool {
        self.connections.contains_key(member_id)
            && !self.drop_connection_tasks.contains_key(member_id)
    }

    /// Sends [`Event`] to specified remote [`Member`].
    pub fn send_event_to_member(
        &mut self,
        member_id: MemberId,
        event: Event,
    ) -> impl Future<Item = (), Error = RoomError> {
        match self.connections.get(&member_id) {
            Some(conn) => Either::A(
                conn.send_event(EventMessage::from(event))
                    .map_err(move |_| RoomError::UnableToSendEvent(member_id)),
            ),
            None => Either::B(future::err(RoomError::ConnectionNotExists(
                member_id,
            ))),
        }
    }

    /// Saves provided [`RpcConnection`], registers [`IceUser`].
    /// If [`Member`] already has any other [`RpcConnection`],
    /// then it will be closed.
    pub fn connection_established(
        &mut self,
        ctx: &mut Context<Room>,
        member_id: MemberId,
        conn: Box<dyn RpcConnection>,
    ) -> ActFuture<Member, ParticipantServiceErr> {
        let member = match self.get_member_by_id(&member_id) {
            None => {
                return Box::new(wrap_future(future::err(
                    ParticipantServiceErr::ParticipantNotFound(
<<<<<<< HEAD
                        self.get_local_uri_to_member(member_id),
=======
                        self.get_fid_to_member(member_id),
>>>>>>> 6b07bbc9
                    ),
                )));
            }
            Some(member) => member,
        };

        // lookup previous member connection
        if let Some(mut connection) = self.connections.remove(&member_id) {
            debug!("Closing old RpcConnection for member [id = {}]", member_id);

            // cancel RpcConnection close task, since connection is
            // reestablished
            if let Some(handler) = self.drop_connection_tasks.remove(&member_id)
            {
                ctx.cancel_future(handler);
            }
            Box::new(wrap_future(
                connection
<<<<<<< HEAD
                    .close(CloseDescription::new(
                        RpcConnectionCloseReason::Evicted,
                    ))
=======
                    .close(CloseDescription::new(CloseReason::Reconnected))
>>>>>>> 6b07bbc9
                    .then(move |_| Ok(member)),
            ))
        } else {
            Box::new(
                wrap_future(self.turn_service.create(
                    member_id.clone(),
                    self.room_id.clone(),
                    UnreachablePolicy::ReturnErr,
                ))
                .map_err(|err, _: &mut Room, _| {
                    ParticipantServiceErr::from(err)
                })
                .and_then(
                    move |ice: IceUser, room: &mut Room, _| {
                        room.members.insert_connection(member_id, conn);
                        member.replace_ice_user(ice);

                        wrap_future(future::ok(member))
                    },
                ),
            )
        }
    }

    /// Inserts new [`RpcConnection`] into this [`ParticipantService`].
    fn insert_connection(
        &mut self,
        member_id: MemberId,
        conn: Box<dyn RpcConnection>,
    ) {
        self.connections.insert(member_id, conn);
    }

    /// If [`ClosedReason::Closed`], then removes [`RpcConnection`] associated
    /// with specified user [`Member`] from the storage and closes the room.
    /// If [`ClosedReason::Lost`], then creates delayed task that emits
    /// [`ClosedReason::Closed`].
    pub fn connection_closed(
        &mut self,
        member_id: MemberId,
        reason: &ClosedReason,
        ctx: &mut Context<Room>,
    ) {
        let closed_at = Instant::now();
        match reason {
            ClosedReason::Closed => {
                debug!("Connection for member [id = {}] removed.", member_id);
                self.connections.remove(&member_id);
                ctx.spawn(wrap_future(
                    self.delete_ice_user(&member_id).map_err(move |err| {
                        error!(
                            "Error deleting IceUser of Member [id = {}]. {:?}",
                            member_id, err
                        )
                    }),
                ));
                // TODO: we have no way to handle absence of RpcConnection right
                //       now.
            }
            ClosedReason::Lost => {
                self.drop_connection_tasks.insert(
                    member_id.clone(),
                    ctx.run_later(
                        self.rpc_reconnect_timeout,
                        move |room, ctx| {
                            info!(
                                "Member [id = {}] connection lost at {:?}. \
                                 Room [id = {}] will be be stopped.",
                                member_id,
                                closed_at,
                                room.id()
                            );
                            ctx.notify(RpcConnectionClosed {
                                member_id,
                                reason: ClosedReason::Closed,
                            })
                        },
                    ),
                );
            }
        }
    }

    /// Deletes [`IceUser`] associated with provided [`Member`].
    fn delete_ice_user(
        &mut self,
        member_id: &MemberId,
    ) -> Box<dyn Future<Item = (), Error = TurnServiceErr>> {
        // TODO: rewrite using `Option::flatten` when it will be in stable rust.
        match self.get_member_by_id(&member_id) {
            Some(member) => match member.take_ice_user() {
                Some(ice_user) => self.turn_service.delete(vec![ice_user]),
                None => Box::new(future::ok(())),
            },
            None => Box::new(future::ok(())),
        }
    }

    /// Cancels all connection close tasks, closes all [`RpcConnection`]s and
    /// deletes all [`IceUser`]s.
    pub fn drop_connections(
        &mut self,
        ctx: &mut Context<Room>,
    ) -> impl Future<Item = (), Error = ()> {
        // canceling all drop_connection_tasks
        self.drop_connection_tasks.drain().for_each(|(_, handle)| {
            ctx.cancel_future(handle);
        });

        // closing all RpcConnection's
        let mut close_fut = self.connections.drain().fold(
            vec![],
            |mut futures, (_, mut connection)| {
<<<<<<< HEAD
                futures.push(connection.close(CloseDescription::new(
                    RpcConnectionCloseReason::RoomClosed,
                )));
=======
                futures.push(
                    connection
                        .close(CloseDescription::new(CloseReason::Finished)),
                );
>>>>>>> 6b07bbc9
                futures
            },
        );

        // deleting all IceUsers
        let remove_ice_users = Box::new({
            let mut room_users = Vec::with_capacity(self.members.len());

            self.members.values().for_each(|data| {
                if let Some(ice_user) = data.take_ice_user() {
                    room_users.push(ice_user);
                }
            });
            self.turn_service
                .delete(room_users)
                .map_err(|err| error!("Error removing IceUsers {:?}", err))
        });
        close_fut.push(remove_ice_users);

        join_all(close_fut).map(|_| ())
    }

<<<<<<< HEAD
    /// Deletes [`Member`] from [`ParticipantService`], remove this user from
=======
    /// Deletes [`Member`] from [`ParticipantService`], removes this user from
>>>>>>> 6b07bbc9
    /// [`TurnAuthService`], closes RPC connection with him and removes drop
    /// connection task.
    ///
    /// [`TurnAuthService`]: crate::turn::service::TurnAuthService
    pub fn delete_member(
        &mut self,
        member_id: &MemberId,
        ctx: &mut Context<Room>,
    ) {
        if let Some(drop) = self.drop_connection_tasks.remove(member_id) {
            ctx.cancel_future(drop);
        }

        if let Some(mut conn) = self.connections.remove(member_id) {
<<<<<<< HEAD
            ctx.spawn(wrap_future(conn.close(CloseDescription::new(
                RpcConnectionCloseReason::Evicted,
            ))));
=======
            ctx.spawn(wrap_future(
                conn.close(CloseDescription::new(CloseReason::Evicted)),
            ));
>>>>>>> 6b07bbc9
        }

        if let Some(member) = self.members.remove(member_id) {
            if let Some(ice_user) = member.take_ice_user() {
                let delete_ice_user_fut = self
                    .turn_service
                    .delete(vec![ice_user])
                    .map_err(|err| error!("Error removing IceUser {:?}", err));
                ctx.spawn(wrap_future(delete_ice_user_fut));
            }
        }
    }

<<<<<<< HEAD
    pub fn create_membe(&mut self, id: MemberId, member: Member) {
=======
    /// Inserts given [`Member`] into [`ParticipantService`].
    pub fn insert_member(&mut self, id: MemberId, member: Member) {
>>>>>>> 6b07bbc9
        self.members.insert(id, member);
    }
}<|MERGE_RESOLUTION|>--- conflicted
+++ resolved
@@ -22,14 +22,8 @@
     future::{self, join_all, Either},
     Future,
 };
-<<<<<<< HEAD
-
-use medea_client_api_proto::{
-    CloseDescription, Event, RpcConnectionCloseReason,
-};
-=======
+
 use medea_client_api_proto::{CloseDescription, CloseReason, Event};
->>>>>>> 6b07bbc9
 
 use crate::{
     api::{
@@ -38,11 +32,7 @@
             RpcConnectionClosed,
         },
         control::{
-<<<<<<< HEAD
-            local_uri::{LocalUri, ToEndpoint, ToMember},
-=======
             refs::{Fid, ToEndpoint, ToMember},
->>>>>>> 6b07bbc9
             MemberId, RoomId, RoomSpec,
         },
     },
@@ -68,30 +58,17 @@
     #[display(fmt = "TurnService Error in ParticipantService: {}", _0)]
     TurnServiceErr(TurnServiceErr),
 
-<<<<<<< HEAD
-    /// [`Member`] with provided [`LocalUri`] not found.
-    #[display(fmt = "Participant [id = {}] not found", _0)]
-    ParticipantNotFound(LocalUri<ToMember>),
-=======
     /// [`Member`] with provided [`Fid`] not found.
     #[display(fmt = "Participant [id = {}] not found", _0)]
     ParticipantNotFound(Fid<ToMember>),
->>>>>>> 6b07bbc9
 
     /// [`Endpoint`] with provided URI not found.
     ///
     /// [`Endpoint`]: crate::signalling::elements::endpoints::Endpoint
     #[display(fmt = "Endpoint [id = {}] not found.", _0)]
-<<<<<<< HEAD
-    EndpointNotFound(LocalUri<ToEndpoint>),
+    EndpointNotFound(Fid<ToEndpoint>),
 
     /// Some error happened in [`Member`].
-    #[display(fmt = "{}", _0)]
-=======
-    EndpointNotFound(Fid<ToEndpoint>),
-
-    /// Some error happened in [`Member`].
->>>>>>> 6b07bbc9
     MemberError(MemberError),
 }
 
@@ -159,25 +136,13 @@
         self.members.get(id).cloned()
     }
 
-<<<<<<< HEAD
-    /// Generates [`LocalUri`] which point to some [`Member`] in this
-=======
     /// Generates [`Fid`] which point to some [`Member`] in this
->>>>>>> 6b07bbc9
     /// [`ParticipantService`]'s [`Room`].
     ///
     /// __Note__ this function don't check presence of [`Member`] in
     /// [`ParticipantService`].
-<<<<<<< HEAD
-    pub fn get_local_uri_to_member(
-        &self,
-        member_id: MemberId,
-    ) -> LocalUri<ToMember> {
-        LocalUri::<ToMember>::new(self.room_id.clone(), member_id)
-=======
     pub fn get_fid_to_member(&self, member_id: MemberId) -> Fid<ToMember> {
         Fid::<ToMember>::new(self.room_id.clone(), member_id)
->>>>>>> 6b07bbc9
     }
 
     /// Lookups [`Member`] by [`MemberId`].
@@ -190,11 +155,7 @@
     ) -> Result<Member, ParticipantServiceErr> {
         self.members.get(id).cloned().map_or(
             Err(ParticipantServiceErr::ParticipantNotFound(
-<<<<<<< HEAD
-                self.get_local_uri_to_member(id.clone()),
-=======
                 self.get_fid_to_member(id.clone()),
->>>>>>> 6b07bbc9
             )),
             Ok,
         )
@@ -207,11 +168,7 @@
 
     /// Lookups [`Member`] by provided [`MemberId`] and credentials.
     ///
-<<<<<<< HEAD
-    /// Returns [`Err(AuthorizationError::MemberNotExists)`] if lookup by
-=======
     /// Returns [`AuthorizationError::MemberNotExists`] if lookup by
->>>>>>> 6b07bbc9
     /// [`MemberId`] failed.
     ///
     /// Returns [`Err(AuthorizationError::InvalidCredentials)`] if [`Member`]
@@ -269,11 +226,7 @@
             None => {
                 return Box::new(wrap_future(future::err(
                     ParticipantServiceErr::ParticipantNotFound(
-<<<<<<< HEAD
-                        self.get_local_uri_to_member(member_id),
-=======
                         self.get_fid_to_member(member_id),
->>>>>>> 6b07bbc9
                     ),
                 )));
             }
@@ -292,13 +245,7 @@
             }
             Box::new(wrap_future(
                 connection
-<<<<<<< HEAD
-                    .close(CloseDescription::new(
-                        RpcConnectionCloseReason::Evicted,
-                    ))
-=======
                     .close(CloseDescription::new(CloseReason::Reconnected))
->>>>>>> 6b07bbc9
                     .then(move |_| Ok(member)),
             ))
         } else {
@@ -412,16 +359,10 @@
         let mut close_fut = self.connections.drain().fold(
             vec![],
             |mut futures, (_, mut connection)| {
-<<<<<<< HEAD
-                futures.push(connection.close(CloseDescription::new(
-                    RpcConnectionCloseReason::RoomClosed,
-                )));
-=======
                 futures.push(
                     connection
                         .close(CloseDescription::new(CloseReason::Finished)),
                 );
->>>>>>> 6b07bbc9
                 futures
             },
         );
@@ -444,11 +385,7 @@
         join_all(close_fut).map(|_| ())
     }
 
-<<<<<<< HEAD
-    /// Deletes [`Member`] from [`ParticipantService`], remove this user from
-=======
     /// Deletes [`Member`] from [`ParticipantService`], removes this user from
->>>>>>> 6b07bbc9
     /// [`TurnAuthService`], closes RPC connection with him and removes drop
     /// connection task.
     ///
@@ -463,15 +400,9 @@
         }
 
         if let Some(mut conn) = self.connections.remove(member_id) {
-<<<<<<< HEAD
-            ctx.spawn(wrap_future(conn.close(CloseDescription::new(
-                RpcConnectionCloseReason::Evicted,
-            ))));
-=======
             ctx.spawn(wrap_future(
                 conn.close(CloseDescription::new(CloseReason::Evicted)),
             ));
->>>>>>> 6b07bbc9
         }
 
         if let Some(member) = self.members.remove(member_id) {
@@ -485,12 +416,8 @@
         }
     }
 
-<<<<<<< HEAD
-    pub fn create_membe(&mut self, id: MemberId, member: Member) {
-=======
     /// Inserts given [`Member`] into [`ParticipantService`].
     pub fn insert_member(&mut self, id: MemberId, member: Member) {
->>>>>>> 6b07bbc9
         self.members.insert(id, member);
     }
 }