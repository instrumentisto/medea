//! Participant is [`Member`] with [`RpcConnection`]. [`ParticipantService`]
//! stores [`Members`] and associated [`RpcConnection`]s, handles
//! [`RpcConnection`] authorization, establishment, message sending, Turn
//! credentials management.

use std::time::{Duration, Instant};

use actix::{
    fut::wrap_future, ActorFuture, AsyncContext, Context, MailboxError,
    SpawnHandle,
};
use failure::Fail;
use futures::{
    future::{self, join_all, Either},
    Future,
};
use hashbrown::HashMap;

use medea_client_api_proto::Event;

use crate::{
    api::{
        client::rpc_connection::{
            AuthorizationError, ClosedReason, EventMessage, RpcConnection,
            RpcConnectionClosed,
        },
        control::{Member, MemberId},
    },
    log::prelude::*,
    media::IceUser,
    signalling::{
        room::{ActFuture, RoomError},
        Room, RoomId,
    },
    turn::{TurnAuthService, TurnServiceErr, UnreachablePolicy},
};

#[derive(Fail, Debug)]
#[allow(clippy::module_name_repetitions)]
pub enum ParticipantServiceErr {
    #[fail(display = "TurnService Error in ParticipantService: {}", _0)]
    TurnServiceErr(TurnServiceErr),
    #[fail(
        display = "Mailbox error when accessing ParticipantService: {}",
        _0
    )]
    MailBoxErr(MailboxError),
}

impl From<TurnServiceErr> for ParticipantServiceErr {
    fn from(err: TurnServiceErr) -> Self {
        ParticipantServiceErr::TurnServiceErr(err)
    }
}

impl From<MailboxError> for ParticipantServiceErr {
    fn from(err: MailboxError) -> Self {
        ParticipantServiceErr::MailBoxErr(err)
    }
}

/// Participant is [`Member`] with [`RpcConnection`]. [`ParticipantService`]
/// stores [`Members`] and associated [`RpcConnection`]s, handles
/// [`RpcConnection`] authorization, establishment, message sending.
#[derive(Debug)]
pub struct ParticipantService {
    /// [`Room`]s id from which this [`ParticipantService`] was created.
    room_id: RoomId,

    /// [`Member`]s which currently are present in this [`Room`].
    members: HashMap<MemberId, Member>,

    /// Service for managing authorization on Turn server.
    turn: Box<dyn TurnAuthService>,

    /// Established [`RpcConnection`]s of [`Member`]s in this [`Room`].
    // TODO: Replace Box<dyn RpcConnection>> with enum,
    //       as the set of all possible RpcConnection types is not closed.
    connections: HashMap<MemberId, Box<dyn RpcConnection>>,

    /// Timeout for close [`RpcConnection`] after receiving
    /// [`RpcConnectionClosed`] message.
    reconnect_timeout: Duration,

    /// Stores [`RpcConnection`] drop tasks.
    /// If [`RpcConnection`] is lost, [`Room`] waits for connection_timeout
    /// before dropping it irrevocably in case it gets reestablished.
    drop_connection_tasks: HashMap<MemberId, SpawnHandle>,
}

impl ParticipantService {
    pub fn new(
        room_id: RoomId,
        members: HashMap<MemberId, Member>,
        turn: Box<dyn TurnAuthService>,
        reconnect_timeout: Duration,
    ) -> Self {
        Self {
            room_id,
            members,
            turn,
            connections: HashMap::new(),
            reconnect_timeout,
            drop_connection_tasks: HashMap::new(),
        }
    }

    /// Lookup [`Member`] by provided id and credentials. Returns
    /// [`Err(AuthorizationError::MemberNotExists)`] if lookup by [`MemberId`]
    /// failed. Returns [`Err(AuthorizationError::InvalidCredentials)`] if
    /// [`Member`] was found, but incorrect credentials was provided.
    pub fn get_member_by_id_and_credentials(
        &self,
        member_id: MemberId,
        credentials: &str,
    ) -> Result<&Member, AuthorizationError> {
        match self.members.get(&member_id) {
            Some(ref member) => {
                if member.credentials.eq(credentials) {
                    Ok(member)
                } else {
                    Err(AuthorizationError::InvalidCredentials)
                }
            }
            None => Err(AuthorizationError::MemberNotExists),
        }
    }

    pub fn get_member(&self, member_id: MemberId) -> Option<&Member> {
        self.members.get(&member_id)
    }

    pub fn take_member(&mut self, member_id: MemberId) -> Option<Member> {
        self.members.remove(&member_id)
    }

    pub fn insert_member(&mut self, member: Member) {
        self.members.insert(member.id, member);
    }

    /// Checks if [`Member`] has **active** [`RcpConnection`].
    pub fn member_has_connection(&self, member_id: MemberId) -> bool {
        self.connections.contains_key(&member_id)
            && !self.drop_connection_tasks.contains_key(&member_id)
    }

    /// Send [`Event`] to specified remote [`Member`].
    pub fn send_event_to_member(
        &mut self,
        member_id: MemberId,
        event: Event,
    ) -> impl Future<Item = (), Error = RoomError> {
        match self.connections.get(&member_id) {
            Some(conn) => Either::A(
                conn.send_event(EventMessage::from(event))
                    .map_err(move |_| RoomError::UnableToSendEvent(member_id)),
            ),
            None => Either::B(future::err(RoomError::ConnectionNotExists(
                member_id,
            ))),
        }
    }

    /// Saves provided [`RpcConnection`], registers [`ICEUser`].
    /// If [`Member`] already has any other [`RpcConnection`],
    /// then it will be closed.
    pub fn connection_established(
        &mut self,
        ctx: &mut Context<Room>,
        member_id: MemberId,
        con: Box<dyn RpcConnection>,
    ) -> ActFuture<(), ParticipantServiceErr> {
        // lookup previous member connection
        if let Some(mut connection) = self.connections.remove(&member_id) {
            debug!("Closing old RpcConnection for member {}", member_id);

            // cancel RpcConnection close task, since connection is
            // reestablished
            if let Some(handler) = self.drop_connection_tasks.remove(&member_id)
            {
                ctx.cancel_future(handler);
            }
            Box::new(wrap_future(connection.close().then(|_| Ok(()))))
        } else {
            Box::new(
                wrap_future(self.turn.create(
                    member_id,
                    self.room_id,
                    UnreachablePolicy::ReturnErr,
                ))
                .map_err(|err, _: &mut Room, _| {
                    ParticipantServiceErr::from(err)
                })
                .and_then(
                    move |ice: IceUser, room: &mut Room, _| {
                        if let Some(mut member) =
                            room.participants.take_member(member_id)
                        {
                            member.ice_user.replace(ice);
                            room.participants.insert_member(member);
                            room.participants
                                .connections
                                .insert(member_id, con);
                        };
                        wrap_future(future::ok(()))
                    },
                ),
            )
        }
    }

    /// If [`ClosedReason::Closed`], then removes [`RpcConnection`] associated
    /// with specified user [`Member`] from the storage and closes the room.
    /// If [`ClosedReason::Lost`], then creates delayed task that emits
    /// [`ClosedReason::Closed`].
<<<<<<< HEAD
    // TODO: Don't close the room. It is being closed atm, because we have
    //       no way to handle absence of RpcConnection.
=======
>>>>>>> c02e701c
    pub fn connection_closed(
        &mut self,
        ctx: &mut Context<Room>,
        member_id: MemberId,
        reason: &ClosedReason,
    ) {
        let closed_at = Instant::now();
        match reason {
            ClosedReason::Closed => {
                self.connections.remove(&member_id);
                ctx.spawn(wrap_future(
                    self.delete_ice_user(member_id).map_err(|err| {
                        error!("Error deleting IceUser {:?}", err)
                    }),
                ));
                // TODO: we have no way to handle absence of RpcConnection right
                //       now.
            }
            ClosedReason::Lost => {
                self.drop_connection_tasks.insert(
                    member_id,
                    ctx.run_later(self.reconnect_timeout, move |_, ctx| {
                        info!(
                            "Member {} connection lost at {:?}. Room will be \
                             stopped.",
                            member_id, closed_at
                        );
                        ctx.notify(RpcConnectionClosed {
                            member_id,
                            reason: ClosedReason::Closed,
                        })
                    }),
                );
            }
        }
    }

    /// Deletes [`IceUser`] associated with provided [`Member`].
    fn delete_ice_user(
        &mut self,
        member_id: MemberId,
    ) -> Box<dyn Future<Item = (), Error = TurnServiceErr>> {
        match self.members.remove(&member_id) {
            Some(mut member) => {
                let delete_fut = match member.ice_user.take() {
                    Some(ice_user) => self.turn.delete(vec![ice_user]),
                    None => Box::new(future::ok(())),
                };
                self.members.insert(member_id, member);

                delete_fut
            }
            None => Box::new(future::ok(())),
        }
    }

    /// Cancels all connection close tasks, closes all [`RpcConnection`]s and
    /// deletes all [`IceUser`]s.
    pub fn drop_connections(
        &mut self,
        ctx: &mut Context<Room>,
    ) -> impl Future<Item = (), Error = ()> {
        // canceling all drop_connection_tasks
        self.drop_connection_tasks.drain().for_each(|(_, handle)| {
            ctx.cancel_future(handle);
        });

        // closing all RpcConnection's
        let mut close_fut = self.connections.drain().fold(
            vec![],
            |mut futures, (_, mut connection)| {
                futures.push(connection.close());
                futures
            },
        );

        // deleting all IceUsers
        let remove_ice_users = Box::new({
            let mut room_users = Vec::with_capacity(self.members.len());

            self.members.iter_mut().for_each(|(_, data)| {
                if let Some(ice_user) = data.ice_user.take() {
                    room_users.push(ice_user);
                }
            });
            self.turn
                .delete(room_users)
                .map_err(|err| error!("Error removing IceUsers {:?}", err))
        });
        close_fut.push(remove_ice_users);

        join_all(close_fut).map(|_| ())
    }
}<|MERGE_RESOLUTION|>--- conflicted
+++ resolved
@@ -41,8 +41,8 @@
     #[fail(display = "TurnService Error in ParticipantService: {}", _0)]
     TurnServiceErr(TurnServiceErr),
     #[fail(
-        display = "Mailbox error when accessing ParticipantService: {}",
-        _0
+    display = "Mailbox error when accessing ParticipantService: {}",
+    _0
     )]
     MailBoxErr(MailboxError),
 }
@@ -213,11 +213,6 @@
     /// with specified user [`Member`] from the storage and closes the room.
     /// If [`ClosedReason::Lost`], then creates delayed task that emits
     /// [`ClosedReason::Closed`].
-<<<<<<< HEAD
-    // TODO: Don't close the room. It is being closed atm, because we have
-    //       no way to handle absence of RpcConnection.
-=======
->>>>>>> c02e701c
     pub fn connection_closed(
         &mut self,
         ctx: &mut Context<Room>,
