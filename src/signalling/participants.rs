--- conflicted
+++ resolved
@@ -203,10 +203,7 @@
             {
                 ctx.cancel_future(handler);
             }
-<<<<<<< HEAD
             self.connections.insert(member_id, conn);
-            Box::new(wrap_future(connection.close().then(move |_| Ok(member))))
-=======
             Box::new(wrap_future(
                 connection
                     .close(CloseDescription::new(
@@ -214,7 +211,6 @@
                     ))
                     .then(move |_| Ok(member)),
             ))
->>>>>>> 08ae686a
         } else {
             Box::new(
                 wrap_future(self.turn.create(
