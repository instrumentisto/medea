//! Repository that stores [`Room`]s addresses.

use std::{
    collections::HashMap,
    sync::{Arc, Mutex},
};

use actix::Addr;
use medea_client_api_proto::RoomId;

use crate::{
    api::{client::RpcServerRepository, RpcServer},
    signalling::Room,
};

/// Repository that stores [`Room`]s addresses.
#[derive(Clone, Debug, Default)]
pub struct RoomRepository {
    // TODO: Use crossbeam's concurrent hashmap when its done.
    //       [Tracking](https://github.com/crossbeam-rs/rfcs/issues/32),
    //       or [ConcurrentHashMap port](https://github.com/jonhoo/flurry)
    //       when its done.
    rooms: Arc<Mutex<HashMap<RoomId, Addr<Room>>>>,
}

#[cfg(test)]
impl From<HashMap<RoomId, Addr<Room>>> for RoomRepository {
    fn from(rooms: HashMap<RoomId, Addr<Room>>) -> Self {
        Self {
            rooms: Arc::new(Mutex::new(rooms)),
        }
    }
}

impl RoomRepository {
    /// Creates new empty [`RoomRepository`].
    #[inline]
    #[must_use]
    pub fn new() -> Self {
        Self {
            rooms: Arc::new(Mutex::new(HashMap::new())),
        }
    }

    /// Returns [`Room`] by its ID.
<<<<<<< HEAD
    ///
    /// # Panics
    ///
    /// If inner [`Mutex`] is poisoned.
=======
    #[allow(clippy::missing_panics_doc)]
>>>>>>> 56dee49c
    #[inline]
    #[must_use]
    pub fn get(&self, id: &RoomId) -> Option<Addr<Room>> {
        let rooms = self.rooms.lock().unwrap();
        rooms.get(id).cloned()
    }

    /// Removes [`Room`] from [`RoomRepository`] by [`RoomId`].
<<<<<<< HEAD
    ///
    /// # Panics
    ///
    /// If inner [`Mutex`] is poisoned.
=======
    #[allow(clippy::missing_panics_doc)]
>>>>>>> 56dee49c
    pub fn remove(&self, id: &RoomId) {
        self.rooms.lock().unwrap().remove(id);
    }

    /// Adds new [`Room`] into [`RoomRepository`].
<<<<<<< HEAD
    ///
    /// # Panics
    ///
    /// If inner [`Mutex`] is poisoned.
=======
    #[allow(clippy::missing_panics_doc)]
>>>>>>> 56dee49c
    pub fn add(&self, id: RoomId, room: Addr<Room>) {
        self.rooms.lock().unwrap().insert(id, room);
    }

    /// Checks existence of [`Room`] in [`RoomRepository`] by provided
    /// [`RoomId`].
<<<<<<< HEAD
    ///
    /// # Panics
    ///
    /// If inner [`Mutex`] is poisoned.
=======
    #[allow(clippy::missing_panics_doc)]
>>>>>>> 56dee49c
    #[inline]
    #[must_use]
    pub fn contains_room_with_id(&self, id: &RoomId) -> bool {
        self.rooms.lock().unwrap().contains_key(id)
    }
}

impl RpcServerRepository for RoomRepository {
    #[inline]
    fn get(&self, room_id: &RoomId) -> Option<Box<dyn RpcServer>> {
        self.get(room_id).map(|r| Box::new(r) as Box<dyn RpcServer>)
    }
}<|MERGE_RESOLUTION|>--- conflicted
+++ resolved
@@ -43,14 +43,7 @@
     }
 
     /// Returns [`Room`] by its ID.
-<<<<<<< HEAD
-    ///
-    /// # Panics
-    ///
-    /// If inner [`Mutex`] is poisoned.
-=======
     #[allow(clippy::missing_panics_doc)]
->>>>>>> 56dee49c
     #[inline]
     #[must_use]
     pub fn get(&self, id: &RoomId) -> Option<Addr<Room>> {
@@ -59,41 +52,20 @@
     }
 
     /// Removes [`Room`] from [`RoomRepository`] by [`RoomId`].
-<<<<<<< HEAD
-    ///
-    /// # Panics
-    ///
-    /// If inner [`Mutex`] is poisoned.
-=======
     #[allow(clippy::missing_panics_doc)]
->>>>>>> 56dee49c
     pub fn remove(&self, id: &RoomId) {
         self.rooms.lock().unwrap().remove(id);
     }
 
     /// Adds new [`Room`] into [`RoomRepository`].
-<<<<<<< HEAD
-    ///
-    /// # Panics
-    ///
-    /// If inner [`Mutex`] is poisoned.
-=======
     #[allow(clippy::missing_panics_doc)]
->>>>>>> 56dee49c
     pub fn add(&self, id: RoomId, room: Addr<Room>) {
         self.rooms.lock().unwrap().insert(id, room);
     }
 
     /// Checks existence of [`Room`] in [`RoomRepository`] by provided
     /// [`RoomId`].
-<<<<<<< HEAD
-    ///
-    /// # Panics
-    ///
-    /// If inner [`Mutex`] is poisoned.
-=======
     #[allow(clippy::missing_panics_doc)]
->>>>>>> 56dee49c
     #[inline]
     #[must_use]
     pub fn contains_room_with_id(&self, id: &RoomId) -> bool {
