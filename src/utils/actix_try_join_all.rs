//! [`TryJoinAll`] for [`ActorFuture`].
//!
//! [`ActorFuture`]: actix::ActorFuture
//! [`TryJoinAll`]: futures::future::TryJoinAll

use std::{
    mem,
    pin::Pin,
    task::{Context, Poll},
};

use actix::{fut::ActorFuture, Actor};

/// Creates a future which represents either a collection of the results of the
/// futures given or an error.
/// The returned future will drive execution for all of its underlying futures,
/// collecting the results into a destination `Vec<T>` in the same order as they
/// were provided.
///
/// If any future returns an error then all other futures will be canceled and
/// an error will be returned immediately. If all futures complete successfully,
/// however, then the returned future will succeed with a [`Vec`] of all the
/// successful results.
///
/// This function is analog for the [`try_join_all`], but for
/// the [`ActorFuture`].
///
/// [`ActorFuture`]: actix::ActorFuture
/// [`TryJoinAll`]: futures::future::TryJoinAll
/// [`try_join_all`]: futures::future::try_join_all
pub fn actix_try_join_all<I, F, T, E>(i: I) -> ActixTryJoinAll<F, T, E>
where
    I: IntoIterator<Item = F>,
    F: ActorFuture<Output = Result<T, E>> + Unpin,
{
    let elems: Box<[_]> = i.into_iter().map(ElemState::Pending).collect();
    ActixTryJoinAll {
        elems: elems.into(),
    }
}

#[must_use = "futures do nothing unless you `.await` or poll them"]
pub struct ActixTryJoinAll<F, T, E>
where
    F: ActorFuture<Output = Result<T, E>> + Unpin,
{
    elems: Pin<Box<[ElemState<F, T, E>]>>,
}

impl<F, T, E> ActorFuture for ActixTryJoinAll<F, T, E>
where
    F: ActorFuture<Output = Result<T, E>> + Unpin,
{
    type Actor = F::Actor;
    type Output = Result<Vec<T>, E>;

    fn poll(
        mut self: Pin<&mut Self>,
        srv: &mut Self::Actor,
        ctx: &mut <Self::Actor as Actor>::Context,
        task: &mut Context<'_>,
    ) -> Poll<Self::Output> {
        let mut state = FinalState::AllDone;

        for mut elem in iter_pin_mut(self.elems.as_mut()) {
            if let Some(pending) = elem.as_mut().pending_pin_mut() {
                match pending.poll(srv, ctx, task) {
                    Poll::Pending => state = FinalState::Pending,
                    Poll::Ready(output) => match output {
                        Ok(item) => elem.set(ElemState::Done(Some(item))),
                        Err(e) => {
                            state = FinalState::Error(e);
                            break;
                        }
                    },
                }
            }
        }

        match state {
            FinalState::Pending => Poll::Pending,
            FinalState::AllDone => {
                let mut elems = mem::replace(&mut self.elems, Box::pin([]));
                let results = iter_pin_mut(elems.as_mut())
                    .map(|e| e.take_done().unwrap())
                    .collect();
                Poll::Ready(Ok(results))
            }
            FinalState::Error(e) => {
<<<<<<< HEAD
                drop(mem::replace(&mut self.elems, Box::pin([])));
=======
                let _elems = mem::replace(&mut self.elems, Box::pin([]));
>>>>>>> 7d396b3a
                Poll::Ready(Err(e))
            }
        }
    }
}

#[derive(Debug)]
enum ElemState<F, T, E>
where
    F: ActorFuture<Output = Result<T, E>> + Unpin,
{
    Pending(F),
    Done(Option<T>),
}

impl<F, T, E> ElemState<F, T, E>
where
    F: ActorFuture<Output = Result<T, E>> + Unpin,
{
    fn pending_pin_mut(self: Pin<&mut Self>) -> Option<Pin<&mut F>> {
        match self.get_mut() {
            ElemState::Pending(f) => Some(Pin::new(f)),
            ElemState::Done(_) => None,
        }
    }

    fn take_done(self: Pin<&mut Self>) -> Option<T> {
        match self.get_mut() {
            ElemState::Pending(_) => None,
            ElemState::Done(output) => output.take(),
        }
    }
}

impl<F, T, E> Unpin for ElemState<F, T, E> where
    F: ActorFuture<Output = Result<T, E>> + Unpin
{
}

fn iter_pin_mut<T>(slice: Pin<&mut [T]>) -> impl Iterator<Item = Pin<&mut T>>
where
    T: Unpin,
{
    slice.get_mut().iter_mut().map(Pin::new)
}

enum FinalState<E = ()> {
    Pending,
    AllDone,
    Error(E),
}<|MERGE_RESOLUTION|>--- conflicted
+++ resolved
@@ -87,11 +87,7 @@
                 Poll::Ready(Ok(results))
             }
             FinalState::Error(e) => {
-<<<<<<< HEAD
-                drop(mem::replace(&mut self.elems, Box::pin([])));
-=======
                 let _elems = mem::replace(&mut self.elems, Box::pin([]));
->>>>>>> 7d396b3a
                 Poll::Ready(Err(e))
             }
         }
