[package]
name = "medea"
version = "0.2.0-rc.1"
edition = "2018"
description = "Medea media server"
authors = ["Instrumentisto Team <developer@instrumentisto.com>"]
license = "MPL-2.0"
documentation = "https://docs.rs/medea"
homepage = "https://github.com/instrumentisto/medea"
repository = "https://github.com/instrumentisto/medea"
readme = "README.md"
keywords = ["medea", "media-server"]
categories = ["multimedia"]
include = ["/src/", "/Cargo.*", "/CHANGELOG.md", "/LICENSE.md", "/README.md"]

[workspace]
members = [
    "crates/medea-coturn-telnet-client",
    "crates/medea-macro",
    "crates/medea-reactive",
    "jason",
    "mock/control-api",
    "proto/client-api",
    "proto/control-api",
]

[profile.release]
lto = "thin"
codegen-units = 1

[profile.release.package.medea-jason]
opt-level = "s"  # Tell rustc to optimize for small code size.

[dependencies]
actix = "0.10"
actix-http = "2.0"
actix-web = "3.0"
actix-web-actors = "3.0"
argon2 = { version = "0.8", package = "rust-argon2", default-features = false }
async-trait = "0.1"
bytes = "0.5"
chrono = "0.4"
config = "0.10"
deadpool = "0.5"
deadpool-redis = "0.6"
derive_more = "0.99"
dotenv = "0.15"
failure = "0.1"
futures = { version = "0.3", features = ["compat"] }
humantime-serde = "1.0"
medea-client-api-proto = { version = "0.2", features = ["medea"] }
medea-control-api-proto = "0.1"
medea-macro = { path = "crates/medea-macro" }
rand = "0.8"
rust-crypto = "0.2"
serde = { version = "1.0", features = ["derive"] }
serde_json = "1.0"
serde_yaml = "0.8"
slog-async = "2.5"
slog-envlogger = "2.2"
slog-json = "2.3"
slog-scope = "4.3"
slog-stdlog = "4.0"
smart-default = "0.6"
subtle = { version = "2.2", default-features = false }
tokio = { version = "0.2", features = ["signal", "time"] }
toml = "0.5"
tonic = "0.3"
url = "2.1"
[dependencies.medea-coturn-telnet-client]
    version = "0.1"
    #path = "crates/medea-coturn-telnet-client"
    features = ["pool"]
[dependencies.slog]
    version = "2.5"
    features = ["release_max_level_trace", "max_level_trace"]
[dependencies.redis]
    package = "redis"
    version = "0.17"
    default-features = false
    features = ["tokio-comp"]

[dev-dependencies]
actix-codec = "0.3"
actix-rt = "1.1"
async-recursion = "0.3"
awc = "2.0"
cucumber_rust = { version = "0.8", features = ["macros"] }
derive_builder = "0.9"
fantoccini = "0.17"
function_name = "0.2"
hyper = { version = "0.14", features = ["server"] }
lazy_static = "1.4"
medea-control-api-mock = { path = "mock/control-api" }
mockall = "0.9"
once_cell = "1.5"
reqwest = { version = "0.11", features = ["json"] }
serial_test = "0.5"
tempfile = "3.1"
tokio = { version = "0.2", features = ["macros", "rt-threaded"] }
tokio-util = "0.6"
uuid = { version = "0.8", features = ["v4"] }
webdriver = "0.43"
[dev-dependencies.tokio_1]
    package = "tokio"
    version = "1.1"
<<<<<<< HEAD
    features = ["macros", "rt-multi-thread", "fs"]
=======
    features = ["fs", "macros", "rt-multi-thread"]
>>>>>>> dcbdcc3f

[[test]]
name = "e2e"
path = "tests/e2e/main.rs"
harness = false  # allows Cucumber to print output instead of libtest

[[test]]
name = "integration"
path = "tests/integration/main.rs"<|MERGE_RESOLUTION|>--- conflicted
+++ resolved
@@ -104,11 +104,7 @@
 [dev-dependencies.tokio_1]
     package = "tokio"
     version = "1.1"
-<<<<<<< HEAD
-    features = ["macros", "rt-multi-thread", "fs"]
-=======
     features = ["fs", "macros", "rt-multi-thread"]
->>>>>>> dcbdcc3f
 
 [[test]]
 name = "e2e"
