--- conflicted
+++ resolved
@@ -17,11 +17,7 @@
 members = [
     "crates/medea-coturn-telnet-client",
     "crates/medea-macro",
-<<<<<<< HEAD
-    "crates/medea-coturn-telnet",
-=======
     "crates/medea-reactive",
->>>>>>> 9d86f7ac
     "jason",
     "mock/control-api",
     "proto/client-api",
@@ -39,7 +35,6 @@
 bytes = "0.5"
 chrono = "0.4"
 config = "0.10"
-medea-coturn-telnet = { path = "crates/medea-coturn-telnet" }
 deadpool = "0.5"
 deadpool-redis = "0.5"
 derive_more = "0.99"
