--- conflicted
+++ resolved
@@ -12,11 +12,8 @@
 [workspace]
 members = [
     "jason",
-<<<<<<< HEAD
-    "medea_derives"
-=======
+    "medea_derives",
     "proto/client-api",
->>>>>>> 0c8a3aa5
 ]
 
 [profile.release]
