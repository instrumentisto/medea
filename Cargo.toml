--- conflicted
+++ resolved
@@ -1,22 +1,12 @@
 [package]
 name = "medea"
-<<<<<<< HEAD
-version = "0.2.0-dev"
-=======
-version = "0.1.0"
->>>>>>> ae4df2f1
+version = "0.2.0-dev.1"
 edition = "2018"
 description = "Medea media server"
 authors = ["Instrumentisto Team <developer@instrumentisto.com>"]
 license = "MPL-2.0"
 documentation = "https://docs.rs/medea"
 homepage = "https://github.com/instrumentisto/medea"
-<<<<<<< HEAD
-license = "MPL 2.0"
-# documentation = "https://docs.rs/medea"
-readme = "README.md"
-=======
->>>>>>> ae4df2f1
 repository = "https://github.com/instrumentisto/medea"
 readme = "README.md"
 keywords = ["medea", "media-server"]
@@ -48,7 +38,7 @@
 humantime = "1.2"
 humantime-serde = "0.1"
 macro-attr = "0.2"
-medea-client-api-proto = { version = "0.1", features = ["medea"] }
+medea-client-api-proto = { path = "proto/client-api", features = ["medea"] }
 medea-macro = "0.1"
 newtype_derive = "0.1"
 rand = "0.7"
@@ -66,14 +56,7 @@
 smart-default = "0.5"
 tokio = "0.1"
 tokio-signal = "0.2"
-<<<<<<< HEAD
 toml = "0.5"
-[dependencies.serde-humantime]
-    git = "https://github.com/tailhook/serde-humantime"
-    branch = "serde_wrapper"
-=======
-toml = "0.4"
->>>>>>> ae4df2f1
 
 [dev-dependencies]
 actix-http = "0.2"
