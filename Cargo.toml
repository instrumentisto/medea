[package]
name = "medea"
version = "0.1.0-dev"
edition = "2018"
description = "Medea media server"
authors = ["Instrumentisto Team <developer@instrumentisto.com>"]
homepage = "https://github.com/instrumentisto/medea"
# documentation = "https://docs.rs/medea"
readme = "README.md"
repository = "https://github.com/instrumentisto/medea"
build = "build.rs"

[workspace]
members = [
    "crates/medea-macro",
    "jason",
    "proto/client-api",
]

[profile.release]
lto = "thin"

[dependencies]
actix = "0.8"
actix-web = "1.0"
actix-web-actors = "1.0"
awc = "0.2"
bb8 = "0.3"
bb8-redis = "0.3"
chrono = "0.4"
config = "0.9"
dotenv = "0.13"
failure = "0.1"
futures = "0.1"
grpcio = "0.4"
hashbrown = "0.1"
humantime = "1.2"
macro-attr = "0.2"
medea-client-api-proto = { path = "proto/client-api", features = ["medea"] }
medea-macro = { path = "crates/medea-macro" }
newtype_derive = "0.1"
<<<<<<< HEAD
protobuf = "2.7"
rand = "0.6"
=======
rand = "0.7"
>>>>>>> 8e891890
redis = "0.10"
rust-crypto = "0.2"
serde = { version = "1.0", features = ["derive"] }
serde_json = "1.0"
serde_yaml = "0.8"
slog = "2.5"
slog-async = "2.3"
slog-envlogger = "2.1"
slog-json = "2.3"
slog-scope = "4.1"
slog-stdlog = "3.0"
smart-default = "0.5"
tokio = "0.1"
tokio-signal = "0.2"
toml = "0.4"
[dependencies.serde-humantime]
    git = "https://github.com/tailhook/serde-humantime"
    branch = "serde_wrapper"

[dev-dependencies]
actix-http = "0.2"
actix-http-test = "0.2"
serial_test = "0.2"
serial_test_derive = "0.2"
actix-codec = "0.1.2"

[build-dependencies]
protoc-grpcio = "0.3"<|MERGE_RESOLUTION|>--- conflicted
+++ resolved
@@ -26,7 +26,8 @@
 actix-web-actors = "1.0"
 awc = "0.2"
 bb8 = "0.3"
-bb8-redis = "0.3"
+# TODO: delete this when https://github.com/khuey/bb8/pull/25 will be released.
+bb8-redis = { git = "https://github.com/khuey/bb8" }
 chrono = "0.4"
 config = "0.9"
 dotenv = "0.13"
@@ -39,13 +40,9 @@
 medea-client-api-proto = { path = "proto/client-api", features = ["medea"] }
 medea-macro = { path = "crates/medea-macro" }
 newtype_derive = "0.1"
-<<<<<<< HEAD
 protobuf = "2.7"
-rand = "0.6"
-=======
 rand = "0.7"
->>>>>>> 8e891890
-redis = "0.10"
+redis = "0.11"
 rust-crypto = "0.2"
 serde = { version = "1.0", features = ["derive"] }
 serde_json = "1.0"
