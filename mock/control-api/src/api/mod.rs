--- conflicted
+++ resolved
@@ -261,20 +261,12 @@
 }
 
 impl From<proto::Error> for ErrorResponse {
-<<<<<<< HEAD
     #[inline]
-    fn from(err: proto::Error) -> Self {
-        ErrorResponse {
-            code: err.code,
-            text: err.text,
-            element: err.element,
-=======
     fn from(e: proto::Error) -> Self {
         Self {
             code: e.code,
             text: e.text,
             element: e.element,
->>>>>>> 56dee49c
         }
     }
 }
@@ -320,15 +312,9 @@
         impl From<$resp> for HttpResponse {
             fn from(resp: $resp) -> Self {
                 if resp.error.is_some() {
-<<<<<<< HEAD
-                    HttpResponse::BadRequest().json(resp)
-                } else {
-                    HttpResponse::Ok().json(resp)
-=======
                     Self::BadRequest().json(resp)
                 } else {
                     Self::Ok().json(resp)
->>>>>>> 56dee49c
                 }
             }
         }
