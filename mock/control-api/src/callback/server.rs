//! Implementation of Control API gRPC [Callback service].
//!
//! [Callback service]: https://tinyurl.com/y5fajesq

use std::sync::{Arc, Mutex};

use actix::{Actor, Addr, Arbiter, Context, Handler, Message};
use clap::ArgMatches;
<<<<<<< HEAD
use medea_control_api_proto::grpc::medea_callback::{
=======
use medea_control_api_proto::grpc::callback::{
>>>>>>> a41e335d
    self as proto,
    callback_server::{
        Callback as CallbackService, CallbackServer as TonicCallbackServer,
    },
};
use tonic::transport::Server;

use crate::{callback::CallbackItem, prelude::*};

/// Type which used in [`GrpcCallbackServer`] for [`CallbackItem`] storing.
type CallbackItems = Arc<Mutex<Vec<CallbackItem>>>;

/// [`Actor`] wrapper for [`tonic`] gRPC server.
///
/// Also this [`Actor`] can return all received callbacks
/// with [`GetCallbacks`] [`Message`].
pub struct GrpcCallbackServer {
    /// All [`Callback`]s which this server received.
    events: CallbackItems,
}

impl Actor for GrpcCallbackServer {
    type Context = Context<Self>;
}

/// Implementation for [`CallbackService`] gRPC service.
#[derive(Clone)]
pub struct GrpcCallbackService {
    /// All [`Callback`]s which this server received.
    events: CallbackItems,
}

impl GrpcCallbackService {
    /// Returns [`GrpcCallbackService`] with provided pointer to [`Vec`] of
    /// [`CallbackItem`]s.
    #[must_use]
    pub fn new(events: CallbackItems) -> Self {
        Self { events }
    }
}

#[tonic::async_trait]
impl CallbackService for GrpcCallbackService {
    async fn on_event(
        &self,
<<<<<<< HEAD
        request: tonic::Request<proto::Request>,
    ) -> Result<tonic::Response<proto::Response>, tonic::Status> {
        info!("Callback request received: [{:?}]", request);
        self.events
            .lock()
            .unwrap()
            .push(request.into_inner().into());

=======
        req: tonic::Request<proto::Request>,
    ) -> Result<tonic::Response<proto::Response>, tonic::Status> {
        info!("Callback request received: [{:?}]", req);
        self.events.lock().unwrap().push(req.into_inner().into());
>>>>>>> a41e335d
        Ok(tonic::Response::new(proto::Response {}))
    }
}

/// [`Message`] which returns all [`Callback`]s received by this
/// [`GrpcCallbackServer`].
#[derive(Message)]
#[rtype(result = "Result<Vec<CallbackItem>, ()>")]
pub struct GetCallbackItems;

impl Handler<GetCallbackItems> for GrpcCallbackServer {
    type Result = Result<Vec<CallbackItem>, ()>;

    fn handle(
        &mut self,
        _: GetCallbackItems,
        _: &mut Self::Context,
    ) -> Self::Result {
        Ok(self.events.lock().unwrap().clone())
    }
}

/// Run [`GrpcCallbackServer`].
pub async fn run(args: &ArgMatches<'static>) -> Addr<GrpcCallbackServer> {
    let host = args.value_of("callback_host").unwrap();
    let port: u32 = args.value_of("callback_port").unwrap().parse().unwrap();

    let events = Arc::new(Mutex::new(Vec::new()));

    let service =
        TonicCallbackServer::new(GrpcCallbackService::new(Arc::clone(&events)));
    let addr = format!("{}:{}", host, port).parse().unwrap();

    Arbiter::spawn(async move {
        Server::builder()
            .add_service(service)
            .serve(addr)
            .await
            .unwrap();
    });

    debug!("gRPC callback server started.");

    GrpcCallbackServer::start_in_arbiter(&Arbiter::new(), move |_| {
        GrpcCallbackServer { events }
    })
}<|MERGE_RESOLUTION|>--- conflicted
+++ resolved
@@ -6,11 +6,7 @@
 
 use actix::{Actor, Addr, Arbiter, Context, Handler, Message};
 use clap::ArgMatches;
-<<<<<<< HEAD
-use medea_control_api_proto::grpc::medea_callback::{
-=======
 use medea_control_api_proto::grpc::callback::{
->>>>>>> a41e335d
     self as proto,
     callback_server::{
         Callback as CallbackService, CallbackServer as TonicCallbackServer,
@@ -56,21 +52,10 @@
 impl CallbackService for GrpcCallbackService {
     async fn on_event(
         &self,
-<<<<<<< HEAD
-        request: tonic::Request<proto::Request>,
-    ) -> Result<tonic::Response<proto::Response>, tonic::Status> {
-        info!("Callback request received: [{:?}]", request);
-        self.events
-            .lock()
-            .unwrap()
-            .push(request.into_inner().into());
-
-=======
         req: tonic::Request<proto::Request>,
     ) -> Result<tonic::Response<proto::Response>, tonic::Status> {
         info!("Callback request received: [{:?}]", req);
         self.events.lock().unwrap().push(req.into_inner().into());
->>>>>>> a41e335d
         Ok(tonic::Response::new(proto::Response {}))
     }
 }
