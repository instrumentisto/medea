[package]
name = "medea-control-api-mock"
version = "0.1.0-dev"
edition = "2018"
description = "Mock server for Medea's control API."
authors = ["Instrumentisto Team <developer@instrumentisto.com>"]
homepage = "https://github.com/instrumentisto/medea"
readme = "README.md"
repository = "https://github.com/instrumentisto/medea"
publish = false

[dependencies]
actix = "0.9"
actix-rt = "1.0"
actix-cors = "0.2"
actix-web = "2.0"
clap = "2.33"
<<<<<<< HEAD
dotenv = "0.13"
futures = "0.1"
humantime-serde = "1.0"
=======
dotenv = "0.15"
>>>>>>> 06db43df
tonic = "0.1"
medea-control-api-proto = { path = "../../proto/control-api" }
protobuf = "2.11"
serde = { version = "1.0", features = ["derive"] }
slog = "2.5"
slog-async = "2.5"
slog-envlogger = "2.2"
slog-scope = "4.3"
slog-stdlog = "4.0"
slog-term = "2.5"<|MERGE_RESOLUTION|>--- conflicted
+++ resolved
@@ -15,13 +15,8 @@
 actix-cors = "0.2"
 actix-web = "2.0"
 clap = "2.33"
-<<<<<<< HEAD
-dotenv = "0.13"
-futures = "0.1"
+dotenv = "0.15"
 humantime-serde = "1.0"
-=======
-dotenv = "0.15"
->>>>>>> 06db43df
 tonic = "0.1"
 medea-control-api-proto = { path = "../../proto/control-api" }
 protobuf = "2.11"
