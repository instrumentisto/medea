--- conflicted
+++ resolved
@@ -8,9 +8,6 @@
 #
 # Default:
 #   bind_port = 8080
-
-
-
 
 [rpc]
 # Duration, after which remote RPC client will be considered idle if no
@@ -24,9 +21,6 @@
 #
 # Default:
 #   reconnect_timeout = "10s"
-
-
-
 
 [turn]
 # Turn server IP address.
@@ -49,14 +43,7 @@
 # Default:
 #   pass = "PASS"
 
-<<<<<<< HEAD
-
-
-
-[redis]
-=======
 [turn.redis]
->>>>>>> de40a386
 # IP address to bind Redis server to.
 #
 # Default:
