--- conflicted
+++ resolved
@@ -4,11 +4,7 @@
 #
 # Env var: MEDEA_SERVER__CLIENT__HTTP__PUBLIC_URL
 # Default:
-<<<<<<< HEAD
-#   public_url = "ws://0.0.0.0:8080/ws"
-=======
 #   public_url = "ws://127.0.0.1:8080/ws"
->>>>>>> 3886462d
 
 # IP address to bind Client API HTTP server to.
 #
