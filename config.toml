[server]
# IP address to bind HTTP server to.
#
# Default:
#   bind_ip = "0.0.0.0"

# Port to bind HTTP server to.
#
# Default:
#   bind_port = 8080

[rpc]
# Duration, after which remote RPC client will be considered idle if no
# heartbeat messages received.
#
# Default:
#   idle_timeout = "10s"

# Duration, after which the server deletes the client session if
# the remote RPC client does not reconnect after it is idle.
#
# Default:
#   reconnect_timeout = "10s"

[turn]
# Turn server IP address.
#
# Default:
#   ip = "0.0.0.0"

# Turn server port.
#
# Default:
#   port = 3478

# Static user on Turn server.
#
# Default:
#   user = "USER"

# Static user password on Turn server.
#
# Default:
#   pass = "PASS"

<<<<<<< HEAD
[turn.redis]
=======
[turn.db.redis]
>>>>>>> 868907a8
# IP address to bind Redis server to.
#
# Default:
#   ip = "0.0.0.0"

# Redis database port.
#
# Default:
#   port = 6379

# Redis database password.
#
# Default:
<<<<<<< HEAD
#   pass = "turn"
=======
#   pass = "turn"

# Redis database number.
#
# Default:
#   db_number = 0

# The duration to wait to start a connection before returning err.
#
# Default:
#   connection_timeout = 5s
>>>>>>> 868907a8
<|MERGE_RESOLUTION|>--- conflicted
+++ resolved
@@ -8,6 +8,9 @@
 #
 # Default:
 #   bind_port = 8080
+
+
+
 
 [rpc]
 # Duration, after which remote RPC client will be considered idle if no
@@ -21,6 +24,9 @@
 #
 # Default:
 #   reconnect_timeout = "10s"
+
+
+
 
 [turn]
 # Turn server IP address.
@@ -43,36 +49,28 @@
 # Default:
 #   pass = "PASS"
 
-<<<<<<< HEAD
-[turn.redis]
-=======
 [turn.db.redis]
->>>>>>> 868907a8
-# IP address to bind Redis server to.
+# Host of Coturn's Redis database.
 #
 # Default:
-#   ip = "0.0.0.0"
+#   host = "127.0.0.1"
 
-# Redis database port.
+# Port of Coturn's Redis database for client connections.
 #
 # Default:
 #   port = 6379
 
-# Redis database password.
+# Password to connect to Coturn's Redis database with.
 #
 # Default:
-<<<<<<< HEAD
-#   pass = "turn"
-=======
 #   pass = "turn"
 
-# Redis database number.
+# Number of Coturn's database in Redis.
 #
 # Default:
 #   db_number = 0
 
-# The duration to wait to start a connection before returning err.
+# Timeout for establishing connection with Coturn's Redis database.
 #
 # Default:
-#   connection_timeout = 5s
->>>>>>> 868907a8
+#   connection_timeout = "5s"