//! Implementations of basic reactive containers.

#![allow(clippy::module_name_repetitions)]

pub mod cell;
<<<<<<< HEAD
pub mod progressable_cell;
=======
>>>>>>> 0f54ea18

use std::{
    cell::RefCell,
    fmt,
    ops::{Deref, DerefMut},
};

use futures::{
    channel::{mpsc, oneshot},
    future::LocalBoxFuture,
    stream::{self, LocalBoxStream, StreamExt as _},
};

use crate::subscribers_store::{progressable, SubscribersStore};

#[doc(inline)]
pub use self::{cell::ObservableCell, progressable_cell::ProgressableCell};

/// Default type of [`ObservableField`] subscribers.
type DefaultSubscribers<D> = RefCell<Vec<UniversalSubscriber<D>>>;

/// [`ObservableField`] that allows to subscribe to all changes
/// ([`ObservableField::subscribe`]) and to concrete changes
/// ([`ObservableField::when`] and [`ObservableField::when_eq`]).
pub type Observable<D> = ObservableField<D, DefaultSubscribers<D>>;

/// [`ObservableField`] that allows to subscribe to all changes
/// ([`ObservableField::subscribe`]) and to concrete changes
/// ([`ObservableField::when`] and [`ObservableField::when_eq`]).
///
/// Can recognise when all updates was processed by subscribers.
pub type Progressable<D> = ObservableField<D, progressable::SubStore<D>>;

/// Reactive cell which emits all modifications to its subscribers.
///
/// Subscribing to this field modifications is done with
/// [`ObservableField::subscribe`] method.
///
/// If you want to get [`Future`] which will resolved only when an underlying
/// data of this field will become equal to some value, you can use
/// [`ObservableField::when`] or [`ObservableField::when_eq`] methods.
///
/// [`Future`]: std::future::Future
#[derive(Debug)]
pub struct ObservableField<D, S> {
    /// Data which is stored by this [`ObservableField`].
    data: D,

    /// Subscribers to [`ObservableField`]'s data mutations.
    subs: S,
}

impl<D> ObservableField<D, RefCell<Vec<UniversalSubscriber<D>>>>
where
    D: 'static,
{
    /// Returns new [`ObservableField`] with subscribable mutations.
    ///
    /// Also you can subscribe to concrete mutations with
    /// [`ObservableField::when`] and [`ObservableField::when_eq`] methods.
    #[inline]
    pub fn new(data: D) -> Self {
        Self {
            data,
            subs: RefCell::new(Vec::new()),
        }
    }
}

impl<D, S> ObservableField<D, S>
where
    D: 'static,
    S: Whenable<D>,
{
    /// Returns [`Future`] which will resolve only on modifications that
    /// the given `assert_fn` returns `true` on.
    ///
    /// [`Future`]: std::future::Future
    // TODO: This is kinda broken.
    //       See https://github.com/instrumentisto/medea/issues/163 issue.
    pub fn when<F>(
        &self,
        assert_fn: F,
    ) -> LocalBoxFuture<'static, Result<(), DroppedError>>
    where
        F: Fn(&D) -> bool + 'static,
    {
        // TODO: This is kinda broken.
        //       See https://github.com/instrumentisto/medea/issues/163 issue.
        if (assert_fn)(&self.data) {
            Box::pin(futures::future::ok(()))
        } else {
            self.subs.when(Box::new(assert_fn))
        }
    }
}

impl<D: 'static> Progressable<D> {
    /// Returns new [`ObservableField`] with subscribable mutations.
    ///
<<<<<<< HEAD
    /// Also you can wait for all updates processing by awaiting on
    /// [`ObservableField::when_all_processed`].
=======
    /// Also, you can wait for all updates processing by awaiting on
    /// [`ObservableField::when_all_processed()`].
>>>>>>> 0f54ea18
    #[inline]
    pub fn new(data: D) -> Self {
        Self {
            data,
            subs: progressable::SubStore::default(),
        }
    }
}

impl<D> Progressable<D>
where
    D: Clone + 'static,
{
<<<<<<< HEAD
    /// Returns [`Stream`] into which underlying data updates wrapped to the
    /// [`progressable::Guarded`] will be emitted.
=======
    /// Returns [`Stream`] into which underlying data updates (wrapped in the
    /// [`progressable::Guarded`]) will be emitted.
>>>>>>> 0f54ea18
    ///
    /// [`Stream`]: futures::Stream
    pub fn subscribe(
        &self,
    ) -> LocalBoxStream<'static, progressable::Guarded<D>> {
        let data = self.subs.wrap(self.data.clone());
        Box::pin(stream::once(async move { data }).chain(self.subs.subscribe()))
    }

<<<<<<< HEAD
    /// Returns [`Future`] which will be resolved when all data updates will be
    /// processed by subscribers.
=======
    /// Returns [`Future`] resolving when all data updates will be processed by
    /// subscribers.
>>>>>>> 0f54ea18
    ///
    /// [`Future`]: std::future::Future
    pub fn when_all_processed(&self) -> LocalBoxFuture<'static, ()> {
        self.subs.when_all_processed()
    }
}

impl<D> Observable<D>
where
    D: Clone + 'static,
{
    /// Returns [`Stream`] into which underlying data updates will be emitted.
    ///
    /// [`Stream`]: futures::Stream
    pub fn subscribe(&self) -> LocalBoxStream<'static, D> {
        let data = self.data.clone();
        let (tx, rx) = mpsc::unbounded();
        self.subs
            .borrow_mut()
            .push(UniversalSubscriber::Subscribe(tx));

        Box::pin(stream::once(async move { data }).chain(Box::pin(rx)))
    }
}

impl<D, S> ObservableField<D, S>
where
    D: PartialEq + 'static,
    S: Whenable<D>,
{
    /// Returns [`Future`] which will resolve only when an underlying data of
    /// this [`ObservableField`] will become equal to the provided `should_be`
    /// value.
    ///
    /// [`Future`]: std::future::Future
    // TODO: This is kinda broken.
    //       See https://github.com/instrumentisto/medea/issues/163 issue.
    #[inline]
    pub fn when_eq(
        &self,
        should_be: D,
    ) -> LocalBoxFuture<'static, Result<(), DroppedError>> {
        self.when(move |data| data == &should_be)
    }
}

impl<D, S> ObservableField<D, S>
where
    S: OnObservableFieldModification<D>,
    D: Clone + PartialEq,
{
    /// Returns [`MutObservableFieldGuard`] which can be mutably dereferenced to
    /// an underlying data.
    ///
    /// If some mutation of data happens between calling
    /// [`ObservableField::borrow_mut`] and dropping of
    /// [`MutObservableFieldGuard`], then all subscribers of this
    /// [`ObservableField`] will be notified about this.
    ///
    /// Notification about mutation will be sent only if this field __really__
    /// changed. This will be checked with [`PartialEq`] implementation of
    /// underlying data.
    #[inline]
    pub fn borrow_mut(&mut self) -> MutObservableFieldGuard<'_, D, S> {
        MutObservableFieldGuard {
            value_before_mutation: self.data.clone(),
            data: &mut self.data,
            subs: &mut self.subs,
        }
    }
}

/// Abstraction over catching all unique modifications of an
/// [`ObservableField`].
pub trait OnObservableFieldModification<D> {
    /// This function will be called on each [`ObservableField`]'s modification.
    ///
    /// On this function call subscriber (which implements
    /// [`OnObservableFieldModification`]) should send an update to [`Stream`]
    /// or resolve [`Future`].
    ///
    /// [`Future`]: std::future::Future
    /// [`Stream`]: futures::Stream
    fn on_modify(&mut self, data: &D);
}

/// Subscriber that implements subscribing and [`Whenable`] in [`Vec`].
///
/// This structure should be wrapped into [`Vec`].
pub enum UniversalSubscriber<D> {
    /// Subscriber for [`Whenable`].
    When {
        /// [`oneshot::Sender`] with which [`Whenable::when`]'s [`Future`] will
        /// resolve.
        ///
        /// [`Future`]: std::future::Future
        sender: RefCell<Option<oneshot::Sender<()>>>,

        /// Function with which will be checked that [`Whenable::when`]'s
        /// [`Future`] should resolve.
        ///
        /// [`Future`]: std::future::Future
        assert_fn: Box<dyn Fn(&D) -> bool>,
    },

    /// Subscriber for data updates.
    Subscribe(mpsc::UnboundedSender<D>),
}

impl<D> fmt::Debug for UniversalSubscriber<D> {
    fn fmt(&self, f: &mut fmt::Formatter<'_>) -> fmt::Result {
        match *self {
            UniversalSubscriber::When { .. } => {
                write!(f, "UniversalSubscriber::When")
            }
            UniversalSubscriber::Subscribe(_) => {
                write!(f, "UniversalSubscriber::Subscribe")
            }
        }
    }
}

/// Error that is sent to all subscribers when this [`ObservableField`] /
/// [`ObservableCell`] is dropped.
#[derive(Clone, Copy, Debug)]
pub struct DroppedError;

impl fmt::Display for DroppedError {
    #[inline]
    fn fmt(&self, f: &mut fmt::Formatter<'_>) -> fmt::Result {
        write!(f, "Observable value has been dropped")
    }
}

impl From<oneshot::Canceled> for DroppedError {
    #[inline]
    fn from(_: oneshot::Canceled) -> Self {
        Self
    }
}

/// Abstraction over [`ObservableField::when`] and [`ObservableField::when_eq`]
/// implementations for custom types.
pub trait Whenable<D: 'static> {
    /// This function will be called on [`ObservableField::when`].
    ///
    /// Should return [`LocalBoxFuture`] to which will be sent `()` when
    /// provided `assert_fn` returns `true`.
    fn when(
        &self,
        assert_fn: Box<dyn Fn(&D) -> bool>,
    ) -> LocalBoxFuture<'static, Result<(), DroppedError>>;
}

#[allow(clippy::use_self)]
impl<D: 'static> Whenable<D> for RefCell<Vec<UniversalSubscriber<D>>> {
    fn when(
        &self,
        assert_fn: Box<dyn Fn(&D) -> bool>,
    ) -> LocalBoxFuture<'static, Result<(), DroppedError>> {
        let (tx, rx) = oneshot::channel();
        self.borrow_mut().push(UniversalSubscriber::When {
            sender: RefCell::new(Some(tx)),
            assert_fn,
        });
        Box::pin(async move { Ok(rx.await?) })
    }
}

impl<D: Clone + 'static> OnObservableFieldModification<D>
    for progressable::SubStore<D>
{
    fn on_modify(&mut self, data: &D) {
        self.send_update(data.clone());
    }
}

impl<D: Clone> OnObservableFieldModification<D>
    for RefCell<Vec<UniversalSubscriber<D>>>
{
    fn on_modify(&mut self, data: &D) {
        self.borrow_mut().retain(|sub| match sub {
            UniversalSubscriber::When { assert_fn, sender } => {
                if (assert_fn)(data) {
                    let _ = sender.borrow_mut().take().unwrap().send(());
                    false
                } else {
                    true
                }
            }
            UniversalSubscriber::Subscribe(sender) => {
                sender.unbounded_send(data.clone()).is_ok()
            }
        });
    }
}

impl<D, S> Deref for ObservableField<D, S> {
    type Target = D;

    #[inline]
    fn deref(&self) -> &Self::Target {
        &self.data
    }
}

impl<D, S> fmt::Display for ObservableField<D, S>
where
    D: fmt::Display,
{
    #[inline]
    fn fmt(&self, f: &mut fmt::Formatter<'_>) -> fmt::Result {
        fmt::Display::fmt(&self.data, f)
    }
}

/// Mutable [`ObservableField`] reference returned by
/// [`ObservableField::borrow_mut`].
///
/// When this guard is [`Drop`]ped, a check for modifications will be performed.
/// If data was changed, then [`OnObservableFieldModification::on_modify`] will
/// be called.
#[derive(Debug)]
pub struct MutObservableFieldGuard<'a, D, S>
where
    S: OnObservableFieldModification<D>,
    D: PartialEq,
{
    /// Data stored by this [`ObservableField`].
    data: &'a mut D,

    /// Subscribers to [`ObservableField`]'s data mutations.
    subs: &'a mut S,

    /// Data stored by this [`ObservableField`] before mutation.
    value_before_mutation: D,
}

impl<'a, D, S> Deref for MutObservableFieldGuard<'a, D, S>
where
    S: OnObservableFieldModification<D>,
    D: PartialEq,
{
    type Target = D;

    #[inline]
    fn deref(&self) -> &Self::Target {
        &self.data
    }
}

impl<'a, D, S> DerefMut for MutObservableFieldGuard<'a, D, S>
where
    S: OnObservableFieldModification<D>,
    D: PartialEq,
{
    #[inline]
    fn deref_mut(&mut self) -> &mut Self::Target {
        self.data
    }
}

impl<'a, D, S> Drop for MutObservableFieldGuard<'a, D, S>
where
    S: OnObservableFieldModification<D>,
    D: PartialEq,
{
    #[inline]
    fn drop(&mut self) {
        if self.data != &self.value_before_mutation {
            self.subs.on_modify(&self.data);
        }
    }
}

#[cfg(test)]
mod tests {
    use std::{cell::RefCell, time::Duration};

    use futures::{poll, task::Poll, StreamExt as _};
    use tokio::time::timeout;

    use crate::{Observable, Progressable};

    #[tokio::test]
    async fn subscriber_receives_current_data() {
        let field = Observable::new(9);
        let current_data = field.subscribe().next().await.unwrap();
        assert_eq!(current_data, 9);
    }

    #[tokio::test]
    async fn when_eq_resolves_if_value_eq_already() {
        let field = Observable::new(9);
        field.when_eq(9).await.unwrap();
    }

    #[tokio::test]
    async fn when_eq_doesnt_resolve_if_value_is_not_eq() {
        let field = Observable::new(9);
        let _ = timeout(Duration::from_millis(50), field.when_eq(0))
            .await
            .unwrap_err();
    }

    #[tokio::test]
    async fn current_value_is_provided_into_assert_fn_on_when_call() {
        let field = Observable::new(9);

        timeout(Duration::from_millis(50), field.when(|val| val == &9))
            .await
            .unwrap()
            .unwrap();
    }

    #[tokio::test]
    async fn value_updates_are_sent_to_subs() {
        let mut field = Observable::new(0);
        let mut subscription_on_changes = field.subscribe();

        for _ in 0..100 {
            *field.borrow_mut() += 1;
        }
        loop {
            if let Some(change) = subscription_on_changes.next().await {
                if change == 100 {
                    break;
                }
            } else {
                panic!("Stream ended too early!");
            }
        }
    }

    #[tokio::test]
    async fn when_resolves_on_value_update() {
        let mut field = Observable::new(0);
        let subscription = field.when(|change| change == &100);

        for _ in 0..100 {
            *field.borrow_mut() += 1;
        }

        timeout(Duration::from_millis(50), subscription)
            .await
            .unwrap()
            .unwrap();
    }

    #[tokio::test]
    async fn when_eq_resolves_on_value_update() {
        let mut field = Observable::new(0);
        let subscription = field.when_eq(100);

        for _ in 0..100 {
            *field.borrow_mut() += 1;
        }

        timeout(Duration::from_millis(50), subscription)
            .await
            .unwrap()
            .unwrap();
    }

    #[tokio::test]
    async fn when_returns_dropped_error_on_drop() {
        let field = Observable::new(0);
        let subscription = field.when(|change| change == &100);
        drop(field);
        let _ = subscription.await.unwrap_err();
    }

    #[tokio::test]
    async fn when_eq_returns_dropped_error_on_drop() {
        let field = Observable::new(0);
        let subscription = field.when_eq(100);
        drop(field);
        let _ = subscription.await.unwrap_err();
    }

    #[tokio::test]
    async fn stream_ends_when_reactive_field_is_dropped() {
        let field = Observable::new(0);
        let subscription = field.subscribe();
        drop(field);
        assert!(subscription.skip(1).next().await.is_none());
    }

    #[tokio::test]
    async fn no_update_should_be_emitted_on_field_mutation() {
        let mut field = Observable::new(0);
        let subscription = field.subscribe();
        *field.borrow_mut() = 0;
        let _ = timeout(
            Duration::from_millis(50),
            Box::pin(subscription.skip(1).next()),
        )
        .await
        .unwrap_err();
    }

    #[tokio::test]
    async fn only_last_update_should_be_sent_to_subscribers() {
        let mut field = Observable::new(0);
        let subscription = field.subscribe();
        let mut field_mut_guard = field.borrow_mut();
        *field_mut_guard = 100;
        *field_mut_guard = 200;
        *field_mut_guard = 300;
        drop(field_mut_guard);
        assert_eq!(subscription.skip(1).next().await.unwrap(), 300);
    }

    #[tokio::test]
    async fn reactive_with_refcell_inside() {
        let field = RefCell::new(Observable::new(0));
        let subscription = field.borrow().when_eq(1);
        *field.borrow_mut().borrow_mut() = 1;
        timeout(Duration::from_millis(50), Box::pin(subscription))
            .await
            .unwrap()
            .unwrap();
    }

    #[tokio::test]
    async fn when_all_processed_works() {
        let mut field = Progressable::new(1);
        assert_eq!(poll!(field.when_all_processed()), Poll::Ready(()));
        *field.borrow_mut() = 2;
        assert_eq!(poll!(field.when_all_processed()), Poll::Ready(()));

        let mut subscribe = field.subscribe();
        assert_eq!(poll!(field.when_all_processed()), Poll::Pending);

        assert_eq!(subscribe.next().await.unwrap().into_inner(), 2);
        *field.borrow_mut() = 3;
        assert_eq!(poll!(field.when_all_processed()), Poll::Pending);
        assert_eq!(subscribe.next().await.unwrap().into_inner(), 3);
        assert_eq!(poll!(field.when_all_processed()), Poll::Ready(()));
    }
}<|MERGE_RESOLUTION|>--- conflicted
+++ resolved
@@ -3,10 +3,7 @@
 #![allow(clippy::module_name_repetitions)]
 
 pub mod cell;
-<<<<<<< HEAD
 pub mod progressable_cell;
-=======
->>>>>>> 0f54ea18
 
 use std::{
     cell::RefCell,
@@ -85,8 +82,6 @@
     /// the given `assert_fn` returns `true` on.
     ///
     /// [`Future`]: std::future::Future
-    // TODO: This is kinda broken.
-    //       See https://github.com/instrumentisto/medea/issues/163 issue.
     pub fn when<F>(
         &self,
         assert_fn: F,
@@ -107,13 +102,8 @@
 impl<D: 'static> Progressable<D> {
     /// Returns new [`ObservableField`] with subscribable mutations.
     ///
-<<<<<<< HEAD
-    /// Also you can wait for all updates processing by awaiting on
-    /// [`ObservableField::when_all_processed`].
-=======
     /// Also, you can wait for all updates processing by awaiting on
     /// [`ObservableField::when_all_processed()`].
->>>>>>> 0f54ea18
     #[inline]
     pub fn new(data: D) -> Self {
         Self {
@@ -127,13 +117,8 @@
 where
     D: Clone + 'static,
 {
-<<<<<<< HEAD
-    /// Returns [`Stream`] into which underlying data updates wrapped to the
-    /// [`progressable::Guarded`] will be emitted.
-=======
     /// Returns [`Stream`] into which underlying data updates (wrapped in the
     /// [`progressable::Guarded`]) will be emitted.
->>>>>>> 0f54ea18
     ///
     /// [`Stream`]: futures::Stream
     pub fn subscribe(
@@ -143,13 +128,8 @@
         Box::pin(stream::once(async move { data }).chain(self.subs.subscribe()))
     }
 
-<<<<<<< HEAD
-    /// Returns [`Future`] which will be resolved when all data updates will be
-    /// processed by subscribers.
-=======
     /// Returns [`Future`] resolving when all data updates will be processed by
     /// subscribers.
->>>>>>> 0f54ea18
     ///
     /// [`Future`]: std::future::Future
     pub fn when_all_processed(&self) -> LocalBoxFuture<'static, ()> {
