--- conflicted
+++ resolved
@@ -46,20 +46,10 @@
 
 impl<T> Guarded<Option<T>> {
     /// Transposes an [`Guarded`] [`Option`] into a [`Option`] with a
-<<<<<<< HEAD
-    /// [`Guarded`] value.
-    ///
-    /// `Guarded(Some)` will be mapped to `Some(Guarded)` and `Guarded(None)`
-    /// will be mapped to `None`.
-    pub fn transpose(self) -> Option<Guarded<T>> {
-        let (value, guard) = self.into_parts();
-
-=======
     /// [`Guarded`] value within.
     #[must_use]
     pub fn transpose(self) -> Option<Guarded<T>> {
         let (value, guard) = self.into_parts();
->>>>>>> 92a07c6a
         value.map(move |value| Guarded { value, guard })
     }
 }
