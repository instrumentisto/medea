--- conflicted
+++ resolved
@@ -34,11 +34,7 @@
     field::{
         cell::ObservableCell, DroppedError, MutObservableFieldGuard,
         Observable, ObservableField, OnObservableFieldModification,
-<<<<<<< HEAD
-        ProgressableCell, ProgressableField, UniversalSubscriber, Whenable,
-=======
-        Progressable, UniversalSubscriber, Whenable,
->>>>>>> 9c1df0f8
+        Progressable, ProgressableCell, UniversalSubscriber, Whenable,
     },
     subscribers_store::progressable::{Guard, Guarded},
 };