//! Reactive hash map backed by [`HashMap`][1].
//!
//! [1]: std::collections::HashMap

use std::{
<<<<<<< HEAD
    cell::RefCell,
=======
>>>>>>> 0f54ea18
    collections::hash_map::{Iter, Values},
    hash::Hash,
    marker::PhantomData,
};

use futures::{
    future::{self, FutureExt as _, LocalBoxFuture},
    stream::LocalBoxStream,
};

use crate::subscribers_store::{common, progressable, SubscribersStore};
<<<<<<< HEAD
use std::iter::FromIterator;

/// Reactive hash map based on [`HashMap`][1] with additional functionality of
/// tracking progress made by its subscribers. Its [`HashMap::on_insert`] and
/// [`HashMap::on_remove`] subscriptions return values wrapped in
/// [`progressable::Guarded`], and implementation tracks all
/// [`progressable::Guard`]'s.
=======

/// Reactive hash map based on [`HashMap`][1] with additional functionality of
/// tracking progress made by its subscribers. Its [`HashMap::on_insert()`] and
/// [`HashMap::on_remove()`] subscriptions return values wrapped in
/// [`progressable::Guarded`], and implementation tracks all
/// [`progressable::Guard`]s.
>>>>>>> 0f54ea18
///
/// [1]: std::collections::HashMap
pub type ProgressableHashMap<K, V> = HashMap<
    K,
    V,
    progressable::SubStore<(K, V)>,
    progressable::Guarded<(K, V)>,
>;
<<<<<<< HEAD
=======

>>>>>>> 0f54ea18
/// Reactive hash map based on [`HashMap`].
pub type ObservableHashMap<K, V> =
    HashMap<K, V, common::SubStore<(K, V)>, (K, V)>;

/// Reactive hash map based on [`HashMap`].
///
/// # Usage
///
/// ```rust
/// # use std::collections::HashMap;
/// # use futures::{executor, StreamExt as _};
/// use medea_reactive::collections::ObservableHashMap;
///
/// # executor::block_on(async {
/// let mut map = ObservableHashMap::new();
///
/// // You can subscribe on insert action:
/// let mut inserts = map.on_insert();
/// map.insert("foo", "bar");
/// let (key, val) = inserts.next()
///     .await
///     .unwrap();
/// assert_eq!(key, "foo");
/// assert_eq!(val, "bar");
///
/// // Also you can subscribe on remove action:
/// let mut removals = map.on_remove();
/// map.remove(&"foo");
/// let (key, val) = removals.next()
///     .await
///     .unwrap();
/// assert_eq!(key, "foo");
/// assert_eq!(val, "bar");
///
/// // Remove subscription will also receive all items of the HashMap when it
/// // will be dropped:
/// map.insert("foo-1", "bar-1");
/// map.insert("foo-2", "bar-2");
/// drop(map);
/// let removed_items: HashMap<_, _> = removals.take(2)
///     .collect()
///     .await;
/// assert_eq!(removed_items["foo-1"], "bar-1");
/// assert_eq!(removed_items["foo-2"], "bar-2");
/// # });
/// ```
///
/// # Waiting for subscribers to complete
///
/// ```rust
/// # use futures::{executor, StreamExt as _, Stream};
/// use medea_reactive::collections::ProgressableHashMap;
///
/// # executor::block_on(async {
/// let mut hash_map = ProgressableHashMap::new();
///
/// let mut on_insert = hash_map.on_insert();
/// hash_map.insert(1, 1);
///
/// // hash_map.when_insert_processed().await; <- wouldn't be resolved
/// let value = on_insert.next().await.unwrap();
/// // hash_map.when_insert_processed().await; <- wouldn't be resolved
/// drop(value);
///
/// hash_map.when_insert_processed().await; // will be resolved
/// # });
/// ```
#[derive(Debug, Clone)]
pub struct HashMap<K, V, S: SubscribersStore<(K, V), O>, O> {
    /// Data stored by this [`HashMap`].
<<<<<<< HEAD
    store: RefCell<std::collections::HashMap<K, V>>,

    /// Subscribers of the [`HashMap::on_insert`] method.
    on_insert_subs: S,

    /// Subscribers of the [`HashMap::on_remove`] method.
    on_remove_subs: S,

    /// Phantom type of [`HashMap::on_insert`] and [`HashMap::on_remove`]
=======
    store: std::collections::HashMap<K, V>,

    /// Subscribers of the [`HashMap::on_insert()`] method.
    on_insert_subs: S,

    /// Subscribers of the [`HashMap::on_remove()`] method.
    on_remove_subs: S,

    /// Phantom type of [`HashMap::on_insert()`] and [`HashMap::on_remove()`]
>>>>>>> 0f54ea18
    /// output.
    _output: PhantomData<O>,
}

impl<K, V> ProgressableHashMap<K, V>
where
    K: Hash + Eq + Clone + 'static,
    V: Clone + 'static,
{
<<<<<<< HEAD
    /// Returns [`Future`] which will be resolved when all insertion updates
    /// will be processed by [`HashMap::on_insert`] subscribers.
    ///
    /// [`Future`]: std::future::Future
    #[inline]
    #[must_use]
    pub fn when_insert_processed(&self) -> LocalBoxFuture<'static, ()> {
        self.on_insert_subs.when_all_processed()
    }

    /// Returns [`Future`] which will be resolved when all remove updates will
    /// be processed by [`HashMap::on_remove`] subscribers.
    ///
    /// [`Future`]: std::future::Future
    #[inline]
    #[must_use]
    pub fn when_remove_processed(&self) -> LocalBoxFuture<'static, ()> {
        self.on_remove_subs.when_all_processed()
    }

    /// Returns [`Future`] which will be resolved when all insert and remove
    /// updates will be processed by subscribers.
    ///
    /// [`Future`]: std::future::Future
    #[inline]
    #[must_use]
    pub fn when_all_processed(&self) -> LocalBoxFuture<'static, ()> {
        Box::pin(
            future::join(
                self.when_remove_processed(),
                self.when_insert_processed(),
            )
            .map(|(_, _)| ()),
        )
    }
}

impl<K, V, S: SubscribersStore<(K, V), O>, O> HashMap<K, V, S, O> {
    /// Returns new empty [`HashMap`].
    #[must_use]
=======
    /// Returns [`Future`] resolving when all insertion updates will be
    /// processed by [`HashMap::on_insert()`] subscribers.
    ///
    /// [`Future`]: std::future::Future
>>>>>>> 0f54ea18
    #[inline]
    #[must_use]
    pub fn when_insert_processed(&self) -> LocalBoxFuture<'static, ()> {
        self.on_insert_subs.when_all_processed()
    }

<<<<<<< HEAD
    // /// An iterator visiting all key-value pairs in arbitrary order. The
    // /// iterator element type is `(&'a K, &'a V)`.
    // #[inline]
    // pub fn iter(&self) -> impl Iterator<Item = (&K, &V)> {
    //     self.into_iter()
    // }
    //
    // /// An iterator visiting all values in arbitrary order. The iterator
    // element /// type is `&'a V`.
    // #[inline]
    // pub fn values(&self) -> Values<'_, K, V> {
    //     self.store.borrow().values()
    // }

    pub fn map<F, C, A>(&self, f: F) -> C
    where
        F: Fn((&K, &V)) -> A,
        C: FromIterator<A>,
    {
        self.store.borrow().iter().map(f).collect()
    }

    pub fn map_values<F, C, A>(&self, f: F) -> C
    where
        F: Fn(&V) -> A,
        C: FromIterator<A>,
    {
        self.store.borrow().values().map(f).collect()
    }

    pub fn filter_map_values<F, C, A>(&self, f: F) -> C
    where
        F: FnMut(&V) -> Option<A>,
        C: FromIterator<A>,
    {
        self.store.borrow().values().filter_map(f).collect()
    }

    pub fn filter_map<F, C, A>(&self, f: F) -> C
    where
        F: FnMut((&K, &V)) -> Option<A>,
        C: FromIterator<A>,
    {
        self.store.borrow().iter().filter_map(f).collect()
    }

    /// Returns the [`Stream`] to which the inserted key-value pairs will be
    /// sent.
    ///
    /// [`Stream`]: futures::Stream
    #[inline]
=======
    /// Returns [`Future`] resolving when all remove updates will be processed
    /// by [`HashMap::on_remove()`] subscribers.
    ///
    /// [`Future`]: std::future::Future
    #[inline]
    #[must_use]
    pub fn when_remove_processed(&self) -> LocalBoxFuture<'static, ()> {
        self.on_remove_subs.when_all_processed()
    }

    /// Returns [`Future`] resolving when all insert and remove updates will be
    /// processed by subscribers.
    ///
    /// [`Future`]: std::future::Future
    #[inline]
    #[must_use]
    pub fn when_all_processed(&self) -> LocalBoxFuture<'static, ()> {
        Box::pin(
            future::join(
                self.when_remove_processed(),
                self.when_insert_processed(),
            )
            .map(|(_, _)| ()),
        )
    }
}

impl<K, V, S: SubscribersStore<(K, V), O>, O> HashMap<K, V, S, O> {
    /// Creates new empty [`HashMap`].
    #[inline]
    #[must_use]
    pub fn new() -> Self {
        Self::default()
    }

    /// [`Iterator`] visiting all key-value pairs in an arbitrary order.
    #[inline]
    pub fn iter(&self) -> impl Iterator<Item = (&K, &V)> {
        self.into_iter()
    }

    /// [`Iterator`] visiting all values in an arbitrary order.
    #[inline]
    #[must_use]
    pub fn values(&self) -> Values<'_, K, V> {
        self.store.values()
    }

    /// Returns [`Stream`] yielding inserted key-value pairs to this
    /// [`HashMap`].
    ///
    /// [`Stream`]: futures::Stream
    #[inline]
    #[must_use]
>>>>>>> 0f54ea18
    pub fn on_insert(&self) -> LocalBoxStream<'static, O> {
        self.on_insert_subs.subscribe()
    }

    /// Returns [`Stream`] yielding removed key-value pairs from this
    /// [`HashMap`].
    ///
    /// Note, that this [`Stream`] will yield all key-value pairs of this
    /// [`HashMap`] on [`Drop`].
    ///
<<<<<<< HEAD
    /// Note that to this [`Stream`] will be sent all items of the
    /// [`HashMap`] on container drop and if value is replaced with insert.
    ///
    /// [`Stream`]: futures::Stream
    #[inline]
=======
    /// [`Stream`]: futures::Stream
    #[inline]
    #[must_use]
>>>>>>> 0f54ea18
    pub fn on_remove(&self) -> LocalBoxStream<'static, O> {
        self.on_remove_subs.subscribe()
    }
}

impl<K, V, S, O> HashMap<K, V, S, O>
where
    K: Clone,
    V: Clone,
    S: SubscribersStore<(K, V), O>,
    O: 'static,
{
<<<<<<< HEAD
    /// Returns [`Stream`] that contains values from this [`HashMap`].
    ///
    /// Returned [`Stream`] contains only current values. It won't update on new
    /// inserts, but you can merge returned [`Stream`] with a
    /// [`HashMap::on_insert`] [`Stream`] if you want to process current values
    /// and values that will be inserted.
=======
    /// Returns [`Stream`] containing values from this [`HashMap`].
    ///
    /// Returned [`Stream`] contains only current values. It won't update on new
    /// inserts, but you can merge returned [`Stream`] with a
    /// [`HashMap::on_insert()`] [`Stream`] if you want to process current
    /// values and values that will be inserted.
>>>>>>> 0f54ea18
    ///
    /// [`Stream`]: futures::Stream
    #[inline]
    pub fn replay_on_insert(&self) -> LocalBoxStream<'static, O> {
        Box::pin(futures::stream::iter(
            self.store
<<<<<<< HEAD
                .borrow()
=======
>>>>>>> 0f54ea18
                .iter()
                .map(|(k, v)| self.on_insert_subs.wrap((k.clone(), v.clone())))
                .collect::<Vec<_>>(),
        ))
    }
}

impl<K, V, S, O> HashMap<K, V, S, O>
where
    K: Hash + Eq,
    S: SubscribersStore<(K, V), O>,
{
<<<<<<< HEAD
    /// Returns a reference to the value corresponding to the key.
    #[inline]
    pub fn get<F, C>(&self, key: &K, f: F) -> Option<C>
    where
        F: FnOnce(&V) -> C,
    {
        self.store.borrow().get(key).map(f)
=======
    /// Returns a reference to the value corresponding to the `key`.
    #[inline]
    #[must_use]
    pub fn get(&self, key: &K) -> Option<&V> {
        self.store.get(key)
>>>>>>> 0f54ea18
    }

    /// Returns a mutable reference to the value corresponding to the `key`.
    ///
<<<<<<< HEAD
    /// Note that mutating of the returned value wouldn't work same as
    /// [`Observable`]s and doesn't spawns [`HashMap::on_insert`] or
    /// [`HashMap::on_remove`] events. If you need subscriptions on
    /// value changes then just wrap value to the [`Observable`] and subscribe
    /// to it.
    ///
    /// [`Observable`]: crate::Observable
    #[inline]
    pub fn get_mut<F, C>(&mut self, key: &K, f: F) -> Option<C>
    where
        F: FnOnce(&mut V) -> C,
    {
        self.store.borrow_mut().get_mut(key).map(f)
=======
    /// Note, that mutating of the returned value wouldn't work same as
    /// [`Observable`]s and doesn't spawns [`HashMap::on_insert()`] or
    /// [`HashMap::on_remove()`] events. If you need subscriptions on value
    /// changes then just wrap the value into an [`Observable`] and subscribe to
    /// it.
    ///
    /// [`Observable`]: crate::Observable
    #[inline]
    #[must_use]
    pub fn get_mut(&mut self, key: &K) -> Option<&mut V> {
        self.store.get_mut(key)
>>>>>>> 0f54ea18
    }
}

impl<K, V, S, O> HashMap<K, V, S, O>
where
    K: Hash + Eq + Clone,
    V: Clone,
    S: SubscribersStore<(K, V), O>,
{
<<<<<<< HEAD
    /// Inserts a key-value pair into the [`HashMap`].
    ///
    /// This emits [`HashMap::on_insert`] event and may emit
    /// [`HashMap::on_remove`] event if insert replaces value contained in
    /// [`HashMap`].
    pub fn insert(&self, key: K, value: V) -> Option<V> {
        let removed_value =
            self.store.borrow_mut().insert(key.clone(), value.clone());
        if let Some(removed_value) = &removed_value {
            self.on_remove_subs
                .send_update((key.clone(), removed_value.clone()));
=======
    /// Inserts a key-value pair to this [`HashMap`].
    ///
    /// Emits [`HashMap::on_insert()`] event and may emit
    /// [`HashMap::on_remove()`] event if insert replaces a value contained in
    /// this [`HashMap`].
    pub fn insert(&mut self, key: K, value: V) -> Option<V> {
        let removed_value = self.store.insert(key.clone(), value.clone());
        if let Some(removed_value) = &removed_value {
            self.on_remove_subs
                .send_update((key.clone(), removed_value.clone()));
        }

        self.on_insert_subs.send_update((key, value));

        removed_value
    }

    /// Removes the `key` from this [`HashMap`], returning the value behind it,
    /// if any.
    ///
    /// Emits [`HashMap::on_remove()`] event if value with provided key is
    /// removed from this [`HashMap`].
    pub fn remove(&mut self, key: &K) -> Option<V> {
        let removed_item = self.store.remove(key);
        if let Some(item) = &removed_item {
            self.on_remove_subs.send_update((key.clone(), item.clone()));
        }

        removed_item
    }
}

impl<K, V, S: SubscribersStore<(K, V), O>, O> Default for HashMap<K, V, S, O> {
    #[inline]
    fn default() -> Self {
        Self {
            store: std::collections::HashMap::new(),
            on_insert_subs: S::default(),
            on_remove_subs: S::default(),
            _output: PhantomData::default(),
>>>>>>> 0f54ea18
        }

        self.on_insert_subs.send_update((key, value));

        removed_value
    }

    /// Removes a key from the [`HashMap`], returning the value at the key if
    /// the key was previously in the [`HashMap`].
    ///
    /// This emits [`HashMap::on_remove`] event if value with provided key is
    /// removed from this [`HashMap`].
    pub fn remove(&mut self, key: &K) -> Option<V> {
        let removed_item = self.store.borrow_mut().remove(key);
        if let Some(item) = &removed_item {
            self.on_remove_subs.send_update((key.clone(), item.clone()));
        }

        removed_item
    }
}

<<<<<<< HEAD
impl<K, V, S: SubscribersStore<(K, V), O>, O> Default for HashMap<K, V, S, O> {
    #[inline]
    fn default() -> Self {
        Self {
            store: RefCell::new(std::collections::HashMap::new()),
            on_insert_subs: S::default(),
            on_remove_subs: S::default(),
=======
impl<K, V, S: SubscribersStore<(K, V), O>, O>
    From<std::collections::HashMap<K, V>> for HashMap<K, V, S, O>
{
    #[inline]
    fn from(from: std::collections::HashMap<K, V>) -> Self {
        Self {
            store: from,
            on_remove_subs: S::default(),
            on_insert_subs: S::default(),
>>>>>>> 0f54ea18
            _output: PhantomData::default(),
        }
    }
}

<<<<<<< HEAD
impl<K, V, S: SubscribersStore<(K, V), O>, O>
    From<std::collections::HashMap<K, V>> for HashMap<K, V, S, O>
{
    #[inline]
    fn from(from: std::collections::HashMap<K, V>) -> Self {
        Self {
            store: RefCell::new(from),
            on_remove_subs: S::default(),
            on_insert_subs: S::default(),
            _output: PhantomData::default(),
        }
    }
}

// impl<'a, K, V, S: SubscribersStore<(K, V), O>, O> IntoIterator
//     for &'a HashMap<K, V, S, O>
// {
//     type IntoIter = Iter<'a, K, V>;
//     type Item = (&'a K, &'a V);
//
//     #[inline]
//     fn into_iter(self) -> Self::IntoIter {
//         self.store.borrow().iter()
//     }
// }

=======
impl<'a, K, V, S: SubscribersStore<(K, V), O>, O> IntoIterator
    for &'a HashMap<K, V, S, O>
{
    type IntoIter = Iter<'a, K, V>;
    type Item = (&'a K, &'a V);

    #[inline]
    fn into_iter(self) -> Self::IntoIter {
        self.store.iter()
    }
}

>>>>>>> 0f54ea18
impl<K, V, S: SubscribersStore<(K, V), O>, O> Drop for HashMap<K, V, S, O> {
    /// Sends all key-values of a dropped [`HashMap`] to the
    /// [`HashMap::on_remove`] subs.
    fn drop(&mut self) {
<<<<<<< HEAD
        let mut store = std::mem::take(&mut *self.store.borrow_mut());
=======
        let mut store = std::mem::take(&mut self.store);
>>>>>>> 0f54ea18
        store.drain().for_each(|(key, value)| {
            self.on_remove_subs.send_update((key, value));
        });
    }
}

#[cfg(test)]
mod tests {
    use futures::{poll, task::Poll, FutureExt as _, StreamExt as _};

    use crate::collections::ProgressableHashMap;

    #[tokio::test]
    async fn replace_triggers_on_remove() {
        let mut map = ProgressableHashMap::new();
        let _ = map.insert(0u32, 0u32);

        let mut on_insert = map.on_insert();
        let mut on_remove = map.on_remove();

        assert_eq!(map.insert(0, 1).unwrap(), 0);

        assert_eq!(*on_insert.next().await.unwrap(), (0, 1));
        assert_eq!(*on_remove.next().await.unwrap(), (0, 0));
    }

    #[tokio::test]
    async fn replay_on_insert() {
        let mut map = ProgressableHashMap::new();

        let _ = map.insert(0, 0);
        let _ = map.insert(1, 2);
        let _ = map.insert(1, 2);
        let _ = map.insert(2, 3);

        let inserts: Vec<_> = map
            .replay_on_insert()
            .map(|val| val.into_inner())
            .collect()
            .await;

        assert_eq!(inserts.len(), 3);
        assert!(inserts.contains(&(0, 0)));
        assert!(inserts.contains(&(1, 2)));
        assert!(inserts.contains(&(2, 3)));
    }

    #[tokio::test]
    async fn when_remove_processed() {
        let mut map = ProgressableHashMap::new();
        let _ = map.insert(0, 0);

        let mut on_remove = map.on_remove();

        assert_eq!(poll!(map.when_remove_processed()), Poll::Ready(()));
        assert_eq!(map.remove(&0), Some(0));
        assert_eq!(poll!(map.when_remove_processed()), Poll::Pending);

        let (val, guard) = on_remove.next().await.unwrap().into_parts();

        assert_eq!(val, (0, 0));
        assert_eq!(poll!(map.when_remove_processed()), Poll::Pending);
        drop(guard);
        assert_eq!(poll!(map.when_remove_processed()), Poll::Ready(()));
    }

    #[tokio::test]
    async fn multiple_when_remove_processed_subs() {
        let mut map = ProgressableHashMap::new();
        let _ = map.insert(0, 0);

        let mut on_remove1 = map.on_remove();
        let mut on_remove2 = map.on_remove();

        assert_eq!(poll!(map.when_remove_processed()), Poll::Ready(()));
        let _ = map.remove(&0).unwrap();
        assert_eq!(poll!(map.when_remove_processed()), Poll::Pending);

        assert_eq!(on_remove1.next().await.unwrap().into_inner(), (0, 0));
        assert_eq!(poll!(map.when_remove_processed()), Poll::Pending);
        assert_eq!(on_remove2.next().await.unwrap().into_inner(), (0, 0));

        assert_eq!(poll!(map.when_remove_processed()), Poll::Ready(()));
    }

    #[tokio::test]
    async fn when_insert_processed() {
        let mut map = ProgressableHashMap::new();
        let _ = map.insert(0, 0);

        let mut on_insert = map.on_insert();

        assert_eq!(poll!(map.when_insert_processed()), Poll::Ready(()));
        let _ = map.insert(2, 3);
        assert_eq!(poll!(map.when_insert_processed()), Poll::Pending);

        let (val, guard) = on_insert.next().await.unwrap().into_parts();

        assert_eq!(val, (2, 3));
        assert_eq!(poll!(map.when_insert_processed()), Poll::Pending);
        drop(guard);
        assert_eq!(poll!(map.when_insert_processed()), Poll::Ready(()));
    }

    #[tokio::test]
    async fn multiple_when_insert_processed_subs() {
        let mut map = ProgressableHashMap::new();
        let _ = map.insert(0, 0);

        let mut on_insert1 = map.on_insert();
        let mut on_insert2 = map.on_insert();

        assert_eq!(poll!(map.when_insert_processed()), Poll::Ready(()));
        let _ = map.insert(0, 0).unwrap();
        assert_eq!(poll!(map.when_insert_processed()), Poll::Pending);

        assert_eq!(on_insert1.next().await.unwrap().into_inner(), (0, 0));
        assert_eq!(poll!(map.when_insert_processed()), Poll::Pending);
        assert_eq!(on_insert2.next().await.unwrap().into_inner(), (0, 0));

        assert_eq!(poll!(map.when_insert_processed()), Poll::Ready(()));
    }

    #[tokio::test]
    async fn on_remove_on_drop() {
        let mut map = ProgressableHashMap::new();
        let _ = map.insert(0, 0);
        let _ = map.insert(1, 1);

        let remove_processed = map.when_remove_processed().shared();
        let on_remove = map.on_remove();

        drop(map);
        let removed: Vec<_> = on_remove.collect().await;

        assert_eq!(poll!(remove_processed.clone()), Poll::Pending);
        let removed: Vec<_> =
            removed.into_iter().map(|v| v.into_inner()).collect();
        assert_eq!(poll!(remove_processed), Poll::Ready(()));

        assert_eq!(removed.len(), 2);
        assert!(removed.contains(&(0, 0)));
        assert!(removed.contains(&(1, 1)));
    }
}<|MERGE_RESOLUTION|>--- conflicted
+++ resolved
@@ -3,10 +3,6 @@
 //! [1]: std::collections::HashMap
 
 use std::{
-<<<<<<< HEAD
-    cell::RefCell,
-=======
->>>>>>> 0f54ea18
     collections::hash_map::{Iter, Values},
     hash::Hash,
     marker::PhantomData,
@@ -18,22 +14,13 @@
 };
 
 use crate::subscribers_store::{common, progressable, SubscribersStore};
-<<<<<<< HEAD
-use std::iter::FromIterator;
-
-/// Reactive hash map based on [`HashMap`][1] with additional functionality of
-/// tracking progress made by its subscribers. Its [`HashMap::on_insert`] and
-/// [`HashMap::on_remove`] subscriptions return values wrapped in
-/// [`progressable::Guarded`], and implementation tracks all
-/// [`progressable::Guard`]'s.
-=======
+use std::{cell::RefCell, iter::FromIterator};
 
 /// Reactive hash map based on [`HashMap`][1] with additional functionality of
 /// tracking progress made by its subscribers. Its [`HashMap::on_insert()`] and
 /// [`HashMap::on_remove()`] subscriptions return values wrapped in
 /// [`progressable::Guarded`], and implementation tracks all
 /// [`progressable::Guard`]s.
->>>>>>> 0f54ea18
 ///
 /// [1]: std::collections::HashMap
 pub type ProgressableHashMap<K, V> = HashMap<
@@ -42,10 +29,7 @@
     progressable::SubStore<(K, V)>,
     progressable::Guarded<(K, V)>,
 >;
-<<<<<<< HEAD
-=======
-
->>>>>>> 0f54ea18
+
 /// Reactive hash map based on [`HashMap`].
 pub type ObservableHashMap<K, V> =
     HashMap<K, V, common::SubStore<(K, V)>, (K, V)>;
@@ -116,18 +100,7 @@
 #[derive(Debug, Clone)]
 pub struct HashMap<K, V, S: SubscribersStore<(K, V), O>, O> {
     /// Data stored by this [`HashMap`].
-<<<<<<< HEAD
     store: RefCell<std::collections::HashMap<K, V>>,
-
-    /// Subscribers of the [`HashMap::on_insert`] method.
-    on_insert_subs: S,
-
-    /// Subscribers of the [`HashMap::on_remove`] method.
-    on_remove_subs: S,
-
-    /// Phantom type of [`HashMap::on_insert`] and [`HashMap::on_remove`]
-=======
-    store: std::collections::HashMap<K, V>,
 
     /// Subscribers of the [`HashMap::on_insert()`] method.
     on_insert_subs: S,
@@ -136,7 +109,6 @@
     on_remove_subs: S,
 
     /// Phantom type of [`HashMap::on_insert()`] and [`HashMap::on_remove()`]
->>>>>>> 0f54ea18
     /// output.
     _output: PhantomData<O>,
 }
@@ -146,9 +118,8 @@
     K: Hash + Eq + Clone + 'static,
     V: Clone + 'static,
 {
-<<<<<<< HEAD
-    /// Returns [`Future`] which will be resolved when all insertion updates
-    /// will be processed by [`HashMap::on_insert`] subscribers.
+    /// Returns [`Future`] resolving when all insertion updates will be
+    /// processed by [`HashMap::on_insert()`] subscribers.
     ///
     /// [`Future`]: std::future::Future
     #[inline]
@@ -157,8 +128,8 @@
         self.on_insert_subs.when_all_processed()
     }
 
-    /// Returns [`Future`] which will be resolved when all remove updates will
-    /// be processed by [`HashMap::on_remove`] subscribers.
+    /// Returns [`Future`] resolving when all remove updates will be processed
+    /// by [`HashMap::on_remove()`] subscribers.
     ///
     /// [`Future`]: std::future::Future
     #[inline]
@@ -167,8 +138,8 @@
         self.on_remove_subs.when_all_processed()
     }
 
-    /// Returns [`Future`] which will be resolved when all insert and remove
-    /// updates will be processed by subscribers.
+    /// Returns [`Future`] resolving when all insert and remove updates will be
+    /// processed by subscribers.
     ///
     /// [`Future`]: std::future::Future
     #[inline]
@@ -185,21 +156,13 @@
 }
 
 impl<K, V, S: SubscribersStore<(K, V), O>, O> HashMap<K, V, S, O> {
-    /// Returns new empty [`HashMap`].
+    /// Creates new empty [`HashMap`].
+    #[inline]
     #[must_use]
-=======
-    /// Returns [`Future`] resolving when all insertion updates will be
-    /// processed by [`HashMap::on_insert()`] subscribers.
-    ///
-    /// [`Future`]: std::future::Future
->>>>>>> 0f54ea18
-    #[inline]
-    #[must_use]
-    pub fn when_insert_processed(&self) -> LocalBoxFuture<'static, ()> {
-        self.on_insert_subs.when_all_processed()
-    }
-
-<<<<<<< HEAD
+    pub fn new() -> Self {
+        Self::default()
+    }
+
     // /// An iterator visiting all key-value pairs in arbitrary order. The
     // /// iterator element type is `(&'a K, &'a V)`.
     // #[inline]
@@ -251,62 +214,7 @@
     ///
     /// [`Stream`]: futures::Stream
     #[inline]
-=======
-    /// Returns [`Future`] resolving when all remove updates will be processed
-    /// by [`HashMap::on_remove()`] subscribers.
-    ///
-    /// [`Future`]: std::future::Future
-    #[inline]
     #[must_use]
-    pub fn when_remove_processed(&self) -> LocalBoxFuture<'static, ()> {
-        self.on_remove_subs.when_all_processed()
-    }
-
-    /// Returns [`Future`] resolving when all insert and remove updates will be
-    /// processed by subscribers.
-    ///
-    /// [`Future`]: std::future::Future
-    #[inline]
-    #[must_use]
-    pub fn when_all_processed(&self) -> LocalBoxFuture<'static, ()> {
-        Box::pin(
-            future::join(
-                self.when_remove_processed(),
-                self.when_insert_processed(),
-            )
-            .map(|(_, _)| ()),
-        )
-    }
-}
-
-impl<K, V, S: SubscribersStore<(K, V), O>, O> HashMap<K, V, S, O> {
-    /// Creates new empty [`HashMap`].
-    #[inline]
-    #[must_use]
-    pub fn new() -> Self {
-        Self::default()
-    }
-
-    /// [`Iterator`] visiting all key-value pairs in an arbitrary order.
-    #[inline]
-    pub fn iter(&self) -> impl Iterator<Item = (&K, &V)> {
-        self.into_iter()
-    }
-
-    /// [`Iterator`] visiting all values in an arbitrary order.
-    #[inline]
-    #[must_use]
-    pub fn values(&self) -> Values<'_, K, V> {
-        self.store.values()
-    }
-
-    /// Returns [`Stream`] yielding inserted key-value pairs to this
-    /// [`HashMap`].
-    ///
-    /// [`Stream`]: futures::Stream
-    #[inline]
-    #[must_use]
->>>>>>> 0f54ea18
     pub fn on_insert(&self) -> LocalBoxStream<'static, O> {
         self.on_insert_subs.subscribe()
     }
@@ -317,17 +225,9 @@
     /// Note, that this [`Stream`] will yield all key-value pairs of this
     /// [`HashMap`] on [`Drop`].
     ///
-<<<<<<< HEAD
-    /// Note that to this [`Stream`] will be sent all items of the
-    /// [`HashMap`] on container drop and if value is replaced with insert.
-    ///
     /// [`Stream`]: futures::Stream
     #[inline]
-=======
-    /// [`Stream`]: futures::Stream
-    #[inline]
     #[must_use]
->>>>>>> 0f54ea18
     pub fn on_remove(&self) -> LocalBoxStream<'static, O> {
         self.on_remove_subs.subscribe()
     }
@@ -340,31 +240,19 @@
     S: SubscribersStore<(K, V), O>,
     O: 'static,
 {
-<<<<<<< HEAD
-    /// Returns [`Stream`] that contains values from this [`HashMap`].
-    ///
-    /// Returned [`Stream`] contains only current values. It won't update on new
-    /// inserts, but you can merge returned [`Stream`] with a
-    /// [`HashMap::on_insert`] [`Stream`] if you want to process current values
-    /// and values that will be inserted.
-=======
     /// Returns [`Stream`] containing values from this [`HashMap`].
     ///
     /// Returned [`Stream`] contains only current values. It won't update on new
     /// inserts, but you can merge returned [`Stream`] with a
     /// [`HashMap::on_insert()`] [`Stream`] if you want to process current
     /// values and values that will be inserted.
->>>>>>> 0f54ea18
     ///
     /// [`Stream`]: futures::Stream
     #[inline]
     pub fn replay_on_insert(&self) -> LocalBoxStream<'static, O> {
         Box::pin(futures::stream::iter(
             self.store
-<<<<<<< HEAD
                 .borrow()
-=======
->>>>>>> 0f54ea18
                 .iter()
                 .map(|(k, v)| self.on_insert_subs.wrap((k.clone(), v.clone())))
                 .collect::<Vec<_>>(),
@@ -377,40 +265,17 @@
     K: Hash + Eq,
     S: SubscribersStore<(K, V), O>,
 {
-<<<<<<< HEAD
-    /// Returns a reference to the value corresponding to the key.
+    /// Returns a reference to the value corresponding to the `key`.
     #[inline]
     pub fn get<F, C>(&self, key: &K, f: F) -> Option<C>
     where
         F: FnOnce(&V) -> C,
     {
         self.store.borrow().get(key).map(f)
-=======
-    /// Returns a reference to the value corresponding to the `key`.
-    #[inline]
-    #[must_use]
-    pub fn get(&self, key: &K) -> Option<&V> {
-        self.store.get(key)
->>>>>>> 0f54ea18
     }
 
     /// Returns a mutable reference to the value corresponding to the `key`.
     ///
-<<<<<<< HEAD
-    /// Note that mutating of the returned value wouldn't work same as
-    /// [`Observable`]s and doesn't spawns [`HashMap::on_insert`] or
-    /// [`HashMap::on_remove`] events. If you need subscriptions on
-    /// value changes then just wrap value to the [`Observable`] and subscribe
-    /// to it.
-    ///
-    /// [`Observable`]: crate::Observable
-    #[inline]
-    pub fn get_mut<F, C>(&mut self, key: &K, f: F) -> Option<C>
-    where
-        F: FnOnce(&mut V) -> C,
-    {
-        self.store.borrow_mut().get_mut(key).map(f)
-=======
     /// Note, that mutating of the returned value wouldn't work same as
     /// [`Observable`]s and doesn't spawns [`HashMap::on_insert()`] or
     /// [`HashMap::on_remove()`] events. If you need subscriptions on value
@@ -419,10 +284,11 @@
     ///
     /// [`Observable`]: crate::Observable
     #[inline]
-    #[must_use]
-    pub fn get_mut(&mut self, key: &K) -> Option<&mut V> {
-        self.store.get_mut(key)
->>>>>>> 0f54ea18
+    pub fn get_mut<F, C>(&self, key: &K, f: F) -> Option<C>
+    where
+        F: FnOnce(&mut V) -> C,
+    {
+        self.store.borrow_mut().get_mut(key).map(f)
     }
 }
 
@@ -432,29 +298,17 @@
     V: Clone,
     S: SubscribersStore<(K, V), O>,
 {
-<<<<<<< HEAD
-    /// Inserts a key-value pair into the [`HashMap`].
-    ///
-    /// This emits [`HashMap::on_insert`] event and may emit
-    /// [`HashMap::on_remove`] event if insert replaces value contained in
-    /// [`HashMap`].
+    /// Inserts a key-value pair to this [`HashMap`].
+    ///
+    /// Emits [`HashMap::on_insert()`] event and may emit
+    /// [`HashMap::on_remove()`] event if insert replaces a value contained in
+    /// this [`HashMap`].
     pub fn insert(&self, key: K, value: V) -> Option<V> {
         let removed_value =
             self.store.borrow_mut().insert(key.clone(), value.clone());
         if let Some(removed_value) = &removed_value {
             self.on_remove_subs
                 .send_update((key.clone(), removed_value.clone()));
-=======
-    /// Inserts a key-value pair to this [`HashMap`].
-    ///
-    /// Emits [`HashMap::on_insert()`] event and may emit
-    /// [`HashMap::on_remove()`] event if insert replaces a value contained in
-    /// this [`HashMap`].
-    pub fn insert(&mut self, key: K, value: V) -> Option<V> {
-        let removed_value = self.store.insert(key.clone(), value.clone());
-        if let Some(removed_value) = &removed_value {
-            self.on_remove_subs
-                .send_update((key.clone(), removed_value.clone()));
         }
 
         self.on_insert_subs.send_update((key, value));
@@ -467,38 +321,7 @@
     ///
     /// Emits [`HashMap::on_remove()`] event if value with provided key is
     /// removed from this [`HashMap`].
-    pub fn remove(&mut self, key: &K) -> Option<V> {
-        let removed_item = self.store.remove(key);
-        if let Some(item) = &removed_item {
-            self.on_remove_subs.send_update((key.clone(), item.clone()));
-        }
-
-        removed_item
-    }
-}
-
-impl<K, V, S: SubscribersStore<(K, V), O>, O> Default for HashMap<K, V, S, O> {
-    #[inline]
-    fn default() -> Self {
-        Self {
-            store: std::collections::HashMap::new(),
-            on_insert_subs: S::default(),
-            on_remove_subs: S::default(),
-            _output: PhantomData::default(),
->>>>>>> 0f54ea18
-        }
-
-        self.on_insert_subs.send_update((key, value));
-
-        removed_value
-    }
-
-    /// Removes a key from the [`HashMap`], returning the value at the key if
-    /// the key was previously in the [`HashMap`].
-    ///
-    /// This emits [`HashMap::on_remove`] event if value with provided key is
-    /// removed from this [`HashMap`].
-    pub fn remove(&mut self, key: &K) -> Option<V> {
+    pub fn remove(&self, key: &K) -> Option<V> {
         let removed_item = self.store.borrow_mut().remove(key);
         if let Some(item) = &removed_item {
             self.on_remove_subs.send_update((key.clone(), item.clone()));
@@ -508,7 +331,6 @@
     }
 }
 
-<<<<<<< HEAD
 impl<K, V, S: SubscribersStore<(K, V), O>, O> Default for HashMap<K, V, S, O> {
     #[inline]
     fn default() -> Self {
@@ -516,23 +338,11 @@
             store: RefCell::new(std::collections::HashMap::new()),
             on_insert_subs: S::default(),
             on_remove_subs: S::default(),
-=======
-impl<K, V, S: SubscribersStore<(K, V), O>, O>
-    From<std::collections::HashMap<K, V>> for HashMap<K, V, S, O>
-{
-    #[inline]
-    fn from(from: std::collections::HashMap<K, V>) -> Self {
-        Self {
-            store: from,
-            on_remove_subs: S::default(),
-            on_insert_subs: S::default(),
->>>>>>> 0f54ea18
             _output: PhantomData::default(),
         }
     }
 }
 
-<<<<<<< HEAD
 impl<K, V, S: SubscribersStore<(K, V), O>, O>
     From<std::collections::HashMap<K, V>> for HashMap<K, V, S, O>
 {
@@ -559,29 +369,11 @@
 //     }
 // }
 
-=======
-impl<'a, K, V, S: SubscribersStore<(K, V), O>, O> IntoIterator
-    for &'a HashMap<K, V, S, O>
-{
-    type IntoIter = Iter<'a, K, V>;
-    type Item = (&'a K, &'a V);
-
-    #[inline]
-    fn into_iter(self) -> Self::IntoIter {
-        self.store.iter()
-    }
-}
-
->>>>>>> 0f54ea18
 impl<K, V, S: SubscribersStore<(K, V), O>, O> Drop for HashMap<K, V, S, O> {
     /// Sends all key-values of a dropped [`HashMap`] to the
     /// [`HashMap::on_remove`] subs.
     fn drop(&mut self) {
-<<<<<<< HEAD
         let mut store = std::mem::take(&mut *self.store.borrow_mut());
-=======
-        let mut store = std::mem::take(&mut self.store);
->>>>>>> 0f54ea18
         store.drain().for_each(|(key, value)| {
             self.on_remove_subs.send_update((key, value));
         });
