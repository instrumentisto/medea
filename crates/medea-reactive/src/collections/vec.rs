//! Reactive vector based on [`Vec`].

use std::{marker::PhantomData, slice::Iter};

use futures::stream::LocalBoxStream;

use crate::subscribers_store::{
    common, progressable,
<<<<<<< HEAD
    progressable::{RecheckableCounterFuture, RecheckableFutureExt},
=======
    progressable::{processed::AllProcessed, Processed},
>>>>>>> f20f21c6
    SubscribersStore,
};

/// Reactive vector based on [`Vec`] with additional functionality of tracking
/// progress made by its subscribers. Its [`Vec::on_push()`] and
/// [`Vec::on_remove()`] subscriptions return values wrapped in a
/// [`progressable::Guarded`], and the implementation tracks all
/// [`progressable::Guard`]s.
pub type ProgressableVec<T> =
    Vec<T, progressable::SubStore<T>, progressable::Guarded<T>>;

/// Reactive vector based on [`Vec`].
pub type ObservableVec<T> = Vec<T, common::SubStore<T>, T>;

/// Reactive vector based on [`Vec`].
///
/// # Usage
///
/// ```rust
/// # use futures::{executor, StreamExt as _, Stream};
/// use medea_reactive::collections::ObservableVec;
///
/// # executor::block_on(async {
/// let mut vec = ObservableVec::new();
///
/// // You can subscribe on push event:
/// let mut pushes = vec.on_push();
///
/// vec.push("foo");
///
/// let pushed_item = pushes.next().await.unwrap();
/// assert_eq!(pushed_item, "foo");
///
/// // Also you can subscribe on remove event:
/// let mut removals = vec.on_remove();
///
/// vec.remove(0);
///
/// let removed_item = removals.next().await.unwrap();
/// assert_eq!(removed_item, "foo");
///
/// // On Vec structure drop, all items will be sent to the on_remove stream:
/// vec.push("foo-1");
/// vec.push("foo-2");
/// drop(vec);
/// let removed_items: Vec<_> = removals.take(2)
///     .collect()
///     .await;
/// assert_eq!(removed_items[0], "foo-1");
/// assert_eq!(removed_items[1], "foo-2");
/// # });
/// ```
///
/// # Waiting for subscribers to complete
///
/// ```rust
/// # use futures::{executor, StreamExt as _, Stream};
/// use medea_reactive::collections::ProgressableVec;
///
/// # executor::block_on(async {
/// let mut vec = ProgressableVec::new();
///
/// let mut on_push = vec.on_push();
/// vec.push(1);
///
/// // vec.when_push_processed().await; <- wouldn't be resolved
/// let value = on_push.next().await.unwrap();
/// // vec.when_push_processed().await; <- wouldn't be resolved
/// drop(value);
///
/// vec.when_push_processed().await; // will be resolved
/// # });
/// ```
#[derive(Debug)]
pub struct Vec<T, S: SubscribersStore<T, O>, O> {
    /// Data stored by this [`Vec`].
    store: std::vec::Vec<T>,

    /// Subscribers of the [`Vec::on_push`] method.
    on_push_subs: S,

    /// Subscribers of the [`Vec::on_remove`] method.
    on_remove_subs: S,

    /// Phantom type of [`Vec::on_push()`] and [`Vec::on_remove()`] output.
    _output: PhantomData<O>,
}

impl<T> ProgressableVec<T>
where
    T: Clone + 'static,
{
    /// Returns [`Future`] resolving when all push updates will be processed by
    /// [`Vec::on_push()`] subscribers.
    ///
    /// [`Future`]: std::future::Future
    #[inline]
<<<<<<< HEAD
    #[must_use]
    pub fn when_push_processed(&self) -> RecheckableCounterFuture {
=======
    pub fn when_push_processed(&self) -> Processed<'static, ()> {
>>>>>>> f20f21c6
        self.on_push_subs.when_all_processed()
    }

    /// Returns [`Future`] resolving when all remove updates will be processed
    /// by [`Vec::on_remove()`] subscribers.
    ///
    /// [`Future`]: std::future::Future
    #[inline]
<<<<<<< HEAD
    #[must_use]
    pub fn when_remove_processed(&self) -> RecheckableCounterFuture {
=======
    pub fn when_remove_processed(&self) -> Processed<'static, ()> {
>>>>>>> f20f21c6
        self.on_remove_subs.when_all_processed()
    }

    /// Returns [`Future`] resolving when all push and remove updates will be
    /// processed by subscribers.
    ///
    /// [`Future`]: std::future::Future
    #[inline]
<<<<<<< HEAD
    #[must_use]
    pub fn when_all_processed(&self) -> impl RecheckableFutureExt<Output = ()> {
        crate::join_all(vec![
            self.when_remove_processed(),
            self.when_push_processed(),
=======
    pub fn when_all_processed(&self) -> AllProcessed<'static, ()> {
        crate::when_all_processed(vec![
            self.when_remove_processed().into(),
            self.when_push_processed().into(),
>>>>>>> f20f21c6
        ])
    }
}

impl<T, S: SubscribersStore<T, O>, O> Vec<T, S, O> {
    /// Returns new empty [`Vec`].
    #[must_use]
    #[inline]
    pub fn new() -> Self {
        Self::default()
    }

    /// An iterator visiting all elements in arbitrary order. The iterator
    /// element type is `&'a T`.
    #[inline]
    pub fn iter(&self) -> impl Iterator<Item = &T> {
        self.into_iter()
    }

    /// Returns the [`Stream`] to which the pushed values will be sent.
    ///
    /// [`Stream`]: futures::Stream
    #[inline]
    pub fn on_push(&self) -> LocalBoxStream<'static, O> {
        self.on_push_subs.subscribe()
    }

    /// Returns the [`Stream`] to which the removed values will be sent.
    ///
    /// Note that to this [`Stream`] will be sent all items of the
    /// [`Vec`] on drop.
    ///
    /// [`Stream`]: futures::Stream
    #[inline]
    pub fn on_remove(&self) -> LocalBoxStream<'static, O> {
        self.on_remove_subs.subscribe()
    }
}

impl<T, S, O> Vec<T, S, O>
where
    T: Clone,
    S: SubscribersStore<T, O>,
    O: 'static,
{
    /// Appends a value to the back of this [`Vec`].
    ///
    /// This will produce [`Vec::on_push()`] event.
    pub fn push(&mut self, value: T) {
        self.store.push(value.clone());

        self.on_push_subs.send_update(value);
    }

    /// Removes and returns the value at position `index` within this [`Vec`],
    /// shifting all values after it to the left.
    ///
    /// This will produce [`Vec::on_remove()`] event.
    pub fn remove(&mut self, index: usize) -> T {
        let value = self.store.remove(index);
        self.on_remove_subs.send_update(value.clone());

        value
    }

    /// Returns [`Stream`] containing values from this [`Vec`].
    ///
    /// Returned [`Stream`] contains only current values. It won't update on new
    /// pushes, but you can merge returned [`Stream`] with a [`Vec::on_push`]
    /// [`Stream`] if you want to process current values and values that will be
    /// inserted.
    ///
    /// [`Stream`]: futures::Stream
    #[inline]
    pub fn replay_on_push(&self) -> LocalBoxStream<'static, O> {
        Box::pin(futures::stream::iter(
            self.store
                .clone()
                .into_iter()
                .map(|val| self.on_push_subs.wrap(val))
                .collect::<std::vec::Vec<_>>(),
        ))
    }
}

impl<T, S: SubscribersStore<T, O>, O> Default for Vec<T, S, O> {
    #[inline]
    fn default() -> Self {
        Self {
            store: std::vec::Vec::new(),
            on_push_subs: S::default(),
            on_remove_subs: S::default(),
            _output: PhantomData::default(),
        }
    }
}

impl<T, S: SubscribersStore<T, O>, O> From<std::vec::Vec<T>> for Vec<T, S, O> {
    #[inline]
    fn from(from: std::vec::Vec<T>) -> Self {
        Self {
            store: from,
            on_push_subs: S::default(),
            on_remove_subs: S::default(),
            _output: PhantomData::default(),
        }
    }
}

impl<'a, T, S: SubscribersStore<T, O>, O> IntoIterator for &'a Vec<T, S, O> {
    type IntoIter = Iter<'a, T>;
    type Item = &'a T;

    #[inline]
    fn into_iter(self) -> Self::IntoIter {
        self.store.iter()
    }
}

impl<T, S: SubscribersStore<T, O>, O> Drop for Vec<T, S, O> {
    /// Sends all items of a dropped [`Vec`] to the [`Vec::on_remove()`]
    /// subscriptions.
    fn drop(&mut self) {
        let store = &mut self.store;
        let on_remove_subs = &self.on_remove_subs;
        store.drain(..).for_each(|value| {
            on_remove_subs.send_update(value);
        });
    }
}

impl<T, S, O> AsRef<[T]> for Vec<T, S, O>
where
    T: Clone,
    S: SubscribersStore<T, O>,
{
    #[inline]
    fn as_ref(&self) -> &[T] {
        &self.store
    }
}

#[cfg(test)]
mod tests {
    use futures::{poll, task::Poll, StreamExt as _};

    use super::ProgressableVec;

    #[tokio::test]
    async fn replay_on_push() {
        let mut vec = ProgressableVec::from(vec![1, 2, 3]);

        let replay_on_push = vec.replay_on_push();
        let on_push = vec.on_push();

        vec.push(4);

        assert_eq!(poll!(vec.when_push_processed()), Poll::Pending);
        let replayed: Vec<_> = replay_on_push.collect().await;
        assert_eq!(poll!(vec.when_push_processed()), Poll::Pending);

        let replayed: Vec<_> =
            replayed.into_iter().map(|val| val.into_inner()).collect();

        assert_eq!(poll!(vec.when_push_processed()), Poll::Pending);
        drop(on_push);
        assert_eq!(poll!(vec.when_push_processed()), Poll::Ready(()));

        assert_eq!(replayed.len(), 3);
        assert!(replayed.contains(&1));
        assert!(replayed.contains(&2));
        assert!(replayed.contains(&3));
    }

    #[tokio::test]
    async fn when_push_processed() {
        let mut vec = ProgressableVec::new();
        let _ = vec.push(0);

        let mut on_push = vec.on_push();

        assert_eq!(poll!(vec.when_push_processed()), Poll::Ready(()));
        let _ = vec.push(1);
        assert_eq!(poll!(vec.when_push_processed()), Poll::Pending);
        //
        let (val, guard) = on_push.next().await.unwrap().into_parts();

        assert_eq!(val, 1);
        assert_eq!(poll!(vec.when_push_processed()), Poll::Pending);
        drop(guard);
        assert_eq!(poll!(vec.when_push_processed()), Poll::Ready(()));
    }

    #[tokio::test]
    async fn multiple_when_push_processed_subs() {
        let mut vec = ProgressableVec::new();
        let _ = vec.push(0);

        let mut on_push1 = vec.on_push();
        let mut on_push2 = vec.on_push();

        assert_eq!(poll!(vec.when_push_processed()), Poll::Ready(()));
        vec.push(0);
        assert_eq!(poll!(vec.when_push_processed()), Poll::Pending);

        assert_eq!(on_push1.next().await.unwrap().into_inner(), 0);
        assert_eq!(poll!(vec.when_push_processed()), Poll::Pending);
        assert_eq!(on_push2.next().await.unwrap().into_inner(), 0);

        assert_eq!(poll!(vec.when_push_processed()), Poll::Ready(()));
    }

    #[tokio::test]
    async fn when_remove_processed() {
        let mut vec = ProgressableVec::new();
        let _ = vec.push(10);

        let mut on_remove = vec.on_remove();

        assert_eq!(poll!(vec.when_remove_processed()), Poll::Ready(()));
        assert_eq!(vec.remove(0), 10);
        assert_eq!(poll!(vec.when_remove_processed()), Poll::Pending);

        let (val, guard) = on_remove.next().await.unwrap().into_parts();

        assert_eq!(val, 10);
        assert_eq!(poll!(vec.when_remove_processed()), Poll::Pending);
        drop(guard);
        assert_eq!(poll!(vec.when_remove_processed()), Poll::Ready(()));
    }

    #[tokio::test]
    async fn multiple_when_remove_processed_subs() {
        let mut vec = ProgressableVec::new();
        let _ = vec.push(10);

        let mut on_remove1 = vec.on_remove();
        let mut on_remove2 = vec.on_remove();

        assert_eq!(poll!(vec.when_remove_processed()), Poll::Ready(()));
        assert_eq!(vec.remove(0), 10);
        assert_eq!(poll!(vec.when_remove_processed()), Poll::Pending);

        assert_eq!(on_remove1.next().await.unwrap().into_inner(), 10);
        assert_eq!(poll!(vec.when_remove_processed()), Poll::Pending);
        assert_eq!(on_remove2.next().await.unwrap().into_inner(), 10);

        assert_eq!(poll!(vec.when_remove_processed()), Poll::Ready(()));
    }
}<|MERGE_RESOLUTION|>--- conflicted
+++ resolved
@@ -6,11 +6,7 @@
 
 use crate::subscribers_store::{
     common, progressable,
-<<<<<<< HEAD
-    progressable::{RecheckableCounterFuture, RecheckableFutureExt},
-=======
     progressable::{processed::AllProcessed, Processed},
->>>>>>> f20f21c6
     SubscribersStore,
 };
 
@@ -108,12 +104,7 @@
     ///
     /// [`Future`]: std::future::Future
     #[inline]
-<<<<<<< HEAD
-    #[must_use]
-    pub fn when_push_processed(&self) -> RecheckableCounterFuture {
-=======
     pub fn when_push_processed(&self) -> Processed<'static, ()> {
->>>>>>> f20f21c6
         self.on_push_subs.when_all_processed()
     }
 
@@ -122,12 +113,7 @@
     ///
     /// [`Future`]: std::future::Future
     #[inline]
-<<<<<<< HEAD
-    #[must_use]
-    pub fn when_remove_processed(&self) -> RecheckableCounterFuture {
-=======
     pub fn when_remove_processed(&self) -> Processed<'static, ()> {
->>>>>>> f20f21c6
         self.on_remove_subs.when_all_processed()
     }
 
@@ -136,18 +122,10 @@
     ///
     /// [`Future`]: std::future::Future
     #[inline]
-<<<<<<< HEAD
-    #[must_use]
-    pub fn when_all_processed(&self) -> impl RecheckableFutureExt<Output = ()> {
-        crate::join_all(vec![
-            self.when_remove_processed(),
-            self.when_push_processed(),
-=======
     pub fn when_all_processed(&self) -> AllProcessed<'static, ()> {
         crate::when_all_processed(vec![
             self.when_remove_processed().into(),
             self.when_push_processed().into(),
->>>>>>> f20f21c6
         ])
     }
 }
