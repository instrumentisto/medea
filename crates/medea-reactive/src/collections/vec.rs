--- conflicted
+++ resolved
@@ -9,14 +9,6 @@
 use crate::subscribers_store::{common, progressable, SubscribersStore};
 
 /// Reactive vector based on [`Vec`] with additional functionality of tracking
-<<<<<<< HEAD
-/// progress made by its subscribers. Its [`Vec::on_push`] and
-/// [`Vec::on_remove`] subscriptions return values wrapped in
-/// [`progressable::Guarded`], and implementation tracks all
-/// [`progressable::Guard`]'s
-pub type ProgressableVec<T> =
-    Vec<T, progressable::SubStore<T>, progressable::Guarded<T>>;
-=======
 /// progress made by its subscribers. Its [`Vec::on_push()`] and
 /// [`Vec::on_remove()`] subscriptions return values wrapped in a
 /// [`progressable::Guarded`], and the implementation tracks all
@@ -24,7 +16,6 @@
 pub type ProgressableVec<T> =
     Vec<T, progressable::SubStore<T>, progressable::Guarded<T>>;
 
->>>>>>> 0f54ea18
 /// Reactive vector based on [`Vec`].
 pub type ObservableVec<T> = Vec<T, common::SubStore<T>, T>;
 
@@ -98,11 +89,7 @@
     /// Subscribers of the [`Vec::on_remove`] method.
     on_remove_subs: S,
 
-<<<<<<< HEAD
-    /// Phantom type of [`Vec::on_push`] and [`Vec::on_remove`] output.
-=======
     /// Phantom type of [`Vec::on_push()`] and [`Vec::on_remove()`] output.
->>>>>>> 0f54ea18
     _output: PhantomData<O>,
 }
 
@@ -110,13 +97,8 @@
 where
     T: Clone + 'static,
 {
-<<<<<<< HEAD
-    /// Returns [`Future`] which will be resolved when all push updates will be
-    /// processed by [`Vec::on_push`] subscribers.
-=======
     /// Returns [`Future`] resolving when all push updates will be processed by
     /// [`Vec::on_push()`] subscribers.
->>>>>>> 0f54ea18
     ///
     /// [`Future`]: std::future::Future
     #[inline]
@@ -125,13 +107,8 @@
         self.on_push_subs.when_all_processed()
     }
 
-<<<<<<< HEAD
-    /// Returns [`Future`] which will be resolved when all remove updates will
-    /// be processed by [`Vec::on_remove`] subscribers.
-=======
     /// Returns [`Future`] resolving when all remove updates will be processed
     /// by [`Vec::on_remove()`] subscribers.
->>>>>>> 0f54ea18
     ///
     /// [`Future`]: std::future::Future
     #[inline]
@@ -140,13 +117,8 @@
         self.on_remove_subs.when_all_processed()
     }
 
-<<<<<<< HEAD
-    /// Returns [`Future`] which will be resolved when all push and remove
-    /// updates will be processed by subscribers.
-=======
     /// Returns [`Future`] resolving when all push and remove updates will be
     /// processed by subscribers.
->>>>>>> 0f54ea18
     ///
     /// [`Future`]: std::future::Future
     #[inline]
@@ -203,32 +175,19 @@
     S: SubscribersStore<T, O>,
     O: 'static,
 {
-<<<<<<< HEAD
-    /// Appends an element to the back of a collection.
-    ///
-    /// This will produce [`Vec::on_push`] event.
-=======
     /// Appends a value to the back of this [`Vec`].
     ///
     /// This will produce [`Vec::on_push()`] event.
->>>>>>> 0f54ea18
     pub fn push(&mut self, value: T) {
         self.store.push(value.clone());
 
         self.on_push_subs.send_update(value);
     }
 
-<<<<<<< HEAD
-    /// Removes and returns the element at position `index` within the vector,
-    /// shifting all elements after it to the left.
-    ///
-    /// This will produce [`Vec::on_remove`] event.
-=======
     /// Removes and returns the value at position `index` within this [`Vec`],
     /// shifting all values after it to the left.
     ///
     /// This will produce [`Vec::on_remove()`] event.
->>>>>>> 0f54ea18
     pub fn remove(&mut self, index: usize) -> T {
         let value = self.store.remove(index);
         self.on_remove_subs.send_update(value.clone());
@@ -236,11 +195,7 @@
         value
     }
 
-<<<<<<< HEAD
-    /// Returns [`Stream`] that contains values from this [`Vec`].
-=======
     /// Returns [`Stream`] containing values from this [`Vec`].
->>>>>>> 0f54ea18
     ///
     /// Returned [`Stream`] contains only current values. It won't update on new
     /// pushes, but you can merge returned [`Stream`] with a [`Vec::on_push`]
@@ -295,13 +250,8 @@
 }
 
 impl<T, S: SubscribersStore<T, O>, O> Drop for Vec<T, S, O> {
-<<<<<<< HEAD
-    /// Sends all items of a dropped [`Vec`] to the
-    /// [`Vec::on_remove`] subs.
-=======
     /// Sends all items of a dropped [`Vec`] to the [`Vec::on_remove()`]
     /// subscriptions.
->>>>>>> 0f54ea18
     fn drop(&mut self) {
         let store = &mut self.store;
         let on_remove_subs = &self.on_remove_subs;
