//! Macros for [Medea] media server project.
//!
//! This crate is indented for inner use only by [Medea] media server.
//!
//! [Medea]: https://github.com/instrumentisto/medea

#![deny(broken_intra_doc_links)]

mod dispatchable;
mod enum_delegate;
mod js_caused;
mod watchers;

use proc_macro::TokenStream;
use synstructure::decl_derive;

/// Delegates function calls to enum variants field.
/// Variants are expected to have only one field.
///
/// # How to use
///
/// ```
/// use medea_macro::enum_delegate;
///
/// #[enum_delegate(pub fn as_str(&self) -> &str)]
/// #[enum_delegate(pub fn push_str(&mut self, arg: &str))]
/// enum MyEnum {
///     Foo(String),
///     Bar(String),
/// }
///
/// let mut foo = MyEnum::Foo(String::from("foo"));
/// foo.push_str("_bar");
/// assert_eq!(foo.as_str(), "foo_bar")
/// ```
///
/// # Extended example
///
/// ```
/// use medea_macro::enum_delegate;
///
/// struct SomeState;
/// struct AnotherState;
///
/// struct Context {
///     some_value: i32,
/// }
///
/// struct Peer<S> {
///     context: Context,
///     state: S,
/// }
///
/// impl<T> Peer<T> {
///     pub fn some_value(&self) -> i32 {
///         self.context.some_value
///     }
///
///     pub fn function_with_additional_args(&self, some_arg: i32) -> i32 {
///         some_arg
///     }
///
///     pub fn mutable_function(&mut self) -> i32 {
///         let old_value = self.context.some_value;
///         self.context.some_value = 1000;
///         old_value
///     }
/// }
///
/// #[enum_delegate(pub fn some_value(&self) -> i32)]
/// #[enum_delegate(
///     pub fn function_with_additional_args(&self, some_arg: i32) -> i32
/// )]
/// #[enum_delegate(pub fn mutable_function(&mut self) -> i32)]
/// enum PeerStateMachine {
///     SomeState(Peer<SomeState>),
///     AnotherState(Peer<AnotherState>),
/// }
///
/// let mut peer = PeerStateMachine::SomeState(Peer {
///     context: Context { some_value: 10 },
///     state: SomeState,
/// });
///
/// assert_eq!(peer.some_value(), 10);
///
/// assert_eq!(peer.function_with_additional_args(100), 100);
///
/// assert_eq!(peer.mutable_function(), 10);
/// assert_eq!(peer.some_value(), 1000);
/// ```
#[allow(clippy::needless_pass_by_value)]
#[proc_macro_attribute]
pub fn enum_delegate(args: TokenStream, input: TokenStream) -> TokenStream {
    enum_delegate::derive(&args, input)
        .unwrap_or_else(|e| e.to_compile_error().into())
}

/// Generates `*Handler` trait and displatching function for some event,
/// represented as `enum`.
///
/// # How to use
///
/// ### 1. Declare `enum` for event variants and a `struct` to handle them.
/// ```
/// use medea_macro::dispatchable;
///
/// #[dispatchable]
/// enum Event {
///     Some { new_bar: i32 },
///     Another,
///     UnnamedVariant(i32, i32),
/// }
///
/// struct Foo {
///     bar: i32,
///     baz: i32,
/// }
/// ```
///
/// ### 2. Implement handler for your `struct`.
///
/// For the given `enum` macro generates a unique trait by adding `Handler`
/// to the end of its name. Each method of trait is created by `snake_case`'ing
/// `enum` variants and adding `on_` prefix.
///
/// `type Output` is a type which will be returned from all functions of
/// `EventHandler` trait.
///
/// ```
/// # use medea_macro::dispatchable;
/// #
/// # #[dispatchable]
/// # enum Event {
/// #     Some { new_bar: i32 },
/// #     Another,
/// #     UnnamedVariant(i32, i32),
/// # }
/// #
/// # struct Foo {
/// #     bar: i32,
/// #     baz: i32,
/// # }
/// #
/// impl EventHandler for Foo {
///     type Output = i32;
///
///     fn on_some(&mut self, new_bar: i32) -> Self::Output {
///         self.bar = new_bar;
///         self.bar
///     }
///
///     fn on_another(&mut self) -> Self::Output {
///         self.bar = 2;
///         self.bar
///     }
///
///     fn on_unnamed_variant(&mut self, data: (i32, i32)) -> Self::Output {
///         self.bar = data.0;
///         self.baz = data.1;
///         self.bar
///     }
/// }
/// ```
///
/// ### 3. Dispatch event with handler
///
/// For the given `enum` macro generates `dispatch_with()` method to dispatch
/// `enum` with a given handler.
///
/// ```
/// # use medea_macro::dispatchable;
/// #
/// # #[dispatchable]
/// # enum Event {
/// #     Some { new_bar: i32 },
/// #     Another,
/// #     UnnamedVariant(i32, i32),
/// # }
/// #
/// # struct Foo {
/// #     bar: i32,
/// #     baz: i32,
/// # }
/// #
/// # impl EventHandler for Foo {
/// #    type Output = i32;
/// #
/// #    fn on_some(&mut self, new_bar: i32) -> Self::Output {
/// #        self.bar = new_bar;
/// #        self.bar
/// #    }
/// #
/// #    fn on_another(&mut self) -> Self::Output {
/// #        self.bar = 2;
/// #        self.bar
/// #    }
/// #
/// #    fn on_unnamed_variant(&mut self, data: (i32, i32)) -> Self::Output {
/// #        self.bar = data.0;
/// #        self.baz = data.1;
/// #        self.bar
/// #    }
/// # }
/// #
/// #
/// let mut foo = Foo { bar: 0, baz: 0 };
///
/// let bar = Event::Some { new_bar: 1 }.dispatch_with(&mut foo);
/// assert_eq!(foo.bar, 1);
/// assert_eq!(bar, 1);
///
/// let bar = Event::Another.dispatch_with(&mut foo);
/// assert_eq!(foo.bar, 2);
/// assert_eq!(bar, 2);
///
/// let bar = Event::UnnamedVariant(3, 3).dispatch_with(&mut foo);
/// assert_eq!(foo.bar, 3);
/// assert_eq!(foo.baz, 3);
/// assert_eq!(bar, 3);
/// ```
///
/// # Customize `self` type in handler functions (optional)
///
/// By default, all handler functions take `&mut Self`, if this doesn't suit
/// your case, then you can specify the method receiver manually:
/// `#[dispatchable(self: Rc<Self>)]`, `#[dispatchable(self: &Self)]`.
///
/// You can use any type that is a valid `self` receiver, e.g. `self`, `&self`,
/// `&mut self`, `self: Box<Self>`, `self: Rc<Self>`, `self: Arc<Self>`, or
/// `self: Pin<P>` (where P is one of the previous, except `Self`).
///
/// ```
/// # use std::rc::Rc;
/// use medea_macro::dispatchable;
///
/// #[dispatchable(self: Rc<Self>)]
/// enum Event {
///     Variant,
/// }
///
/// struct Foo;
/// impl EventHandler for Foo {
///    type Output = ();
///
///    fn on_variant(self: Rc<Self>) {}
/// }
///
/// let foo = Rc::new(Foo);
///
/// Event::Variant.dispatch_with(foo);
/// ```
///
/// # Async handlers (optional)
///
/// It's possible to make handler methods `async`. Rust doesn't support `async`
/// trait methods at the moment, that's why [`async_trait`] is used.
///
/// ```
/// use async_trait::async_trait;
/// use medea_macro::dispatchable;
///
/// #[dispatchable(async_trait(?Send))]
/// enum Event {
///     Variant,
/// }
///
/// struct Foo;
/// #[async_trait(?Send)]
/// impl EventHandler for Foo {
///    type Output = ();
///
///    async fn on_variant(&mut self) {}
/// }
///
/// let mut foo = Foo;
///
/// Event::Variant.dispatch_with(&mut foo);
/// ```
///
/// [`async_trait`]: https://docs.rs/async-trait
#[proc_macro_attribute]
pub fn dispatchable(args: TokenStream, input: TokenStream) -> TokenStream {
    let enum_item = syn::parse_macro_input!(input as dispatchable::Item);
    let args = syn::parse_macro_input!(args as dispatchable::Args);
    dispatchable::expand(enum_item, &args)
}

<<<<<<< HEAD
/// Generates `Component`'s watchers spawn method based on provided `impl`
/// block.
///
/// It's not recommended to use `Component::spawn` function directly. Use
/// `medea_jason::spawn_component` for component creating and spawning.
=======
/// Generates `ComponentState` implementation on provided `impl`.
>>>>>>> ca336aef
///
/// # Usage
///
/// ```ignore
/// use std::rc::Rc;
///
/// use medea_jason::utils::Component;
/// use medea_macro::{watchers, watch};
///
<<<<<<< HEAD
/// struct FooState {
///     muted: ObservableCell<bool>,
/// }
///
/// struct FooCtx;
///
/// type FooComponent = Component<FooState, FooCtx>;
///
/// #[watchers]
/// impl FooComponent {
///     #[watch(self.state().muted.subscribe())]
///     async fn muted_change_watcher(
///         ctx: Rc<FooCtx>,
///         state: Rc<FooState>,
=======
/// struct SenderState {
///     muted: ObservableCell<bool>,
///     enabled: ObservableCell<bool>,
/// }
///
/// struct Sender;
///
/// type SenderComponent = Component<SenderState, Sender>;
///
/// #[watchers]
/// impl SenderComponent {
///     #[watch(self.muted.subscribe())]
///     async fn muted_change_watcher(
///         ctx: Rc<Sender>,
///         state: Rc<SenderState>,
>>>>>>> ca336aef
///         new_muted_val: bool
///     ) -> Result<(), ()> {
///         Ok(())
///     }
<<<<<<< HEAD
/// }
/// ```
///
/// # `FooComponent` implementation after macro expansion
///
/// ```ignore
/// impl FooComponent {
///     fn spawn(&self) {
///         self.spawn_watcher(
///             self.state().muted.subscribe(),
///             Self::muted_change_watcher,
///         );
///     }
///
///     async fn muted_change_watcher(
///         ctx: Rc<FooCtx>,
///         state: Rc<FooState>,
=======
///
///     #[watch(self.enabled.subscribe())]
///     async fn enabled_change_watcher(
///         ctx: Rc<Sender>,
///         state: Rc<SenderState>,
///         new_enabled_val: bool,
///     ) -> Result<(), ()> {
///         Ok(())
///     }
/// }
/// ```
///
/// # `SenderComponent` implementation after macro expansion
///
/// ```ignore
/// impl SenderComponent {
///     async fn muted_change_watcher(
///         sender: Rc<Sender>,
///         state: Rc<SenderState>,
>>>>>>> ca336aef
///         new_muted_val: bool
///     ) -> Result<(), ()> {
///         Ok(())
///     }
<<<<<<< HEAD
/// }
/// ```
=======
///
///     async fn enabled_change_watcher(
///         sender: Rc<Sender>,
///         state: Rc<SenderState>,
///         new_enabled_val: bool,
///     ) -> Result<(), ()> {
///         Ok(())
///     }
/// }
///
/// impl ComponentState<Sender> for SenderState {
///     fn spawn_watchers(&self, s: &mut WatchersSpawner<SenderState, Sender>) {
///         s.spawn(
///             self.muted.subscribe(),
///             SenderComponent::muted_change_watcher,
///         );
///         s.spawn(
///             self.enabled.subscribe(),
///             SenderComponent::enabled_change_watcher,
///         );
///     }
/// }
/// ```
///
/// __Note that `ComponentState` implementation is simplified in this example
/// for better readability.__
///
/// In reality object and state types will be obtained by casting
/// `SenderComponent` to the `ComponentTypes` trait and getting types from it.
>>>>>>> ca336aef
#[proc_macro_attribute]
pub fn watchers(_: TokenStream, input: TokenStream) -> TokenStream {
    watchers::expand(syn::parse_macro_input!(input))
        .unwrap_or_else(|e| e.to_compile_error().into())
}

<<<<<<< HEAD
/// Works only with a [`macro@watchers`] macro.
///
/// See [`macro@watchers`] macro docs for the usage info.
#[proc_macro_attribute]
pub fn watch(_: TokenStream, input: TokenStream) -> TokenStream {
    input
}

=======
>>>>>>> ca336aef
decl_derive!([JsCaused, attributes(js)] =>
/// Generate implementation of `JsCaused` trait for errors represented as enum.
///
/// # How to use
///
/// ### 1. Declare wrapper for JS error and enum for error variants.
///
/// The `js_cause()` method returns error if nested error has its type declared
/// as an argument of the attribute `#[js(error = "path::to::Error")]` or
/// the error type is assumed to be imported as `JsError`.
///
/// ```
/// use medea_jason::utils::JsCaused;
///
/// struct JsError;
///
/// #[derive(JsCaused)]
/// enum FooError {
///     Internal,
///     Js(JsError),
/// }
///
/// let err = FooError::Internal;
/// assert_eq!(err.name(), "Internal");
/// assert!(err.js_cause().is_none());
///
/// let err = FooError::Js(JsError {});
/// assert_eq!(err.name(), "Js");
/// assert!(err.js_cause().is_some());
/// ```
///
/// If enum variant has attribute `#[js(cause)]` it will call the `js_cause()`
/// method on nested error.
///
/// ```
/// # use medea_jason::utils::JsCaused;
/// #
/// # struct JsError;
/// #
/// # #[derive(JsCaused)]
/// # enum FooError {
/// #     Internal,
/// #     Js(JsError),
/// # }
/// #
/// #[derive(JsCaused)]
/// enum BarError {
///     Foo(#[js(cause)] FooError),
/// }
///
/// let err = BarError::Foo(FooError::Internal);
/// assert_eq!(err.name(), "Foo");
/// assert!(err.js_cause().is_none());
///
/// let err = BarError::Foo(FooError::Js(JsError {}));
/// assert_eq!(err.name(), "Foo");
/// assert!(err.js_cause().is_some());
/// ```
js_caused::derive);<|MERGE_RESOLUTION|>--- conflicted
+++ resolved
@@ -286,15 +286,7 @@
     dispatchable::expand(enum_item, &args)
 }
 
-<<<<<<< HEAD
-/// Generates `Component`'s watchers spawn method based on provided `impl`
-/// block.
-///
-/// It's not recommended to use `Component::spawn` function directly. Use
-/// `medea_jason::spawn_component` for component creating and spawning.
-=======
 /// Generates `ComponentState` implementation on provided `impl`.
->>>>>>> ca336aef
 ///
 /// # Usage
 ///
@@ -304,22 +296,6 @@
 /// use medea_jason::utils::Component;
 /// use medea_macro::{watchers, watch};
 ///
-<<<<<<< HEAD
-/// struct FooState {
-///     muted: ObservableCell<bool>,
-/// }
-///
-/// struct FooCtx;
-///
-/// type FooComponent = Component<FooState, FooCtx>;
-///
-/// #[watchers]
-/// impl FooComponent {
-///     #[watch(self.state().muted.subscribe())]
-///     async fn muted_change_watcher(
-///         ctx: Rc<FooCtx>,
-///         state: Rc<FooState>,
-=======
 /// struct SenderState {
 ///     muted: ObservableCell<bool>,
 ///     enabled: ObservableCell<bool>,
@@ -335,30 +311,10 @@
 ///     async fn muted_change_watcher(
 ///         ctx: Rc<Sender>,
 ///         state: Rc<SenderState>,
->>>>>>> ca336aef
 ///         new_muted_val: bool
 ///     ) -> Result<(), ()> {
 ///         Ok(())
 ///     }
-<<<<<<< HEAD
-/// }
-/// ```
-///
-/// # `FooComponent` implementation after macro expansion
-///
-/// ```ignore
-/// impl FooComponent {
-///     fn spawn(&self) {
-///         self.spawn_watcher(
-///             self.state().muted.subscribe(),
-///             Self::muted_change_watcher,
-///         );
-///     }
-///
-///     async fn muted_change_watcher(
-///         ctx: Rc<FooCtx>,
-///         state: Rc<FooState>,
-=======
 ///
 ///     #[watch(self.enabled.subscribe())]
 ///     async fn enabled_change_watcher(
@@ -378,15 +334,10 @@
 ///     async fn muted_change_watcher(
 ///         sender: Rc<Sender>,
 ///         state: Rc<SenderState>,
->>>>>>> ca336aef
 ///         new_muted_val: bool
 ///     ) -> Result<(), ()> {
 ///         Ok(())
 ///     }
-<<<<<<< HEAD
-/// }
-/// ```
-=======
 ///
 ///     async fn enabled_change_watcher(
 ///         sender: Rc<Sender>,
@@ -416,24 +367,12 @@
 ///
 /// In reality object and state types will be obtained by casting
 /// `SenderComponent` to the `ComponentTypes` trait and getting types from it.
->>>>>>> ca336aef
 #[proc_macro_attribute]
 pub fn watchers(_: TokenStream, input: TokenStream) -> TokenStream {
     watchers::expand(syn::parse_macro_input!(input))
         .unwrap_or_else(|e| e.to_compile_error().into())
 }
 
-<<<<<<< HEAD
-/// Works only with a [`macro@watchers`] macro.
-///
-/// See [`macro@watchers`] macro docs for the usage info.
-#[proc_macro_attribute]
-pub fn watch(_: TokenStream, input: TokenStream) -> TokenStream {
-    input
-}
-
-=======
->>>>>>> ca336aef
 decl_derive!([JsCaused, attributes(js)] =>
 /// Generate implementation of `JsCaused` trait for errors represented as enum.
 ///
