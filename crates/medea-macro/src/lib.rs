//! Macros for [Medea] media server project.
//!
//! This crate is indented for inner use only by [Medea] media server.
//!
//! [Medea]: https://github.com/instrumentisto/medea

#![deny(broken_intra_doc_links)]

mod dispatchable;
mod enum_delegate;
mod js_caused;
mod watchers;

use proc_macro::TokenStream;
use synstructure::decl_derive;

/// Delegates function calls to enum variants field.
/// Variants are expected to have only one field.
///
/// # How to use
///
/// ```
/// use medea_macro::enum_delegate;
///
/// #[enum_delegate(pub fn as_str(&self) -> &str)]
/// #[enum_delegate(pub fn push_str(&mut self, arg: &str))]
/// enum MyEnum {
///     Foo(String),
///     Bar(String),
/// }
///
/// let mut foo = MyEnum::Foo(String::from("foo"));
/// foo.push_str("_bar");
/// assert_eq!(foo.as_str(), "foo_bar")
/// ```
///
/// # Extended example
///
/// ```
/// use medea_macro::enum_delegate;
///
/// struct SomeState;
/// struct AnotherState;
///
/// struct Context {
///     some_value: i32,
/// }
///
/// struct Peer<S> {
///     context: Context,
///     state: S,
/// }
///
/// impl<T> Peer<T> {
///     pub fn some_value(&self) -> i32 {
///         self.context.some_value
///     }
///
///     pub fn function_with_additional_args(&self, some_arg: i32) -> i32 {
///         some_arg
///     }
///
///     pub fn mutable_function(&mut self) -> i32 {
///         let old_value = self.context.some_value;
///         self.context.some_value = 1000;
///         old_value
///     }
/// }
///
/// #[enum_delegate(pub fn some_value(&self) -> i32)]
/// #[enum_delegate(
///     pub fn function_with_additional_args(&self, some_arg: i32) -> i32
/// )]
/// #[enum_delegate(pub fn mutable_function(&mut self) -> i32)]
/// enum PeerStateMachine {
///     SomeState(Peer<SomeState>),
///     AnotherState(Peer<AnotherState>),
/// }
///
/// let mut peer = PeerStateMachine::SomeState(Peer {
///     context: Context { some_value: 10 },
///     state: SomeState,
/// });
///
/// assert_eq!(peer.some_value(), 10);
///
/// assert_eq!(peer.function_with_additional_args(100), 100);
///
/// assert_eq!(peer.mutable_function(), 10);
/// assert_eq!(peer.some_value(), 1000);
/// ```
#[allow(clippy::needless_pass_by_value)]
#[proc_macro_attribute]
pub fn enum_delegate(args: TokenStream, input: TokenStream) -> TokenStream {
    enum_delegate::derive(&args, input)
        .unwrap_or_else(|e| e.to_compile_error().into())
}

/// Generates `*Handler` trait and displatching function for some event,
/// represented as `enum`.
///
/// # How to use
///
/// ### 1. Declare `enum` for event variants and a `struct` to handle them.
/// ```
/// use medea_macro::dispatchable;
///
/// #[dispatchable]
/// enum Event {
///     Some { new_bar: i32 },
///     Another,
///     UnnamedVariant(i32, i32),
/// }
///
/// struct Foo {
///     bar: i32,
///     baz: i32,
/// }
/// ```
///
/// ### 2. Implement handler for your `struct`.
///
/// For the given `enum` macro generates a unique trait by adding `Handler`
/// to the end of its name. Each method of trait is created by `snake_case`'ing
/// `enum` variants and adding `on_` prefix.
///
/// `type Output` is a type which will be returned from all functions of
/// `EventHandler` trait.
///
/// ```
/// # use medea_macro::dispatchable;
/// #
/// # #[dispatchable]
/// # enum Event {
/// #     Some { new_bar: i32 },
/// #     Another,
/// #     UnnamedVariant(i32, i32),
/// # }
/// #
/// # struct Foo {
/// #     bar: i32,
/// #     baz: i32,
/// # }
/// #
/// impl EventHandler for Foo {
///     type Output = i32;
///
///     fn on_some(&mut self, new_bar: i32) -> Self::Output {
///         self.bar = new_bar;
///         self.bar
///     }
///
///     fn on_another(&mut self) -> Self::Output {
///         self.bar = 2;
///         self.bar
///     }
///
///     fn on_unnamed_variant(&mut self, data: (i32, i32)) -> Self::Output {
///         self.bar = data.0;
///         self.baz = data.1;
///         self.bar
///     }
/// }
/// ```
///
/// ### 3. Dispatch event with handler
///
/// For the given `enum` macro generates `dispatch_with()` method to dispatch
/// `enum` with a given handler.
///
/// ```
/// # use medea_macro::dispatchable;
/// #
/// # #[dispatchable]
/// # enum Event {
/// #     Some { new_bar: i32 },
/// #     Another,
/// #     UnnamedVariant(i32, i32),
/// # }
/// #
/// # struct Foo {
/// #     bar: i32,
/// #     baz: i32,
/// # }
/// #
/// # impl EventHandler for Foo {
/// #    type Output = i32;
/// #
/// #    fn on_some(&mut self, new_bar: i32) -> Self::Output {
/// #        self.bar = new_bar;
/// #        self.bar
/// #    }
/// #
/// #    fn on_another(&mut self) -> Self::Output {
/// #        self.bar = 2;
/// #        self.bar
/// #    }
/// #
/// #    fn on_unnamed_variant(&mut self, data: (i32, i32)) -> Self::Output {
/// #        self.bar = data.0;
/// #        self.baz = data.1;
/// #        self.bar
/// #    }
/// # }
/// #
/// #
/// let mut foo = Foo { bar: 0, baz: 0 };
///
/// let bar = Event::Some { new_bar: 1 }.dispatch_with(&mut foo);
/// assert_eq!(foo.bar, 1);
/// assert_eq!(bar, 1);
///
/// let bar = Event::Another.dispatch_with(&mut foo);
/// assert_eq!(foo.bar, 2);
/// assert_eq!(bar, 2);
///
/// let bar = Event::UnnamedVariant(3, 3).dispatch_with(&mut foo);
/// assert_eq!(foo.bar, 3);
/// assert_eq!(foo.baz, 3);
/// assert_eq!(bar, 3);
/// ```
///
/// # Customize `self` type in handler functions (optional)
///
/// By default, all handler functions take `&mut Self`, if this doesn't suit
/// your case, then you can specify the method receiver manually:
/// `#[dispatchable(self: Rc<Self>)]`, `#[dispatchable(self: &Self)]`.
///
/// You can use any type that is a valid `self` receiver, e.g. `self`, `&self`,
/// `&mut self`, `self: Box<Self>`, `self: Rc<Self>`, `self: Arc<Self>`, or
/// `self: Pin<P>` (where P is one of the previous, except `Self`).
///
/// ```
/// # use std::rc::Rc;
/// use medea_macro::dispatchable;
///
/// #[dispatchable(self: Rc<Self>)]
/// enum Event {
///     Variant,
/// }
///
/// struct Foo;
/// impl EventHandler for Foo {
///    type Output = ();
///
///    fn on_variant(self: Rc<Self>) {}
/// }
///
/// let foo = Rc::new(Foo);
///
/// Event::Variant.dispatch_with(foo);
/// ```
///
/// # Async handlers (optional)
///
/// It's possible to make handler methods `async`. Rust doesn't support `async`
/// trait methods at the moment, that's why [`async_trait`] is used.
///
/// ```
/// use async_trait::async_trait;
/// use medea_macro::dispatchable;
///
/// #[dispatchable(async_trait(?Send))]
/// enum Event {
///     Variant,
/// }
///
/// struct Foo;
/// #[async_trait(?Send)]
/// impl EventHandler for Foo {
///    type Output = ();
///
///    async fn on_variant(&mut self) {}
/// }
///
/// let mut foo = Foo;
///
/// Event::Variant.dispatch_with(&mut foo);
/// ```
///
/// [`async_trait`]: https://docs.rs/async-trait
#[proc_macro_attribute]
pub fn dispatchable(args: TokenStream, input: TokenStream) -> TokenStream {
    let enum_item = syn::parse_macro_input!(input as dispatchable::Item);
    let args = syn::parse_macro_input!(args as dispatchable::Args);
    dispatchable::expand(enum_item, &args)
}

/// Generates `ComponentState` implementation on provided `impl`.
///
/// # Usage
///
/// ```ignore
/// use std::rc::Rc;
///
/// use medea_jason::utils::Component;
/// use medea_macro::{watchers, watch};
///
/// struct SenderState {
///     muted: ObservableCell<bool>,
///     enabled: ObservableCell<bool>,
/// }
///
/// struct Sender;
///
/// type SenderComponent = Component<SenderState, Sender>;
///
/// #[watchers]
/// impl SenderComponent {
///     #[watch(self.muted.subscribe())]
///     async fn muted_change_watcher(
///         ctx: Rc<Sender>,
///         state: Rc<SenderState>,
///         new_muted_val: bool
///     ) -> Result<(), ()> {
///         Ok(())
///     }
///
///     #[watch(self.enabled.subscribe())]
///     async fn enabled_change_watcher(
///         ctx: Rc<Sender>,
///         state: Rc<SenderState>,
///         new_enabled_val: bool,
///     ) -> Result<(), ()> {
///         Ok(())
///     }
/// }
/// ```
///
<<<<<<< HEAD
/// # `SenderComponent` implementation after macro expansion
=======
/// ## `SenderComponent` implementation after macro expansion
>>>>>>> cb9a4984
///
/// ```ignore
/// impl SenderComponent {
///     async fn muted_change_watcher(
///         sender: Rc<Sender>,
///         state: Rc<SenderState>,
///         new_muted_val: bool
///     ) -> Result<(), ()> {
///         Ok(())
///     }
///
///     async fn enabled_change_watcher(
///         sender: Rc<Sender>,
///         state: Rc<SenderState>,
///         new_enabled_val: bool,
///     ) -> Result<(), ()> {
///         Ok(())
///     }
/// }
///
/// impl ComponentState<Sender> for SenderState {
///     fn spawn_watchers(&self, s: &mut WatchersSpawner<SenderState, Sender>) {
///         s.spawn(
///             self.muted.subscribe(),
///             SenderComponent::muted_change_watcher,
///         );
///         s.spawn(
///             self.enabled.subscribe(),
///             SenderComponent::enabled_change_watcher,
///         );
///     }
/// }
/// ```
///
<<<<<<< HEAD
/// __Note that `ComponentState` implementation is simplified in this example
/// for better readability.__
=======
/// __Note__, that `ComponentState` implementation is simplified in this example
/// for better readability.
>>>>>>> cb9a4984
///
/// In reality object and state types will be obtained by casting
/// `SenderComponent` to the `ComponentTypes` trait and getting types from it.
#[proc_macro_attribute]
pub fn watchers(_: TokenStream, input: TokenStream) -> TokenStream {
    watchers::expand(syn::parse_macro_input!(input))
        .unwrap_or_else(|e| e.to_compile_error().into())
}

decl_derive!([JsCaused, attributes(js)] =>
/// Generate implementation of `JsCaused` trait for errors represented as enum.
///
/// # How to use
///
/// ### 1. Declare wrapper for JS error and enum for error variants.
///
/// The `js_cause()` method returns error if nested error has its type declared
/// as an argument of the attribute `#[js(error = "path::to::Error")]` or
/// the error type is assumed to be imported as `JsError`.
///
/// ```
/// use medea_jason::utils::JsCaused;
///
/// struct JsError;
///
/// #[derive(JsCaused)]
/// enum FooError {
///     Internal,
///     Js(JsError),
/// }
///
/// let err = FooError::Internal;
/// assert_eq!(err.name(), "Internal");
/// assert!(err.js_cause().is_none());
///
/// let err = FooError::Js(JsError {});
/// assert_eq!(err.name(), "Js");
/// assert!(err.js_cause().is_some());
/// ```
///
/// If enum variant has attribute `#[js(cause)]` it will call the `js_cause()`
/// method on nested error.
///
/// ```
/// # use medea_jason::utils::JsCaused;
/// #
/// # struct JsError;
/// #
/// # #[derive(JsCaused)]
/// # enum FooError {
/// #     Internal,
/// #     Js(JsError),
/// # }
/// #
/// #[derive(JsCaused)]
/// enum BarError {
///     Foo(#[js(cause)] FooError),
/// }
///
/// let err = BarError::Foo(FooError::Internal);
/// assert_eq!(err.name(), "Foo");
/// assert!(err.js_cause().is_none());
///
/// let err = BarError::Foo(FooError::Js(JsError {}));
/// assert_eq!(err.name(), "Foo");
/// assert!(err.js_cause().is_some());
/// ```
js_caused::derive);<|MERGE_RESOLUTION|>--- conflicted
+++ resolved
@@ -327,11 +327,7 @@
 /// }
 /// ```
 ///
-<<<<<<< HEAD
-/// # `SenderComponent` implementation after macro expansion
-=======
 /// ## `SenderComponent` implementation after macro expansion
->>>>>>> cb9a4984
 ///
 /// ```ignore
 /// impl SenderComponent {
@@ -366,13 +362,8 @@
 /// }
 /// ```
 ///
-<<<<<<< HEAD
-/// __Note that `ComponentState` implementation is simplified in this example
-/// for better readability.__
-=======
 /// __Note__, that `ComponentState` implementation is simplified in this example
 /// for better readability.
->>>>>>> cb9a4984
 ///
 /// In reality object and state types will be obtained by casting
 /// `SenderComponent` to the `ComponentTypes` trait and getting types from it.
