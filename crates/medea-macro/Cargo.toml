[package]
name = "medea-macro"
<<<<<<< HEAD
version = "0.2.0-dev"
edition = "2018"
description = "Don't use this crate directly. It is internal to Medea."
authors = ["Instrumentisto Team <developer@instrumentisto.com>"]
homepage = "https://github.com/instrumentisto/medea"
license = "MPL 2.0"
# documentation = "https://docs.rs/medea-macro"
repository = "https://github.com/instrumentisto/medea"
=======
version = "0.1.0"
edition = "2018"
description = "Internal macros for Medea media server project"
authors = ["Instrumentisto Team <developer@instrumentisto.com>"]
license = "MIT/Apache-2.0"
documentation = "https://docs.rs/medea-macro"
homepage = "https://github.com/instrumentisto/medea/tree/master/crates/medea-macro"
repository = "https://github.com/instrumentisto/medea/tree/master/crates/medea-macro"
readme = "README.md"
keywords = ["medea", "macro", "derive"]
categories = ["development-tools::build-utils"]
>>>>>>> ae4df2f1

[lib]
proc-macro = true

[dependencies]
Inflector = "0.11"
proc-macro2 = "0.4"
quote = "0.6"
syn = { version = "0.15", features = ["full"] }<|MERGE_RESOLUTION|>--- conflicted
+++ resolved
@@ -1,15 +1,5 @@
 [package]
 name = "medea-macro"
-<<<<<<< HEAD
-version = "0.2.0-dev"
-edition = "2018"
-description = "Don't use this crate directly. It is internal to Medea."
-authors = ["Instrumentisto Team <developer@instrumentisto.com>"]
-homepage = "https://github.com/instrumentisto/medea"
-license = "MPL 2.0"
-# documentation = "https://docs.rs/medea-macro"
-repository = "https://github.com/instrumentisto/medea"
-=======
 version = "0.1.0"
 edition = "2018"
 description = "Internal macros for Medea media server project"
@@ -21,7 +11,6 @@
 readme = "README.md"
 keywords = ["medea", "macro", "derive"]
 categories = ["development-tools::build-utils"]
->>>>>>> ae4df2f1
 
 [lib]
 proc-macro = true
