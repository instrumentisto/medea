- Feature Name: `client_webrtc_api`
- Start Date: 2018-12-13
- RFC PR: [instrumentisto/medea#7](https://github.com/instrumentisto/medea/pull/7)
- Tracking Issue: [instrumentisto/medea#6](https://github.com/instrumentisto/medea/issues/6)




## Summary
[summary]: #summary

Formalize communication protocol between client (browser, mobile apps) and media server regarding [WebRTC] connection management.




## Motivation
[motivation]: #motivation

[WebRTC] allows P2P data exchange, but [WebRTC] as a protocol comes without signaling. At the minimum signalling protocol must provide ways to exchange Session Description data ([SDP Offer] / [SDP Answer]) and [ICE Candidate]s. But if you think about signalling protocol in terms of interaction with media server things become more complicated.

You will need to express ways to:
1. Provide [STUN]/[TURN] servers.
2. Exchange some low-level media metadata (resolution, codecs, media types).
3. Allow more sophisticated management of media tracks (updating video resolution on preview/fullscreen switches, passing multiple video tracks with different settings).
4. Pass some user metadata to hook business logic onto.
5. Build more complex connection graphs.
6. Dynamically cancel/begin media publishing/receiving.
7. Passing errors, [RTCStatsReport]s of underlying [RTCPeerConnection]s.
8. Cover both [P2P full mesh] and hub server ([SFU], [MCU]) scenarios.

The protocol must be versatile enough to cover all possible use cases.




## Guide-level explanation
[guide-level-explanation]: #guide-level-explanation


### What is `Client WebRTC API`? 

`Client WebRTC API` is a part of `Client API` responsible for [WebRTC] connection management. You can find `Client API` on the following approximate architecture design:
```
                                                                       .------------Server-----------.
                                                                       :     .-------------------.   :
                          .--------------------------------------------+-----o  Control Service  :   :
                          :                                            :     '--------o----------'   :
                          :                                            :              |              :
                          :                                            :        Control Api          :
.--------Client-----------+------------------------.                   :              |              :
:  .--------------------. :  .--------------------. :  .-Client-API--. :  .-----------o------------. :
:  :  User Application  o-'  :     Web Client     o-+--'             '-+--o      Media Server      : :
:  :                    :----:                    o-+--.             .-+--o                        : :
:  '--------------------'    '--------------------' :  '----Media----' :  '------------------------' :
'---------------------------------------------------'                  '-----------------------------'
```

So, how it works from `Media Server` point of view:
1. `Control Service` configures media room via [`Control API`][Control API].  
2. `Media Server` provides all necessary information (URLs + credentials) for all room members.
3. `User Application` passes credentials and other necessary stuff (like `<video>` elements) to `Web Client`.
4. ...and voilà!


### Transport considerations

Although, signalling can be implemented on top of any transport, [WebSocket] suits the most since it provides small overhead reliable duplex connection, and is widely adopted and supported.


### WebSocket considerations

Existing best practices are recommended for final implementation:
1. Message level `ping`/`pong`, since it is the most reliable way to detect connection loss (protocol level [WebSocket] `ping`/`pong` may disfunct due to browser implementation and is not exposed to `Web Client`).
2. Reconnects, since [RTCPeerConnection] always outlives [WebSocket] connection in cases of network issues, and both parts should know when to dispose related resources.
3. Using custom Close Frame Status Codes, to implement reliable send-and-close.


### Signalling Protocol considerations
[signalling-protocol-considerations]: #signalling-protocol-considerations

One of the main goals, is to make `Web Client` integration as easy as possible. This means less interaction between `User Application` and `Web Client`, more interaction between `Web Client` and `Media Server`, and quite verbose [`Control API`][Control API] design.

Having in mind, that `Media Server` already has user connection graph received from `Control Service` by the moment user connects, it is possible to establish all required connections without bothering `User Application`. Basically, connection establishment may not depend on interaction with `User Application` at all.

On the other hand, some use cases require more manual control over media exchange process. For example:
1. User wants to receive lower resolution video.
2. User wants to stop sending media to specific user.
3. And then start sending media again.
4. Mute or unmute.

So, possible API designs can be divided in two categories:
1. Preconfigured: where everything works out-of-the-box and almost no interaction between `User Application` and `Web Client` required.
2. Dynamic: when `User Application` needs to express complex use cases and change the topology dynamically.

Current RFC offers combining both ways: everything will be configured automagically, but dynamic API is always there if you need it.

#### Messaging

All [WebSocket] messages sent by `Media Server` are called `Event`s. `Event` means a fact that already has happened, so `Web Client` cannot reject `Event` in any way (you cannot reject the happened past), it can only adopt itself to the received `Event`s. So, `Media Server` just notifies `Web Client` about happened facts and it reacts on them to reach the proper state. This also emphasizes the indisputable authority of the `Media Server`.

All [WebSocket] messages sent by `Web Client` are called `Command`s. `Command` is basically a request/desire/intention of `Web Client` to change the state on `Media Server`.




## Reference-level explanation
[reference-level-explanation]: #reference-level-explanation


### Data model and primitives

```
   .-------------------------Member---------------------------.
   : .-----------Peer----------.  .------------Peer---------. :
   : : .--Track--. .--Track--. :  : .--Track--. .--Track--. : :
   : : :  video  : :  audio  : :  : :  video  : :  audio  : : :
   : : :         : :         : :  : :         : :         : : :
   : : '----o----' '---------' :  : '---------' '----o----' : :
   : '------|------------------'  '------------------|------' :
   '--------V----------------------------------------Λ--------'
            :                                        :
            :                                        Λ
            :------->------>-------.                 '---.
            :                      :                     :
            V                      :                     Λ
            :                      :                     :
   .--------V--------.    .--------V--------.   .--------Λ--------.
   : .------|------. :    : .------|------. :   : .------|------. :
   : : .----o----. : :    : : .----o----. : :   : : .----o----. : :
   : : :  video  : : :    : : :  video  : : :   : : :  audio  : : :
   : : :         : : :    : : :         : : :   : : :         : : :
   : : '--Track--' : :    : : '--Track--' : :   : : '--Track--' : :
   : '-----Peer----' :    : '-----Peer----' :   : '-----Peer----' :
   '------Member-----'    '------Member-----'   '------Member-----'
```

#### Member

Just a way to group `Peers` and provide `User Application` with some user metadata. `Member` can have 0-N `Peer`s.

```rust
struct Member {
    member_id: String,
    peers: Vec<u64>,
}
```

#### Peer

[RTCPeerConnection] representation. `Peer` can have 1-N `Track`s.

```rust
struct Peer {
    peer_id: u64,
    tracks: Vec<Track>,
}
```

#### Track

[MediaStreamTrack] representation.

```rust
struct Track {
    id: u64,
    media_type: TrackMediaType,
    direction: TrackDirection,
}

enum TrackDirection {
    Send {
      receivers: Vec<u64>,
      mid: Option<String>,
    },
    Recv {
      sender: u64,
      mid: Option<String>,
    },
}

enum TrackMediaType {
    Audio(AudioSettings),
    Video(VideoSettings),
}

struct AudioSettings {}

struct VideoSettings {}
```


### Events

[WebSocket] messages from `Media Server` to `Web Client`.

The naming for `Event` follows the convention `<entity><passive-verb>`, for example: `PeerCreated`, `TracksApplied`, `PeersRemoved`.

The format of `Event` [WebSocket] message may be implemented as the following:
```rust
struct EventWebSocketMessage {
    event: String,
    data: EventData,
    meta: Option<EventMeta>,
}
```
Where:
- `event`: name of concrete `Event` (declared below);
- `data`: data provided by this `Event` (declared below);
- `meta`: optional metadata of the `Event` for debugging or tracing purposes (may be fully omitted).

#### 1. PeerCreated

```rust
struct PeerCreated {
    peer_id: PeerId,
    sdp_offer: Option<String>,
    tracks: Vec<Track>,
    ice_servers: Vec<IceServer>,
    force_relay: bool,
}
```

Related objects:
```rust
struct IceServer {
    urls: Vec<String>,
    username: String,
    credential: String,
}
```

`Media Server` notifies about necessity of [RTCPeerConnection] creation.

Params:
1. `peer_id`: created `Peer`'s ID.
2. `sdp_offer`: if `None`, client should create [SDP Offer] and pass it to the server; if `Some`, client should set it as remote description, then create [SDP Answer], set it as local description, and pass it to the server.
3. `tracks`: tracks of this `Peer`.
4. `ice_servers`: list of [ICE server]s that should be used to construct [RTCPeerConnection].
5. `force_relay`: if `true` then all media will be relayed through [TURN] server.

The most important part of `Peer` object is a list of `Track`s.
- All `TrackDirection::Send` `Track`s must be created according to their settings and added to the `Peer`. 
- If there is at least one `TrackDirection::Recv` `Track`, then created [RTCPeerConnection] must be ready to receive `Track`s (`recvonly`/`sendrecv` SDP). Currently, there are multiple ways to achieve this on client side and concrete implementation is not part of this RFC.

##### Examples

<details>
<summary>Create Audio+Video sendrecv Peer</summary>

```json
{
  "peer_id": 1,
  "tracks": [{
    "id": 1,
    "media_type": {
      "Audio": {}
    },
    "direction": {
      "Send": {
        "receivers": [2],
        "mid": null
      }
    }
  }, {
    "id": 2,
    "media_type": {
      "Video": {}
    },
    "direction": {
      "Send": {
        "receivers": [2],
        "mid": null
      }
    }
  }, {
    "id": 3,
    "media_type": {
      "Audio": {}
    },
    "direction": {
      "Recv": {
        "sender": 2,
        "mid": null
      }
    }
  }, {
    "id": 4,
    "media_type": {
      "Video": {}
    },
    "direction": {
      "Recv": {
        "sender": 2,
        "mid": null
      }
    }
  }],
  "sdp_offer": null,
  "ice_servers": [{
    "urls": [
      "turn:turnserver.com:3478",
      "turn:turnserver.com:3478?transport=tcp"
    ],
    "username": "turn_user",
    "credential": "turn_credential"
  }],
  "force_relay": false
}
```

`Web Client` is expected to:
1. Create [RTCPeerConnection] with provided [ICE server]s and associate it with given `peer_id`.
2. Initialize `Audio` and `Video` `Track`s without any additional settings.
3. Add newly created `Track`s to [RTCPeerConnection].
4. Generate `sendrecv` [SDP Offer].
5. Set offer as `Peer`'s local description.
6. Answer with `MakeSdpOffer` command containing generated [SDP Offer].
7. Expect remote [SDP Answer] to set it as remote description.

After negotiation is done and media starts flowing, `Web Client` might receive notification that his media is being sent to `Peer { peer_id = 2 }` and he is receiving media from `Peer { peer_id = 2 }`.
</details>

<details>
<summary>Create Audio send to SFU Peer</summary>

```json
{
  "peer_id": 1,
  "tracks": [{
    "id": 1,
    "media_type":{
      "Audio":{}
    },
    "direction": {
      "Send": {
        "receivers": [],
        "mid": null
      }
    }
  }],
  "sdp_offer": "server_user1_recvonly_offer",
  "ice_servers": [{
    "urls": [
      "turn:turnserver.com:3478",
      "turn:turnserver.com:3478?transport=tcp"
    ],
    "username": "turn_user",
    "credential": "turn_credential"
  }],
  "force_relay": false
}
```

`Web Client` is expected to:
1. Create [RTCPeerConnection] with provided [ICE server]s and associate it with given `peer_id`.
2. Initialize `Audio` `Track` without any additional settings.
3. Add newly created `Track` to [RTCPeerConnection].
4. Set provided [SDP Offer] as `Peer`'s remote description.
5. Generate `sendonly` [SDP Answer].
6. Set created [SDP Answer] as local description.
7. Answer with `MakeSdpAnswer` command containing generated [SDP Answer]. 

After negotiation is done and media starts flowing, `Web Client` might receive notification that his media is being sent to `Media Server`.
</details>

#### 2. PeersRemoved

```rust
struct PeersRemoved {
    peer_ids: Vec<u64>,
}
```

`Media Server` notifies about necessity to dispose (close and remove) specified `Peer`s.

##### Examples

<details>
<summary>Server tells Web Client to dispose specified Peers</summary>

```json
{
  "peer_ids": [1, 2, 3]
}
```
</details>

#### 3. TracksApplied

```rust
struct TracksApplied {
    peer_id: u64,
    tracks: Vec<Track>,
}
```

`Media Server` notifies about necessity to update `Track`s in specified `Peer`.

It can be used to:
1. Add new `Track`.
2. Update existing `Track` settings (e.g. change to lower video resolution, mute audio).
3. Update `send` `Track` receivers list (add/remove).

##### Examples 

<details>
<summary>If Peer exists on Web Client's end</summary>

```json
{
  "peer_id": 1,
  "tracks": [{
    "id": 1,
    "media_type": {
      "Audio": {}
    },
    "direction": {
      "Send": {
        "receivers": []
      }
    }
  }, {
    "id": 2,
    "media_type": {
      "Video": {}
    },
    "direction": {
      "Send": {
        "receivers": []
      }
    }
  }]
}
```

Means that media is being published to `Media Server` but has no actual receivers.
</details>

<details>
<summary>Media Server notifies Web Client that video is being received by other Peer</summary>

```json
{
  "peer_id": 1,
  "tracks": [{
    "id": 1,
    "media_type": {
      "Audio": {}
    },
    "direction": {
      "Send": {
        "receivers": [2]
      }
    }
  }, {
    "id": 2,
    "media_type": {
      "Video": {}
    },
    "direction": {
      "Send": {
        "receivers": [2]
      }
    }
  }]
}
```
</details>

#### 4. TracksRemoved

```rust
struct TracksRemoved {
    peer_id: u64,
    tracks: Vec<u64>,
}
```

`Media Server` notifies about necessity to dispose (close and remove) specified `Track`s.

##### Examples

<details>
<summary>Media Server tells Web Client to dispose specified Tracks</summary>

```json
{
  "peer_id": 1,
  "tracks": [1, 2]
}
```
</details>

#### 5. SdpOfferMade

```rust
struct SdpOfferMade {
    peer_id: u64,
    sdp_offer: String,
}
```

`Media Server` notifies about necessity to apply specified [SDP Offer] to `Web Client`'s [RTCPeerConnection].

This event is sent during SDP negotiation/re-negotiation. `Web Client` is expected answer with `MakeSdpAnswer` command.

##### Examples

<details>
<summary>Media Server sends SDP Offer to Peer</summary>

```json
{
  "peer_id": 1,
  "sdp_offer": "sdp_offer_body"
}
```
</details>

#### 6. SdpAnswerMade

```rust
struct SdpAnswerMade {
    peer_id: u64,
    sdp_answer: String,
}
```

`Media Server` notifies about necessity to apply specified [SDP Answer] to `Web Client`'s [RTCPeerConnection].

This event is sent during SDP negotiation/re-negotiation.

##### Examples

<details>
<summary>Media Server sends SDP Answer to Peer</summary>

```json
{
  "peer_id": 1,
  "sdp_offer": "sdp_answer_body"
}
```
</details>

#### 7. IceCandidateDiscovered

```rust
struct IceCandidateDiscovered {
    peer_id: u64,
    candidate: IceCandidate,
}
```

Related objects:
```rust
struct IceCandidate {
    candidate: String,
    sdp_m_line_index: Option<u16>,
    sdp_mid: Option<String>,
}
```

`Media Server` notifies about necessity to apply [ICE Candidate] to `Web Client`'s [RTCPeerConnection].

This event is sent during ICE negotiation/re-negotiation.

##### Examples

<details>
<summary>Media Server sends ICE Candidate to Peer</summary>

```json
{
  "peer_id": 1,
  "candidate": "ice_cadidate"
}
```
</details>

#### 8. RemotePeersUpdated

```rust
struct RemotePeersUpdated {
    peers: Vec<RemotePeer>
}
```

Related objects:
```rust
struct RemotePeer {
    peer_id: Option<u64>,
    member_id: Option<String>,
    can_rx: Option<RemotePeerTrackType>,
    can_tx: Option<RemotePeerTrackType>,
}

enum RemotePeerTrackType {
    Audio {
        audio_settings: Option<AudioSettings>,
    },
    Video {
        video_settings: Option<VideoSettings>,
    },
    AudioVideo {
        audio_settings: Option<AudioSettings>,
        video_settings: Option<VideoSettings>,
    },
}
```

`Media Server` notifies about any remote `Peer`s that `Web Client` can connect to.

This is a key event when talking about dynamic API mentioned in [Signalling Protocol considerations][signalling-protocol-considerations]. Any `Web Client`'s commands to subscribe/publish will be based on data provided by this event.

Params:
1. `peer_id`: if `Some`, then represents specific remote `Peer` associated with some `Member`; if `None`, then represents `Media Server`'s [RTCPeerConnection].
2. `member_id`: if `Some`, then represents specific remote `Member`; if `None`, then represents `Media Server`'s [RTCPeerConnection].
3. `can_rx`: if `Some` then `Web Client` can subscribe to specified media.
4. `can_tx`: if `Some` then `Web Client` can publish specified media to remote `Peer`.

##### Examples

<details>
<summary>Notify Web Client that it is possible to subscribe to another Member's Video and Audio Tracks</summary>

```json
{
  "peers": [{
    "peer_id": 2,
    "member_id": "User2",
    "can_rx": {
      "AudioVideo": {
        "audio_settings": {},
        "video_settings": {}
      }
    },
    "can_tx": null
  }]
}
```
</details>

<details>
<summary>Notify Web Client that it is possible to publish Audio to specified Peers</summary>

```json
{
  "peers": [{
    "peer_id": 2,
    "member_id": "User2",
    "can_rx": null,
    "can_tx": {
      "Audio": {
        "audio_settings": {}
      }
    }
  }, {
    "peer_id": 3,
    "member_id": "User3",
    "can_rx": null,
    "can_tx": {
      "Audio": {
        "audio_settings": {}
      }
    }
  }]
}
```
</details>

#### 9. MembersUpdated 

```rust
struct MembersUpdated {
    members: Vec<Member>
}
```

`Media Server` updates `Web Client`'s knowledge about `Peer`<=>`Member` associations.

It's recommended to cache `Peer` ID and `Member` ID relations in `Web Client`'s local state (for example, in two maps: `HashMap<peer_id, member_id>`, `HashMap<member_id, peer_id>`).

##### Examples

<details>
<summary>Media Server updates Web Client's knowledge about Peer<=>Member associations</summary>

```json
{
  "members": [{
    "member_id": "user_2",
    "peers": [1]
  }, {
    "member_id": "user_2",
    "peers": [2]
  }, {
    "member_id": "user_3",
    "peers": [3, 4]
  }]
}
```
</details>

<<<<<<< HEAD
#### 10. QualityScoreUpdated

```rust
struct QualityScoreUpdated {
    partner_member_id: MemberId,
    quality_score: u8,
=======
#### 10. ConnectionQualityUpdated

```rust
pub enum ConnectionQualityScore {
    Poor = 1,
    Low = 2,
    Medium = 3,
    High = 4,
}

struct ConnectionQualityUpdated {
    partner_member_id: MemberId,
    quality_score: ConnectionQualityScore,
>>>>>>> d75eba19
}
```

`Media Server` notifies `Web Client` about connection quality score update.

<<<<<<< HEAD
`quality_score` should be in range 1..4.

=======
>>>>>>> d75eba19

### Commands

[WebSocket] message from `Web Client` to `Media Server`.

The naming for `Command` follows the convention `<infinitive-verb><entity>`, for example: `ApplyTracks`, `MakeSdpOffer`, `MakeSdpAnswer`.

The format of `Command` [WebSocket] message may be implemented as the following:
```rust
struct CommandWebSocketMessage {
    command: String,
    data: CommandData,
    meta: Option<CommandMeta>,
}
```
Where:
- `command`: name of concrete `Command` (declared below);
- `data`: data provided by this `Command` (declared below);
- `meta`: optional metadata of the `Command` for debugging or tracing purposes (may be fully omitted).

#### 1. RemovePeers

```rust
struct RemovePeers {
    peer_ids: Vec<u64>,
}
```

`Web Client` asks permission to dispose (close and remove) specified `Peer`s. `Media Server` gives permission by sending `PeersRemoved` event.

Probably, `Media Server` will always give this permission on any `Web Client`'s command. This kind of messages flow will allow `Media Server` to do any command-related stuff that `Media Server` needs to do, and distinguish between abnormal and normal events.

##### Examples

<details>
<summary>Web Client asks permission to dispose specified Peers</summary>

```json
{
  "peer_ids": [1, 2, 3]
}
```
</details>

#### 2. ApplyTracks

```rust
struct ApplyTracks {
    peer_id: u64,
    tracks: Vec<Track>,
}
```

`Web Client` asks permission to update `Track`s in specified `Peer`. `Media Server` gives permission by sending `TracksApplied` event.

It can be used to express `Web Client`'s intentions to:
1. Update existing `Track` settings.
2. Cancel sending media to specific receiver.

##### Examples 

<details>
<summary>If Peer exists on Web Client's end</summary>

```json
{
  "peer_id": 1,
  "tracks": [{
    "id": 1,
    "media_type": {
      "Audio": {}
    },
    "direction": {
      "Send": {
        "receivers": [2]
      }
    }
  }, {
    "id": 2,
    "media_type": {
      "Video": {}
    },
    "direction": {
      "Send": {
        "receivers": [2]
      }
    }
  }]
}
```

Means that media is being published to `Media Server` and relayed to `Peer {peer_id = 2}`.
</details>

<details>
<summary>Web Client wants to unsubscribe Peer from specified Tracks</summary>

```json
{
  "peer_id": 1,
  "tracks": [{
    "id": 1,
    "media_type": {
      "Audio": {}
    },
    "direction": {
      "Send": {
        "receivers": []
      }
    }
  }, {
    "id": 2,
    "media_type": {
      "Video": {}
    },
    "direction": {
      "Send": {
        "receivers": []
      }
    }
  }]
}
```
</details>

#### 3. RemoveTracks

```rust
struct RemoveTracks {
    peer_id: u64,
    tracks: Vec<u64>,
}
```

`Web Client` asks permission to dispose (close and remove) specified `Track`s. `Media Server` gives permission by sending `TracksRemoved` event.

##### Examples

<details>
<summary>Web Client asks permission to dispose specified Tracks</summary>

```json
{
  "peer_id": 1,
  "tracks": [1, 2]
}
```
</details>

#### 4. MakeSdpOffer

```rust
struct MakeSdpOffer {
    peer_id: u64,
    sdp_offer: String,
    mids: HashMap<TrackId, String>,
}
```

`Web Client` sends [SDP Offer] to one if its `Peer`s. `mids` section specifies for each `Track`  its transceivers [media descriptions](https://tools.ietf.org/html/rfc4566#section-5.14). 

`Web Client` can send it:
1. As reaction to `PeerCreated {sdp_offer: None}` event.
2. As reaction to `TracksApplied` event if update requires SDP re-negotiation.

##### Examples

<details>
<summary>Web Client sends SDP Offer to some Peer</summary>

```json
{
  "peer_id": 1,
  "sdp_offer": "sdp_offer_body"
}
```
</details>

#### 5. MakeSdpAnswer

```rust
struct MakeSdpAnswer {
    peer_id: u64,
    sdp_answer: String,
}
```

`Web Client` sends [SDP Answer] to one if its `Peer`s.

`Web Client` can send it:
1. As reaction to `PeerCreated {sdp_offer: Some}` event.
2. As reaction to `SdpOfferMade` event.

##### Examples

<details>
<summary>Web Client sends SDP Answer to some Peer</summary>

```json
{
  "peer_id": 1,
  "sdp_offer": "sdp_answer_body"
}
```
</details>

#### 6. SetIceCandidate

```rust
struct SetIceCandidate {
    peer_id: u64,
    candidate: IceCandidate,
}
```

Related objects:
```rust
struct IceCandidate {
    candidate: String,
    sdp_m_line_index: Option<u16>,
    sdp_mid: Option<String>,
}
```

`Web Client` sends [ICE Candidate] discovered by underlying [RTCPeerConnection] for one of his `Peer`s.

##### Examples

<details>
<summary>Web Client sends ICE Candidate for some Peer</summary>

```json
{
  "peer_id": 1,
  "candidate": "ice_cadidate"
}
```
</details>

#### 7. RequestRemoteTracks

```rust
struct RequestRemoteTracks {
    peer_id: Option<u64>,
    remote_peer_id: Option<u64>,
    rx: Option<RemotePeerTrackType>,
    tx: Option<RemotePeerTrackType>,
}
```

Related objects:
```rust
enum RemotePeerTrackType {
    Audio {
        audio_settings: Option<AudioSettings>,
    },
    Video {
        video_settings: Option<VideoSettings>,
    },
    AudioVideo {
        audio_settings: Option<AudioSettings>,
        video_settings: Option<VideoSettings>,
    },
}
```

`Web Client` asks permission to send or receive media to/from specified remote `Peer`. `Media Server` may gives permission by sending `TracksApplied` event.

Params:
1. `peer_id`: if `Some`, then `Web Client` wants to connect specified local `Peer` to remote one; if `None`, then `Media Server`
decides which of `Web Client`'s `Peer`s will be connected.
2. `remote_peer_id`: if `Some`, then represents specific remote `Peer`; if `None`, then represents `Media Server`'s [RTCPeerConnection], but only for [SFU].
3. `rx`: if `Some` then `Web Client` requests to subscribe to specified media.
4. `tx`: if `Some` then `Web Client` requests to publish specified media to remote `Peer`.

##### Examples

<details>
<summary>Web Client requests to subscribe to remote Peer audio and video</summary>

```json
{
  "peer_id": 1,
  "remote_peer_id": 2,
  "rx": null,
  "tx": {
    "AudioVideo": {
      "audio_settings": {},
      "video_settings": {}
    }
  }
}
```
</details>

<details>
<summary>Web Client requests to publish to Media Server's RTCPeerConnection</summary>

```json
{
  "peer_id": 1,
  "remote_peer_id": null,
  "rx": null,
  "tx": {
    "AudioVideo": {
      "audio_settings": {},
      "video_settings": {}
    }
  }
}
```
</details>

#### 9. GetMembers

```rust
struct GetMembers {
    peer_ids: Vec<u64>,
}
```

`Web Client` asks IDs of present `Member`s for specified `Peer`s. `Media Server` answers with `MembersUpdated` event.

##### Examples

<details>
<summary>Web Client request Members which own specified Peers</summary>

```json
{
  "peer_ids": [
    2, 3, 4
  ]
}
```
</details>

#### 9. AddPeerConnectionMetrics

`Web Client` sends [RTCPeerConnection] metrics.

```rust
struct AddPeerConnectionMetrics {
    peer_id: u64,
    metrics: PeerMetrics,
}
```

Related objects:
```rust
pub enum PeerMetrics {
    IceConnectionState(IceConnectionState),
    PeerConnectionState(PeerConnectionState),
    RtcStats(Vec<RtcStat>),
}

pub enum IceConnectionState {
    New,
    Checking,
    Connected,
    Completed,
    Failed,
    Disconnected,
    Closed,
}

pub enum PeerConnectionState {
    Closed,
    Failed,
    Disconnected,
    New,
    Connecting,
    Connected,
}
```

`RtcStat` object represents [RTCStats](https://www.w3.org/TR/webrtc/#dom-rtcstats) dictionary from the WebRTC specification.

All types of the `RtcStat` object you can find [here](https://www.w3.org/TR/webrtc-stats/#rtcstatstype-str*).

`Web Client` should send only updated `RtcStat`s in the `PeerMetrics::RtcStats` metric.

Metrics list will be extended as needed.

#### 10. UpdateTracks

`Web Client` asks permission to update `Track`s in specified `Peer`. `Media Server` gives permission by sending `Event::TracksApplied`.

```rust
struct UpdateTracks {
    peer_id: PeerId,
    tracks_patches: Vec<TrackPatch>,
}

struct TrackPatch {
    pub id: TrackId,
    pub is_muted: Option<bool>,
}
```


### Extended examples

<details>
<summary>1 <=> 1 P2P with unpublish and republish</summary>

```
.----user1----.    .->-->-->--. .----user2----.
:             o(1)=:          :=o(2)          :
'-------------'    '-<--<--<--' '-------------'
```

1. `Media Server` sends `PeerCreated` event to `user1`:

    ```json
    {
      "event": "PeerCreated",
      "data": {
        "peer_id": 1,
        "tracks": [{
          "id": 1,
          "media_type": {
            "Audio": {}
          },
          "direction": {
            "Send": {
              "receivers": [2],
              "mid": null
            }
          }
        }, {
          "id": 2,
          "media_type": {
            "Video": {}
          },
          "direction": {
            "Send": {
              "receivers": [2],
              "mid": null
            }
          }
        }, {
          "id": 3,
          "media_type": {
            "Audio": {}
          },
          "direction": {
            "Recv": {
              "sender": 2,
              "mid": null
            }
          }
        }, {
          "id": 4,
          "media_type": {
            "Video": {}
          },
          "direction": {
            "Recv": {
              "sender": 2,
              "mid": null
            }
          }
        }],
        "sdp_offer": null,
        "ice_servers": [{
          "urls": [
            "turn:turnserver.com:3478",
            "turn:turnserver.com:3478?transport=tcp"
          ],
          "username": "turn_user",
          "credential": "turn_credential"
        }],
        "force_relay": false
      }
    }
    ```
 
2. `user1` answers with [SDP Offer]:

    ```json
    {
      "command": "MakeSdpOffer",
      "data": {
        "peer_id": 1,
        "sdp_offer": "user1_sendrecv_offer"
      },
      "mids": {
         "1": "0",
         "2": "1",
         "3": "2",
         "4": "3"
      }
    }
    ```
 
3. `Media Server` sends `PeerCreated` event with `user1`'s [SDP Offer] to `user2`:

    ```json
    {
      "event": "PeerCreated",
      "data": {
        "peer": {
          "peer_id": 2,
          "tracks": [{
            "id": 1,
            "media_type": {
              "Audio": {}
            },
            "direction": {
              "Recv": {
                "sender": 1,
                "mid": "0"
              }
            }
          }, {
            "id": 2,
            "media_type": {
              "Audio": {}
            },
            "direction": {
              "Recv": {
                "sender": 1,
                "mid": "1"
              }
            }
          }, {
            "id": 3,
            "media_type": {
              "Audio": {}
            },
            "direction": {
              "Send": {
                "receivers": [1],
                "mid": "2"
              }
            }
          }, {
            "id": 4,
            "media_type": {
              "Video": {}
            },
            "direction": {
              "Send": {
                "receivers": [1],
                "mid": "3"
              }
            }
          }]
        },
        "sdp_offer": "user1_sendrecv_offer",
        "ice_servers": [{
          "urls": [
            "turn:turnserver.com:3478",
            "turn:turnserver.com:3478?transport=tcp"
          ],
          "username": "turn_user",
          "credential": "turn_credential"
        }]
      }
    }
    ```

4. `user2` answers with [SDP Answer]:

    ```json
    {
      "command": "MakeSdpAnswer",
      "data": {
        "peer_id": 2,
        "sdp_answer": "user2_sendrecv_answer"
      }
    }
    ```

5. Both peers exchange discovered [ICE Candidate]s:

    1. `user1` => `Media Server`:

        ```json
        {
          "command": "SetIceCandidate",
          "data": {
            "peer_id": 1,
            "candidate": {
               "candidate": "user1_ice_candidate",
               "sdp_m_line_index": 0,
               "sdp_mid": "0"
             }
          }
        }
        ```

    2. `Media Server` => `user2`:

        ```json
        {
          "event": "IceCandidateDiscovered",
          "data": {
            "peer_id": 2,
            "candidate": {
               "candidate": "user1_ice_candidate",
               "sdp_m_line_index": 0,
               "sdp_mid": "0"
             }
          }
        }
        ```

    3. `user2` => `Media Server`:

        ```json
        {
          "command": "SetIceCandidate",
          "data": {
            "peer_id": 2,
            "candidate": {
               "candidate": "user2_ice_candidate",
               "sdp_m_line_index": 0,
               "sdp_mid": "0"
             }
          }
        }
        ```

    4. `Media Server` => `user1`:

        ```json
        {
          "event": "IceCandidateDiscovered",
          "data": {
            "peer_id": 1,
            "candidate": {
               "candidate": "user2_ice_candidate",
               "sdp_m_line_index": 0,
               "sdp_mid": "0"
             }
          }
        }
        ```

6. At this point connection is supposed to be established:

    ```
    .----user1----.    .->-->-->--. .----user2----.
    :             o(1)=:          :=o(2)          :
    '-------------'    '-<--<--<--' '-------------'
    ```
    
7. `user1` wants to unpublish his `Track`s, so he sends `RemoveTracks` command to `Media Server`:

    ```json
    {
      "command": "RemoveTracks",
      "data": {
        "peer_id": 1,
        "tracks": [1, 2]
      }
    }
    ```

8. `Media Server` updates `user2` `Track`s:

    ```json
    {
      "event": "TracksRemoved",
      "data": {
        "peer_id": 2,
        "tracks": [1, 2]
      }
    }
    ```

9. `Media Server` updates `user1` `Track`s:

    ```json
    {
      "event": "TracksRemoved",
      "data": {
        "peer_id": 1,
        "tracks": [1, 2]
      }
    }
    ```

10. `user1` initiates SDP re-negotiation: 

    1. `user1` sends `MakeSdpOffer` command.

    2. `Media Server` sends `SdpOfferMade` event to `user2`.

    3. `user2` sends `MakeSdpAnswer` command.

    4. `Media Server` sends `SdpAnswerMade` event to `user1`.

    ```
    .----user1----.         .----user2----.
    :             o(1)-<--<-o(2)          :
    '-------------'         '-------------'
    ```

11. `Media Server` notifies `user1` that he can publish to `user2`:

    ```json
    {
      "event": "RemotePeersUpdated",
      "data": {
        "peers": [{
          "peer_id": 2,
          "member_id": "user_2",
          "can_rx": null,
          "can_tx": {
            "AudioVideo": {
              "audio_settings": {},
              "video_settings": {}
            }
          }
        }]
      }
    }
    ```

12. `Media Server` notifies `user2` that he can subscribe to `user1`:

    ```json
    {
      "event": "RemotePeersUpdated",
      "data": {
        "peers": [{
          "peer_id": 1,
          "member_id": "user_1",
          "can_rx": {
            "AudioVideo": {
              "audio_settings": {},
              "video_settings": {}
            }
          },
          "can_tx": null
        }]
      }
    }
    ```

13. `user1` requests to publish to `user2`:

    ```json
    {
      "command": "RequestRemoteTracks",
      "data": {
        "peer_id": 1,
        "remote_peer_id": 2,
        "rx": null,
        "tx": {
          "AudioVideo": {
            "audio_settings": {},
            "video_settings": {}
          }
        }
      }
    }
    ```

14. `Media Server` updates `user2` `Track`s:

    ```json
    {
      "event": "TracksApplied",
      "data": {
        "peer_id": 2,
        "tracks": [{
          "id": 1,
          "media_type": {
            "Audio": {}
          },
          "direction": {
            "Recv": {
              "sender": 1
            }
          }
        }, {
          "id": 2,
          "media_type": {
            "Audio": {}
          },
          "direction": {
            "Recv": {
              "sender": 1
            }
          }
        }]
      }
    }
    ```

15. `Media Server` updates `user1` `Track`s:

    ```json
    {
      "event": "TracksApplied",
      "data": {
        "peer_id": 1,
        "tracks": [{
          "id": 1,
          "media_type": {
            "Audio": {}
          },
          "direction": {
            "Send": {
              "receivers": [2]
            }
          }
        }, {
          "id": 2,
          "media_type": {
            "Video": {}
          },
          "direction": {
            "Send": {
              "receivers": [2]
            }
          }
        }]
      }
    }
    ```

16. SDP re-negotiation: 

    1. `user1` sends `MakeSdpOffer` command.

    2. `Media Server` sends `SdpOfferMade` event to `user2`. 

    3. `user2` sends `MakeSdpAnswer` command.

    4. `Media Server` sends `SdpAnswerMade` event to `user1`.

    ```
    .----user1----.    .->-->-->--. .----user2----.
    :             o(1)=:          :=o(2)          :
    '-------------'    '-<--<--<--' '-------------'
    ```
</details>

<details>
<summary>1 => 2 SFU</summary>

```
                                                       .-------user2------.
                          .-------SFU-------.    .-->--o     pc_id = 2    :
.------user1------.       :       .---->----o-->-'     '------------------'
:    pc_id = 1    o-->-->-o--->---:         :
'-----------------'       :       '---->----o-->-.     .-------user3------.
                          '-----------------'    '-->--o     pc_id = 3    :
                                                       '------------------'
```

1. `Media Server` notifies `user1` to create `sendonly` `Peer` passing its [SDP Offer]:

    ```json
    {
      "event": "PeerCreated",
      "data": {
        "peer": {
          "peer_id": 1,
          "tracks": [{
            "id": 1,
            "media_type": {
              "Audio": {}
            },
            "direction": {
              "Send": {
                "receivers": [],
                "mid": "0"
              }
            }
          }, {
            "id": 2,
            "media_type": {
              "Video": {}
            },
            "direction": {
              "Send": {
                "receivers": [],
                "mid": "1"
              }
            }
          }]
        },
        "sdp_offer": "server_user1_recvonly_offer",
        "ice_servers": [{
          "urls": [
            "turn:turnserver.com:3478",
            "turn:turnserver.com:3478?transport=tcp"
          ],
          "username": "turn_user",
          "credential": "turn_credential"
        }]
      }
    }
    ```

2. `user1` creates `Peer` and answers with [SDP Answer]:

    ```json
    {
      "command": "MakeSdpAnswer",
      "data": {
        "peer_id": 1,
        "sdp_answer": "user_1_sendonly_answer"
      }
    }
    ```

3. `Media Server` and `user1` exchange their [ICE Candidate]s:

    1. `user1` => `Media Server`:

        ```json
        {
          "command": "SetIceCandidate",
          "data": {
            "peer_id": 1,
            "candidate": {
               "candidate": "user1_ice_candidate",
               "sdp_m_line_index": 0,
               "sdp_mid": "0"
             }
          }
        }
        ```

    2. `Media Server` => `user1`:

        ```json
        {
          "event": "IceCandidateDiscovered",
          "data": {
            "peer_id": 1,
            "candidate": {
               "candidate": "server_ice_candidate",
               "sdp_m_line_index": 0,
               "sdp_mid": "0"
             }
          }
        }
        ```

4. Connection is established:

    ```
                              .-------SFU-------.
    .------user1------.       :                 ;
    :    pc_id = 1    o-->-->-o                 :
    '-----------------'       :                 ;
                              '-----------------'
    ```

5. `Media Server` notifies `user2` to create `recvonly` `Peer` passing its [SDP Offer]:

    ```json
    {
      "event": "PeerCreated",
      "data": {
        "peer": {
          "peer_id": 2,
          "tracks": [{
            "id": 1,
            "media_type": {
              "Audio": {}
            },
            "direction": {
              "Recv": {
                "sender": 1,
                "mid": "0"
              }
            }
          }, {
            "id": 2,
            "media_type": {
              "Video": {}
            },
            "direction": {
              "Recv": {
                "sender": 1,
                "mid": "1"
              }
            }
          }]
        },
        "sdp_offer": "server_user2_sendonly_offer",
        "ice_servers": [{
          "urls": [
            "turn:turnserver.com:3478",
            "turn:turnserver.com:3478?transport=tcp"
          ],
          "username": "turn_user",
          "credential": "turn_credential"
        }]
      }
    }
    ```

6. `user2` answers with [SDP Answer]:

    ```json
    {
      "command": "MakeSdpAnswer",
      "data": {
        "peer_id": 2,
        "sdp_answer": "user_2_recvonly_answer"
      }
    }
    ```

7. `Media Server` and `user2` exchange their [ICE Candidate]s:

    1. `user2` => `Media Server`:

        ```json
        {
          "command": "SetIceCandidate",
          "data": {
            "peer_id": 2,
            "candidate": {
               "candidate": "user2_ice_candidate",
               "sdp_m_line_index": 0,
               "sdp_mid": "0"
             }
          }
        }
        ```

    2. `Media Server` => `user2`:

        ```json
        {
          "event": "IceCandidateDiscovered",
          "data": {
            "peer_id": 2,
            "candidate": {
               "candidate": "server_ice_candidate",
               "sdp_m_line_index": 0,
               "sdp_mid": "0"
             }
          }
        }
        ```

8. `user2` is connected to `Media Server`'s [RTCPeerConnection]:

    ```
                                                           .-------user2------.
                              .-------SFU-------.    .-->--o     pc_id = 2    :
    .------user1------.       :                 o-->-'     '------------------'
    :    pc_id = 1    o-->-->-o-                :
    '-----------------'       :                 :
                              '-----------------'
    ```

9. `Media Server` notifies `user1` that he has new subscriber:

    ```json
    {
      "event": "TracksApplied",
      "data": {
        "peer_id": 1,
        "tracks": [{
          "id": 1,
          "media_type": {
            "Audio": {}
          },
          "direction": {
            "Send": {
              "receivers": [2]
            }
          }
        }, {
          "id": 2,
          "media_type": {
            "Video": {}
          },
          "direction": {
            "Send": {
              "receivers": [2]
            }
          }
        }]
      }
    }
    ```

10. `Media Server` sends `user1` `Peer {peer_id = 1}` media to `user2` `Peer {peer_id = 2}`:

    ```
                                                            .-------user2------.
                               .-------SFU-------.    .-->--o     pc_id = 2    :
     .------user1------.       :         .->-->--o-->-'     '------------------'
     :    pc_id = 1    o-->-->-o--->-->--'       :
     '-----------------'       :                 :
                               '-----------------'
    ```

11. `Media Server` notifies `user3` to create `recvonly` `Peer` passing its [SDP Offer]: 

    ```json
    {
      "event": "PeerCreated",
      "data": {
        "peer": {
          "peer_id": 3,
          "tracks": [{
            "id": 1,
            "media_type": {
              "Audio": {}
            },
            "direction": {
              "Recv": {
                "sender": 1,
                "mid": "0"
              }
            }
          }, {
            "id": 2,
            "media_type": {
              "Video": {}
            },
            "direction": {
              "Recv": {
                "sender": 1,
                "mid": "1"
              }
            }
          }]
        },
        "sdp_offer": "server_user3_sendonly_offer",
        "ice_servers": [{
          "urls": [
            "turn:turnserver.com:3478",
            "turn:turnserver.com:3478?transport=tcp"
          ],
          "username": "turn_user",
          "credential": "turn_credential"
        }]
      }
    }
    ```

12. `user2` answers with [SDP Answer]:

    ```json
    {
      "command": "MakeSdpAnswer",
      "data": {
        "peer_id": 3,
        "sdp_answer": "user_3_recvonly_answer"
      }
    }
    ```

13. `Media Server` and `user3` exchange their [ICE Candidate]s:

    1. `user3` => `Media Server`:

        ```json
        {
          "command": "SetIceCandidate",
          "data": {
            "peer_id": 3,
            "candidate": {
               "candidate": "user3_ice_candidate",
               "sdp_m_line_index": 0,
               "sdp_mid": "0"
             }
          }
        }
        ```

    2. `Media Server` => `user3`:

        ```json
        {
          "event": "IceCandidateDiscovered",
          "data": {
            "peer_id": 3,
            "candidate": {
               "candidate": "server_ice_candidate",
               "sdp_m_line_index": 0,
               "sdp_mid": "0"
             }
          }
        }
        ```

14. `user3` is connected to `Media Server`'s [RTCPeerConnection]:

    ```
                                                           .-------user2------.
                              .-------SFU-------.    .-->--o     pc_id = 2    :
    .------user1------.       :       .---->----o-->-'     '------------------'
    :    pc_id = 1    o-->-->-o--->---'         :
    '-----------------'       :                 o-->-.     .-------user3------.
                              '-----------------'    '-->--o     pc_id = 3    :
                                                           '------------------'
    ```

15. `Media Server` notifies `user1` that he has new subscriber:

    ```json
    {
      "event": "TracksApplied",
      "data": {
        "peer_id": 1,
        "tracks": [{
          "id": 1,
          "media_type": {
            "Audio": {}
          },
          "direction": {
            "Send": {
              "receivers": [2, 3]
            }
          }
        }, {
          "id": 2,
          "media_type": {
            "Video": {}
          },
          "direction": {
            "Send": {
              "receivers": [2, 3]
            }
          }
        }]
      }
    }
    ```

16. `Media Server` sends `user1` `Peer {peer_id = 1}` media to `user3` `Peer {peer_id = 3}`:

    ```
                                                         .-------user2------.
                              .-------SFU-------.    .->-o     pc_id = 2    :
    .------user1------.       :       .---->----o-->-'   '------------------'
    :    pc_id = 1    o-->-->-o--->---:         :
    '-----------------'       :       '---->----o-->-.   .-------user3------.
                              '-----------------'    '->-o     pc_id = 3    :
                                                         '------------------'
    ```
</details>




## Drawbacks and alternatives
[drawbacks-and-alternatives]: #drawbacks-and-alternatives

This RFC design tries to be a "silver bullet": cover all possible use-cases and combine them into a single protocol. Such versatility increases complexity. Simplifications can be achieved by imposing some general constraints:
1. Divide current protocol in two separate protocols: one for [SFU] and one for [P2P full mesh].
2. Reject future possibilities of using 1 `Peer` for all inbound/outbound tracks.
3. Limit the number of outbound streams in a single `Peer` to 1.
4. Remove publishers acknowledgement of every receiver on each track.
5. Remove subscribers acknowledgement of every publisher that is not publishing at the moment.




## Unresolved questions and future possibilities
[unresolved-questions-and-future-possibilities]: #unresolved-questions-and-future-possibilities


### Data channels

[WebRTC] spec introduces [RTCDataChannel] - a bi-directional data channel between two peers which allows arbitrary data exchange. It is an amazing feature with huge potential, but, at this point it is quite useless for our use cases.

As the project grows, requirements will change, and we might consider adding data channels. Although, they are not mentioned in this protocol, only minor tweaks will be required to support them.


### Receiving tracks from multiple senders in a single peer connection

There are two general ways to manage `Web Client`'s [RTCPeerConnection]s when using [SFU] server:
1. Having only one pair of [RTCPeerConnection]s (one at `Web Client`'s end and one at `Media Server`) and pass all `send`/`recv` `Track`s through this connection.
2. Or having a separate [RTCPeerConnection] pair for each `Track` group.

First way is preferable since it allows to reduce resources usage on both ends. But `Track` management is very unclear in this case and [webrtcbin] module of [GStreamer] currently does not support dynamic addition/removal of streams and needs major updates to be able to do so.

Current protocol assumes that there will be separate [RTCPeerConnection] pair for each `Track` group. At the same time, it does not forbid having all the `Track`s in a single [RTCPeerConnection] pair, but it will require some minor changes to make this work.





[Control API]: https://github.com/instrumentisto/medea/blob/master/docs/rfc/0001-control-api.md
[GStreamer]: https://gstreamer.freedesktop.org
[ICE Candidate]: https://tools.ietf.org/html/rfc8445
[ICE server]: https://webrtcglossary.com/ice
[MCU]: https://webrtcglossary.com/mcu
[MediaStreamTrack]: https://www.w3.org/TR/mediacapture-streams/#mediastreamtrack
[P2P full mesh]: https://webrtcglossary.com/mesh
[RTCDataChannel]: https://www.w3.org/TR/webrtc/#rtcdatachannel
[RTCPeerConnection]: https://www.w3.org/TR/webrtc/#rtcpeerconnection-interface
[RTCStatsReport]: https://developer.mozilla.org/en-US/docs/Web/API/RTCStatsReport
[SDP Answer]: https://tools.ietf.org/html/rfc3264
[SDP Offer]: https://tools.ietf.org/html/rfc3264
[SFU]: https://webrtcglossary.com/sfu
[STUN]: https://tools.ietf.org/html/rfc3489
[TURN]: https://tools.ietf.org/html/rfc5766
[WebRTC]:https://www.w3.org/TR/webrtc
[webrtcbin]: https://gstreamer.freedesktop.org/data/doc/gstreamer/head/gst-plugins-bad/html/gst-plugins-bad-plugins-webrtcbin.html
[WebSocket]: https://en.wikipedia.org/wiki/WebSocket<|MERGE_RESOLUTION|>--- conflicted
+++ resolved
@@ -703,14 +703,6 @@
 ```
 </details>
 
-<<<<<<< HEAD
-#### 10. QualityScoreUpdated
-
-```rust
-struct QualityScoreUpdated {
-    partner_member_id: MemberId,
-    quality_score: u8,
-=======
 #### 10. ConnectionQualityUpdated
 
 ```rust
@@ -724,17 +716,11 @@
 struct ConnectionQualityUpdated {
     partner_member_id: MemberId,
     quality_score: ConnectionQualityScore,
->>>>>>> d75eba19
 }
 ```
 
 `Media Server` notifies `Web Client` about connection quality score update.
 
-<<<<<<< HEAD
-`quality_score` should be in range 1..4.
-
-=======
->>>>>>> d75eba19
 
 ### Commands
 
