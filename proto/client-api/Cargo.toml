[package]
name = "medea-client-api-proto"
version = "0.1.1-dev"
edition = "2018"
description = "Client API protocol implementation for Medea media server"
authors = ["Instrumentisto Team <developer@instrumentisto.com>"]
license = "MIT/Apache-2.0"
documentation = "https://docs.rs/medea-client-api-proto"
homepage = "https://github.com/instrumentisto/medea/tree/master/proto/client-api"
repository = "https://github.com/instrumentisto/medea/tree/master/proto/client-api"
readme = "README.md"
keywords = ["medea", "client-api"]
categories = ["api-bindings", "web-programming"]

[features]
default = ["jason", "medea"]
jason = []
medea = []

[dependencies]
derive_more = "0.15"
<<<<<<< HEAD
medea-macro = { path = "../../crates/medea-macro"}
=======
medea-macro = { path = "../../crates/medea-macro" }
>>>>>>> 6b07bbc9
serde = { version = "1.0", features = ["derive"] }
serde_json = "1.0"<|MERGE_RESOLUTION|>--- conflicted
+++ resolved
@@ -19,10 +19,6 @@
 
 [dependencies]
 derive_more = "0.15"
-<<<<<<< HEAD
-medea-macro = { path = "../../crates/medea-macro"}
-=======
 medea-macro = { path = "../../crates/medea-macro" }
->>>>>>> 6b07bbc9
 serde = { version = "1.0", features = ["derive"] }
 serde_json = "1.0"