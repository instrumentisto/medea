//! Client API protocol implementation for Medea media server.

<<<<<<< HEAD
use std::{
    collections::HashMap,
    fmt::{self, Display},
    hash::Hash,
    marker::PhantomData,
    str::FromStr,
};
=======
use std::collections::HashMap;
>>>>>>> 3d71e23a

use derive_more::{Constructor, Display};
use medea_macro::dispatchable;
use serde::{
    de::{self, DeserializeSeed, Deserializer, MapAccess, Visitor},
    ser::Serializer,
    Deserialize, Serialize,
};

/// ID of `Peer`.
#[cfg_attr(
    feature = "medea",
    derive(Deserialize, Debug, Hash, Eq, Default, PartialEq)
)]
#[cfg_attr(feature = "jason", derive(Serialize))]
#[derive(Clone, Copy, Display, derive_more::FromStr)]
pub struct PeerId(pub u64);

/// ID of `MediaTrack`.
#[cfg_attr(
    feature = "medea",
    derive(Deserialize, Debug, Hash, Eq, Default, PartialEq)
)]
#[cfg_attr(feature = "jason", derive(Serialize))]
#[derive(Clone, Copy, Display, derive_more::FromStr)]
pub struct TrackId(pub u64);

/// Value that is able to be incremented by `1`.
#[cfg(feature = "medea")]
pub trait Incrementable {
    /// Returns current value + 1.
    fn incr(&self) -> Self;
}

/// Implements [`Incrementable`] trait for newtype with any numeric type.
macro_rules! impl_incrementable {
    ($name:ty) => {
        impl Incrementable for $name {
            fn incr(&self) -> Self {
                Self(self.0 + 1)
            }
        }
    };
}

#[cfg(feature = "medea")]
impl_incrementable!(PeerId);
#[cfg(feature = "medea")]
impl_incrementable!(TrackId);

/// Signaling state of [`Peer`] on server side.
///
/// Used in [`Snapshot`].
#[cfg_attr(feature = "medea", derive(Serialize, Debug, Clone, PartialEq))]
#[cfg_attr(feature = "jason", derive(Deserialize))]
pub enum ServerPeerState {
    /// Newly created [`Peer`] without anything.
    New,

    /// [`Peer`] doesn't have remote SDP and is waiting for local SDP.
    WaitLocalSdp,

    /// [`Peer`] has remote SDP and is waiting for local SDP.
    WaitLocalHaveRemoteSdp,

    /// [`Peer`] has local SDP and is waiting for remote SDP.
    WaitRemoteSdp,

    /// SDP exchange ended.
    Stable,
}

/// Signaling state of [`Peer`] on server side.
///
/// Used in [`Snapshot`].
#[cfg_attr(feature = "medea", derive(Serialize, Debug, Clone, PartialEq))]
#[cfg_attr(feature = "jason", derive(Deserialize))]
pub struct Peer {
    /// Id of [`Peer`].
    pub id: PeerId,

    /// Current state of [`Peer`] on server.
    pub state: ServerPeerState,

    /// All [`IceCandidate`]s found for this [`Peer`].
    pub ice_candidates: Vec<IceCandidate>,

    /// SDP offer of this [`Peer`].
    pub sdp_offer: Option<String>,

    /// SDP answer of this [`Peer`].
    pub sdp_answer: Option<String>,

    /// All tracks of this [`Peer`].
    pub tracks: Vec<Track>,
}

/// Snapshot of current server state.
///
/// Used for synchronization of reconnecting client with server.
///
/// This snapshot will be sent on [`Event::RestoreState`] if `Member` lost
/// his connection and reconnect to the server.
#[cfg_attr(feature = "medea", derive(Serialize, Debug, Clone, PartialEq))]
#[cfg_attr(feature = "jason", derive(Deserialize))]
pub struct Snapshot {
    /// All [`Peer`]s of `Member` on server side.
    // TODO: remove #[serde(deserialize_with...)] when
    //       https://github.com/serde-rs/serde/issues/1183 will be resolved.
    #[serde(deserialize_with = "de_int_key")]
    pub peers: HashMap<PeerId, Peer>,

    /// [`IceServer`]s for this `Member`.
    pub ice_servers: Vec<IceServer>,
}

// TODO: should be properly shared between medea and jason
#[allow(dead_code)]
#[cfg_attr(test, derive(Debug, PartialEq))]
/// Message sent by `Media Server` to `Client`.
pub enum ServerMsg {
    /// `pong` message that server answers with to WebSocket client in response
    /// to received `ping` message.
    Pong(u64),
    /// `Media Server` notifies `Client` about happened facts and it reacts on
    /// them to reach the proper state.
    Event(Event),
}

#[allow(dead_code)]
#[cfg_attr(test, derive(Debug, PartialEq))]
/// Message from 'Client' to 'Media Server'.
pub enum ClientMsg {
    /// `ping` message that WebSocket client is expected to send to the server
    /// periodically.
    Ping(u64),
    /// Request of `Web Client` to change the state on `Media Server`.
    Command(Command),
}

/// WebSocket message from Web Client to Media Server.
#[allow(dead_code)]
#[cfg_attr(feature = "medea", derive(Deserialize))]
#[cfg_attr(feature = "jason", derive(Serialize))]
#[cfg_attr(test, derive(Debug, PartialEq))]
#[serde(tag = "command", content = "data")]
pub enum Command {
    /// Web Client sends SDP Offer.
    MakeSdpOffer {
        peer_id: PeerId,
        sdp_offer: String,
        /// Associations between [`Track`] and transceiver's [media
        /// description][1].
        ///
        /// `mid` is basically an ID of [`m=<media>` section][1] in SDP.
        ///
        /// [1]: https://tools.ietf.org/html/rfc4566#section-5.14
        mids: HashMap<TrackId, String>,
    },

    /// Web Client sends SDP Answer.
    MakeSdpAnswer { peer_id: PeerId, sdp_answer: String },

    /// Web Client sends Ice Candidate.
    SetIceCandidate {
        peer_id: PeerId,
        candidate: IceCandidate,
    },

    /// Client asks server for reset his state.
    ///
    /// This [`Command`] will be sent if while synchronization of client
    /// with server will be found some fatal conflict.
    ///
    /// Currently, on this [`Command`] server should remove all `Member`'s
    /// [`Peer`]s.
    ResetMe,
}

/// Reason of disconnecting client from the server.
#[derive(Debug, Deserialize, Serialize)]
pub enum RpcConnectionCloseReason {
    /// Client session was finished on the server side.
    Finished,

    /// Old connection was closed due to client reconnection.
    NewConnection,
}

/// Description which will be sent in [Close] WebSocket frame.
///
/// [Close]: https://tools.ietf.org/html/rfc6455#section-5.5.1
#[derive(Constructor, Debug, Deserialize, Serialize)]
pub struct CloseDescription {
    /// Reason of why connection was closed.
    pub reason: RpcConnectionCloseReason,
}

/// Reason of disconnecting Web Client from Media Server.
#[derive(Debug, Deserialize, Serialize)]
pub enum CloseReason {
    /// Client session was finished on a server side.
    Finished,

    /// Old connection was closed due to a client reconnection.
    Reconnected,

    /// Connection has been inactive for a while and thus considered idle
    /// by a server.
    Idle,

    /// Establishing of connection with a server was rejected on server side.
    ///
    /// Most likely because of incorrect Member credentials.
    Rejected,

    /// Server internal error has occurred while connecting.
    ///
    /// This close reason is similar to 500 HTTP status code.
    InternalError,
}

/// Description which is sent in [Close] WebSocket frame from Media Server
/// to Web Client.
///
/// [Close]: https://tools.ietf.org/html/rfc6455#section-5.5.1
#[derive(Constructor, Debug, Deserialize, Serialize)]
pub struct CloseDescription {
    /// Reason of why WebSocket connection has been closed.
    pub reason: CloseReason,
}

/// WebSocket message from Medea to Jason.
#[allow(dead_code)]
#[dispatchable]
#[cfg_attr(feature = "medea", derive(Serialize, Debug, Clone, PartialEq))]
#[cfg_attr(feature = "jason", derive(Deserialize))]
#[serde(tag = "event", content = "data")]
pub enum Event {
    /// Media Server notifies Web Client about necessity of RTCPeerConnection
    /// creation.
    PeerCreated {
        peer_id: PeerId,
        sdp_offer: Option<String>,
        tracks: Vec<Track>,
        ice_servers: Vec<IceServer>,
    },
    /// Media Server notifies Web Client about necessity to apply specified SDP
    /// Answer to Web Client's RTCPeerConnection.
    SdpAnswerMade { peer_id: PeerId, sdp_answer: String },

    /// Media Server notifies Web Client about necessity to apply specified
    /// ICE Candidate.
    IceCandidateDiscovered {
        peer_id: PeerId,
        candidate: IceCandidate,
    },

    /// Media Server notifies Web Client about necessity of RTCPeerConnection
    /// close.
    PeersRemoved { peer_ids: Vec<PeerId> },

    /// [`Event`] which server will send if detects that `Member` is
    /// reconnecting.
    ///
    /// On this [`Event`] client should upgrade/downgrade local state to the
    /// state of the server.
    RestoreState { snapshot: Snapshot },
}

/// Represents [RTCIceCandidateInit][1] object.
///
/// [1]: https://www.w3.org/TR/webrtc/#dom-rtcicecandidateinit
#[derive(Clone, Debug, Deserialize, PartialEq, Serialize)]
pub struct IceCandidate {
    pub candidate: String,
    pub sdp_m_line_index: Option<u16>,
    pub sdp_mid: Option<String>,
}

/// [`Track`] with specified direction.
#[cfg_attr(feature = "medea", derive(Serialize, Debug, Clone, PartialEq))]
#[cfg_attr(feature = "jason", derive(Deserialize))]
pub struct Track {
    pub id: TrackId,
    pub direction: Direction,
    pub media_type: MediaType,
}

/// Representation of [RTCIceServer][1] (item of `iceServers` field
/// from [RTCConfiguration][2]).
///
/// [1]: https://developer.mozilla.org/en-US/docs/Web/API/RTCIceServer
/// [2]: https://developer.mozilla.org/en-US/docs/Web/API/RTCConfiguration
#[derive(Clone, Debug)]
#[cfg_attr(feature = "medea", derive(Serialize, PartialEq))]
#[cfg_attr(feature = "jason", derive(Deserialize))]
pub struct IceServer {
    pub urls: Vec<String>,
    #[serde(skip_serializing_if = "Option::is_none")]
    pub username: Option<String>,
    #[serde(skip_serializing_if = "Option::is_none")]
    pub credential: Option<String>,
}

/// Direction of [`Track`].
#[cfg_attr(feature = "medea", derive(Serialize, Debug, Clone, PartialEq))]
#[cfg_attr(feature = "jason", derive(Deserialize))]
// TODO: Use different struct without mids in TracksApplied event.
pub enum Direction {
    Send {
        receivers: Vec<PeerId>,
        mid: Option<String>,
    },
    Recv {
        sender: PeerId,
        mid: Option<String>,
    },
}

/// Type of [`Track`].
#[cfg_attr(feature = "medea", derive(Serialize, Debug, PartialEq, Clone))]
#[cfg_attr(feature = "jason", derive(Deserialize))]
pub enum MediaType {
    Audio(AudioSettings),
    Video(VideoSettings),
}

#[cfg_attr(feature = "medea", derive(Serialize, Clone, Debug, PartialEq))]
#[cfg_attr(feature = "jason", derive(Deserialize))]
pub struct AudioSettings {}

#[cfg_attr(feature = "medea", derive(Serialize, Clone, Debug, PartialEq))]
#[cfg_attr(feature = "jason", derive(Deserialize))]
pub struct VideoSettings {}

#[cfg(feature = "jason")]
impl Serialize for ClientMsg {
    fn serialize<S>(&self, serializer: S) -> Result<S::Ok, S::Error>
    where
        S: Serializer,
    {
        use serde::ser::SerializeStruct;

        match self {
            Self::Ping(n) => {
                let mut ping = serializer.serialize_struct("ping", 1)?;
                ping.serialize_field("ping", n)?;
                ping.end()
            }
            Self::Command(command) => command.serialize(serializer),
        }
    }
}

#[cfg(feature = "medea")]
impl<'de> Deserialize<'de> for ClientMsg {
    fn deserialize<D>(deserializer: D) -> Result<Self, D::Error>
    where
        D: Deserializer<'de>,
    {
        use serde::de::Error;

        let ev = serde_json::Value::deserialize(deserializer)?;
        let map = ev.as_object().ok_or_else(|| {
            Error::custom(format!("unable to deser ClientMsg [{:?}]", &ev))
        })?;

        if let Some(v) = map.get("ping") {
            let n = v.as_u64().ok_or_else(|| {
                Error::custom(format!(
                    "unable to deser ClientMsg::Ping [{:?}]",
                    &ev
                ))
            })?;

            Ok(Self::Ping(n))
        } else {
            let command =
                serde_json::from_value::<Command>(ev).map_err(|e| {
                    Error::custom(format!(
                        "unable to deser ClientMsg::Command [{:?}]",
                        e
                    ))
                })?;
            Ok(Self::Command(command))
        }
    }
}

#[cfg(feature = "medea")]
impl Serialize for ServerMsg {
    fn serialize<S>(&self, serializer: S) -> Result<S::Ok, S::Error>
    where
        S: Serializer,
    {
        use serde::ser::SerializeStruct;

        match self {
            Self::Pong(n) => {
                let mut ping = serializer.serialize_struct("pong", 1)?;
                ping.serialize_field("pong", n)?;
                ping.end()
            }
            Self::Event(command) => command.serialize(serializer),
        }
    }
}

#[cfg(feature = "jason")]
impl<'de> Deserialize<'de> for ServerMsg {
    fn deserialize<D>(deserializer: D) -> Result<Self, D::Error>
    where
        D: Deserializer<'de>,
    {
        use serde::de::Error;

        let ev = serde_json::Value::deserialize(deserializer)?;
        let map = ev.as_object().ok_or_else(|| {
            Error::custom(format!("unable to deser ServerMsg [{:?}]", &ev))
        })?;

        if let Some(v) = map.get("pong") {
            let n = v.as_u64().ok_or_else(|| {
                Error::custom(format!(
                    "unable to deser ServerMsg::Pong [{:?}]",
                    &ev
                ))
            })?;

            Ok(Self::Pong(n))
        } else {
            let event =
                serde_json::from_value::<Event>(ev.clone()).map_err(|e| {
                    Error::custom(format!(
                        "unable to deser ServerMsg::Event [{:?}]. Event: {:?}",
                        e, ev,
                    ))
                })?;
            Ok(Self::Event(event))
        }
    }
}

/// Deserializes keys of [`HashMap`] as integer.
///
/// This is temporary fix for <https://github.com/serde-rs/json/issues/560>.
// TODO: remove it when
//       https://github.com/serde-rs/serde/issues/1183 will be resolved.
#[cfg(feature = "jason")]
fn de_int_key<'de, D, K, V>(deserializer: D) -> Result<HashMap<K, V>, D::Error>
where
    D: Deserializer<'de>,
    K: Eq + Hash + FromStr,
    K::Err: Display,
    V: Deserialize<'de>,
{
    struct KeySeed<K> {
        k: PhantomData<K>,
    }

    impl<'de, K> DeserializeSeed<'de> for KeySeed<K>
    where
        K: FromStr,
        K::Err: Display,
    {
        type Value = K;

        fn deserialize<D>(
            self,
            deserializer: D,
        ) -> Result<Self::Value, D::Error>
        where
            D: Deserializer<'de>,
        {
            deserializer.deserialize_str(self)
        }
    }

    impl<'de, K> Visitor<'de> for KeySeed<K>
    where
        K: FromStr,
        K::Err: Display,
    {
        type Value = K;

        fn expecting(&self, formatter: &mut fmt::Formatter) -> fmt::Result {
            formatter.write_str("a string")
        }

        fn visit_str<E>(self, string: &str) -> Result<Self::Value, E>
        where
            E: de::Error,
        {
            K::from_str(string).map_err(de::Error::custom)
        }
    }

    struct MapVisitor<K, V> {
        k: PhantomData<K>,
        v: PhantomData<V>,
    }

    impl<'de, K, V> Visitor<'de> for MapVisitor<K, V>
    where
        K: Eq + Hash + FromStr,
        K::Err: Display,
        V: Deserialize<'de>,
    {
        type Value = HashMap<K, V>;

        fn expecting(&self, formatter: &mut fmt::Formatter) -> fmt::Result {
            formatter.write_str("a map")
        }

        fn visit_map<A>(self, mut input: A) -> Result<Self::Value, A::Error>
        where
            A: MapAccess<'de>,
        {
            let mut map = HashMap::new();
            while let Some((k, v)) = input
                .next_entry_seed(KeySeed { k: PhantomData }, PhantomData)?
            {
                map.insert(k, v);
            }
            Ok(map)
        }
    }

    deserializer.deserialize_map(MapVisitor {
        k: PhantomData,
        v: PhantomData,
    })
}

#[cfg(test)]
mod test {
    use super::*;

    #[test]
    fn command() {
        let mut mids = HashMap::new();
        mids.insert(TrackId(0), String::from("1"));

        let command = ClientMsg::Command(Command::MakeSdpOffer {
            peer_id: PeerId(77),
            sdp_offer: "offer".to_owned(),
            mids,
        });
        #[cfg_attr(nightly, rustfmt::skip)]
            let command_str =
            "{\
                \"command\":\"MakeSdpOffer\",\
                \"data\":{\
                    \"peer_id\":77,\
                    \"sdp_offer\":\"offer\",\
                    \"mids\":{\"0\":\"1\"}\
                }\
            }";

        assert_eq!(command_str, serde_json::to_string(&command).unwrap());
        assert_eq!(
            command,
            serde_json::from_str(&serde_json::to_string(&command).unwrap())
                .unwrap()
        );
    }

    #[test]
    fn ping() {
        let ping = ClientMsg::Ping(15);
        let ping_str = "{\"ping\":15}";

        assert_eq!(ping_str, serde_json::to_string(&ping).unwrap());
        assert_eq!(
            ping,
            serde_json::from_str(&serde_json::to_string(&ping).unwrap())
                .unwrap()
        )
    }

    #[test]
    fn event() {
        let event = ServerMsg::Event(Event::SdpAnswerMade {
            peer_id: PeerId(45),
            sdp_answer: "answer".to_owned(),
        });
        #[cfg_attr(nightly, rustfmt::skip)]
            let event_str =
            "{\
                \"event\":\"SdpAnswerMade\",\
                \"data\":{\
                    \"peer_id\":45,\
                    \"sdp_answer\":\"answer\"\
                }\
            }";

        assert_eq!(event_str, serde_json::to_string(&event).unwrap());
        assert_eq!(
            event,
            serde_json::from_str(&serde_json::to_string(&event).unwrap())
                .unwrap()
        );
    }

    #[test]
    fn pong() {
        let pong = ServerMsg::Pong(5);
        let pong_str = "{\"pong\":5}";

        assert_eq!(pong_str, serde_json::to_string(&pong).unwrap());
        assert_eq!(
            pong,
            serde_json::from_str(&serde_json::to_string(&pong).unwrap())
                .unwrap()
        )
    }
}<|MERGE_RESOLUTION|>--- conflicted
+++ resolved
@@ -1,6 +1,5 @@
 //! Client API protocol implementation for Medea media server.
 
-<<<<<<< HEAD
 use std::{
     collections::HashMap,
     fmt::{self, Display},
@@ -8,9 +7,6 @@
     marker::PhantomData,
     str::FromStr,
 };
-=======
-use std::collections::HashMap;
->>>>>>> 3d71e23a
 
 use derive_more::{Constructor, Display};
 use medea_macro::dispatchable;
@@ -190,25 +186,6 @@
     ResetMe,
 }
 
-/// Reason of disconnecting client from the server.
-#[derive(Debug, Deserialize, Serialize)]
-pub enum RpcConnectionCloseReason {
-    /// Client session was finished on the server side.
-    Finished,
-
-    /// Old connection was closed due to client reconnection.
-    NewConnection,
-}
-
-/// Description which will be sent in [Close] WebSocket frame.
-///
-/// [Close]: https://tools.ietf.org/html/rfc6455#section-5.5.1
-#[derive(Constructor, Debug, Deserialize, Serialize)]
-pub struct CloseDescription {
-    /// Reason of why connection was closed.
-    pub reason: RpcConnectionCloseReason,
-}
-
 /// Reason of disconnecting Web Client from Media Server.
 #[derive(Debug, Deserialize, Serialize)]
 pub enum CloseReason {
