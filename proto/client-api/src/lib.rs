--- conflicted
+++ resolved
@@ -1,6 +1,5 @@
 //! Client API protocol implementation for Medea media server.
 
-<<<<<<< HEAD
 use std::{
     collections::HashMap,
     fmt::{self, Display},
@@ -9,12 +8,7 @@
     str::FromStr,
 };
 
-use derive_more::{Display, FromStr};
-=======
-use std::collections::HashMap;
-
 use derive_more::{Constructor, Display};
->>>>>>> 08ae686a
 use medea_macro::dispatchable;
 use serde::{
     de::{self, DeserializeSeed, Deserializer, MapAccess, Visitor},
@@ -28,7 +22,7 @@
     derive(Deserialize, Debug, Hash, Eq, Default, PartialEq)
 )]
 #[cfg_attr(feature = "jason", derive(Serialize))]
-#[derive(Clone, Copy, Display, FromStr)]
+#[derive(Clone, Copy, Display, derive_more::FromStr)]
 pub struct PeerId(pub u64);
 
 /// ID of `MediaTrack`.
@@ -37,7 +31,7 @@
     derive(Deserialize, Debug, Hash, Eq, Default, PartialEq)
 )]
 #[cfg_attr(feature = "jason", derive(Serialize))]
-#[derive(Clone, Copy, Display, FromStr)]
+#[derive(Clone, Copy, Display, derive_more::FromStr)]
 pub struct TrackId(pub u64);
 
 /// Value that is able to be incremented by `1`.
