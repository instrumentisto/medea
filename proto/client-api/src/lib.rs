--- conflicted
+++ resolved
@@ -70,10 +70,6 @@
 }
 
 /// WebSocket message from Web Client to Media Server.
-<<<<<<< HEAD
-#[allow(dead_code)]
-=======
->>>>>>> 8479dec5
 #[dispatchable]
 #[cfg_attr(feature = "medea", derive(Deserialize))]
 #[cfg_attr(feature = "jason", derive(Serialize))]
