//! Client API protocol implementation for Medea media server.
//!
//! # Features
//!
//! - `jason`: Enables [`Deserialize`] implementation for [`Event`]s, and
//! [`Serialize`] implementation for [`Command`]s.
//! - `medea`: Enables [`Deserialize`] implementation for [`Command`]s, and
//! [`Serialize`] implementation for [`Event`]s.
//! - `extended-stats`: Enables unused RTC Stats DTOs.
//!
//! # Contribution guide
//!
//! Avoid using 64 bit types. [`medea-jason`] uses [wasm-bindgen] to interop
//! with JS, and exposing 64 bit types to JS will make [wasm-bindgen] to use
//! [BigInt64Array][2] / [BigUint64Array][3] in its JS glue, which are not
//! implemented or were implemented too recently in some UAs.
//!
//! So its better to keep protocol 64-bit-types-clean to avoid things breaking
//! by accident.
//!
//! [`medea-jason`]: https://docs.rs/medea-jason
//! [wasm-bindgen]: https://github.com/rustwasm/wasm-bindgen
//! [2]: https://tinyurl.com/y8bacb93
//! [3]: https://tinyurl.com/y4j3b4cs

pub mod stats;

use std::{collections::HashMap, convert::TryInto as _};

use derive_more::{Constructor, Display, From};
use medea_macro::dispatchable;
use serde::{de::Deserializer, ser::Serializer, Deserialize, Serialize};

use self::stats::RtcStat;

/// ID of `Member`.
#[derive(
    Clone, Debug, Serialize, Deserialize, Eq, Hash, PartialEq, From, Display,
)]
#[from(forward)]
pub struct MemberId(pub String);

/// ID of `Peer`.
#[cfg_attr(
    feature = "medea",
    derive(Deserialize, Debug, Hash, Eq, Default, PartialEq)
)]
#[cfg_attr(feature = "jason", derive(Serialize))]
#[derive(Clone, Copy, Display)]
pub struct PeerId(pub u32);

/// ID of `MediaTrack`.
#[cfg_attr(
    feature = "medea",
    derive(Deserialize, Debug, Hash, Eq, Default, PartialEq)
)]
#[cfg_attr(feature = "jason", derive(Serialize))]
#[derive(Clone, Copy, Display)]
pub struct TrackId(pub u32);

/// Value that is able to be incremented by `1`.
#[cfg(feature = "medea")]
pub trait Incrementable {
    /// Returns current value + 1.
    #[must_use]
    fn incr(&self) -> Self;
}

/// Implements [`Incrementable`] trait for newtype with any numeric type.
macro_rules! impl_incrementable {
    ($name:ty) => {
        impl Incrementable for $name {
            // TODO: Remove `clippy::must_use_candidate` once the issue below is
            //       resolved:
            //       https://github.com/rust-lang/rust-clippy/issues/4779
            #[allow(clippy::must_use_candidate)]
            #[inline]
            fn incr(&self) -> Self {
                Self(self.0 + 1)
            }
        }
    };
}

#[cfg(feature = "medea")]
impl_incrementable!(PeerId);
#[cfg(feature = "medea")]
impl_incrementable!(TrackId);

// TODO: should be properly shared between medea and jason
#[derive(Clone, Debug, Eq, PartialEq)]
/// Message sent by `Media Server` to `Client`.
pub enum ServerMsg {
    /// `ping` message that `Media Server` is expected to send to `Client`
    /// periodically for probing its aliveness.
    Ping(u32),

    /// `Media Server` notifies `Client` about happened facts and it reacts on
    /// them to reach the proper state.
    Event(Event),

    /// `Media Server` notifies `Client` about necessity to update its RPC
    /// settings.
    RpcSettings(RpcSettings),
}

/// RPC settings of `Client` received from `Media Server`.
#[derive(Clone, Debug, Eq, PartialEq, Serialize, Deserialize)]
pub struct RpcSettings {
    /// Timeout of considering `Client` as lost by `Media Server` when it
    /// doesn't receive [`ClientMsg::Pong`].
    ///
    /// Unit: millisecond.
    pub idle_timeout_ms: u32,

    /// Interval that `Media Server` sends [`ServerMsg::Ping`] with.
    ///
    /// Unit: millisecond.
    pub ping_interval_ms: u32,
}

#[cfg_attr(test, derive(PartialEq))]
#[derive(Clone, Debug)]
/// Message from 'Client' to 'Media Server'.
pub enum ClientMsg {
    /// `pong` message that `Client` answers with to `Media Server` in response
    /// to received [`ServerMsg::Ping`].
    Pong(u32),

    /// Request of `Client` to change the state on `Media Server`.
    Command(Command),
}

/// WebSocket message from Web Client to Media Server.
#[dispatchable]
#[cfg_attr(feature = "medea", derive(Deserialize))]
#[cfg_attr(feature = "jason", derive(Serialize))]
#[serde(tag = "command", content = "data")]
#[derive(Clone, Debug, PartialEq)]
pub enum Command {
    /// Web Client sends SDP Offer.
    MakeSdpOffer {
        /// ID of the `Peer` for which Web Client sends SDP Offer.
        peer_id: PeerId,

        /// SDP Offer of the `Peer`.
        sdp_offer: String,

        /// Associations between [`Track`] and transceiver's
        /// [media description][1].
        ///
        /// `mid` is basically an ID of [`m=<media>` section][1] in SDP.
        ///
        /// [1]: https://tools.ietf.org/html/rfc4566#section-5.14
        mids: HashMap<TrackId, String>,

        /// Statuses of `Peer` transceivers.
        transceivers_statuses: HashMap<TrackId, bool>,
    },

    /// Web Client sends SDP Answer.
    MakeSdpAnswer {
        /// ID of the `Peer` for which Web Client sends SDP Answer.
        peer_id: PeerId,

        /// SDP Answer of the `Peer`.
        sdp_answer: String,

        /// Statuses of `Peer` transceivers.
        transceivers_statuses: HashMap<TrackId, bool>,
    },

    /// Web Client sends Ice Candidate.
    SetIceCandidate {
        peer_id: PeerId,
        candidate: IceCandidate,
    },

    /// Web Client sends Peer Connection metrics.
    AddPeerConnectionMetrics {
        peer_id: PeerId,
        metrics: PeerMetrics,
    },

    /// Web Client asks permission to update [`Track`]s in specified Peer.
    /// Media Server gives permission by sending [`Event::TracksApplied`].
    UpdateTracks {
        peer_id: PeerId,
        tracks_patches: Vec<TrackPatchCommand>,
    },
}

/// Web Client's Peer Connection metrics.
#[cfg_attr(feature = "medea", derive(Deserialize))]
#[cfg_attr(feature = "jason", derive(Serialize))]
#[derive(Clone, Debug, PartialEq)]
pub enum PeerMetrics {
    /// Peer Connection's ICE connection state.
    IceConnectionState(IceConnectionState),

    /// Peer Connection's connection state.
    PeerConnectionState(PeerConnectionState),

    /// Peer Connection's RTC stats.
    RtcStats(Vec<RtcStat>),
}

/// Peer Connection's ICE connection state.
#[cfg_attr(feature = "medea", derive(Deserialize))]
#[cfg_attr(feature = "jason", derive(Serialize))]
#[derive(Clone, Debug, PartialEq)]
pub enum IceConnectionState {
    New,
    Checking,
    Connected,
    Completed,
    Failed,
    Disconnected,
    Closed,
}

/// Peer Connection's connection state.
#[cfg_attr(feature = "medea", derive(Deserialize))]
#[cfg_attr(feature = "jason", derive(Serialize))]
#[derive(Clone, Copy, Debug, Eq, PartialEq)]
pub enum PeerConnectionState {
    Closed,
    Failed,
    Disconnected,
    New,
    Connecting,
    Connected,
}

/// Reason of disconnecting Web Client from Media Server.
#[derive(Copy, Clone, Debug, Deserialize, Display, Serialize, Eq, PartialEq)]
pub enum CloseReason {
    /// Client session was finished on a server side.
    Finished,

    /// Old connection was closed due to a client reconnection.
    Reconnected,

    /// Connection has been inactive for a while and thus considered idle
    /// by a server.
    Idle,

    /// Establishing of connection with a server was rejected on server side.
    ///
    /// Most likely because of incorrect Member credentials.
    Rejected,

    /// Server internal error has occurred while connecting.
    ///
    /// This close reason is similar to 500 HTTP status code.
    InternalError,

    /// Client was evicted on the server side.
    Evicted,
}

/// Description which is sent in [Close] WebSocket frame from Media Server
/// to Web Client.
///
/// [Close]: https://tools.ietf.org/html/rfc6455#section-5.5.1
#[derive(Constructor, Debug, Deserialize, Serialize)]
pub struct CloseDescription {
    /// Reason of why WebSocket connection has been closed.
    pub reason: CloseReason,
}

/// WebSocket message from Medea to Jason.
#[dispatchable(self: &Self, async_trait(?Send))]
#[cfg_attr(feature = "medea", derive(Clone, Debug, Eq, PartialEq, Serialize))]
#[cfg_attr(feature = "jason", derive(Deserialize))]
#[serde(tag = "event", content = "data")]
pub enum Event {
    /// Media Server notifies Web Client about necessity of RTCPeerConnection
    /// creation.
    PeerCreated {
        peer_id: PeerId,
        negotiation_role: NegotiationRole,
        tracks: Vec<Track>,
        ice_servers: Vec<IceServer>,
        force_relay: bool,
    },

    /// Media Server notifies Web Client about necessity to apply specified SDP
    /// Answer to Web Client's RTCPeerConnection.
    SdpAnswerMade { peer_id: PeerId, sdp_answer: String },

    /// Media Server notifies Web Client about necessity to apply specified
    /// ICE Candidate.
    IceCandidateDiscovered {
        peer_id: PeerId,
        candidate: IceCandidate,
    },

    /// Media Server notifies Web Client about necessity of RTCPeerConnection
    /// close.
    PeersRemoved { peer_ids: Vec<PeerId> },

    /// Media Server notifies about necessity to update [`Track`]s in specified
    /// `Peer`.
    TracksApplied {
        /// [`PeerId`] of `Peer` where [`Track`]s should be updated.
        peer_id: PeerId,

        /// List of [`TrackUpdate`]s which should be applied.
        updates: Vec<TrackUpdate>,

        /// Negotiation role basing on which should be sent
        /// [`Command::MakeSdpOffer`] or [`Command::MakeSdpAnswer`].
        ///
        /// If `None` then no (re)negotiation should be done.
        negotiation_role: Option<NegotiationRole>,
    },

    /// Media Server notifies about connection quality score update.
    ConnectionQualityUpdated {
        /// Partner [`MemberId`] of the [`Peer`].
        partner_member_id: MemberId,

        /// Estimated connection quality.
        quality_score: ConnectionQualityScore,
    },
}

/// `Peer`'s negotiation role.
///
/// Some [`Event`]s can trigger SDP negotiation.
/// - If [`Event`] contains [`NegotiationRole::Offerer`], then `Peer` is
///   expected to create SDP Offer and send it via [`Command::MakeSdpOffer`].
/// - If [`Event`] contains [`NegotiationRole::Answerer`], then `Peer` is
///   expected to apply provided SDP Offer and provide its SDP Answer in a
///   [`Command::MakeSdpAnswer`].
#[cfg_attr(feature = "medea", derive(Clone, Debug, Eq, PartialEq, Serialize))]
#[cfg_attr(feature = "jason", derive(Deserialize))]
pub enum NegotiationRole {
    /// [`Command::MakeSdpOffer`] should be sent by client.
    Offerer,

    /// [`Command::MakeSdpAnswer`] should be sent by client.
    Answerer(String),
}

/// [`Track`] update which should be applied to the `Peer`.
#[cfg_attr(feature = "medea", derive(Clone, Debug, Eq, PartialEq, Serialize))]
#[cfg_attr(feature = "jason", derive(Deserialize))]
pub enum TrackUpdate {
    /// New [`Track`] should be added to the `Peer`.
    Added(Track),

    /// [`Track`] should be updated by this [`TrackPatchEvent`] in the `Peer`.
    /// Can only refer tracks already known to the `Peer`.
<<<<<<< HEAD
    Updated(TrackPatch),

    /// [`Peer`] should start ICE restart process on the next renegotiation.
    IceRestart,
=======
    Updated(TrackPatchEvent),
>>>>>>> 3021b5e6
}

/// Represents [RTCIceCandidateInit][1] object.
///
/// [1]: https://www.w3.org/TR/webrtc/#dom-rtcicecandidateinit
#[derive(Clone, Debug, Deserialize, Eq, PartialEq, Serialize)]
pub struct IceCandidate {
    pub candidate: String,
    pub sdp_m_line_index: Option<u16>,
    pub sdp_mid: Option<String>,
}

/// [`Track`] with specified direction.
#[cfg_attr(feature = "medea", derive(Clone, Debug, Eq, PartialEq, Serialize))]
#[cfg_attr(feature = "jason", derive(Deserialize))]
pub struct Track {
    pub id: TrackId,
    pub direction: Direction,
    pub media_type: MediaType,
}

impl Track {
    /// Returns `true` if this [`Track`] is required to call starting.
    #[must_use]
    pub fn is_required(&self) -> bool {
        self.media_type.is_required()
    }
}

/// Patch of the [`Track`] which Web Client can request with
/// [`Command::UpdateTracks`].
#[cfg_attr(feature = "medea", derive(Clone, Debug, Serialize))]
#[cfg_attr(feature = "jason", derive(Deserialize))]
#[derive(Eq, PartialEq)]
pub struct TrackPatchCommand {
    pub id: TrackId,
    pub is_muted: Option<bool>,
}

/// Patch of the [`Track`] which Media Server can send with
/// [`Event::TracksApplied`].
#[cfg_attr(feature = "medea", derive(Clone, Debug, Eq, PartialEq, Serialize))]
#[cfg_attr(feature = "jason", derive(Deserialize))]
pub struct TrackPatchEvent {
    /// ID of the [`Track`] which should be patched.
    pub id: TrackId,

    /// Mute state of the concrete `Member`.
    ///
    /// This state doesn't indicates that connection between two `Member`s are
    /// really muted. This is intention of this `Member`.
    pub is_muted_individual: Option<bool>,

    /// Mute state of the connection between `Member`s.
    ///
    /// This state indicates real mute state between `Member`s. But this state
    /// doesn't changes intention of this `Member`.
    ///
    /// So intention of this `Member` (`is_muted_individual`) can be `false`,
    /// but real mute state can be `true`.
    pub is_muted_general: Option<bool>,
}

impl From<TrackPatchCommand> for TrackPatchEvent {
    fn from(from: TrackPatchCommand) -> Self {
        Self {
            id: from.id,
            is_muted_individual: from.is_muted,
            is_muted_general: None,
        }
    }
}

impl TrackPatchEvent {
    /// Returns new empty [`TrackPatchEvent`] with a provided [`TrackId`].
    #[inline]
    #[must_use]
    pub fn new(id: TrackId) -> Self {
        Self {
            id,
            is_muted_general: None,
            is_muted_individual: None,
        }
    }

    /// Merges this [`TrackPatchEvent`] with a provided [`TrackPatchEvent`].
    ///
    /// Does nothing if [`TrackId`] of this [`TrackPatchEvent`] and the
    /// provided [`TrackPatchEvent`] are different.
    pub fn merge(&mut self, another: &Self) {
        if self.id != another.id {
            return;
        }

        if let Some(is_muted_general) = another.is_muted_general {
            self.is_muted_general = Some(is_muted_general);
        }

        if let Some(is_muted_individual) = another.is_muted_individual {
            self.is_muted_individual = Some(is_muted_individual);
        }
    }
}

/// Representation of [RTCIceServer][1] (item of `iceServers` field
/// from [RTCConfiguration][2]).
///
/// [1]: https://developer.mozilla.org/en-US/docs/Web/API/RTCIceServer
/// [2]: https://developer.mozilla.org/en-US/docs/Web/API/RTCConfiguration
#[derive(Clone, Debug)]
#[cfg_attr(feature = "medea", derive(Eq, PartialEq, Serialize))]
#[cfg_attr(feature = "jason", derive(Deserialize))]
pub struct IceServer {
    pub urls: Vec<String>,
    #[serde(skip_serializing_if = "Option::is_none")]
    pub username: Option<String>,
    #[serde(skip_serializing_if = "Option::is_none")]
    pub credential: Option<String>,
}

/// Direction of [`Track`].
#[cfg_attr(feature = "medea", derive(Clone, Debug, Eq, PartialEq, Serialize))]
#[cfg_attr(feature = "jason", derive(Deserialize))]
// TODO: Use different struct without mids in TracksApplied event.
pub enum Direction {
    Send {
        receivers: Vec<MemberId>,
        mid: Option<String>,
    },
    Recv {
        sender: MemberId,
        mid: Option<String>,
    },
}

/// Type of [`Track`].
#[cfg_attr(feature = "medea", derive(Clone, Debug, Eq, PartialEq, Serialize))]
#[cfg_attr(feature = "jason", derive(Deserialize))]
pub enum MediaType {
    Audio(AudioSettings),
    Video(VideoSettings),
}

impl MediaType {
    /// Returns `true` if this [`MediaType`] is required to call starting.
    #[must_use]
    pub fn is_required(&self) -> bool {
        match self {
            MediaType::Audio(audio) => audio.is_required,
            MediaType::Video(video) => video.is_required,
        }
    }
}

#[cfg_attr(feature = "medea", derive(Clone, Debug, Eq, PartialEq, Serialize))]
#[cfg_attr(feature = "jason", derive(Deserialize))]
pub struct AudioSettings {
    /// Importance of the audio media type.
    ///
    /// If `false` then audio may be not published.
    pub is_required: bool,
}

#[cfg_attr(feature = "medea", derive(Clone, Debug, Eq, PartialEq, Serialize))]
#[cfg_attr(feature = "jason", derive(Deserialize))]
pub struct VideoSettings {
    /// Importance of the video media type.
    ///
    /// If `false` then video may be not published.
    pub is_required: bool,
}

/// Estimated connection quality.
#[cfg_attr(
    feature = "medea",
    derive(Serialize, Display, Eq, Ord, PartialEq, PartialOrd)
)]
#[cfg_attr(feature = "jason", derive(Deserialize))]
#[derive(Clone, Copy, Debug)]
pub enum ConnectionQualityScore {
    /// Nearly all users dissatisfied.
    Poor = 1,

    /// Many users dissatisfied.
    Low = 2,

    /// Some users dissatisfied.
    Medium = 3,

    /// Satisfied.
    High = 4,
}

#[cfg(feature = "jason")]
impl Serialize for ClientMsg {
    fn serialize<S>(&self, serializer: S) -> Result<S::Ok, S::Error>
    where
        S: Serializer,
    {
        use serde::ser::SerializeStruct;

        match self {
            Self::Pong(n) => {
                let mut ping = serializer.serialize_struct("pong", 1)?;
                ping.serialize_field("pong", n)?;
                ping.end()
            }
            Self::Command(command) => command.serialize(serializer),
        }
    }
}

#[cfg(feature = "medea")]
impl<'de> Deserialize<'de> for ClientMsg {
    fn deserialize<D>(deserializer: D) -> Result<Self, D::Error>
    where
        D: Deserializer<'de>,
    {
        use serde::de::Error as _;

        let ev = serde_json::Value::deserialize(deserializer)?;
        let map = ev.as_object().ok_or_else(|| {
            D::Error::custom(format!(
                "unable to deserialize ClientMsg [{:?}]",
                &ev,
            ))
        })?;

        if let Some(v) = map.get("pong") {
            let n = v
                .as_u64()
                .ok_or_else(|| {
                    D::Error::custom(format!(
                        "unable to deserialize ClientMsg::Pong [{:?}]",
                        &ev,
                    ))
                })?
                .try_into()
                .map_err(|e| {
                    D::Error::custom(format!(
                        "ClientMsg::Pong overflows 32 bits: {}",
                        e,
                    ))
                })?;

            Ok(Self::Pong(n))
        } else {
            let command =
                serde_json::from_value::<Command>(ev).map_err(|e| {
                    D::Error::custom(format!(
                        "unable to deserialize ClientMsg::Command [{:?}]",
                        e,
                    ))
                })?;
            Ok(Self::Command(command))
        }
    }
}

#[cfg(feature = "medea")]
impl Serialize for ServerMsg {
    fn serialize<S>(&self, serializer: S) -> Result<S::Ok, S::Error>
    where
        S: Serializer,
    {
        use serde::ser::SerializeStruct;

        match self {
            Self::Ping(n) => {
                let mut ping = serializer.serialize_struct("ping", 1)?;
                ping.serialize_field("ping", n)?;
                ping.end()
            }
            Self::Event(command) => command.serialize(serializer),
            Self::RpcSettings(rpc_settings) => {
                rpc_settings.serialize(serializer)
            }
        }
    }
}

#[cfg(feature = "jason")]
impl<'de> Deserialize<'de> for ServerMsg {
    fn deserialize<D>(deserializer: D) -> Result<Self, D::Error>
    where
        D: Deserializer<'de>,
    {
        use serde::de::Error as _;

        let ev = serde_json::Value::deserialize(deserializer)?;
        let map = ev.as_object().ok_or_else(|| {
            D::Error::custom(format!(
                "unable to deserialize ServerMsg [{:?}]",
                &ev,
            ))
        })?;

        if let Some(v) = map.get("ping") {
            let n = v
                .as_u64()
                .ok_or_else(|| {
                    D::Error::custom(format!(
                        "unable to deserialize ServerMsg::Ping [{:?}]",
                        &ev
                    ))
                })?
                .try_into()
                .map_err(|e| {
                    D::Error::custom(format!(
                        "ServerMsg::Ping overflows 32 bits: {}",
                        e,
                    ))
                })?;

            Ok(Self::Ping(n))
        } else {
            let msg = serde_json::from_value::<Event>(ev.clone())
                .map(Self::Event)
                .or_else(move |_| {
                    serde_json::from_value::<RpcSettings>(ev)
                        .map(Self::RpcSettings)
                })
                .map_err(|e| {
                    D::Error::custom(format!(
                        "unable to deserialize ServerMsg [{:?}]",
                        e,
                    ))
                })?;
            Ok(msg)
        }
    }
}

#[cfg(test)]
mod test {
    use super::*;

    #[test]
    fn command() {
        let mut mids = HashMap::new();
        mids.insert(TrackId(0), String::from("1"));

        let command = ClientMsg::Command(Command::MakeSdpOffer {
            peer_id: PeerId(77),
            sdp_offer: "offer".to_owned(),
            mids,
            transceivers_statuses: HashMap::new(),
        });
        #[cfg_attr(nightly, rustfmt::skip)]
            let command_str =
            "{\
                \"command\":\"MakeSdpOffer\",\
                \"data\":{\
                    \"peer_id\":77,\
                    \"sdp_offer\":\"offer\",\
                    \"mids\":{\"0\":\"1\"},\
                    \"transceivers_statuses\":{}\
                }\
            }";

        assert_eq!(command_str, serde_json::to_string(&command).unwrap());
        assert_eq!(
            command,
            serde_json::from_str(&serde_json::to_string(&command).unwrap())
                .unwrap()
        );
    }

    #[test]
    fn ping() {
        let ping = ServerMsg::Ping(15);
        let ping_str = "{\"ping\":15}";

        assert_eq!(ping_str, serde_json::to_string(&ping).unwrap());
        assert_eq!(
            ping,
            serde_json::from_str(&serde_json::to_string(&ping).unwrap())
                .unwrap()
        )
    }

    #[test]
    fn event() {
        let event = ServerMsg::Event(Event::SdpAnswerMade {
            peer_id: PeerId(45),
            sdp_answer: "answer".to_owned(),
        });
        #[cfg_attr(nightly, rustfmt::skip)]
            let event_str =
            "{\
                \"event\":\"SdpAnswerMade\",\
                \"data\":{\
                    \"peer_id\":45,\
                    \"sdp_answer\":\"answer\"\
                }\
            }";

        assert_eq!(event_str, serde_json::to_string(&event).unwrap());
        assert_eq!(
            event,
            serde_json::from_str(&serde_json::to_string(&event).unwrap())
                .unwrap()
        );
    }

    #[test]
    fn pong() {
        let pong = ClientMsg::Pong(5);
        let pong_str = "{\"pong\":5}";

        assert_eq!(pong_str, serde_json::to_string(&pong).unwrap());
        assert_eq!(
            pong,
            serde_json::from_str(&serde_json::to_string(&pong).unwrap())
                .unwrap()
        )
    }

    #[test]
    fn track_patch_merge() {
        for (track_patches, result) in vec![
            (
                vec![
                    TrackPatchEvent {
                        id: TrackId(1),
                        is_muted_general: Some(true),
                        is_muted_individual: Some(true),
                    },
                    TrackPatchEvent {
                        id: TrackId(1),
                        is_muted_general: Some(false),
                        is_muted_individual: Some(false),
                    },
                    TrackPatchEvent {
                        id: TrackId(1),
                        is_muted_general: None,
                        is_muted_individual: None,
                    },
                    TrackPatchEvent {
                        id: TrackId(1),
                        is_muted_general: Some(true),
                        is_muted_individual: Some(true),
                    },
                    TrackPatchEvent {
                        id: TrackId(1),
                        is_muted_general: Some(true),
                        is_muted_individual: Some(true),
                    },
                ],
                TrackPatchEvent {
                    id: TrackId(1),
                    is_muted_general: Some(true),
                    is_muted_individual: Some(true),
                },
            ),
            (
                vec![
                    TrackPatchEvent {
                        id: TrackId(1),
                        is_muted_general: None,
                        is_muted_individual: None,
                    },
                    TrackPatchEvent {
                        id: TrackId(1),
                        is_muted_general: Some(true),
                        is_muted_individual: Some(true),
                    },
                ],
                TrackPatchEvent {
                    id: TrackId(1),
                    is_muted_general: Some(true),
                    is_muted_individual: Some(true),
                },
            ),
            (
                vec![
                    TrackPatchEvent {
                        id: TrackId(1),
                        is_muted_general: Some(true),
                        is_muted_individual: Some(true),
                    },
                    TrackPatchEvent {
                        id: TrackId(1),
                        is_muted_general: None,
                        is_muted_individual: None,
                    },
                ],
                TrackPatchEvent {
                    id: TrackId(1),
                    is_muted_general: Some(true),
                    is_muted_individual: Some(true),
                },
            ),
            (
                vec![
                    TrackPatchEvent {
                        id: TrackId(1),
                        is_muted_general: None,
                        is_muted_individual: None,
                    },
                    TrackPatchEvent {
                        id: TrackId(2),
                        is_muted_general: Some(true),
                        is_muted_individual: Some(true),
                    },
                ],
                TrackPatchEvent {
                    id: TrackId(1),
                    is_muted_general: None,
                    is_muted_individual: None,
                },
            ),
        ] {
            let mut merge_track_patch = TrackPatchEvent::new(TrackId(1));
            for track_patch in &track_patches {
                merge_track_patch.merge(track_patch);
            }

            assert_eq!(
                result, merge_track_patch,
                "track patches: {:?}",
                track_patches
            );
        }
    }
}<|MERGE_RESOLUTION|>--- conflicted
+++ resolved
@@ -353,14 +353,10 @@
 
     /// [`Track`] should be updated by this [`TrackPatchEvent`] in the `Peer`.
     /// Can only refer tracks already known to the `Peer`.
-<<<<<<< HEAD
-    Updated(TrackPatch),
+    Updated(TrackPatchEvent),
 
     /// [`Peer`] should start ICE restart process on the next renegotiation.
     IceRestart,
-=======
-    Updated(TrackPatchEvent),
->>>>>>> 3021b5e6
 }
 
 /// Represents [RTCIceCandidateInit][1] object.
