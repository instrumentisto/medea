--- conflicted
+++ resolved
@@ -525,12 +525,8 @@
 #[derive(Eq, PartialEq)]
 pub struct TrackPatchCommand {
     pub id: TrackId,
-<<<<<<< HEAD
-    pub is_disabled: Option<bool>,
-    pub is_muted: Option<bool>,
-=======
     pub enabled: Option<bool>,
->>>>>>> ad6a63a1
+    pub muted: Option<bool>,
 }
 
 /// Patch of the [`Track`] which Media Server can send with
@@ -541,53 +537,32 @@
     /// ID of the [`Track`] which should be patched.
     pub id: TrackId,
 
-<<<<<<< HEAD
-    /// media exchange state of the concrete `Member`.
-    ///
-    /// This state doesn't indicates that connection between two `Member`s are
-    /// really disabled. This is intention of this `Member`.
-    pub is_disabled_individual: Option<bool>,
-
-    /// media exchange state of the connection between `Member`s.
-=======
     /// Media exchange state of the concrete `Member`.
     ///
     /// This state doesn't indicates that connection between two `Member`s are
     /// really disabled. This is intention of this `Member`.
     pub enabled_individual: Option<bool>,
 
-    /// Media exchange state of the connection between `Member`s.
->>>>>>> ad6a63a1
-    ///
-    /// This state indicates real media exchange state between `Member`s. But
-    /// this state doesn't changes intention of this `Member`.
-    ///
-<<<<<<< HEAD
-    /// So intention of this `Member` (`is_disabled_individual`) can be
-    /// `false`, but real media exchange state can be `true`.
-    pub is_disabled_general: Option<bool>,
-
-    /// Mute state of the connection between `Member`s.
-    pub is_muted: Option<bool>,
-=======
     /// So intention of this `Member` (`enabled_individual`) can be
     /// `false`, but real media exchange state can be `true`.
     pub enabled_general: Option<bool>,
->>>>>>> ad6a63a1
+
+    /// Media exchange state of the connection between `Member`s.
+    ///
+    /// This state indicates real media exchange state between `Member`s. But
+    /// this state doesn't changes intention of this `Member`.
+    ///
+    /// Mute state of the connection between `Member`s.
+    pub muted: Option<bool>,
 }
 
 impl From<TrackPatchCommand> for TrackPatchEvent {
     fn from(from: TrackPatchCommand) -> Self {
         Self {
             id: from.id,
-<<<<<<< HEAD
-            is_disabled_individual: from.is_disabled,
-            is_disabled_general: None,
-            is_muted: from.is_muted,
-=======
             enabled_individual: from.enabled,
             enabled_general: None,
->>>>>>> ad6a63a1
+            muted: from.muted,
         }
     }
 }
@@ -599,14 +574,9 @@
     pub fn new(id: TrackId) -> Self {
         Self {
             id,
-<<<<<<< HEAD
-            is_disabled_general: None,
-            is_disabled_individual: None,
-            is_muted: None,
-=======
             enabled_general: None,
             enabled_individual: None,
->>>>>>> ad6a63a1
+            muted: None,
         }
     }
 
@@ -619,25 +589,16 @@
             return;
         }
 
-<<<<<<< HEAD
-        if let Some(is_disabled_general) = another.is_disabled_general {
-            self.is_disabled_general = Some(is_disabled_general);
-        }
-
-        if let Some(is_disabled_individual) = another.is_disabled_individual {
-            self.is_disabled_individual = Some(is_disabled_individual);
-        }
-
-        if let Some(is_muted) = another.is_muted {
-            self.is_muted = Some(is_muted);
-=======
         if let Some(enabled_general) = another.enabled_general {
             self.enabled_general = Some(enabled_general);
         }
 
         if let Some(enabled_individual) = another.enabled_individual {
             self.enabled_individual = Some(enabled_individual);
->>>>>>> ad6a63a1
+        }
+
+        if let Some(muted) = another.muted {
+            self.muted = Some(muted);
         }
     }
 }
@@ -761,181 +722,106 @@
                 vec![
                     TrackPatchEvent {
                         id: TrackId(1),
-<<<<<<< HEAD
-                        is_disabled_general: Some(true),
-                        is_disabled_individual: Some(true),
-                        is_muted: None,
-                    },
-                    TrackPatchEvent {
-                        id: TrackId(1),
-                        is_disabled_general: Some(false),
-                        is_disabled_individual: Some(false),
-                        is_muted: None,
-                    },
-                    TrackPatchEvent {
-                        id: TrackId(1),
-                        is_disabled_general: None,
-                        is_disabled_individual: None,
-                        is_muted: None,
-                    },
-                    TrackPatchEvent {
-                        id: TrackId(1),
-                        is_disabled_general: Some(true),
-                        is_disabled_individual: Some(true),
-                        is_muted: None,
-                    },
-                    TrackPatchEvent {
-                        id: TrackId(1),
-                        is_disabled_general: Some(true),
-                        is_disabled_individual: Some(true),
-                        is_muted: None,
-=======
                         enabled_general: Some(true),
                         enabled_individual: Some(true),
+                        muted: None,
                     },
                     TrackPatchEvent {
                         id: TrackId(1),
                         enabled_general: Some(false),
                         enabled_individual: Some(false),
+                        muted: None,
                     },
                     TrackPatchEvent {
                         id: TrackId(1),
                         enabled_general: None,
                         enabled_individual: None,
+                        muted: None,
                     },
                     TrackPatchEvent {
                         id: TrackId(1),
                         enabled_general: Some(true),
                         enabled_individual: Some(true),
+                        muted: None,
                     },
                     TrackPatchEvent {
                         id: TrackId(1),
                         enabled_general: Some(true),
                         enabled_individual: Some(true),
->>>>>>> ad6a63a1
+                        muted: None,
                     },
                 ],
                 TrackPatchEvent {
                     id: TrackId(1),
-<<<<<<< HEAD
-                    is_disabled_general: Some(true),
-                    is_disabled_individual: Some(true),
-                    is_muted: None,
-=======
                     enabled_general: Some(true),
                     enabled_individual: Some(true),
->>>>>>> ad6a63a1
+                    muted: None,
                 },
             ),
             (
                 vec![
                     TrackPatchEvent {
                         id: TrackId(1),
-<<<<<<< HEAD
-                        is_disabled_general: None,
-                        is_disabled_individual: None,
-                        is_muted: None,
-                    },
-                    TrackPatchEvent {
-                        id: TrackId(1),
-                        is_disabled_general: Some(true),
-                        is_disabled_individual: Some(true),
-                        is_muted: None,
-=======
                         enabled_general: None,
                         enabled_individual: None,
+                        muted: None,
                     },
                     TrackPatchEvent {
                         id: TrackId(1),
                         enabled_general: Some(true),
                         enabled_individual: Some(true),
->>>>>>> ad6a63a1
+                        muted: None,
                     },
                 ],
                 TrackPatchEvent {
                     id: TrackId(1),
-<<<<<<< HEAD
-                    is_disabled_general: Some(true),
-                    is_disabled_individual: Some(true),
-                    is_muted: None,
-=======
                     enabled_general: Some(true),
                     enabled_individual: Some(true),
->>>>>>> ad6a63a1
+                    muted: None,
                 },
             ),
             (
                 vec![
                     TrackPatchEvent {
                         id: TrackId(1),
-<<<<<<< HEAD
-                        is_disabled_general: Some(true),
-                        is_disabled_individual: Some(true),
-                        is_muted: None,
-                    },
-                    TrackPatchEvent {
-                        id: TrackId(1),
-                        is_disabled_general: None,
-                        is_disabled_individual: None,
-                        is_muted: None,
-=======
                         enabled_general: Some(true),
                         enabled_individual: Some(true),
+                        muted: None,
                     },
                     TrackPatchEvent {
                         id: TrackId(1),
                         enabled_general: None,
                         enabled_individual: None,
->>>>>>> ad6a63a1
+                        muted: None,
                     },
                 ],
                 TrackPatchEvent {
                     id: TrackId(1),
-<<<<<<< HEAD
-                    is_disabled_general: Some(true),
-                    is_disabled_individual: Some(true),
-                    is_muted: None,
-=======
                     enabled_general: Some(true),
                     enabled_individual: Some(true),
->>>>>>> ad6a63a1
+                    muted: None,
                 },
             ),
             (
                 vec![
                     TrackPatchEvent {
                         id: TrackId(1),
-<<<<<<< HEAD
-                        is_disabled_general: None,
-                        is_disabled_individual: None,
-                        is_muted: None,
-                    },
-                    TrackPatchEvent {
-                        id: TrackId(2),
-                        is_disabled_general: Some(true),
-                        is_disabled_individual: Some(true),
-                        is_muted: None,
-=======
                         enabled_general: None,
                         enabled_individual: None,
+                        muted: None,
                     },
                     TrackPatchEvent {
                         id: TrackId(2),
                         enabled_general: Some(true),
                         enabled_individual: Some(true),
->>>>>>> ad6a63a1
+                        muted: None,
                     },
                 ],
                 TrackPatchEvent {
                     id: TrackId(1),
-<<<<<<< HEAD
-                    is_disabled_general: None,
-                    is_disabled_individual: None,
-                    is_muted: None,
-=======
                     enabled_general: None,
                     enabled_individual: None,
->>>>>>> ad6a63a1
+                    muted: None,
                 },
             ),
         ] {
