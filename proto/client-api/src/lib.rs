use medea_macro::dispatchable;
use serde::{de::Deserializer, ser::Serializer, Deserialize, Serialize};

// TODO: should be properly shared between medea and jason
#[allow(dead_code)]
#[cfg_attr(test, derive(Debug, PartialEq))]
/// Message sent by `Media Server` to `Client`.
pub enum ServerMsg {
    /// `pong` message that server answers with to WebSocket client in response
    /// to received `ping` message.
    Pong(u64),
    /// `Media Server` notifies `Client` about happened facts and it reacts on
    /// them to reach the proper state.
    Event(Event),
}

#[allow(dead_code)]
#[cfg_attr(test, derive(Debug, PartialEq))]
/// Message from 'Client' to 'Media Server'.
pub enum ClientMsg {
    /// `ping` message that WebSocket client is expected to send to the server
    /// periodically.
    Ping(u64),
    /// Request of `Web Client` to change the state on `Media Server`.
    Command(Command),
}

/// WebSocket message from Web Client to Media Server.
#[allow(dead_code)]
#[cfg_attr(feature = "medea", derive(Deserialize))]
#[cfg_attr(feature = "jason", derive(Serialize))]
#[cfg_attr(test, derive(Debug, PartialEq))]
#[serde(tag = "command", content = "data")]
pub enum Command {
    /// Web Client sends SDP Offer.
    MakeSdpOffer { peer_id: u64, sdp_offer: String },
    /// Web Client sends SDP Answer.
    MakeSdpAnswer { peer_id: u64, sdp_answer: String },
    /// Web Client sends Ice Candidate.
    SetIceCandidate {
        peer_id: u64,
        candidate: IceCandidate,
    },
}

/// WebSocket message from Medea to Jason.
<<<<<<< HEAD
#[cfg_attr(feature = "medea", derive(Serialize, Debug, Clone, PartialEq))]
#[cfg_attr(feature = "jason", derive(Deserialize))]
=======
#[allow(dead_code)]
#[dispatchable]
#[cfg_attr(feature = "medea", derive(Serialize))]
#[cfg_attr(feature = "jason", derive(Deserialize))]
#[cfg_attr(test, derive(Debug, PartialEq))]
>>>>>>> 3ecf3e37
#[serde(tag = "event", content = "data")]
pub enum Event {
    /// Media Server notifies Web Client about necessity of RTCPeerConnection
    /// creation.
    PeerCreated {
        peer_id: u64,
        sdp_offer: Option<String>,
        tracks: Vec<Track>,
    },
    /// Media Server notifies Web Client about necessity to apply specified SDP
    /// Answer to Web Client's RTCPeerConnection.
    SdpAnswerMade { peer_id: u64, sdp_answer: String },

    /// Media Server notifies Web Client about necessity to apply specified
    /// ICE Candidate.
    IceCandidateDiscovered {
        peer_id: u64,
        candidate: IceCandidate,
    },

    /// Media Server notifies Web Client about necessity of RTCPeerConnection
    /// close.
    PeersRemoved { peer_ids: Vec<u64> },
}

/// Represents [`RtcIceCandidateInit`] object.
#[derive(Clone, Debug, Deserialize, PartialEq, Serialize)]
pub struct IceCandidate {
    pub candidate: String,
    pub sdp_m_line_index: Option<u16>,
    pub sdp_mid: Option<String>,
}

<<<<<<< HEAD
/// [`Track] with specified direction.
#[cfg_attr(feature = "medea", derive(Serialize, Debug, Clone, PartialEq))]
#[cfg_attr(feature = "jason", derive(Deserialize))]
=======
/// [`Track`] with specified direction.
#[cfg_attr(feature = "medea", derive(Serialize))]
#[cfg_attr(feature = "jason", derive(Deserialize))]
#[cfg_attr(test, derive(Debug, PartialEq))]
>>>>>>> 3ecf3e37
pub struct Track {
    pub id: u64,
    pub direction: Direction,
    pub media_type: MediaType,
}

/// Direction of [`Track`].
#[cfg_attr(feature = "medea", derive(Serialize, Debug, Clone, PartialEq))]
#[cfg_attr(feature = "jason", derive(Deserialize))]
<<<<<<< HEAD
=======
#[cfg_attr(test, derive(Debug, PartialEq))]
>>>>>>> 3ecf3e37
pub enum Direction {
    Send { receivers: Vec<u64> },
    Recv { sender: u64 },
}

/// Type of [`Track`].
#[cfg_attr(feature = "medea", derive(Serialize, Debug, PartialEq, Clone))]
#[cfg_attr(feature = "jason", derive(Deserialize))]
pub enum MediaType {
    Audio(AudioSettings),
    Video(VideoSettings),
}

#[cfg_attr(feature = "medea", derive(Serialize, Clone, Debug, PartialEq))]
#[cfg_attr(feature = "jason", derive(Deserialize))]
pub struct AudioSettings {}

#[cfg_attr(feature = "medea", derive(Serialize, Clone, Debug, PartialEq))]
#[cfg_attr(feature = "jason", derive(Deserialize))]
pub struct VideoSettings {}

#[cfg(feature = "jason")]
impl Serialize for ClientMsg {
    fn serialize<S>(&self, serializer: S) -> Result<S::Ok, S::Error>
    where
        S: Serializer,
    {
        use serde::ser::SerializeStruct;

        match self {
            ClientMsg::Ping(n) => {
                let mut ping = serializer.serialize_struct("ping", 1)?;
                ping.serialize_field("ping", n)?;
                ping.end()
            }
            ClientMsg::Command(command) => command.serialize(serializer),
        }
    }
}

#[cfg(feature = "medea")]
impl<'de> Deserialize<'de> for ClientMsg {
    fn deserialize<D>(deserializer: D) -> Result<Self, D::Error>
    where
        D: Deserializer<'de>,
    {
        use serde::de::Error;

        let ev = serde_json::Value::deserialize(deserializer)?;
        let map = ev.as_object().ok_or_else(|| {
            Error::custom(format!("unable to deser ClientMsg [{:?}]", &ev))
        })?;

        if let Some(v) = map.get("ping") {
            let n = v.as_u64().ok_or_else(|| {
                Error::custom(format!(
                    "unable to deser ClientMsg::Ping [{:?}]",
                    &ev
                ))
            })?;

            Ok(ClientMsg::Ping(n))
        } else {
            let command =
                serde_json::from_value::<Command>(ev).map_err(|e| {
                    Error::custom(format!(
                        "unable to deser ClientMsg::Command [{:?}]",
                        e
                    ))
                })?;
            Ok(ClientMsg::Command(command))
        }
    }
}

#[cfg(feature = "medea")]
impl Serialize for ServerMsg {
    fn serialize<S>(&self, serializer: S) -> Result<S::Ok, S::Error>
    where
        S: Serializer,
    {
        use serde::ser::SerializeStruct;

        match self {
            ServerMsg::Pong(n) => {
                let mut ping = serializer.serialize_struct("pong", 1)?;
                ping.serialize_field("pong", n)?;
                ping.end()
            }
            ServerMsg::Event(command) => command.serialize(serializer),
        }
    }
}

#[cfg(feature = "jason")]
impl<'de> Deserialize<'de> for ServerMsg {
    fn deserialize<D>(deserializer: D) -> Result<Self, D::Error>
    where
        D: Deserializer<'de>,
    {
        use serde::de::Error;

        let ev = serde_json::Value::deserialize(deserializer)?;
        let map = ev.as_object().ok_or_else(|| {
            Error::custom(format!("unable to deser ServerMsg [{:?}]", &ev))
        })?;

        if let Some(v) = map.get("pong") {
            let n = v.as_u64().ok_or_else(|| {
                Error::custom(format!(
                    "unable to deser ServerMsg::Pong [{:?}]",
                    &ev
                ))
            })?;

            Ok(ServerMsg::Pong(n))
        } else {
            let event = serde_json::from_value::<Event>(ev).map_err(|e| {
                Error::custom(format!(
                    "unable to deser ServerMsg::Event [{:?}]",
                    e
                ))
            })?;
            Ok(ServerMsg::Event(event))
        }
    }
}

#[cfg(test)]
mod test {
    use super::*;

    #[test]
    fn command() {
        let command = ClientMsg::Command(Command::MakeSdpOffer {
            peer_id: 77,
            sdp_offer: "offer".to_owned(),
        });
        #[cfg_attr(nightly, rustfmt::skip)]
            let command_str =
            "{\
                \"command\":\"MakeSdpOffer\",\
                \"data\":{\
                    \"peer_id\":77,\
                    \"sdp_offer\":\"offer\"\
                }\
            }";

        assert_eq!(command_str, serde_json::to_string(&command).unwrap());
        assert_eq!(
            command,
            serde_json::from_str(&serde_json::to_string(&command).unwrap())
                .unwrap()
        );
    }

    #[test]
    fn ping() {
        let ping = ClientMsg::Ping(15);
        let ping_str = "{\"ping\":15}";

        assert_eq!(ping_str, serde_json::to_string(&ping).unwrap());
        assert_eq!(
            ping,
            serde_json::from_str(&serde_json::to_string(&ping).unwrap())
                .unwrap()
        )
    }

    #[test]
    fn event() {
        let event = ServerMsg::Event(Event::SdpAnswerMade {
            peer_id: 45,
            sdp_answer: "answer".to_owned(),
        });
        #[cfg_attr(nightly, rustfmt::skip)]
            let event_str =
            "{\
                \"event\":\"SdpAnswerMade\",\
                \"data\":{\
                    \"peer_id\":45,\
                    \"sdp_answer\":\"answer\"\
                }\
            }";

        assert_eq!(event_str, serde_json::to_string(&event).unwrap());
        assert_eq!(
            event,
            serde_json::from_str(&serde_json::to_string(&event).unwrap())
                .unwrap()
        );
    }

    #[test]
    fn pong() {
        let pong = ServerMsg::Pong(5);
        let pong_str = "{\"pong\":5}";

        assert_eq!(pong_str, serde_json::to_string(&pong).unwrap());
        assert_eq!(
            pong,
            serde_json::from_str(&serde_json::to_string(&pong).unwrap())
                .unwrap()
        )
    }
}<|MERGE_RESOLUTION|>--- conflicted
+++ resolved
@@ -44,16 +44,10 @@
 }
 
 /// WebSocket message from Medea to Jason.
-<<<<<<< HEAD
-#[cfg_attr(feature = "medea", derive(Serialize, Debug, Clone, PartialEq))]
-#[cfg_attr(feature = "jason", derive(Deserialize))]
-=======
 #[allow(dead_code)]
 #[dispatchable]
-#[cfg_attr(feature = "medea", derive(Serialize))]
-#[cfg_attr(feature = "jason", derive(Deserialize))]
-#[cfg_attr(test, derive(Debug, PartialEq))]
->>>>>>> 3ecf3e37
+#[cfg_attr(feature = "medea", derive(Serialize, Debug, Clone, PartialEq))]
+#[cfg_attr(feature = "jason", derive(Deserialize))]
 #[serde(tag = "event", content = "data")]
 pub enum Event {
     /// Media Server notifies Web Client about necessity of RTCPeerConnection
@@ -87,16 +81,9 @@
     pub sdp_mid: Option<String>,
 }
 
-<<<<<<< HEAD
 /// [`Track] with specified direction.
 #[cfg_attr(feature = "medea", derive(Serialize, Debug, Clone, PartialEq))]
 #[cfg_attr(feature = "jason", derive(Deserialize))]
-=======
-/// [`Track`] with specified direction.
-#[cfg_attr(feature = "medea", derive(Serialize))]
-#[cfg_attr(feature = "jason", derive(Deserialize))]
-#[cfg_attr(test, derive(Debug, PartialEq))]
->>>>>>> 3ecf3e37
 pub struct Track {
     pub id: u64,
     pub direction: Direction,
@@ -106,10 +93,6 @@
 /// Direction of [`Track`].
 #[cfg_attr(feature = "medea", derive(Serialize, Debug, Clone, PartialEq))]
 #[cfg_attr(feature = "jason", derive(Deserialize))]
-<<<<<<< HEAD
-=======
-#[cfg_attr(test, derive(Debug, PartialEq))]
->>>>>>> 3ecf3e37
 pub enum Direction {
     Send { receivers: Vec<u64> },
     Recv { sender: u64 },
