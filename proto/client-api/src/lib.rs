//! Client API protocol implementation for Medea media server.
//!
//! # Features
//!
//! - `jason`: Enables [`Deserialize`] implementation for [`Event`]s, and
//! [`Serialize`] implementation for [`Command`]s.
//! - `medea`: Enables [`Deserialize`] implementation for [`Command`]s, and
//! [`Serialize`] implementation for [`Event`]s.
//! - `extended-stats`: Enables unused RTC Stats DTOs.
//!
//! # Contribution guide
//!
//! Avoid using 64 bit types. [`medea-jason`] uses [wasm-bindgen] to interop
//! with JS, and exposing 64 bit types to JS will make [wasm-bindgen] to use
//! [BigInt64Array][2] / [BigUint64Array][3] in its JS glue, which are not
//! implemented or were implemented too recently in some UAs.
//!
//! So its better to keep protocol 64-bit-types-clean to avoid things breaking
//! by accident.
//!
//! [`medea-jason`]: https://docs.rs/medea-jason
//! [wasm-bindgen]: https://github.com/rustwasm/wasm-bindgen
//! [2]: https://tinyurl.com/y8bacb93
//! [3]: https://tinyurl.com/y4j3b4cs

pub mod stats;

use std::{collections::HashMap, convert::TryInto as _};

use derive_more::{Constructor, Display, From};
use medea_macro::dispatchable;
use serde::{de::Deserializer, ser::Serializer, Deserialize, Serialize};

use self::stats::RtcStat;

/// ID of `Member`.
#[derive(
    Clone, Debug, Serialize, Deserialize, Eq, Hash, PartialEq, From, Display,
)]
#[from(forward)]
pub struct MemberId(pub String);

/// ID of `Peer`.
#[cfg_attr(
    feature = "medea",
    derive(Deserialize, Debug, Hash, Eq, Default, PartialEq)
)]
#[cfg_attr(feature = "jason", derive(Serialize))]
#[derive(Clone, Copy, Display)]
pub struct PeerId(pub u32);

/// ID of `MediaTrack`.
#[cfg_attr(
    feature = "medea",
    derive(Deserialize, Debug, Hash, Eq, Default, PartialEq)
)]
#[cfg_attr(feature = "jason", derive(Serialize))]
#[derive(Clone, Copy, Display)]
pub struct TrackId(pub u32);

/// Value that is able to be incremented by `1`.
#[cfg(feature = "medea")]
pub trait Incrementable {
    /// Returns current value + 1.
    #[must_use]
    fn incr(&self) -> Self;
}

/// Implements [`Incrementable`] trait for newtype with any numeric type.
macro_rules! impl_incrementable {
    ($name:ty) => {
        impl Incrementable for $name {
            // TODO: Remove `clippy::must_use_candidate` once the issue below is
            //       resolved:
            //       https://github.com/rust-lang/rust-clippy/issues/4779
            #[allow(clippy::must_use_candidate)]
            #[inline]
            fn incr(&self) -> Self {
                Self(self.0 + 1)
            }
        }
    };
}

#[cfg(feature = "medea")]
impl_incrementable!(PeerId);
#[cfg(feature = "medea")]
impl_incrementable!(TrackId);

// TODO: should be properly shared between medea and jason
#[derive(Clone, Debug, Eq, PartialEq)]
/// Message sent by `Media Server` to `Client`.
pub enum ServerMsg {
    /// `ping` message that `Media Server` is expected to send to `Client`
    /// periodically for probing its aliveness.
    Ping(u32),

    /// `Media Server` notifies `Client` about happened facts and it reacts on
    /// them to reach the proper state.
    Event(Event),

    /// `Media Server` notifies `Client` about necessity to update its RPC
    /// settings.
    RpcSettings(RpcSettings),
}

/// RPC settings of `Client` received from `Media Server`.
#[derive(Clone, Debug, Eq, PartialEq, Serialize, Deserialize)]
pub struct RpcSettings {
    /// Timeout of considering `Client` as lost by `Media Server` when it
    /// doesn't receive [`ClientMsg::Pong`].
    ///
    /// Unit: millisecond.
    pub idle_timeout_ms: u32,

    /// Interval that `Media Server` sends [`ServerMsg::Ping`] with.
    ///
    /// Unit: millisecond.
    pub ping_interval_ms: u32,
}

#[cfg_attr(test, derive(PartialEq))]
#[derive(Clone, Debug)]
/// Message from 'Client' to 'Media Server'.
pub enum ClientMsg {
    /// `pong` message that `Client` answers with to `Media Server` in response
    /// to received [`ServerMsg::Ping`].
    Pong(u32),

    /// Request of `Client` to change the state on `Media Server`.
    Command(Command),
}

/// WebSocket message from Web Client to Media Server.
#[dispatchable]
#[cfg_attr(feature = "medea", derive(Deserialize))]
#[cfg_attr(feature = "jason", derive(Serialize))]
#[serde(tag = "command", content = "data")]
#[derive(Clone, Debug, PartialEq)]
pub enum Command {
    /// Web Client sends SDP Offer.
    MakeSdpOffer {
        peer_id: PeerId,
        sdp_offer: String,
        /// Associations between [`Track`] and transceiver's
        /// [media description][1].
        ///
        /// `mid` is basically an ID of [`m=<media>` section][1] in SDP.
        ///
        /// [1]: https://tools.ietf.org/html/rfc4566#section-5.14
        mids: HashMap<TrackId, String>,
        /// Publishing statuses of the senders from this Peer.
        transceiver_statuses: HashMap<TrackId, bool>,
    },

    /// Web Client sends SDP Answer.
    MakeSdpAnswer {
        peer_id: PeerId,
        sdp_answer: String,
        /// Publishing statuses of the senders from this Peer.
        transceiver_statuses: HashMap<TrackId, bool>,
    },

    /// Web Client sends Ice Candidate.
    SetIceCandidate {
        peer_id: PeerId,
        candidate: IceCandidate,
    },

    /// Web Client sends Peer Connection metrics.
    AddPeerConnectionMetrics {
        peer_id: PeerId,
        metrics: PeerMetrics,
    },

    /// Web Client asks permission to update [`Track`]s in specified Peer.
    /// Media Server gives permission by sending [`Event::TracksApplied`].
    UpdateTracks {
        peer_id: PeerId,
        tracks_patches: Vec<ClientTrackPatch>,
    },
}

/// Web Client's Peer Connection metrics.
#[cfg_attr(feature = "medea", derive(Deserialize))]
#[cfg_attr(feature = "jason", derive(Serialize))]
#[derive(Clone, Debug, PartialEq)]
pub enum PeerMetrics {
    /// Peer Connection's ICE connection state.
    IceConnectionState(IceConnectionState),

    /// Peer Connection's connection state.
    PeerConnectionState(PeerConnectionState),

    /// Peer Connection's RTC stats.
    RtcStats(Vec<RtcStat>),
}

/// Peer Connection's ICE connection state.
#[cfg_attr(feature = "medea", derive(Deserialize))]
#[cfg_attr(feature = "jason", derive(Serialize))]
#[derive(Clone, Debug, PartialEq)]
pub enum IceConnectionState {
    New,
    Checking,
    Connected,
    Completed,
    Failed,
    Disconnected,
    Closed,
}

/// Peer Connection's connection state.
#[cfg_attr(feature = "medea", derive(Deserialize))]
#[cfg_attr(feature = "jason", derive(Serialize))]
#[derive(Clone, Copy, Debug, Eq, PartialEq)]
pub enum PeerConnectionState {
    Closed,
    Failed,
    Disconnected,
    New,
    Connecting,
    Connected,
}

/// Reason of disconnecting Web Client from Media Server.
#[derive(Copy, Clone, Debug, Deserialize, Display, Serialize, Eq, PartialEq)]
pub enum CloseReason {
    /// Client session was finished on a server side.
    Finished,

    /// Old connection was closed due to a client reconnection.
    Reconnected,

    /// Connection has been inactive for a while and thus considered idle
    /// by a server.
    Idle,

    /// Establishing of connection with a server was rejected on server side.
    ///
    /// Most likely because of incorrect Member credentials.
    Rejected,

    /// Server internal error has occurred while connecting.
    ///
    /// This close reason is similar to 500 HTTP status code.
    InternalError,

    /// Client was evicted on the server side.
    Evicted,
}

/// Description which is sent in [Close] WebSocket frame from Media Server
/// to Web Client.
///
/// [Close]: https://tools.ietf.org/html/rfc6455#section-5.5.1
#[derive(Constructor, Debug, Deserialize, Serialize)]
pub struct CloseDescription {
    /// Reason of why WebSocket connection has been closed.
    pub reason: CloseReason,
}

/// WebSocket message from Medea to Jason.
#[dispatchable(self: &Self, async_trait(?Send))]
#[cfg_attr(feature = "medea", derive(Clone, Debug, Eq, PartialEq, Serialize))]
#[cfg_attr(feature = "jason", derive(Deserialize))]
#[serde(tag = "event", content = "data")]
pub enum Event {
    /// Media Server notifies Web Client about necessity of RTCPeerConnection
    /// creation.
    PeerCreated {
        peer_id: PeerId,
        negotiation_role: NegotiationRole,
        tracks: Vec<Track>,
        ice_servers: Vec<IceServer>,
        force_relay: bool,
    },

    /// Media Server notifies Web Client about necessity to apply specified SDP
    /// Answer to Web Client's RTCPeerConnection.
    SdpAnswerMade { peer_id: PeerId, sdp_answer: String },

    /// Media Server notifies Web Client about necessity to apply specified
    /// ICE Candidate.
    IceCandidateDiscovered {
        peer_id: PeerId,
        candidate: IceCandidate,
    },

    /// Media Server notifies Web Client about necessity of RTCPeerConnection
    /// close.
    PeersRemoved { peer_ids: Vec<PeerId> },

    /// Media Server notifies about necessity to update [`Track`]s in specified
    /// `Peer`.
    TracksApplied {
        /// [`PeerId`] of `Peer` where [`Track`]s should be updated.
        peer_id: PeerId,

        /// List of [`TrackUpdate`]s which should be applied.
        updates: Vec<TrackUpdate>,

        /// Negotiation role basing on which should be sent
        /// [`Command::MakeSdpOffer`] or [`Command::MakeSdpAnswer`].
        ///
        /// If `None` then no (re)negotiation should be done.
        negotiation_role: Option<NegotiationRole>,
    },
}

/// `Peer`'s negotiation role.
///
/// Some [`Event`]s can trigger SDP negotiation.
/// - If [`Event`] contains [`NegotiationRole::Offerer`], then `Peer` is
///   expected to create SDP Offer and send it via [`Command::MakeSdpOffer`].
/// - If [`Event`] contains [`NegotiationRole::Answerer`], then `Peer` is
///   expected to apply provided SDP Offer and provide its SDP Answer in a
///   [`Command::MakeSdpAnswer`].
#[cfg_attr(feature = "medea", derive(Clone, Debug, Eq, PartialEq, Serialize))]
#[cfg_attr(feature = "jason", derive(Deserialize))]
pub enum NegotiationRole {
    /// [`Command::MakeSdpOffer`] should be sent by client.
    Offerer,

    /// [`Command::MakeSdpAnswer`] should be sent by client.
    Answerer(String),
}

/// [`Track`] update which should be applied to the `Peer`.
#[cfg_attr(feature = "medea", derive(Clone, Debug, Eq, PartialEq, Serialize))]
#[cfg_attr(feature = "jason", derive(Deserialize))]
pub enum TrackUpdate {
    /// New [`Track`] should be added to the `Peer`.
    Added(Track),

    /// [`Track`] should be updated by this [`TrackPatch`] in the `Peer`.
    /// Can only refer tracks already known to the `Peer`.
    Updated(ServerTrackPatch),
}

/// Represents [RTCIceCandidateInit][1] object.
///
/// [1]: https://www.w3.org/TR/webrtc/#dom-rtcicecandidateinit
#[derive(Clone, Debug, Deserialize, Eq, PartialEq, Serialize)]
pub struct IceCandidate {
    pub candidate: String,
    pub sdp_m_line_index: Option<u16>,
    pub sdp_mid: Option<String>,
}

/// [`Track`] with specified direction.
#[cfg_attr(feature = "medea", derive(Clone, Debug, Eq, PartialEq, Serialize))]
#[cfg_attr(feature = "jason", derive(Deserialize))]
pub struct Track {
    pub id: TrackId,
    pub direction: Direction,
    pub media_type: MediaType,
}

impl Track {
    /// Returns `true` if this [`Track`] is required to call starting.
    #[must_use]
    pub fn is_required(&self) -> bool {
        self.media_type.is_required()
    }
}

/// Path to existing [`Track`] and field which can be updated.
#[cfg_attr(feature = "medea", derive(Clone, Debug, Serialize))]
#[cfg_attr(feature = "jason", derive(Deserialize))]
<<<<<<< HEAD
pub struct ClientTrackPatch {
=======
#[derive(Eq, PartialEq)]
pub struct TrackPatch {
>>>>>>> c5b33eaa
    pub id: TrackId,
    pub is_muted: Option<bool>,
}

<<<<<<< HEAD
#[cfg_attr(feature = "medea", derive(Clone, Debug, Eq, PartialEq, Serialize))]
#[cfg_attr(feature = "jason", derive(Deserialize))]
pub struct ServerTrackPatch {
    pub id: TrackId,
    pub is_muted_individual: Option<bool>,
    pub is_muted_general: Option<bool>,
}

impl From<ClientTrackPatch> for ServerTrackPatch {
    fn from(from: ClientTrackPatch) -> Self {
        Self {
            id: from.id,
            is_muted_individual: from.is_muted,
            is_muted_general: None,
=======
impl TrackPatch {
    /// Returns new empty [`TrackPatch`] with a provided [`TrackId`].
    #[inline]
    #[must_use]
    pub fn new(id: TrackId) -> Self {
        Self { id, is_muted: None }
    }

    /// Merges this [`TrackPatch`] with a provided [`TrackPatch`].
    ///
    /// Does nothing if [`TrackId`] of this [`TrackPatch`] and the provided
    /// [`TrackPatch`] are different.
    pub fn merge(&mut self, another: &TrackPatch) {
        if self.id != another.id {
            return;
        }

        if let Some(is_muted) = another.is_muted {
            self.is_muted = Some(is_muted);
>>>>>>> c5b33eaa
        }
    }
}

/// Representation of [RTCIceServer][1] (item of `iceServers` field
/// from [RTCConfiguration][2]).
///
/// [1]: https://developer.mozilla.org/en-US/docs/Web/API/RTCIceServer
/// [2]: https://developer.mozilla.org/en-US/docs/Web/API/RTCConfiguration
#[derive(Clone, Debug)]
#[cfg_attr(feature = "medea", derive(Eq, PartialEq, Serialize))]
#[cfg_attr(feature = "jason", derive(Deserialize))]
pub struct IceServer {
    pub urls: Vec<String>,
    #[serde(skip_serializing_if = "Option::is_none")]
    pub username: Option<String>,
    #[serde(skip_serializing_if = "Option::is_none")]
    pub credential: Option<String>,
}

/// Direction of [`Track`].
#[cfg_attr(feature = "medea", derive(Clone, Debug, Eq, PartialEq, Serialize))]
#[cfg_attr(feature = "jason", derive(Deserialize))]
// TODO: Use different struct without mids in TracksApplied event.
pub enum Direction {
    Send {
        receivers: Vec<MemberId>,
        mid: Option<String>,
    },
    Recv {
        sender: MemberId,
        mid: Option<String>,
    },
}

/// Type of [`Track`].
#[cfg_attr(feature = "medea", derive(Clone, Debug, Eq, PartialEq, Serialize))]
#[cfg_attr(feature = "jason", derive(Deserialize))]
pub enum MediaType {
    Audio(AudioSettings),
    Video(VideoSettings),
}

impl MediaType {
    /// Returns `true` if this [`MediaType`] is required to call starting.
    #[must_use]
    pub fn is_required(&self) -> bool {
        match self {
            MediaType::Audio(audio) => audio.is_required,
            MediaType::Video(video) => video.is_required,
        }
    }
}

#[cfg_attr(feature = "medea", derive(Clone, Debug, Eq, PartialEq, Serialize))]
#[cfg_attr(feature = "jason", derive(Deserialize))]
pub struct AudioSettings {
    /// Importance of the audio media type.
    ///
    /// If `false` then audio may be not published.
    pub is_required: bool,
}

#[cfg_attr(feature = "medea", derive(Clone, Debug, Eq, PartialEq, Serialize))]
#[cfg_attr(feature = "jason", derive(Deserialize))]
pub struct VideoSettings {
    /// Importance of the video media type.
    ///
    /// If `false` then video may be not published.
    pub is_required: bool,
}

#[cfg(feature = "jason")]
impl Serialize for ClientMsg {
    fn serialize<S>(&self, serializer: S) -> Result<S::Ok, S::Error>
    where
        S: Serializer,
    {
        use serde::ser::SerializeStruct;

        match self {
            Self::Pong(n) => {
                let mut ping = serializer.serialize_struct("pong", 1)?;
                ping.serialize_field("pong", n)?;
                ping.end()
            }
            Self::Command(command) => command.serialize(serializer),
        }
    }
}

#[cfg(feature = "medea")]
impl<'de> Deserialize<'de> for ClientMsg {
    fn deserialize<D>(deserializer: D) -> Result<Self, D::Error>
    where
        D: Deserializer<'de>,
    {
        use serde::de::Error as _;

        let ev = serde_json::Value::deserialize(deserializer)?;
        let map = ev.as_object().ok_or_else(|| {
            D::Error::custom(format!(
                "unable to deserialize ClientMsg [{:?}]",
                &ev,
            ))
        })?;

        if let Some(v) = map.get("pong") {
            let n = v
                .as_u64()
                .ok_or_else(|| {
                    D::Error::custom(format!(
                        "unable to deserialize ClientMsg::Pong [{:?}]",
                        &ev,
                    ))
                })?
                .try_into()
                .map_err(|e| {
                    D::Error::custom(format!(
                        "ClientMsg::Pong overflows 32 bits: {}",
                        e,
                    ))
                })?;

            Ok(Self::Pong(n))
        } else {
            let command =
                serde_json::from_value::<Command>(ev).map_err(|e| {
                    D::Error::custom(format!(
                        "unable to deserialize ClientMsg::Command [{:?}]",
                        e,
                    ))
                })?;
            Ok(Self::Command(command))
        }
    }
}

#[cfg(feature = "medea")]
impl Serialize for ServerMsg {
    fn serialize<S>(&self, serializer: S) -> Result<S::Ok, S::Error>
    where
        S: Serializer,
    {
        use serde::ser::SerializeStruct;

        match self {
            Self::Ping(n) => {
                let mut ping = serializer.serialize_struct("ping", 1)?;
                ping.serialize_field("ping", n)?;
                ping.end()
            }
            Self::Event(command) => command.serialize(serializer),
            Self::RpcSettings(rpc_settings) => {
                rpc_settings.serialize(serializer)
            }
        }
    }
}

#[cfg(feature = "jason")]
impl<'de> Deserialize<'de> for ServerMsg {
    fn deserialize<D>(deserializer: D) -> Result<Self, D::Error>
    where
        D: Deserializer<'de>,
    {
        use serde::de::Error as _;

        let ev = serde_json::Value::deserialize(deserializer)?;
        let map = ev.as_object().ok_or_else(|| {
            D::Error::custom(format!(
                "unable to deserialize ServerMsg [{:?}]",
                &ev,
            ))
        })?;

        if let Some(v) = map.get("ping") {
            let n = v
                .as_u64()
                .ok_or_else(|| {
                    D::Error::custom(format!(
                        "unable to deserialize ServerMsg::Ping [{:?}]",
                        &ev
                    ))
                })?
                .try_into()
                .map_err(|e| {
                    D::Error::custom(format!(
                        "ServerMsg::Ping overflows 32 bits: {}",
                        e,
                    ))
                })?;

            Ok(Self::Ping(n))
        } else {
            let msg = serde_json::from_value::<Event>(ev.clone())
                .map(Self::Event)
                .or_else(move |_| {
                    serde_json::from_value::<RpcSettings>(ev)
                        .map(Self::RpcSettings)
                })
                .map_err(|e| {
                    D::Error::custom(format!(
                        "unable to deserialize ServerMsg [{:?}]",
                        e,
                    ))
                })?;
            Ok(msg)
        }
    }
}

#[cfg(test)]
mod test {
    use super::*;

    #[test]
    fn command() {
        let mut mids = HashMap::new();
        mids.insert(TrackId(0), String::from("1"));

        let command = ClientMsg::Command(Command::MakeSdpOffer {
            peer_id: PeerId(77),
            sdp_offer: "offer".to_owned(),
            mids,
            transceiver_statuses: HashMap::new(),
        });
        #[cfg_attr(nightly, rustfmt::skip)]
            let command_str =
            "{\
                \"command\":\"MakeSdpOffer\",\
                \"data\":{\
                    \"peer_id\":77,\
                    \"sdp_offer\":\"offer\",\
                    \"mids\":{\"0\":\"1\"},\
                    \"transceiver_statuses\":{}\
                }\
            }";

        assert_eq!(command_str, serde_json::to_string(&command).unwrap());
        assert_eq!(
            command,
            serde_json::from_str(&serde_json::to_string(&command).unwrap())
                .unwrap()
        );
    }

    #[test]
    fn ping() {
        let ping = ServerMsg::Ping(15);
        let ping_str = "{\"ping\":15}";

        assert_eq!(ping_str, serde_json::to_string(&ping).unwrap());
        assert_eq!(
            ping,
            serde_json::from_str(&serde_json::to_string(&ping).unwrap())
                .unwrap()
        )
    }

    #[test]
    fn event() {
        let event = ServerMsg::Event(Event::SdpAnswerMade {
            peer_id: PeerId(45),
            sdp_answer: "answer".to_owned(),
        });
        #[cfg_attr(nightly, rustfmt::skip)]
            let event_str =
            "{\
                \"event\":\"SdpAnswerMade\",\
                \"data\":{\
                    \"peer_id\":45,\
                    \"sdp_answer\":\"answer\"\
                }\
            }";

        assert_eq!(event_str, serde_json::to_string(&event).unwrap());
        assert_eq!(
            event,
            serde_json::from_str(&serde_json::to_string(&event).unwrap())
                .unwrap()
        );
    }

    #[test]
    fn pong() {
        let pong = ClientMsg::Pong(5);
        let pong_str = "{\"pong\":5}";

        assert_eq!(pong_str, serde_json::to_string(&pong).unwrap());
        assert_eq!(
            pong,
            serde_json::from_str(&serde_json::to_string(&pong).unwrap())
                .unwrap()
        )
    }

    #[test]
    fn track_patch_merge() {
        for (track_patches, result) in vec![
            (
                vec![
                    TrackPatch {
                        id: TrackId(1),
                        is_muted: Some(true),
                    },
                    TrackPatch {
                        id: TrackId(1),
                        is_muted: Some(false),
                    },
                    TrackPatch {
                        id: TrackId(1),
                        is_muted: None,
                    },
                    TrackPatch {
                        id: TrackId(1),
                        is_muted: Some(true),
                    },
                    TrackPatch {
                        id: TrackId(1),
                        is_muted: Some(true),
                    },
                ],
                TrackPatch {
                    id: TrackId(1),
                    is_muted: Some(true),
                },
            ),
            (
                vec![
                    TrackPatch {
                        id: TrackId(1),
                        is_muted: None,
                    },
                    TrackPatch {
                        id: TrackId(1),
                        is_muted: Some(true),
                    },
                ],
                TrackPatch {
                    id: TrackId(1),
                    is_muted: Some(true),
                },
            ),
            (
                vec![
                    TrackPatch {
                        id: TrackId(1),
                        is_muted: Some(true),
                    },
                    TrackPatch {
                        id: TrackId(1),
                        is_muted: None,
                    },
                ],
                TrackPatch {
                    id: TrackId(1),
                    is_muted: Some(true),
                },
            ),
            (
                vec![
                    TrackPatch {
                        id: TrackId(1),
                        is_muted: None,
                    },
                    TrackPatch {
                        id: TrackId(2),
                        is_muted: Some(true),
                    },
                ],
                TrackPatch {
                    id: TrackId(1),
                    is_muted: None,
                },
            ),
        ] {
            let mut merge_track_patch = TrackPatch::new(TrackId(1));
            for track_patch in &track_patches {
                merge_track_patch.merge(track_patch);
            }

            assert_eq!(
                result, merge_track_patch,
                "track patches: {:?}",
                track_patches
            );
        }
    }
}<|MERGE_RESOLUTION|>--- conflicted
+++ resolved
@@ -368,17 +368,12 @@
 /// Path to existing [`Track`] and field which can be updated.
 #[cfg_attr(feature = "medea", derive(Clone, Debug, Serialize))]
 #[cfg_attr(feature = "jason", derive(Deserialize))]
-<<<<<<< HEAD
+#[derive(Eq, PartialEq)]
 pub struct ClientTrackPatch {
-=======
-#[derive(Eq, PartialEq)]
-pub struct TrackPatch {
->>>>>>> c5b33eaa
     pub id: TrackId,
     pub is_muted: Option<bool>,
 }
 
-<<<<<<< HEAD
 #[cfg_attr(feature = "medea", derive(Clone, Debug, Eq, PartialEq, Serialize))]
 #[cfg_attr(feature = "jason", derive(Deserialize))]
 pub struct ServerTrackPatch {
@@ -393,27 +388,37 @@
             id: from.id,
             is_muted_individual: from.is_muted,
             is_muted_general: None,
-=======
-impl TrackPatch {
+        }
+    }
+}
+
+impl ServerTrackPatch {
     /// Returns new empty [`TrackPatch`] with a provided [`TrackId`].
     #[inline]
     #[must_use]
     pub fn new(id: TrackId) -> Self {
-        Self { id, is_muted: None }
+        Self {
+            id,
+            is_muted_general: None,
+            is_muted_individual: None,
+        }
     }
 
     /// Merges this [`TrackPatch`] with a provided [`TrackPatch`].
     ///
     /// Does nothing if [`TrackId`] of this [`TrackPatch`] and the provided
     /// [`TrackPatch`] are different.
-    pub fn merge(&mut self, another: &TrackPatch) {
+    pub fn merge(&mut self, another: &Self) {
         if self.id != another.id {
             return;
         }
 
-        if let Some(is_muted) = another.is_muted {
-            self.is_muted = Some(is_muted);
->>>>>>> c5b33eaa
+        if let Some(is_muted_general) = another.is_muted_general {
+            self.is_muted_general = Some(is_muted_general);
+        }
+
+        if let Some(is_muted_individual) = another.is_muted_individual {
+            self.is_muted_individual = Some(is_muted_individual);
         }
     }
 }
