//! Client API protocol implementation for Medea media server.
//!
//! # Features
//!
//! - `jason`: Enables [`Deserialize`] implementation for [`Event`]s, and
//! [`Serialize`] implementation for [`Command`]s.
//! - `medea`: Enables [`Deserialize`] implementation for [`Command`]s, and
//! [`Serialize`] implementation for [`Event`]s.
//! - `extended-stats`: Enables unused RTC Stats DTOs.
//!
//! # Contribution guide
//!
//! Avoid using 64 bit types. [`medea-jason`] uses [wasm-bindgen] to interop
//! with JS, and exposing 64 bit types to JS will make [wasm-bindgen] to use
//! [BigInt64Array][2] / [BigUint64Array][3] in its JS glue, which are not
//! implemented or were implemented too recently in some UAs.
//!
//! So its better to keep protocol 64-bit-types-clean to avoid things breaking
//! by accident.
//!
//! [`medea-jason`]: https://docs.rs/medea-jason
//! [wasm-bindgen]: https://github.com/rustwasm/wasm-bindgen
//! [2]: https://tinyurl.com/y8bacb93
//! [3]: https://tinyurl.com/y4j3b4cs

pub mod stats;

<<<<<<< HEAD
use std::collections::{HashMap, HashSet};
=======
use std::{collections::HashMap, convert::TryInto as _};
>>>>>>> 8725316f

use derive_more::{Constructor, Display, From, Into};
use medea_macro::dispatchable;
use serde::{de::Deserializer, ser::Serializer, Deserialize, Serialize};

use self::stats::RtcStat;

/// ID of `Peer`.
#[cfg_attr(
    feature = "medea",
    derive(Deserialize, Debug, Hash, Eq, Default, PartialEq)
)]
#[cfg_attr(feature = "jason", derive(Serialize))]
#[derive(Clone, Copy, Display)]
pub struct PeerId(pub u32);

/// ID of `MediaTrack`.
#[cfg_attr(
    feature = "medea",
    derive(Deserialize, Debug, Hash, Eq, Default, PartialEq)
)]
#[cfg_attr(feature = "jason", derive(Serialize))]
#[derive(Clone, Copy, Display)]
pub struct TrackId(pub u32);

/// A [`String`] which uniquely identifies the pairing of source and destination
/// of the transceiver's stream. Its value is taken from the media ID of the SDP
/// m-line.
///
/// [Web API doc][1]
///
/// [1]: https://developer.mozilla.org/en-US/docs/Web/API/RTCRtpTransceiver/mid
#[cfg_attr(feature = "medea", derive(Deserialize, Debug, Hash, Default))]
#[cfg_attr(feature = "jason", derive(Serialize))]
#[derive(Clone, Display, From, Into, PartialEq, Eq)]
pub struct Mid(pub String);

/// Value that is able to be incremented by `1`.
#[cfg(feature = "medea")]
pub trait Incrementable {
    /// Returns current value + 1.
    #[must_use]
    fn incr(&self) -> Self;
}

/// Implements [`Incrementable`] trait for newtype with any numeric type.
macro_rules! impl_incrementable {
    ($name:ty) => {
        impl Incrementable for $name {
            // TODO: Remove `clippy::must_use_candidate` once the issue below is
            //       resolved:
            //       https://github.com/rust-lang/rust-clippy/issues/4779
            #[allow(clippy::must_use_candidate)]
            #[inline]
            fn incr(&self) -> Self {
                Self(self.0 + 1)
            }
        }
    };
}

#[cfg(feature = "medea")]
impl_incrementable!(PeerId);
#[cfg(feature = "medea")]
impl_incrementable!(TrackId);

// TODO: should be properly shared between medea and jason
#[derive(Clone, Debug, Eq, PartialEq)]
/// Message sent by `Media Server` to `Client`.
pub enum ServerMsg {
    /// `ping` message that `Media Server` is expected to send to `Client`
    /// periodically for probing its aliveness.
    Ping(u32),

    /// `Media Server` notifies `Client` about happened facts and it reacts on
    /// them to reach the proper state.
    Event(Event),

    /// `Media Server` notifies `Client` about necessity to update its RPC
    /// settings.
    RpcSettings(RpcSettings),
}

/// RPC settings of `Client` received from `Media Server`.
#[derive(Clone, Debug, Eq, PartialEq, Serialize, Deserialize)]
pub struct RpcSettings {
    /// Timeout of considering `Client` as lost by `Media Server` when it
    /// doesn't receive [`ClientMsg::Pong`].
    ///
    /// Unit: millisecond.
    pub idle_timeout_ms: u32,

    /// Interval that `Media Server` sends [`ServerMsg::Ping`] with.
    ///
    /// Unit: millisecond.
    pub ping_interval_ms: u32,
}

#[cfg_attr(test, derive(PartialEq))]
#[derive(Clone, Debug)]
/// Message from 'Client' to 'Media Server'.
pub enum ClientMsg {
    /// `pong` message that `Client` answers with to `Media Server` in response
    /// to received [`ServerMsg::Ping`].
    Pong(u32),

    /// Request of `Client` to change the state on `Media Server`.
    Command(Command),
}

/// WebSocket message from Web Client to Media Server.
#[dispatchable]
#[cfg_attr(feature = "medea", derive(Deserialize))]
#[cfg_attr(feature = "jason", derive(Serialize))]
#[serde(tag = "command", content = "data")]
#[derive(Clone, Debug, PartialEq)]
pub enum Command {
    /// Web Client sends SDP Offer.
    MakeSdpOffer {
        peer_id: PeerId,
        sdp_offer: String,
        /// Associations between [`Track`] and transceiver's
        /// [media description][1].
        ///
        /// `mid` is basically an ID of [`m=<media>` section][1] in SDP.
        ///
        /// [1]: https://tools.ietf.org/html/rfc4566#section-5.14
        mids: HashMap<TrackId, Mid>,

        /// Publishing statuses of the senders from this Peer.
        senders_statuses: HashMap<TrackId, bool>,
    },

    /// Web Client sends SDP Answer.
    MakeSdpAnswer {
        peer_id: PeerId,
        sdp_answer: String,
        /// Publishing statuses of the senders from this Peer.
        senders_statuses: HashMap<TrackId, bool>,
    },

    /// Web Client sends Ice Candidate.
    SetIceCandidate {
        peer_id: PeerId,
        candidate: IceCandidate,
    },

    /// Web Client sends Peer Connection metrics.
    AddPeerConnectionMetrics {
        peer_id: PeerId,
        metrics: PeerMetrics,
    },

    /// Web Client asks permission to update [`Track`]s in specified Peer.
    /// Media Server gives permission by sending [`Event::TracksApplied`].
    UpdateTracks {
        peer_id: PeerId,
        tracks_patches: Vec<TrackPatch>,
    },
}

/// Web Client's Peer Connection metrics.
#[cfg_attr(feature = "medea", derive(Deserialize))]
#[cfg_attr(feature = "jason", derive(Serialize))]
#[derive(Clone, Debug, PartialEq)]
pub enum PeerMetrics {
    /// Peer Connection's ICE connection state.
    IceConnectionState(IceConnectionState),

    /// Peer Connection's connection state.
    PeerConnectionState(PeerConnectionState),

    /// Peer Connection's RTC stats.
    RtcStats(Vec<RtcStat>),
}

/// Peer Connection's ICE connection state.
#[cfg_attr(feature = "medea", derive(Deserialize))]
#[cfg_attr(feature = "jason", derive(Serialize))]
#[derive(Clone, Debug, PartialEq)]
pub enum IceConnectionState {
    New,
    Checking,
    Connected,
    Completed,
    Failed,
    Disconnected,
    Closed,
}

/// Peer Connection's connection state.
#[cfg_attr(feature = "medea", derive(Deserialize))]
#[cfg_attr(feature = "jason", derive(Serialize))]
#[derive(Clone, Copy, Debug, Eq, PartialEq)]
pub enum PeerConnectionState {
    Closed,
    Failed,
    Disconnected,
    New,
    Connecting,
    Connected,
}

/// Reason of disconnecting Web Client from Media Server.
#[derive(Copy, Clone, Debug, Deserialize, Display, Serialize, Eq, PartialEq)]
pub enum CloseReason {
    /// Client session was finished on a server side.
    Finished,

    /// Old connection was closed due to a client reconnection.
    Reconnected,

    /// Connection has been inactive for a while and thus considered idle
    /// by a server.
    Idle,

    /// Establishing of connection with a server was rejected on server side.
    ///
    /// Most likely because of incorrect Member credentials.
    Rejected,

    /// Server internal error has occurred while connecting.
    ///
    /// This close reason is similar to 500 HTTP status code.
    InternalError,

    /// Client was evicted on the server side.
    Evicted,
}

/// Description which is sent in [Close] WebSocket frame from Media Server
/// to Web Client.
///
/// [Close]: https://tools.ietf.org/html/rfc6455#section-5.5.1
#[derive(Constructor, Debug, Deserialize, Serialize)]
pub struct CloseDescription {
    /// Reason of why WebSocket connection has been closed.
    pub reason: CloseReason,
}

/// WebSocket message from Medea to Jason.
#[dispatchable(self: &Self, async_trait(?Send))]
#[cfg_attr(feature = "medea", derive(Clone, Debug, Eq, PartialEq, Serialize))]
#[cfg_attr(feature = "jason", derive(Deserialize))]
#[serde(tag = "event", content = "data")]
pub enum Event {
    /// Media Server notifies Web Client about necessity of RTCPeerConnection
    /// creation.
    PeerCreated {
        peer_id: PeerId,
        negotiation_role: NegotiationRole,
        tracks: Vec<Track>,
        ice_servers: Vec<IceServer>,
        force_relay: bool,
    },

    /// Media Server notifies Web Client about necessity to apply specified SDP
    /// Answer to Web Client's RTCPeerConnection.
    SdpAnswerMade { peer_id: PeerId, sdp_answer: String },

    /// Media Server notifies Web Client about necessity to apply specified
    /// ICE Candidate.
    IceCandidateDiscovered {
        peer_id: PeerId,
        candidate: IceCandidate,
    },

    /// Media Server notifies Web Client about necessity of RTCPeerConnection
    /// close.
    PeersRemoved { peer_ids: HashSet<PeerId> },

    /// Media Server notifies about necessity to update [`Track`]s in specified
    /// `Peer`.
    TracksApplied {
        /// [`PeerId`] of `Peer` where [`Track`]s should be updated.
        peer_id: PeerId,

        /// List of [`TrackUpdate`]s which should be applied.
        updates: Vec<TrackUpdate>,

<<<<<<< HEAD
        /// Negotiation role based on which should be sent
        /// [`Command::MakeSdpOffer`] or [`Command::MakeSdpAnswer`].
        ///
        /// If it `None` then no renegotiation should be done.
=======
        /// Negotiation role basing on which should be sent
        /// [`Command::MakeSdpOffer`] or [`Command::MakeSdpAnswer`].
        ///
        /// If `None` then no renegotiation should be done.
>>>>>>> 8725316f
        negotiation_role: Option<NegotiationRole>,
    },
}

<<<<<<< HEAD
/// `Peer` negotiation role. Some [`Event`]s can trigger SPD negotiation, if
/// [`Event`] contains [`NegotiationRole::Offerer`], then `Peer` is expected to
/// create SDP Offer and send it via [`Command::MakeSdpOffer`],  if [`Event`]
/// contains [`NegotiationRole::Answerer`], then `Peer` is expected to apply
/// provided SDP Offer and provide its SDP Answer in [`Command::MakeSdpAnswer`].
=======
/// `Peer`'s negotiation role.
///
/// Some [`Event`]s can trigger SDP negotiation.
/// - If [`Event`] contains [`NegotiationRole::Offerer`], then `Peer` is
///   expected to create SDP Offer and send it via [`Command::MakeSdpOffer`].
/// - If [`Event`] contains [`NegotiationRole::Answerer`], then `Peer` is
///   expected to apply provided SDP Offer and provide its SDP Answer in a
///   [`Command::MakeSdpAnswer`].
>>>>>>> 8725316f
#[cfg_attr(feature = "medea", derive(Clone, Debug, Eq, PartialEq, Serialize))]
#[cfg_attr(feature = "jason", derive(Deserialize))]
pub enum NegotiationRole {
    /// [`Command::MakeSdpOffer`] should be sent by client.
    Offerer,

    /// [`Command::MakeSdpAnswer`] should be sent by client.
    Answerer(String),
}

/// [`Track`] update which should be applied to the `Peer`.
#[cfg_attr(feature = "medea", derive(Clone, Debug, Eq, PartialEq, Serialize))]
#[cfg_attr(feature = "jason", derive(Deserialize))]
pub enum TrackUpdate {
    /// New [`Track`] should be added to the `Peer`.
    Added(Track),

    /// [`Track`] should be updated by this [`TrackPatch`] in the `Peer`.
<<<<<<< HEAD
    ///
    /// Can only refer tracks already known to the `Peer`.
    Updated(TrackPatch),

    /// `Track` with a provided [`TrackId`] should be removed from the `Peer`.
    ///
    /// Can only refer tracks already known to the `Peer`.
    Removed(TrackId),
=======
    /// Can only refer tracks already known to the `Peer`.
    Updated(TrackPatch),
>>>>>>> 8725316f
}

/// Represents [RTCIceCandidateInit][1] object.
///
/// [1]: https://www.w3.org/TR/webrtc/#dom-rtcicecandidateinit
#[derive(Clone, Debug, Deserialize, Eq, PartialEq, Serialize)]
pub struct IceCandidate {
    pub candidate: String,
    pub sdp_m_line_index: Option<u16>,
    pub sdp_mid: Option<Mid>,
}

/// [`Track`] with specified direction.
#[cfg_attr(feature = "medea", derive(Clone, Debug, Eq, PartialEq, Serialize))]
#[cfg_attr(feature = "jason", derive(Deserialize))]
pub struct Track {
    pub id: TrackId,
    pub direction: Direction,
    pub media_type: MediaType,
    pub is_muted: bool,
}

impl Track {
    /// Returns `true` if this [`Track`] is required to call starting.
    #[must_use]
    pub fn is_required(&self) -> bool {
        self.media_type.is_required()
    }
}

/// Path to existing [`Track`] and field which can be updated.
#[cfg_attr(feature = "medea", derive(Clone, Debug, Eq, PartialEq, Serialize))]
#[cfg_attr(feature = "jason", derive(Deserialize))]
pub struct TrackPatch {
    pub id: TrackId,
    pub is_muted: Option<bool>,
}

/// Representation of [RTCIceServer][1] (item of `iceServers` field
/// from [RTCConfiguration][2]).
///
/// [1]: https://developer.mozilla.org/en-US/docs/Web/API/RTCIceServer
/// [2]: https://developer.mozilla.org/en-US/docs/Web/API/RTCConfiguration
#[derive(Clone, Debug)]
#[cfg_attr(feature = "medea", derive(Eq, PartialEq, Serialize))]
#[cfg_attr(feature = "jason", derive(Deserialize))]
pub struct IceServer {
    pub urls: Vec<String>,
    #[serde(skip_serializing_if = "Option::is_none")]
    pub username: Option<String>,
    #[serde(skip_serializing_if = "Option::is_none")]
    pub credential: Option<String>,
}

/// Direction of [`Track`].
#[cfg_attr(feature = "medea", derive(Clone, Debug, Eq, PartialEq, Serialize))]
#[cfg_attr(feature = "jason", derive(Deserialize))]
// TODO: Use different struct without mids in TracksApplied event.
pub enum Direction {
    Send {
        receivers: Vec<PeerId>,
        mid: Option<Mid>,
    },
    Recv {
        sender: PeerId,
        mid: Option<Mid>,
    },
}

/// Type of [`Track`].
#[cfg_attr(feature = "medea", derive(Clone, Debug, Eq, PartialEq, Serialize))]
#[cfg_attr(feature = "jason", derive(Deserialize))]
pub enum MediaType {
    Audio(AudioSettings),
    Video(VideoSettings),
}

impl MediaType {
    /// Returns `true` if this [`MediaType`] is required to call starting.
    #[must_use]
    pub fn is_required(&self) -> bool {
        match self {
            MediaType::Audio(audio) => audio.is_required,
            MediaType::Video(video) => video.is_required,
        }
    }
}

#[cfg_attr(feature = "medea", derive(Clone, Debug, Eq, PartialEq, Serialize))]
#[cfg_attr(feature = "jason", derive(Deserialize))]
pub struct AudioSettings {
    /// Importance of the audio media type.
    ///
    /// If `false` then audio may be not published.
    pub is_required: bool,
}

#[cfg_attr(feature = "medea", derive(Clone, Debug, Eq, PartialEq, Serialize))]
#[cfg_attr(feature = "jason", derive(Deserialize))]
pub struct VideoSettings {
    /// Importance of the video media type.
    ///
    /// If `false` then video may be not published.
    pub is_required: bool,
}

#[cfg(feature = "jason")]
impl Serialize for ClientMsg {
    fn serialize<S>(&self, serializer: S) -> Result<S::Ok, S::Error>
    where
        S: Serializer,
    {
        use serde::ser::SerializeStruct;

        match self {
            Self::Pong(n) => {
                let mut ping = serializer.serialize_struct("pong", 1)?;
                ping.serialize_field("pong", n)?;
                ping.end()
            }
            Self::Command(command) => command.serialize(serializer),
        }
    }
}

#[cfg(feature = "medea")]
impl<'de> Deserialize<'de> for ClientMsg {
    fn deserialize<D>(deserializer: D) -> Result<Self, D::Error>
    where
        D: Deserializer<'de>,
    {
        use serde::de::Error as _;

        let ev = serde_json::Value::deserialize(deserializer)?;
        let map = ev.as_object().ok_or_else(|| {
            D::Error::custom(format!(
                "unable to deserialize ClientMsg [{:?}]",
                &ev,
            ))
        })?;

        if let Some(v) = map.get("pong") {
            let n = v
                .as_u64()
                .ok_or_else(|| {
                    D::Error::custom(format!(
                        "unable to deserialize ClientMsg::Pong [{:?}]",
                        &ev,
                    ))
                })?
                .try_into()
                .map_err(|e| {
                    D::Error::custom(format!(
                        "ClientMsg::Pong overflows 32 bits: {}",
                        e,
                    ))
                })?;

            Ok(Self::Pong(n))
        } else {
            let command =
                serde_json::from_value::<Command>(ev).map_err(|e| {
                    D::Error::custom(format!(
                        "unable to deserialize ClientMsg::Command [{:?}]",
                        e,
                    ))
                })?;
            Ok(Self::Command(command))
        }
    }
}

#[cfg(feature = "medea")]
impl Serialize for ServerMsg {
    fn serialize<S>(&self, serializer: S) -> Result<S::Ok, S::Error>
    where
        S: Serializer,
    {
        use serde::ser::SerializeStruct;

        match self {
            Self::Ping(n) => {
                let mut ping = serializer.serialize_struct("ping", 1)?;
                ping.serialize_field("ping", n)?;
                ping.end()
            }
            Self::Event(command) => command.serialize(serializer),
            Self::RpcSettings(rpc_settings) => {
                rpc_settings.serialize(serializer)
            }
        }
    }
}

#[cfg(feature = "jason")]
impl<'de> Deserialize<'de> for ServerMsg {
    fn deserialize<D>(deserializer: D) -> Result<Self, D::Error>
    where
        D: Deserializer<'de>,
    {
        use serde::de::Error as _;

        let ev = serde_json::Value::deserialize(deserializer)?;
        let map = ev.as_object().ok_or_else(|| {
            D::Error::custom(format!(
                "unable to deserialize ServerMsg [{:?}]",
                &ev,
            ))
        })?;

        if let Some(v) = map.get("ping") {
            let n = v
                .as_u64()
                .ok_or_else(|| {
                    D::Error::custom(format!(
                        "unable to deserialize ServerMsg::Ping [{:?}]",
                        &ev
                    ))
                })?
                .try_into()
                .map_err(|e| {
                    D::Error::custom(format!(
                        "ServerMsg::Ping overflows 32 bits: {}",
                        e,
                    ))
                })?;

            Ok(Self::Ping(n))
        } else {
            let msg = serde_json::from_value::<Event>(ev.clone())
                .map(Self::Event)
                .or_else(move |_| {
                    serde_json::from_value::<RpcSettings>(ev)
                        .map(Self::RpcSettings)
                })
                .map_err(|e| {
                    D::Error::custom(format!(
                        "unable to deserialize ServerMsg [{:?}]",
                        e,
                    ))
                })?;
            Ok(msg)
        }
    }
}

#[cfg(test)]
mod test {
    use super::*;

    #[test]
    fn command() {
        let mut mids = HashMap::new();
        mids.insert(TrackId(0), Mid("1".to_string()));

        let command = ClientMsg::Command(Command::MakeSdpOffer {
            peer_id: PeerId(77),
            sdp_offer: "offer".to_owned(),
            mids,
            senders_statuses: HashMap::new(),
        });
        #[cfg_attr(nightly, rustfmt::skip)]
            let command_str =
            "{\
                \"command\":\"MakeSdpOffer\",\
                \"data\":{\
                    \"peer_id\":77,\
                    \"sdp_offer\":\"offer\",\
                    \"mids\":{\"0\":\"1\"},\
                    \"senders_statuses\":{}\
                }\
            }";

        assert_eq!(command_str, serde_json::to_string(&command).unwrap());
        assert_eq!(
            command,
            serde_json::from_str(&serde_json::to_string(&command).unwrap())
                .unwrap()
        );
    }

    #[test]
    fn ping() {
        let ping = ServerMsg::Ping(15);
        let ping_str = "{\"ping\":15}";

        assert_eq!(ping_str, serde_json::to_string(&ping).unwrap());
        assert_eq!(
            ping,
            serde_json::from_str(&serde_json::to_string(&ping).unwrap())
                .unwrap()
        )
    }

    #[test]
    fn event() {
        let event = ServerMsg::Event(Event::SdpAnswerMade {
            peer_id: PeerId(45),
            sdp_answer: "answer".to_owned(),
        });
        #[cfg_attr(nightly, rustfmt::skip)]
            let event_str =
            "{\
                \"event\":\"SdpAnswerMade\",\
                \"data\":{\
                    \"peer_id\":45,\
                    \"sdp_answer\":\"answer\"\
                }\
            }";

        assert_eq!(event_str, serde_json::to_string(&event).unwrap());
        assert_eq!(
            event,
            serde_json::from_str(&serde_json::to_string(&event).unwrap())
                .unwrap()
        );
    }

    #[test]
    fn pong() {
        let pong = ClientMsg::Pong(5);
        let pong_str = "{\"pong\":5}";

        assert_eq!(pong_str, serde_json::to_string(&pong).unwrap());
        assert_eq!(
            pong,
            serde_json::from_str(&serde_json::to_string(&pong).unwrap())
                .unwrap()
        )
    }
}<|MERGE_RESOLUTION|>--- conflicted
+++ resolved
@@ -25,11 +25,10 @@
 
 pub mod stats;
 
-<<<<<<< HEAD
-use std::collections::{HashMap, HashSet};
-=======
-use std::{collections::HashMap, convert::TryInto as _};
->>>>>>> 8725316f
+use std::{
+    collections::{HashMap, HashSet},
+    convert::TryInto as _,
+};
 
 use derive_more::{Constructor, Display, From, Into};
 use medea_macro::dispatchable;
@@ -310,28 +309,14 @@
         /// List of [`TrackUpdate`]s which should be applied.
         updates: Vec<TrackUpdate>,
 
-<<<<<<< HEAD
-        /// Negotiation role based on which should be sent
-        /// [`Command::MakeSdpOffer`] or [`Command::MakeSdpAnswer`].
-        ///
-        /// If it `None` then no renegotiation should be done.
-=======
         /// Negotiation role basing on which should be sent
         /// [`Command::MakeSdpOffer`] or [`Command::MakeSdpAnswer`].
         ///
         /// If `None` then no renegotiation should be done.
->>>>>>> 8725316f
         negotiation_role: Option<NegotiationRole>,
     },
 }
 
-<<<<<<< HEAD
-/// `Peer` negotiation role. Some [`Event`]s can trigger SPD negotiation, if
-/// [`Event`] contains [`NegotiationRole::Offerer`], then `Peer` is expected to
-/// create SDP Offer and send it via [`Command::MakeSdpOffer`],  if [`Event`]
-/// contains [`NegotiationRole::Answerer`], then `Peer` is expected to apply
-/// provided SDP Offer and provide its SDP Answer in [`Command::MakeSdpAnswer`].
-=======
 /// `Peer`'s negotiation role.
 ///
 /// Some [`Event`]s can trigger SDP negotiation.
@@ -340,7 +325,6 @@
 /// - If [`Event`] contains [`NegotiationRole::Answerer`], then `Peer` is
 ///   expected to apply provided SDP Offer and provide its SDP Answer in a
 ///   [`Command::MakeSdpAnswer`].
->>>>>>> 8725316f
 #[cfg_attr(feature = "medea", derive(Clone, Debug, Eq, PartialEq, Serialize))]
 #[cfg_attr(feature = "jason", derive(Deserialize))]
 pub enum NegotiationRole {
@@ -359,7 +343,6 @@
     Added(Track),
 
     /// [`Track`] should be updated by this [`TrackPatch`] in the `Peer`.
-<<<<<<< HEAD
     ///
     /// Can only refer tracks already known to the `Peer`.
     Updated(TrackPatch),
@@ -368,10 +351,6 @@
     ///
     /// Can only refer tracks already known to the `Peer`.
     Removed(TrackId),
-=======
-    /// Can only refer tracks already known to the `Peer`.
-    Updated(TrackPatch),
->>>>>>> 8725316f
 }
 
 /// Represents [RTCIceCandidateInit][1] object.
