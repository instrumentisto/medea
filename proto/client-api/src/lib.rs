//! Client API protocol implementation for Medea media server.
//!
//! # Features
//!
//! - `jason`: Enables [`Deserialize`] implementation for [`Event`]s, and
//! [`Serialize`] implementation for [`Command`]s.
//! - `medea`: Enables [`Deserialize`] implementation for [`Command`]s, and
//! [`Serialize`] implementation for [`Event`]s.
//! - `extended-stats`: Enables unused RTC Stats DTOs.
//!
//! # Contribution guide
//!
//! Avoid using 64 bit types. [`medea-jason`] uses [wasm-bindgen] to interop
//! with JS, and exposing 64 bit types to JS will make [wasm-bindgen] to use
//! [BigInt64Array][2] / [BigUint64Array][3] in its JS glue, which are not
//! implemented or were implemented too recently in some UAs.
//!
//! So its better to keep protocol 64-bit-types-clean to avoid things breaking
//! by accident.
//!
//! [`medea-jason`]: https://docs.rs/medea-jason
//! [wasm-bindgen]: https://github.com/rustwasm/wasm-bindgen
//! [2]: https://tinyurl.com/y8bacb93
//! [3]: https://tinyurl.com/y4j3b4cs

pub mod stats;

use std::{collections::HashMap, convert::TryInto as _};

use derive_more::{Constructor, Display, From};
use medea_macro::dispatchable;
use serde::{de::Deserializer, ser::Serializer, Deserialize, Serialize};

use self::stats::RtcStat;

/// ID of `Member`.
#[derive(
    Clone, Debug, Serialize, Deserialize, Eq, Hash, PartialEq, From, Display,
)]
#[from(forward)]
pub struct MemberId(pub String);

/// ID of `Peer`.
#[cfg_attr(
    feature = "medea",
    derive(Deserialize, Debug, Hash, Eq, Default, PartialEq)
)]
#[cfg_attr(feature = "jason", derive(Serialize))]
#[derive(Clone, Copy, Display)]
pub struct PeerId(pub u32);

/// ID of `MediaTrack`.
#[cfg_attr(
    feature = "medea",
    derive(Deserialize, Debug, Hash, Eq, Default, PartialEq)
)]
#[cfg_attr(feature = "jason", derive(Serialize))]
#[derive(Clone, Copy, Display)]
pub struct TrackId(pub u32);

/// Value that is able to be incremented by `1`.
#[cfg(feature = "medea")]
pub trait Incrementable {
    /// Returns current value + 1.
    #[must_use]
    fn incr(&self) -> Self;
}

/// Implements [`Incrementable`] trait for newtype with any numeric type.
macro_rules! impl_incrementable {
    ($name:ty) => {
        impl Incrementable for $name {
            // TODO: Remove `clippy::must_use_candidate` once the issue below is
            //       resolved:
            //       https://github.com/rust-lang/rust-clippy/issues/4779
            #[allow(clippy::must_use_candidate)]
            #[inline]
            fn incr(&self) -> Self {
                Self(self.0 + 1)
            }
        }
    };
}

#[cfg(feature = "medea")]
impl_incrementable!(PeerId);
#[cfg(feature = "medea")]
impl_incrementable!(TrackId);

// TODO: should be properly shared between medea and jason
#[derive(Clone, Debug, Eq, PartialEq)]
/// Message sent by `Media Server` to `Client`.
pub enum ServerMsg {
    /// `ping` message that `Media Server` is expected to send to `Client`
    /// periodically for probing its aliveness.
    Ping(u32),

    /// `Media Server` notifies `Client` about happened facts and it reacts on
    /// them to reach the proper state.
    Event(Event),

    /// `Media Server` notifies `Client` about necessity to update its RPC
    /// settings.
    RpcSettings(RpcSettings),
}

/// RPC settings of `Client` received from `Media Server`.
#[derive(Clone, Debug, Eq, PartialEq, Serialize, Deserialize)]
pub struct RpcSettings {
    /// Timeout of considering `Client` as lost by `Media Server` when it
    /// doesn't receive [`ClientMsg::Pong`].
    ///
    /// Unit: millisecond.
    pub idle_timeout_ms: u32,

    /// Interval that `Media Server` sends [`ServerMsg::Ping`] with.
    ///
    /// Unit: millisecond.
    pub ping_interval_ms: u32,
}

#[cfg_attr(test, derive(PartialEq))]
#[derive(Clone, Debug)]
/// Message from 'Client' to 'Media Server'.
pub enum ClientMsg {
    /// `pong` message that `Client` answers with to `Media Server` in response
    /// to received [`ServerMsg::Ping`].
    Pong(u32),

    /// Request of `Client` to change the state on `Media Server`.
    Command(Command),
}

/// WebSocket message from Web Client to Media Server.
#[dispatchable]
#[cfg_attr(feature = "medea", derive(Deserialize))]
#[cfg_attr(feature = "jason", derive(Serialize))]
#[serde(tag = "command", content = "data")]
#[derive(Clone, Debug, PartialEq)]
pub enum Command {
    /// Web Client sends SDP Offer.
    MakeSdpOffer {
        /// [`PeerId`] of the `Peer` for which Web Client sends SDP Offer.
        peer_id: PeerId,

        /// SDP Offer of the `Peer`.
        sdp_offer: String,

        /// Associations between [`Track`] and transceiver's
        /// [media description][1].
        ///
        /// `mid` is basically an ID of [`m=<media>` section][1] in SDP.
        ///
        /// [1]: https://tools.ietf.org/html/rfc4566#section-5.14
        mids: HashMap<TrackId, String>,

<<<<<<< HEAD
        /// Statuses of the transceivers.
        transceiver_statuses: HashMap<TrackId, bool>,
=======
        /// Statuses of `Peer` transceivers.
        transceivers_statuses: HashMap<TrackId, bool>,
>>>>>>> 48ca2942
    },

    /// Web Client sends SDP Answer.
    MakeSdpAnswer {
        /// [`PeerId`] of the `Peer` for which Web Client sends SDP Answer.
        peer_id: PeerId,

        /// SDP Answer of the `Peer`.
        sdp_answer: String,

<<<<<<< HEAD
        /// Statuses of the transceivers.
        transceiver_statuses: HashMap<TrackId, bool>,
=======
        /// Statuses of `Peer` transceivers.
        transceivers_statuses: HashMap<TrackId, bool>,
>>>>>>> 48ca2942
    },

    /// Web Client sends Ice Candidate.
    SetIceCandidate {
        peer_id: PeerId,
        candidate: IceCandidate,
    },

    /// Web Client sends Peer Connection metrics.
    AddPeerConnectionMetrics {
        peer_id: PeerId,
        metrics: PeerMetrics,
    },

    /// Web Client asks permission to update [`Track`]s in specified Peer.
    /// Media Server gives permission by sending [`Event::TracksApplied`].
    UpdateTracks {
        peer_id: PeerId,
        tracks_patches: Vec<ClientTrackPatch>,
    },
}

/// Web Client's Peer Connection metrics.
#[cfg_attr(feature = "medea", derive(Deserialize))]
#[cfg_attr(feature = "jason", derive(Serialize))]
#[derive(Clone, Debug, PartialEq)]
pub enum PeerMetrics {
    /// Peer Connection's ICE connection state.
    IceConnectionState(IceConnectionState),

    /// Peer Connection's connection state.
    PeerConnectionState(PeerConnectionState),

    /// Peer Connection's RTC stats.
    RtcStats(Vec<RtcStat>),
}

/// Peer Connection's ICE connection state.
#[cfg_attr(feature = "medea", derive(Deserialize))]
#[cfg_attr(feature = "jason", derive(Serialize))]
#[derive(Clone, Debug, PartialEq)]
pub enum IceConnectionState {
    New,
    Checking,
    Connected,
    Completed,
    Failed,
    Disconnected,
    Closed,
}

/// Peer Connection's connection state.
#[cfg_attr(feature = "medea", derive(Deserialize))]
#[cfg_attr(feature = "jason", derive(Serialize))]
#[derive(Clone, Copy, Debug, Eq, PartialEq)]
pub enum PeerConnectionState {
    Closed,
    Failed,
    Disconnected,
    New,
    Connecting,
    Connected,
}

/// Reason of disconnecting Web Client from Media Server.
#[derive(Copy, Clone, Debug, Deserialize, Display, Serialize, Eq, PartialEq)]
pub enum CloseReason {
    /// Client session was finished on a server side.
    Finished,

    /// Old connection was closed due to a client reconnection.
    Reconnected,

    /// Connection has been inactive for a while and thus considered idle
    /// by a server.
    Idle,

    /// Establishing of connection with a server was rejected on server side.
    ///
    /// Most likely because of incorrect Member credentials.
    Rejected,

    /// Server internal error has occurred while connecting.
    ///
    /// This close reason is similar to 500 HTTP status code.
    InternalError,

    /// Client was evicted on the server side.
    Evicted,
}

/// Description which is sent in [Close] WebSocket frame from Media Server
/// to Web Client.
///
/// [Close]: https://tools.ietf.org/html/rfc6455#section-5.5.1
#[derive(Constructor, Debug, Deserialize, Serialize)]
pub struct CloseDescription {
    /// Reason of why WebSocket connection has been closed.
    pub reason: CloseReason,
}

/// WebSocket message from Medea to Jason.
#[dispatchable(self: &Self, async_trait(?Send))]
#[cfg_attr(feature = "medea", derive(Clone, Debug, Eq, PartialEq, Serialize))]
#[cfg_attr(feature = "jason", derive(Deserialize))]
#[serde(tag = "event", content = "data")]
pub enum Event {
    /// Media Server notifies Web Client about necessity of RTCPeerConnection
    /// creation.
    PeerCreated {
        peer_id: PeerId,
        negotiation_role: NegotiationRole,
        tracks: Vec<Track>,
        ice_servers: Vec<IceServer>,
        force_relay: bool,
    },

    /// Media Server notifies Web Client about necessity to apply specified SDP
    /// Answer to Web Client's RTCPeerConnection.
    SdpAnswerMade { peer_id: PeerId, sdp_answer: String },

    /// Media Server notifies Web Client about necessity to apply specified
    /// ICE Candidate.
    IceCandidateDiscovered {
        peer_id: PeerId,
        candidate: IceCandidate,
    },

    /// Media Server notifies Web Client about necessity of RTCPeerConnection
    /// close.
    PeersRemoved { peer_ids: Vec<PeerId> },

    /// Media Server notifies about necessity to update [`Track`]s in specified
    /// `Peer`.
    TracksApplied {
        /// [`PeerId`] of `Peer` where [`Track`]s should be updated.
        peer_id: PeerId,

        /// List of [`TrackUpdate`]s which should be applied.
        updates: Vec<TrackUpdate>,

        /// Negotiation role basing on which should be sent
        /// [`Command::MakeSdpOffer`] or [`Command::MakeSdpAnswer`].
        ///
        /// If `None` then no (re)negotiation should be done.
        negotiation_role: Option<NegotiationRole>,
    },

    /// Media Server notifies about connection quality score update.
    ConnectionQualityUpdated {
        /// Partner [`MemberId`] of the [`Peer`].
        partner_member_id: MemberId,

        /// Estimated connection quality.
        quality_score: ConnectionQualityScore,
    },
}

/// `Peer`'s negotiation role.
///
/// Some [`Event`]s can trigger SDP negotiation.
/// - If [`Event`] contains [`NegotiationRole::Offerer`], then `Peer` is
///   expected to create SDP Offer and send it via [`Command::MakeSdpOffer`].
/// - If [`Event`] contains [`NegotiationRole::Answerer`], then `Peer` is
///   expected to apply provided SDP Offer and provide its SDP Answer in a
///   [`Command::MakeSdpAnswer`].
#[cfg_attr(feature = "medea", derive(Clone, Debug, Eq, PartialEq, Serialize))]
#[cfg_attr(feature = "jason", derive(Deserialize))]
pub enum NegotiationRole {
    /// [`Command::MakeSdpOffer`] should be sent by client.
    Offerer,

    /// [`Command::MakeSdpAnswer`] should be sent by client.
    Answerer(String),
}

/// [`Track`] update which should be applied to the `Peer`.
#[cfg_attr(feature = "medea", derive(Clone, Debug, Eq, PartialEq, Serialize))]
#[cfg_attr(feature = "jason", derive(Deserialize))]
pub enum TrackUpdate {
    /// New [`Track`] should be added to the `Peer`.
    Added(Track),

    /// [`Track`] should be updated by this [`ServerTrackPatch`] in the `Peer`.
    /// Can only refer tracks already known to the `Peer`.
    Updated(ServerTrackPatch),
}

/// Represents [RTCIceCandidateInit][1] object.
///
/// [1]: https://www.w3.org/TR/webrtc/#dom-rtcicecandidateinit
#[derive(Clone, Debug, Deserialize, Eq, PartialEq, Serialize)]
pub struct IceCandidate {
    pub candidate: String,
    pub sdp_m_line_index: Option<u16>,
    pub sdp_mid: Option<String>,
}

/// [`Track`] with specified direction.
#[cfg_attr(feature = "medea", derive(Clone, Debug, Eq, PartialEq, Serialize))]
#[cfg_attr(feature = "jason", derive(Deserialize))]
pub struct Track {
    pub id: TrackId,
    pub direction: Direction,
    pub media_type: MediaType,
}

impl Track {
    /// Returns `true` if this [`Track`] is required to call starting.
    #[must_use]
    pub fn is_required(&self) -> bool {
        self.media_type.is_required()
    }
}

/// Patch of the [`Track`] which client can request with
/// [`Command::UpdateTracks`].
#[cfg_attr(feature = "medea", derive(Clone, Debug, Serialize))]
#[cfg_attr(feature = "jason", derive(Deserialize))]
#[derive(Eq, PartialEq)]
pub struct ClientTrackPatch {
    pub id: TrackId,
    pub is_muted: Option<bool>,
}

/// Patch of the [`Track`] which server can send with [`Event::TracksApplied`].
#[cfg_attr(feature = "medea", derive(Clone, Debug, Eq, PartialEq, Serialize))]
#[cfg_attr(feature = "jason", derive(Deserialize))]
pub struct ServerTrackPatch {
    /// Id of the [`Track`] which should be patched.
    pub id: TrackId,

    /// Mute state of the concrete `Member`.
    ///
    /// This state doesn't indicates that connection between two `Member`s are
    /// really muted. This is intention of this `Member`.
    ///
    /// On this mute, client __should__ replace `MediaStreamTrack` with `None`
    /// in the `Transceiver` for the send direction.
    pub is_muted_individual: Option<bool>,

    /// Mute state of the connection between `Member`s.
    ///
    /// This state indicates real mute state between `Member`s. But this state
    /// doesn't changes intention of this `Member`.
    ///
    /// So intention of this `Member` (`is_muted_individual`) can be `false`,
    /// but real mute state can be `true`.
    ///
    /// On this mute, client should __not__ replace `MediaStreamTrack` with
    /// `None` in the `Transceiver` for the send direction.
    pub is_muted_general: Option<bool>,
}

impl From<ClientTrackPatch> for ServerTrackPatch {
    fn from(from: ClientTrackPatch) -> Self {
        Self {
            id: from.id,
            is_muted_individual: from.is_muted,
            is_muted_general: None,
        }
    }
}

impl ServerTrackPatch {
    /// Returns new empty [`ServerTrackPatch`] with a provided [`TrackId`].
    #[inline]
    #[must_use]
    pub fn new(id: TrackId) -> Self {
        Self {
            id,
            is_muted_general: None,
            is_muted_individual: None,
        }
    }

    /// Merges this [`ServerTrackPatch`] with a provided [`ServerTrackPatch`].
    ///
    /// Does nothing if [`TrackId`] of this [`ServerTrackPatch`] and the
    /// provided [`ServerTrackPatch`] are different.
    pub fn merge(&mut self, another: &Self) {
        if self.id != another.id {
            return;
        }

        if let Some(is_muted_general) = another.is_muted_general {
            self.is_muted_general = Some(is_muted_general);
        }

        if let Some(is_muted_individual) = another.is_muted_individual {
            self.is_muted_individual = Some(is_muted_individual);
        }
    }
}

/// Representation of [RTCIceServer][1] (item of `iceServers` field
/// from [RTCConfiguration][2]).
///
/// [1]: https://developer.mozilla.org/en-US/docs/Web/API/RTCIceServer
/// [2]: https://developer.mozilla.org/en-US/docs/Web/API/RTCConfiguration
#[derive(Clone, Debug)]
#[cfg_attr(feature = "medea", derive(Eq, PartialEq, Serialize))]
#[cfg_attr(feature = "jason", derive(Deserialize))]
pub struct IceServer {
    pub urls: Vec<String>,
    #[serde(skip_serializing_if = "Option::is_none")]
    pub username: Option<String>,
    #[serde(skip_serializing_if = "Option::is_none")]
    pub credential: Option<String>,
}

/// Direction of [`Track`].
#[cfg_attr(feature = "medea", derive(Clone, Debug, Eq, PartialEq, Serialize))]
#[cfg_attr(feature = "jason", derive(Deserialize))]
// TODO: Use different struct without mids in TracksApplied event.
pub enum Direction {
    Send {
        receivers: Vec<MemberId>,
        mid: Option<String>,
    },
    Recv {
        sender: MemberId,
        mid: Option<String>,
    },
}

/// Type of [`Track`].
#[cfg_attr(feature = "medea", derive(Clone, Debug, Eq, PartialEq, Serialize))]
#[cfg_attr(feature = "jason", derive(Deserialize))]
pub enum MediaType {
    Audio(AudioSettings),
    Video(VideoSettings),
}

impl MediaType {
    /// Returns `true` if this [`MediaType`] is required to call starting.
    #[must_use]
    pub fn is_required(&self) -> bool {
        match self {
            MediaType::Audio(audio) => audio.is_required,
            MediaType::Video(video) => video.is_required,
        }
    }
}

#[cfg_attr(feature = "medea", derive(Clone, Debug, Eq, PartialEq, Serialize))]
#[cfg_attr(feature = "jason", derive(Deserialize))]
pub struct AudioSettings {
    /// Importance of the audio media type.
    ///
    /// If `false` then audio may be not published.
    pub is_required: bool,
}

#[cfg_attr(feature = "medea", derive(Clone, Debug, Eq, PartialEq, Serialize))]
#[cfg_attr(feature = "jason", derive(Deserialize))]
pub struct VideoSettings {
    /// Importance of the video media type.
    ///
    /// If `false` then video may be not published.
    pub is_required: bool,
}

/// Estimated connection quality.
#[cfg_attr(
    feature = "medea",
    derive(Serialize, Display, Eq, Ord, PartialEq, PartialOrd)
)]
#[cfg_attr(feature = "jason", derive(Deserialize))]
#[derive(Clone, Copy, Debug)]
pub enum ConnectionQualityScore {
    /// Nearly all users dissatisfied.
    Poor = 1,

    /// Many users dissatisfied.
    Low = 2,

    /// Some users dissatisfied.
    Medium = 3,

    /// Satisfied.
    High = 4,
}

#[cfg(feature = "jason")]
impl Serialize for ClientMsg {
    fn serialize<S>(&self, serializer: S) -> Result<S::Ok, S::Error>
    where
        S: Serializer,
    {
        use serde::ser::SerializeStruct;

        match self {
            Self::Pong(n) => {
                let mut ping = serializer.serialize_struct("pong", 1)?;
                ping.serialize_field("pong", n)?;
                ping.end()
            }
            Self::Command(command) => command.serialize(serializer),
        }
    }
}

#[cfg(feature = "medea")]
impl<'de> Deserialize<'de> for ClientMsg {
    fn deserialize<D>(deserializer: D) -> Result<Self, D::Error>
    where
        D: Deserializer<'de>,
    {
        use serde::de::Error as _;

        let ev = serde_json::Value::deserialize(deserializer)?;
        let map = ev.as_object().ok_or_else(|| {
            D::Error::custom(format!(
                "unable to deserialize ClientMsg [{:?}]",
                &ev,
            ))
        })?;

        if let Some(v) = map.get("pong") {
            let n = v
                .as_u64()
                .ok_or_else(|| {
                    D::Error::custom(format!(
                        "unable to deserialize ClientMsg::Pong [{:?}]",
                        &ev,
                    ))
                })?
                .try_into()
                .map_err(|e| {
                    D::Error::custom(format!(
                        "ClientMsg::Pong overflows 32 bits: {}",
                        e,
                    ))
                })?;

            Ok(Self::Pong(n))
        } else {
            let command =
                serde_json::from_value::<Command>(ev).map_err(|e| {
                    D::Error::custom(format!(
                        "unable to deserialize ClientMsg::Command [{:?}]",
                        e,
                    ))
                })?;
            Ok(Self::Command(command))
        }
    }
}

#[cfg(feature = "medea")]
impl Serialize for ServerMsg {
    fn serialize<S>(&self, serializer: S) -> Result<S::Ok, S::Error>
    where
        S: Serializer,
    {
        use serde::ser::SerializeStruct;

        match self {
            Self::Ping(n) => {
                let mut ping = serializer.serialize_struct("ping", 1)?;
                ping.serialize_field("ping", n)?;
                ping.end()
            }
            Self::Event(command) => command.serialize(serializer),
            Self::RpcSettings(rpc_settings) => {
                rpc_settings.serialize(serializer)
            }
        }
    }
}

#[cfg(feature = "jason")]
impl<'de> Deserialize<'de> for ServerMsg {
    fn deserialize<D>(deserializer: D) -> Result<Self, D::Error>
    where
        D: Deserializer<'de>,
    {
        use serde::de::Error as _;

        let ev = serde_json::Value::deserialize(deserializer)?;
        let map = ev.as_object().ok_or_else(|| {
            D::Error::custom(format!(
                "unable to deserialize ServerMsg [{:?}]",
                &ev,
            ))
        })?;

        if let Some(v) = map.get("ping") {
            let n = v
                .as_u64()
                .ok_or_else(|| {
                    D::Error::custom(format!(
                        "unable to deserialize ServerMsg::Ping [{:?}]",
                        &ev
                    ))
                })?
                .try_into()
                .map_err(|e| {
                    D::Error::custom(format!(
                        "ServerMsg::Ping overflows 32 bits: {}",
                        e,
                    ))
                })?;

            Ok(Self::Ping(n))
        } else {
            let msg = serde_json::from_value::<Event>(ev.clone())
                .map(Self::Event)
                .or_else(move |_| {
                    serde_json::from_value::<RpcSettings>(ev)
                        .map(Self::RpcSettings)
                })
                .map_err(|e| {
                    D::Error::custom(format!(
                        "unable to deserialize ServerMsg [{:?}]",
                        e,
                    ))
                })?;
            Ok(msg)
        }
    }
}

#[cfg(test)]
mod test {
    use super::*;

    #[test]
    fn command() {
        let mut mids = HashMap::new();
        mids.insert(TrackId(0), String::from("1"));

        let command = ClientMsg::Command(Command::MakeSdpOffer {
            peer_id: PeerId(77),
            sdp_offer: "offer".to_owned(),
            mids,
<<<<<<< HEAD
            transceiver_statuses: HashMap::new(),
=======
            transceivers_statuses: HashMap::new(),
>>>>>>> 48ca2942
        });
        #[cfg_attr(nightly, rustfmt::skip)]
            let command_str =
            "{\
                \"command\":\"MakeSdpOffer\",\
                \"data\":{\
                    \"peer_id\":77,\
                    \"sdp_offer\":\"offer\",\
                    \"mids\":{\"0\":\"1\"},\
<<<<<<< HEAD
                    \"transceiver_statuses\":{}\
=======
                    \"transceivers_statuses\":{}\
>>>>>>> 48ca2942
                }\
            }";

        assert_eq!(command_str, serde_json::to_string(&command).unwrap());
        assert_eq!(
            command,
            serde_json::from_str(&serde_json::to_string(&command).unwrap())
                .unwrap()
        );
    }

    #[test]
    fn ping() {
        let ping = ServerMsg::Ping(15);
        let ping_str = "{\"ping\":15}";

        assert_eq!(ping_str, serde_json::to_string(&ping).unwrap());
        assert_eq!(
            ping,
            serde_json::from_str(&serde_json::to_string(&ping).unwrap())
                .unwrap()
        )
    }

    #[test]
    fn event() {
        let event = ServerMsg::Event(Event::SdpAnswerMade {
            peer_id: PeerId(45),
            sdp_answer: "answer".to_owned(),
        });
        #[cfg_attr(nightly, rustfmt::skip)]
            let event_str =
            "{\
                \"event\":\"SdpAnswerMade\",\
                \"data\":{\
                    \"peer_id\":45,\
                    \"sdp_answer\":\"answer\"\
                }\
            }";

        assert_eq!(event_str, serde_json::to_string(&event).unwrap());
        assert_eq!(
            event,
            serde_json::from_str(&serde_json::to_string(&event).unwrap())
                .unwrap()
        );
    }

    #[test]
    fn pong() {
        let pong = ClientMsg::Pong(5);
        let pong_str = "{\"pong\":5}";

        assert_eq!(pong_str, serde_json::to_string(&pong).unwrap());
        assert_eq!(
            pong,
            serde_json::from_str(&serde_json::to_string(&pong).unwrap())
                .unwrap()
        )
    }

    #[test]
    fn track_patch_merge() {
        for (track_patches, result) in vec![
            (
                vec![
                    ServerTrackPatch {
                        id: TrackId(1),
                        is_muted_general: Some(true),
                        is_muted_individual: Some(true),
                    },
                    ServerTrackPatch {
                        id: TrackId(1),
                        is_muted_general: Some(false),
                        is_muted_individual: Some(false),
                    },
                    ServerTrackPatch {
                        id: TrackId(1),
                        is_muted_general: None,
                        is_muted_individual: None,
                    },
                    ServerTrackPatch {
                        id: TrackId(1),
                        is_muted_general: Some(true),
                        is_muted_individual: Some(true),
                    },
                    ServerTrackPatch {
                        id: TrackId(1),
                        is_muted_general: Some(true),
                        is_muted_individual: Some(true),
                    },
                ],
                ServerTrackPatch {
                    id: TrackId(1),
                    is_muted_general: Some(true),
                    is_muted_individual: Some(true),
                },
            ),
            (
                vec![
                    ServerTrackPatch {
                        id: TrackId(1),
                        is_muted_general: None,
                        is_muted_individual: None,
                    },
                    ServerTrackPatch {
                        id: TrackId(1),
                        is_muted_general: Some(true),
                        is_muted_individual: Some(true),
                    },
                ],
                ServerTrackPatch {
                    id: TrackId(1),
                    is_muted_general: Some(true),
                    is_muted_individual: Some(true),
                },
            ),
            (
                vec![
                    ServerTrackPatch {
                        id: TrackId(1),
                        is_muted_general: Some(true),
                        is_muted_individual: Some(true),
                    },
                    ServerTrackPatch {
                        id: TrackId(1),
                        is_muted_general: None,
                        is_muted_individual: None,
                    },
                ],
                ServerTrackPatch {
                    id: TrackId(1),
                    is_muted_general: Some(true),
                    is_muted_individual: Some(true),
                },
            ),
            (
                vec![
                    ServerTrackPatch {
                        id: TrackId(1),
                        is_muted_general: None,
                        is_muted_individual: None,
                    },
                    ServerTrackPatch {
                        id: TrackId(2),
                        is_muted_general: Some(true),
                        is_muted_individual: Some(true),
                    },
                ],
                ServerTrackPatch {
                    id: TrackId(1),
                    is_muted_general: None,
                    is_muted_individual: None,
                },
            ),
        ] {
            let mut merge_track_patch = ServerTrackPatch::new(TrackId(1));
            for track_patch in &track_patches {
                merge_track_patch.merge(track_patch);
            }

            assert_eq!(
                result, merge_track_patch,
                "track patches: {:?}",
                track_patches
            );
        }
    }
}<|MERGE_RESOLUTION|>--- conflicted
+++ resolved
@@ -154,13 +154,8 @@
         /// [1]: https://tools.ietf.org/html/rfc4566#section-5.14
         mids: HashMap<TrackId, String>,
 
-<<<<<<< HEAD
-        /// Statuses of the transceivers.
-        transceiver_statuses: HashMap<TrackId, bool>,
-=======
         /// Statuses of `Peer` transceivers.
         transceivers_statuses: HashMap<TrackId, bool>,
->>>>>>> 48ca2942
     },
 
     /// Web Client sends SDP Answer.
@@ -171,13 +166,8 @@
         /// SDP Answer of the `Peer`.
         sdp_answer: String,
 
-<<<<<<< HEAD
-        /// Statuses of the transceivers.
-        transceiver_statuses: HashMap<TrackId, bool>,
-=======
         /// Statuses of `Peer` transceivers.
         transceivers_statuses: HashMap<TrackId, bool>,
->>>>>>> 48ca2942
     },
 
     /// Web Client sends Ice Candidate.
@@ -715,11 +705,7 @@
             peer_id: PeerId(77),
             sdp_offer: "offer".to_owned(),
             mids,
-<<<<<<< HEAD
-            transceiver_statuses: HashMap::new(),
-=======
             transceivers_statuses: HashMap::new(),
->>>>>>> 48ca2942
         });
         #[cfg_attr(nightly, rustfmt::skip)]
             let command_str =
@@ -729,11 +715,7 @@
                     \"peer_id\":77,\
                     \"sdp_offer\":\"offer\",\
                     \"mids\":{\"0\":\"1\"},\
-<<<<<<< HEAD
-                    \"transceiver_statuses\":{}\
-=======
                     \"transceivers_statuses\":{}\
->>>>>>> 48ca2942
                 }\
             }";
 
