--- conflicted
+++ resolved
@@ -65,20 +65,12 @@
 #[derive(Clone, Copy, Display)]
 pub struct TrackId(pub u32);
 
-<<<<<<< HEAD
-/// `Member` authentication token.
-=======
 /// `Member` credentials.
->>>>>>> a6f7de55
 #[derive(
     Clone, Debug, Serialize, Deserialize, Eq, Hash, PartialEq, From, Display,
 )]
 #[from(forward)]
-<<<<<<< HEAD
-pub struct Token(pub String);
-=======
 pub struct Credentials(pub String);
->>>>>>> a6f7de55
 
 /// Value that is able to be incremented by `1`.
 #[cfg(feature = "medea")]
@@ -148,7 +140,7 @@
     JoinRoom {
         room_id: RoomId,
         member_id: MemberId,
-        token: Token,
+        credentials: Credentials,
     },
 
     LeaveRoom {
