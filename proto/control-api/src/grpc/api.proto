// Medea's Control API gRPC schema.

syntax = "proto3";

package medea;

// Media server's Control API service.
service ControlApi {
  // Creates new Element with a given ID.
  //
  // Not idempotent. Errors if an Element with the same ID already exists.
  rpc Create (CreateRequest) returns (CreateResponse);

  // Removes Element by its ID.
  // Allows referring multiple Elements on the last two levels.
  //
  // Idempotent. If no Elements with such IDs exist, then succeeds.
  rpc Delete (IdRequest) returns (Response);

  // Returns Element by its ID.
  // Allows referring multiple Elements.
  // If no ID specified, returns all Elements declared.
  rpc Get (IdRequest) returns (GetResponse);
}

<<<<<<< HEAD
// Request of creating new Element with in element with given Full ID (FID).
message CreateRequest {
  // Full ID (FID) of the Element in which will be created provided element.
=======
// Request of creating new Element with in element with a given FID (full ID).
message CreateRequest {
  // FID (full ID) of the Element in which the provided Element will be created.
>>>>>>> e71c31ce
  string parent_fid = 1;
  // Spec of the created Element.
  oneof el {
    Member member = 2;
    Room room = 3;
    WebRtcPlayEndpoint webrtc_play = 4;
    WebRtcPublishEndpoint webrtc_pub = 5;
  }
}

<<<<<<< HEAD
// Request with many Elements Full IDs (FIDs) elements.
message IdRequest {
  // List of elements Full IDs (FIDs).
=======
// Request with many FIDs (full IDs) of Elements.
message IdRequest {
  // List of Elements FIDs.
>>>>>>> e71c31ce
  repeated string fid = 1;
}

// Response which doesn't return anything on successful result,
// but is fallible with an Error.
//
// If operation fails then an Error will be returned.
// The response is considered successful only if it does not contain Error.
message Response {
  // Error of the Response.
  Error error = 1;
}

// Response of Create RPC method.
//
// If operation fails then an Error will be returned.
// The response is considered successful only if it does not contain Error.
message CreateResponse {
  // Hashmap with IDs (key) and URIs (value) of Elements, which should be used
  // by clients to connect to a media server via Client API.
  //
  // Returned only if CreateResponse is successful.
  map<string, string> sid = 1;
  // Error of the CreateResponse.
  Error error = 2;
}

// Response of Get RPC method.
//
// If operation fails then an Error will be returned.
// The response is considered successful only if it does not contain Error.
message GetResponse {
  // Hashmap with IDs (key) and specs (value) of the requested Elements.
  //
  // Returned only if GetResponse is successful.
  map<string, Element> elements = 1;
  // Error of the GetResponse.
  Error error = 2;
}

// Error of failed request.
//
// If the Error is not returned then request is considered as successful.
message Error {
  // Concrete unique code of the Error.
  uint32 code = 1;
  // Human-readable text description of the Error.
  string text = 2;
  // Link to online documentation of the Error.
  //
  // Optional field.
  string doc = 3;
  // Full ID of Element that the Error is related to.
  // Some Errors are not related to any Element and in such case
  // this field is empty.
  //
  // Optional field.
  string element = 4;
}

// Media element which can be used in a media pipeline.
message Element {
  oneof el {
    Member member = 1;
    Room room = 2;
    WebRtcPlayEndpoint webrtc_play = 3;
    WebRtcPublishEndpoint webrtc_pub = 4;
  }
}

// Media element which represents a single space where multiple Members can
// interact with each other.
message Room {
  // ID of this Room.
<<<<<<< HEAD
  string id  = 1;
=======
  string id = 1;
>>>>>>> e71c31ce
  // Pipeline of this Room.
  map<string, Room.Element> pipeline = 2;

  // Elements which Room's pipeline can contain.
  message Element {
    oneof el {
      Member member = 1;
      WebRtcPlayEndpoint webrtc_play = 2;
      WebRtcPublishEndpoint webrtc_pub = 3;
    }
  }
}

// Media element which represents a client authorized to participate
// in a some bigger media pipeline.
message Member {
  // ID of this Member.
  string id = 1;
  // Callback which fires when the Member establishes persistent connection
  // with a media server via Client API.
  string on_join = 2;
  // Callback which fires when the Member finishes persistent connection
  // with a media server via Client API.
  string on_leave = 3;
  // Credentials of the Member to authorize via Client API with.
  string credentials = 4;
  // Pipeline of this Member.
  map<string, Member.Element> pipeline = 5;

  // Elements which Member's pipeline can contain.
  message Element {
    oneof el {
      WebRtcPlayEndpoint webrtc_play = 1;
      WebRtcPublishEndpoint webrtc_pub = 2;
    }
  }
}

// Media element which is able to receive media data from a client via WebRTC
// (allows to publish media data).
message WebRtcPublishEndpoint {
  // ID of this WebRtcPublishEndpoint.
  string id = 1;
  // P2P mode for this element.
  P2P p2p = 2;
  // Callback which fires when a client starts publishing media data.
  string on_start = 3;
  // Callback which fires when a client stops publishing media data.
  string on_stop = 4;

  // P2P mode of WebRTC interaction.
  enum P2P {
    // Always send media data through a media server.
    NEVER = 0;
    // Send media data peer-to-peer directly if it's possible,
    // otherwise through a media server.
    IF_POSSIBLE = 1;
    // Send media data peer-to-peer only without a media server.
    ALWAYS = 2;
  }
}

// Media element which is able to play media data for a client via WebRTC.
message WebRtcPlayEndpoint {
  // ID of this WebRtcPlayEndpoint.
  string id = 1;
  // The source to get media data from.
  string src = 2;
  // Callback which fires when a client starts playing media data
  // from the source.
  string on_start = 3;
  // Callback which fires when a client stops playing media data
  // from the source.
  string on_stop = 4;
}<|MERGE_RESOLUTION|>--- conflicted
+++ resolved
@@ -23,15 +23,9 @@
   rpc Get (IdRequest) returns (GetResponse);
 }
 
-<<<<<<< HEAD
-// Request of creating new Element with in element with given Full ID (FID).
-message CreateRequest {
-  // Full ID (FID) of the Element in which will be created provided element.
-=======
 // Request of creating new Element with in element with a given FID (full ID).
 message CreateRequest {
   // FID (full ID) of the Element in which the provided Element will be created.
->>>>>>> e71c31ce
   string parent_fid = 1;
   // Spec of the created Element.
   oneof el {
@@ -42,15 +36,9 @@
   }
 }
 
-<<<<<<< HEAD
-// Request with many Elements Full IDs (FIDs) elements.
-message IdRequest {
-  // List of elements Full IDs (FIDs).
-=======
 // Request with many FIDs (full IDs) of Elements.
 message IdRequest {
   // List of Elements FIDs.
->>>>>>> e71c31ce
   repeated string fid = 1;
 }
 
@@ -125,11 +113,7 @@
 // interact with each other.
 message Room {
   // ID of this Room.
-<<<<<<< HEAD
-  string id  = 1;
-=======
   string id = 1;
->>>>>>> e71c31ce
   // Pipeline of this Room.
   map<string, Room.Element> pipeline = 2;
 
