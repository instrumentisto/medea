#![allow(clippy::pedantic)]

<<<<<<< HEAD
pub mod medea;
pub mod medea_callback;
=======
#[rustfmt::skip]
pub mod api;
#[rustfmt::skip]
pub mod callback;
>>>>>>> a41e335d
<|MERGE_RESOLUTION|>--- conflicted
+++ resolved
@@ -1,11 +1,6 @@
 #![allow(clippy::pedantic)]
 
-<<<<<<< HEAD
-pub mod medea;
-pub mod medea_callback;
-=======
 #[rustfmt::skip]
 pub mod api;
 #[rustfmt::skip]
-pub mod callback;
->>>>>>> a41e335d
+pub mod callback;