<!DOCTYPE html>
<html>
<head>
    <title>Chat</title>
    <meta http-equiv='Content-Type' content='text/html; charset=UTF-8'/>

    <script type="text/javascript">

        var socket;
        var pcs = {};
        var transceivers = [];

        function connectSocket(caller) {
            let role = caller ? "1/caller_credentials" : "2/responder_credentials";
            socket = new WebSocket("ws://localhost:8080/ws/1/" + role);
            socket.onmessage = handleSocketMessage;

            window.setInterval(function () {
                socket.send("{\"ping\":1}");
            }, 8000);
        };

        function handleSocketMessage(message) {

            var msg = JSON.parse(message.data);

            switch (msg.event) {
                case 'PeerCreated':
                    handlePeerCreated(msg.data);
                    break;
                case 'SdpAnswerMade':
                    handleSdpAnswerMade(msg.data);
                    break;
                case 'IceCandidateDiscovered':
                    handleIceCandidateDiscovered(msg.data);
                    break;
            }
        }

        function get_mids() {

            var mids = {};
            console.log(transceivers);
            transceivers.forEach(function (v, i) {
                if (v != undefined) {
                    mids[i] = v.mid;
                }
            });

            return mids;
        }

        async function handlePeerCreated(msg) {

            pcs[msg.peer_id] = new RTCPeerConnection();

            var pc = pcs[msg.peer_id];

            var sendAudio = false;
            var sendVideo = false;

            msg.tracks.forEach((track) => {

                var transceiver;
                if (track.direction.Send != undefined) {

                    if (track.media_type.Audio != undefined) {
                        sendAudio = true;
                        transceiver = pc.addTransceiver("audio", {
                            direction: "sendonly"
                        })
                    } else {
                        sendVideo = true;
                        transceiver = pc.addTransceiver("video", {
                            direction: "sendonly"
                        })
                    }
                }

<<<<<<< HEAD
                transceivers[track.id] = transceiver;
            });
=======
            var configuration = { iceServers: msg.ice_servers };
            pcs[msg.peer_id] = new RTCPeerConnection(configuration);
>>>>>>> beda4257

            pc.ontrack = function (e) {
                console.log(e);
                if (!partnervid.srcObject) {
                    partnervid.srcObject = e.streams[0];
                }
            };

            if (sendVideo || sendAudio) {
                const stream = await navigator.mediaDevices.getUserMedia({
                    audio: sendAudio,
                    video: sendVideo
                });

                yourvid.srcObject = stream;

                stream.getTracks().forEach((track) => {
                    if (track.kind == "audio"){
                        transceivers[1].sender.replaceTrack(track);
                    } else {
                        transceivers[2].sender.replaceTrack(track);
                    }
                });
            }

            if (msg.sdp_offer != undefined && msg.sdp_offer != null) {
                pc.setRemoteDescription(new RTCSessionDescription(JSON.parse(msg.sdp_offer)));
                var answer = await pc.createAnswer();
                await pc.setLocalDescription(answer);

                socket.send(JSON.stringify({
                    command: "MakeSdpAnswer",
                    data: {
                        peer_id: msg.peer_id,
                        sdp_answer: JSON.stringify(answer),
                        mids: get_mids()
                    }
                }));
            } else {
                var offer = await pc.createOffer();
                await pc.setLocalDescription(offer);
                socket.send(JSON.stringify({
                    command: "MakeSdpOffer",
                    data: {
                        peer_id: msg.peer_id,
                        sdp_offer: JSON.stringify(offer),
                        mids: get_mids()
                    }
                }));
            }

            pc.onicecandidate = function (e) {
                if (e.candidate) {
                    socket.send(JSON.stringify({
                        command: "SetIceCandidate",
                        data: {
                            peer_id: msg.peer_id,
                            candidate: {
                                candidate: e.candidate.candidate,
                                sdp_mid: e.candidate.sdpMid,
                                sdp_m_line_index: e.candidate.sdpMLineIndex
                            }
                        }
                    }))
                }
            };
        }

        async function handleSdpAnswerMade(msg) {
            var pc = pcs[msg.peer_id];
            pc.setRemoteDescription(new RTCSessionDescription(JSON.parse(msg.sdp_answer)))
        }

        async function handleIceCandidateDiscovered(msg) {
            var pc = pcs[msg.peer_id];
            pc.addIceCandidate(            {
                candidate:msg.candidate.candidate,
                sdpMid:msg.candidate.sdp_mid,
                sdpMLineIndex: msg.candidate.sdp_m_line_index,
            });
        }

    </script>
</head>
<body>
<div>
    <div>
        <div>
            <video id="yourvid" muted autoplay width="100%" height="100%"></video>
        </div>
        <div>
            <video id="partnervid" autoplay width="100%" height="100%"></video>
        </div>
    </div>
</div>
</body>
</html><|MERGE_RESOLUTION|>--- conflicted
+++ resolved
@@ -52,6 +52,8 @@
 
         async function handlePeerCreated(msg) {
 
+            var configuration = { iceServers: msg.ice_servers };
+            pcs[msg.peer_id] = new RTCPeerConnection(configuration);
             pcs[msg.peer_id] = new RTCPeerConnection();
 
             var pc = pcs[msg.peer_id];
@@ -77,13 +79,8 @@
                     }
                 }
 
-<<<<<<< HEAD
                 transceivers[track.id] = transceiver;
             });
-=======
-            var configuration = { iceServers: msg.ice_servers };
-            pcs[msg.peer_id] = new RTCPeerConnection(configuration);
->>>>>>> beda4257
 
             pc.ontrack = function (e) {
                 console.log(e);
