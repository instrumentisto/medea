--- conflicted
+++ resolved
@@ -8,10 +8,6 @@
     "IPv4", "IPv6", "JavaScript", "NaN", "NaNs",
     "OAuth", "OpenGL", "OpenSSH", "OpenSSL", "OpenStreetMap", "TrueType",
     "iOS", "macOS", "TeX", "LaTeX", "BibTeX", "BibLaTeX", "MinGW",
-<<<<<<< HEAD
-    "WebSocket", "WebRTC",
-=======
     "WebSocket",
     "RTCIceServer", "RTCConfiguration",
->>>>>>> 010bc02c
 ]