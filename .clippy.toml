# See full lints list at:
# https://rust-lang.github.io/rust-clippy/master/index.html

doc-valid-idents = [
    "KiB", "MiB", "GiB", "TiB", "PiB", "EiB",
    "DirectX", "ECMAScript",
    "GPLv2", "GPLv3", "GitHub", "GitLab",
    "IPv4", "IPv6", "JavaScript", "NaN", "NaNs",
    "OAuth", "OpenGL", "OpenSSH", "OpenSSL", "OpenStreetMap", "TrueType",
    "iOS", "macOS", "TeX", "LaTeX", "BibTeX", "BibLaTeX", "MinGW",
<<<<<<< HEAD
    "gRPC", "WebRTC", "WebSocket",
    "MediaStream", "MediaStreamConstraints", "MediaStreamTrack",
=======
    "getUserMedia", "gRPC",
    "MediaDeviceKind",
    "MediaStream", "MediaStreamConstraints", "MediaStreamTrack",
    "MediaTrackConstraints",
>>>>>>> 6b07bbc9
    "RTCConfiguration",
    "RTCIceCandidate", "RTCIceCandidateInit", "RTCIceServer",
    "RTCPeerConnection", "RTCPeerConnectionIceEvent",
    "RTCRtpTransceiver", "RTCRtpTransceiverDirection",
<<<<<<< HEAD
    "RTCSdpType", "RTCIceCandidateInit",
    "WebRTC", "RtcPeerConnection",
    "gRPC", "WebDriver",
=======
    "RTCSdpType",
    "RTCTrackEvent",
    "WebRTC", "WebSocket",
>>>>>>> 6b07bbc9
]<|MERGE_RESOLUTION|>--- conflicted
+++ resolved
@@ -8,26 +8,15 @@
     "IPv4", "IPv6", "JavaScript", "NaN", "NaNs",
     "OAuth", "OpenGL", "OpenSSH", "OpenSSL", "OpenStreetMap", "TrueType",
     "iOS", "macOS", "TeX", "LaTeX", "BibTeX", "BibLaTeX", "MinGW",
-<<<<<<< HEAD
-    "gRPC", "WebRTC", "WebSocket",
-    "MediaStream", "MediaStreamConstraints", "MediaStreamTrack",
-=======
     "getUserMedia", "gRPC",
     "MediaDeviceKind",
     "MediaStream", "MediaStreamConstraints", "MediaStreamTrack",
     "MediaTrackConstraints",
->>>>>>> 6b07bbc9
     "RTCConfiguration",
     "RTCIceCandidate", "RTCIceCandidateInit", "RTCIceServer",
     "RTCPeerConnection", "RTCPeerConnectionIceEvent",
     "RTCRtpTransceiver", "RTCRtpTransceiverDirection",
-<<<<<<< HEAD
-    "RTCSdpType", "RTCIceCandidateInit",
-    "WebRTC", "RtcPeerConnection",
-    "gRPC", "WebDriver",
-=======
     "RTCSdpType",
     "RTCTrackEvent",
     "WebRTC", "WebSocket",
->>>>>>> 6b07bbc9
 ]