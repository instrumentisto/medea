language: rust

install:
  - rustc -vV
  - cargo -vV

stages:
  - name: check
    if: (branch = master AND type != pull_request)
        OR commit_message =~ /.*\[run ci\]/
  - name: build
    if: (branch = master AND type != pull_request)
        OR commit_message =~ /.*\[run ci\]/
  - name: test
    if: (branch = master AND type != pull_request)
        OR commit_message =~ /.*\[run ci\]/
  - name: release
    if: tag IS present

jobs:
  allow_failures:
    - rust: nightly
      stage: check
    - rust: nightly
      stage: build

  include:
    - name: Clippy
      stage: check
      rust: stable
      before_script: rustup component add clippy
      script: make lint

    - name: rustfmt
      stage: check
      rust: nightly
      before_script: rustup component add rustfmt --toolchain nightly-x86_64-unknown-linux-gnu
      script: make fmt check=yes

    - name: medea-jason (stable)
      stage: build
      rust: stable
      before_script:
        - rm -f /home/travis/.cargo/bin/wasm-pack
        - curl https://rustwasm.github.io/wasm-pack/installer/init.sh -sSf | sh
      script: make cargo.build crate=medea-jason dockerized=no

    - name: medea docker (stable)
      stage: build
      rust: stable
      services: ["docker"]
      script: make docker.build.medea debug=no
              TAG=build-${TRAVIS_BUILD_ID} registry=quay.io
      before_deploy: echo "$QUAYIO_PASS"
                     | make docker.auth registry=quay.io
                                        user=$QUAYIO_USER pass-stdin=yes
      deploy:
        provider: script
        skip_cleanup: true
        script: make docker.push IMAGE=medea registry=quay.io
                                 TAGS=build-${TRAVIS_BUILD_ID}
        on:
          all_branches: true

    - name: medea (beta)
      stage: build
      if: branch = master
      rust: beta
      script: make cargo.build crate=medea dockerized=no

    - name: medea (nightly)
      stage: build
      if: branch = master
      rust: nightly
      script: make cargo.build crate=medea dockerized=no

    - name: unit medea-macro (stable)
      stage: test
      rust: stable
      script: make test.unit crate=medea-macro

    - name: unit medea-client-api-proto (stable)
      stage: test
      rust: stable
      script: make test.unit crate=medea-client-api-proto

    - name: unit medea (stable)
      stage: test
      rust: stable
      script: make test.unit crate=medea

    - name: unit medea-jason (stable, Chrome)
      stage: test
      rust: stable
      services: ["docker"]
      before_script:
        # With `cargo pkgid` we get version of `wasm-bindgen` from Cargo.lock.
        - cargo install -f wasm-bindgen-cli
                --version `cargo pkgid wasm-bindgen | grep -o '#.*'
                                                    | grep -o '[0-9\.]*'`
        - rustup target add wasm32-unknown-unknown
      script: make test.unit crate=medea-jason browser=chrome

    - name: unit medea-jason (stable, Firefox)
      stage: test
      rust: stable
      services: ["docker"]
      before_script:
        # With `cargo pkgid` we get version of `wasm-bindgen` from Cargo.lock.
        - cargo install -f wasm-bindgen-cli
                --version `cargo pkgid wasm-bindgen | grep -o '#.*'
                                                    | grep -o '[0-9\.]*'`
        - rustup target add wasm32-unknown-unknown
      script: make test.unit crate=medea-jason browser=firefox

<<<<<<< HEAD
    - name: Integration (stable)
=======
    - name: E2E (stable)
>>>>>>> 676ce1e4
      stage: test
      rust: stable
      services: ["docker"]
      before_script: make docker.pull TAGS=build-${TRAVIS_BUILD_ID}
                                      registry=quay.io
      script: make test.integration up=yes dockerized=yes log=yes wait=30
                            TAG=build-${TRAVIS_BUILD_ID} registry=quay.io

    - name: E2E (latest Firefox, stable Rust)
      stage: test
      rust: stable
      cache: cargo
      script: make test.e2e browser=firefox

    - name: E2E (latest Chrome, stable Rust)
      stage: test
      rust: stable
      cache: cargo
      script: make test.e2e browser=chrome

    - name: crates.io
      stage: release
      if: tag =~ ^medea[a-z-]*-[0-9]+\.[0-9]+\.[0-9]+
      before_script:
        - export MEDEA_CRATE_NAME=$(echo $TRAVIS_TAG \
                        | sed -E "s/^(medea[a-z-]*)-[0-9]+\.[0-9]+\.[0-9]+/\1/")
      script:
        - echo "Releasing $MEDEA_CRATE_NAME to crates.io..."
      deploy:
        provider: script
        skip_cleanup: true
        script: make release.crates crate=$MEDEA_CRATE_NAME publish=yes
        on:
          tags: true

    - name: NPM
      stage: release
      if: tag =~ ^medea-jason-[0-9]+\.[0-9]+\.[0-9]+
      before_script:
        - export MEDEA_CRATE_NAME=$(echo $TRAVIS_TAG \
                        | sed -E "s/^(medea[a-z-]*)-[0-9]+\.[0-9]+\.[0-9]+/\1/")
      script:
        - echo "Releasing $MEDEA_CRATE_NAME to NPM..."
      before_deploy:
        - echo "//registry.npmjs.org/:_authToken=${NPM_TOKEN}" > ~/.npmrc
        - curl https://rustwasm.github.io/wasm-pack/installer/init.sh -sSf | sh
      deploy:
        provider: script
        skip_cleanup: true
        script: make release.npm crate=$MEDEA_CRATE_NAME publish=yes
        on:
          tags: true

    - name: GitHub
      stage: release
      if: tag =~ ^medea[a-z-]*-[0-9]+\.[0-9]+\.[0-9]+
      before_script:
        - export MEDEA_CRATE_NAME=$(echo $TRAVIS_TAG \
                        | sed -E "s/^(medea[a-z-]*)-[0-9]+\.[0-9]+\.[0-9]+/\1/")
      script:
        - echo "Releasing $MEDEA_CRATE_NAME to GitHub..."
      deploy:
        provider: releases
        skip_cleanup: true
        api_key: $GH_TOKEN
        name: $TRAVIS_TAG
        on:
          tags: true

notifications:
  email:
    on_success: never
    on_failure: always<|MERGE_RESOLUTION|>--- conflicted
+++ resolved
@@ -113,11 +113,7 @@
         - rustup target add wasm32-unknown-unknown
       script: make test.unit crate=medea-jason browser=firefox
 
-<<<<<<< HEAD
-    - name: Integration (stable)
-=======
     - name: E2E (stable)
->>>>>>> 676ce1e4
       stage: test
       rust: stable
       services: ["docker"]
@@ -126,13 +122,13 @@
       script: make test.integration up=yes dockerized=yes log=yes wait=30
                             TAG=build-${TRAVIS_BUILD_ID} registry=quay.io
 
-    - name: E2E (latest Firefox, stable Rust)
+    - name: Browser E2E (latest Firefox, stable Rust)
       stage: test
       rust: stable
       cache: cargo
       script: make test.e2e browser=firefox
 
-    - name: E2E (latest Chrome, stable Rust)
+    - name: Browser E2E (latest Chrome, stable Rust)
       stage: test
       rust: stable
       cache: cargo
