--- conflicted
+++ resolved
@@ -93,12 +93,6 @@
       rust: stable
       script: make test.unit crate=medea
 
-<<<<<<< HEAD
-    - name: unit medea-jason (stable, Chrome, Firefox)
-      stage: test
-      rust: stable
-      services: ["docker"]
-=======
     - name: unit medea-jason (stable, Chrome)
       stage: test
       rust: stable
@@ -113,18 +107,11 @@
       stage: test
       rust: stable
       services: ["docker"]
->>>>>>> 63e05cdf
       before_script:
         - cargo uninstall wasm-bindgen-cli || echo > /dev/null
         - cargo install wasm-bindgen-cli
         - rustup target add wasm32-unknown-unknown
-<<<<<<< HEAD
-      script:
-        - make test.unit crate=medea-jason browser=chrome
-        - make test.unit crate=medea-jason browser=firefox
-=======
       script: make test.unit crate=medea-jason browser=firefox
->>>>>>> 63e05cdf
 
     - name: E2E signalling (stable)
       stage: test
