--- conflicted
+++ resolved
@@ -11,15 +11,6 @@
   - popd
   - rustc -vV
   - cargo -vV
-
-install:
-  - PROTOBUF_VERSION=3.3.0
-  - PROTOC_FILENAME=protoc-${PROTOBUF_VERSION}-linux-x86_64.zip
-  - pushd /home/travis
-  - wget https://github.com/google/protobuf/releases/download/v${PROTOBUF_VERSION}/${PROTOC_FILENAME}
-  - unzip ${PROTOC_FILENAME}
-  - bin/protoc --version
-  - popd
 
 jobs:
   allow_failures:
@@ -38,7 +29,7 @@
       rust: nightly
       cache: false
       before_script: rustup component add rustfmt
-      script: make fmt check=yes build=yes
+      script: make fmt check=yes
 
     - name: medea-jason (stable)
       stage: build
@@ -74,50 +65,6 @@
       rust: stable
       script: make test.e2e
 
-<<<<<<< HEAD
-before_deploy:
-  - echo "//registry.npmjs.org/:_authToken=${NPM_TOKEN}" > ~/.npmrc
-  - curl https://rustwasm.github.io/wasm-pack/installer/init.sh -sSf | sh
-
-deploy:
-  - provider: script
-    skip_cleanup: true
-    script: make release.crates.medea
-    on:
-      tags: true
-      branch: master
-      condition: $TRAVIS_TAG =~ ^medea-[0-9]+\.[0-9]+\.[0-9]+
-
-  - provider: script
-    skip_cleanup: true
-    script: make release.jason
-    on:
-      tags: true
-      branch: master
-      condition: $TRAVIS_TAG =~ ^medea-jason-[0-9]+\.[0-9]+\.[0-9]+
-
-  - provider: script
-    skip_cleanup: true
-    script: make release.crates.medea-client-api-proto
-    on:
-      tags: true
-      branch: master
-      condition: $TRAVIS_TAG =~ ^medea-client-api-proto-[0-9]+\.[0-9]+\.[0-9]+
-
-  - provider: script
-    skip_cleanup: true
-    script: make release.crates.medea-macro
-    on:
-      tags: true
-      branch: master
-      condition: $TRAVIS_TAG =~ ^medea-macro-[0-9]+\.[0-9]+\.[0-9]+
-
-  - provider: releases
-    api_key: $GH_TOKEN
-    on:
-      tags: true
-      branch: master
-=======
     - name: crates.io
       stage: release
       if: (tag IS present) AND (tag =~ ^medea[a-z-]*-[0-9]+\.[0-9]+\.[0-9]+)
@@ -179,7 +126,6 @@
     if: (branch = master AND type != pull_request) OR commit_message =~ /.*\[run ci\]/
   - name: tests
     if: (branch = master AND type != pull_request) OR commit_message =~ /.*\[run ci\]/
->>>>>>> e9c7dca5
 
 notifications:
   email:
