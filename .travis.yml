language: rust
cache: cargo

install:
  - rustc -vV
  - cargo -vV

stages:
  - name: check
    if: (branch = master AND type != pull_request)
        OR commit_message =~ /.*\[run ci\]/
  - name: build
    if: (branch = master AND type != pull_request)
        OR commit_message =~ /.*\[run ci\]/
  - name: test
    if: (branch = master AND type != pull_request)
        OR commit_message =~ /.*\[run ci\]/
  - name: release
    if: tag IS present

jobs:
  allow_failures:
    - rust: nightly
      stage: check
    - rust: nightly
      stage: build

  include:
    - name: Clippy
      stage: check
<<<<<<< HEAD
      rust: stable
=======
      rust: beta
      before_script: rustup component add clippy
>>>>>>> ae31179d
      script: make lint

    - name: rustfmt
      stage: check
      rust: nightly
      cache: false
      script: make fmt check=yes

    - name: medea-jason (beta)
      stage: build
      rust: beta
      before_script:
        - rm -f /home/travis/.cargo/bin/wasm-pack
        - curl https://rustwasm.github.io/wasm-pack/installer/init.sh -sSf | sh
      script: make cargo.build crate=medea-jason dockerized=no

    - name: medea docker (stable)
      stage: build
      rust: stable
      services: ["docker"]
      script: make docker.build.medea debug=no
              TAG=build-${TRAVIS_BUILD_ID} registry=quay.io
      before_deploy: echo "$QUAYIO_PASS"
                     | make docker.auth registry=quay.io
                                        user=$QUAYIO_USER pass-stdin=yes
      deploy:
        provider: script
        skip_cleanup: true
        script: make docker.push IMAGE=medea registry=quay.io
                                 TAGS=build-${TRAVIS_BUILD_ID}
        on:
          all_branches: true

    - name: medea (beta)
      stage: build
      if: branch = master
      rust: beta
      script: make cargo.build crate=medea dockerized=no

    - name: medea (nightly)
      stage: build
      if: branch = master
      rust: nightly
      script: make cargo.build crate=medea dockerized=no

    - name: unit medea-macro (stable)
      stage: test
      rust: stable
      cache: false
      script: make test.unit crate=medea-macro

    - name: unit medea-client-api-proto (stable)
      stage: test
      rust: stable
      cache: false
      script: make test.unit crate=medea-client-api-proto

    - name: unit medea (stable)
      stage: test
      rust: stable
      script: make test.unit crate=medea

    - name: unit medea-jason (beta, Chrome)
      stage: test
      rust: beta
      services: ["docker"]
      before_script:
        - cargo uninstall wasm-bindgen-cli || echo > /dev/null
        - cargo install wasm-bindgen-cli
        - rustup target add wasm32-unknown-unknown
      script: make test.unit crate=medea-jason browser=chrome

    - name: unit medea-jason (beta, Firefox)
      stage: test
      rust: beta
      services: ["docker"]
      before_script:
        - cargo uninstall wasm-bindgen-cli || echo > /dev/null
        - cargo install wasm-bindgen-cli
        - rustup target add wasm32-unknown-unknown
      script: make test.unit crate=medea-jason browser=firefox

    - name: E2E signalling (stable)
      stage: test
      rust: stable
      services: ["docker"]
      before_script: make docker.pull TAGS=build-${TRAVIS_BUILD_ID}
                                      registry=quay.io
      script: make test.e2e up=yes dockerized=yes log=yes wait=30
                            TAG=build-${TRAVIS_BUILD_ID} registry=quay.io

    - name: crates.io
      stage: release
      if: tag =~ ^medea[a-z-]*-[0-9]+\.[0-9]+\.[0-9]+
      cache: false
      before_script:
        - export MEDEA_CRATE_NAME=$(echo $TRAVIS_TAG \
                        | sed -E "s/^(medea[a-z-]*)-[0-9]+\.[0-9]+\.[0-9]+/\1/")
      script:
        - echo "Releasing $MEDEA_CRATE_NAME to crates.io..."
      deploy:
        provider: script
        skip_cleanup: true
        script: make release.crates crate=$MEDEA_CRATE_NAME publish=yes
        on:
          tags: true

    - name: NPM
      stage: release
      if: tag =~ ^medea-jason-[0-9]+\.[0-9]+\.[0-9]+
      cache: false
      before_script:
        - export MEDEA_CRATE_NAME=$(echo $TRAVIS_TAG \
                        | sed -E "s/^(medea[a-z-]*)-[0-9]+\.[0-9]+\.[0-9]+/\1/")
      script:
        - echo "Releasing $MEDEA_CRATE_NAME to NPM..."
      before_deploy:
        - echo "//registry.npmjs.org/:_authToken=${NPM_TOKEN}" > ~/.npmrc
        - curl https://rustwasm.github.io/wasm-pack/installer/init.sh -sSf | sh
      deploy:
        provider: script
        skip_cleanup: true
        script: make release.npm crate=$MEDEA_CRATE_NAME publish=yes
        on:
          tags: true

    - name: GitHub
      stage: release
      if: tag =~ ^medea[a-z-]*-[0-9]+\.[0-9]+\.[0-9]+
      cache: false
      before_script:
        - export MEDEA_CRATE_NAME=$(echo $TRAVIS_TAG \
                        | sed -E "s/^(medea[a-z-]*)-[0-9]+\.[0-9]+\.[0-9]+/\1/")
      script:
        - echo "Releasing $MEDEA_CRATE_NAME to GitHub..."
      deploy:
        provider: releases
        skip_cleanup: true
        api_key: $GH_TOKEN
        name: $TRAVIS_TAG
        on:
          tags: true

notifications:
  email:
    on_success: never
    on_failure: always<|MERGE_RESOLUTION|>--- conflicted
+++ resolved
@@ -28,12 +28,8 @@
   include:
     - name: Clippy
       stage: check
-<<<<<<< HEAD
-      rust: stable
-=======
       rust: beta
       before_script: rustup component add clippy
->>>>>>> ae31179d
       script: make lint
 
     - name: rustfmt
