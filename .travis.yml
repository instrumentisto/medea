language: rust
os: linux

install:
  - rustc -vV
  - cargo -vV

stages:
  - name: check
    if: (branch = master AND type != pull_request)
        OR commit_message =~ /.*\[run ci\]/
  - name: build
    if: (branch = master AND type != pull_request)
        OR commit_message =~ /.*\[run ci\]/
  - name: test
    if: (branch = master AND type != pull_request)
        OR commit_message =~ /.*\[run ci\]/
  - name: release
    if: tag IS present

jobs:
  allow_failures:
    - rust: nightly
      stage: check
    - rust: nightly
      stage: build

  include:
<<<<<<< HEAD
#    - name: Clippy
#      stage: check
#      rust: stable
#      before_script: rustup component add clippy
#      script: make lint

#    - name: rustfmt
#      stage: check
#      rust: nightly
#      before_script: rustup component add rustfmt --toolchain nightly-x86_64-unknown-linux-gnu
#      script: make fmt check=yes

#    - name: medea-jason (stable)
#      stage: build
#      rust: stable
#      before_script:
#        - rm -f /home/travis/.cargo/bin/wasm-pack
#        - curl https://rustwasm.github.io/wasm-pack/installer/init.sh -sSf | sh
#      script: make cargo.build crate=medea-jason dockerized=no

#    - name: medea docker (stable)
#      stage: build
#      rust: stable
#      services: ["docker"]
#      script: make docker.build.medea debug=no
#              TAG=build-${TRAVIS_BUILD_ID} registry=quay.io
#      before_deploy: echo "$QUAYIO_PASS"
#                     | make docker.auth registry=quay.io
#                                        user=$QUAYIO_USER pass-stdin=yes
#      deploy:
#        provider: script
#        script: make docker.push IMAGE=medea registry=quay.io
#                                 TAGS=build-${TRAVIS_BUILD_ID}
#        on:
#          all_branches: true
=======
    - name: Clippy
      stage: check
      rust: stable
      before_script: rustup component add clippy
      script: make lint

    - name: rustfmt
      stage: check
      rust: nightly
      before_script: rustup component add rustfmt --toolchain nightly-x86_64-unknown-linux-gnu
      script: make fmt check=yes

    - name: medea-jason (stable)
      stage: build
      rust: stable
      before_script:
        - rm -f /home/travis/.cargo/bin/wasm-pack
        - curl https://rustwasm.github.io/wasm-pack/installer/init.sh -sSf | sh
      script: make cargo.build crate=medea-jason dockerized=no debug=no

    - name: medea docker (stable)
      stage: build
      rust: stable
      services: ["docker"]
      script: make docker.build.medea debug=no
              TAG=build-${TRAVIS_BUILD_ID} registry=quay.io
      before_deploy: echo "$QUAYIO_PASS"
                     | make docker.auth registry=quay.io
                                        user=$QUAYIO_USER pass-stdin=yes
      deploy:
        provider: script
        script: make docker.push IMAGE=medea registry=quay.io
                                 TAGS=build-${TRAVIS_BUILD_ID}
        on:
          all_branches: true
>>>>>>> 31ec2390

    - name: medea (beta)
      stage: build
      if: branch = master
      rust: beta
      script: make cargo.build crate=medea dockerized=no

    - name: medea (nightly)
      stage: build
      if: branch = master
      rust: nightly
      script: make cargo.build crate=medea dockerized=no

#    - name: unit medea-macro (stable)
#      stage: test
#      rust: stable
#      script: make test.unit crate=medea-macro

#    - name: unit medea-reactive (stable)
#      stage: test
#      rust: stable
#      script: make test.unit crate=medea-reactive

#    - name: unit medea-coturn-telnet-client (stable)
#      stage: test
#      rust: stable
#      script: make test.unit crate=medea-coturn-telnet-client

#    - name: unit medea-client-api-proto (stable)
#      stage: test
#      rust: stable
#      script: make test.unit crate=medea-client-api-proto

#    - name: unit medea (stable)
#      stage: test
#      rust: stable
#      script: make test.unit crate=medea

    - name: unit medea-jason (stable, Chrome)
      stage: test
      rust: stable
      services: ["docker"]
      before_script:
        # With `cargo pkgid` we get version of `wasm-bindgen` from Cargo.lock.
        - cargo install -f wasm-bindgen-cli
                --version `cargo pkgid wasm-bindgen | grep -o '#.*'
                                                    | grep -o '[0-9\.]*'`
        - rustup target add wasm32-unknown-unknown
      script: make test.unit crate=medea-jason browser=chrome

    - name: unit medea-jason (stable, Firefox)
      stage: test
      rust: stable
      services: ["docker"]
      before_script:
        # With `cargo pkgid` we get version of `wasm-bindgen` from Cargo.lock.
        - cargo install -f wasm-bindgen-cli
                --version `cargo pkgid wasm-bindgen | grep -o '#.*'
                                                    | grep -o '[0-9\.]*'`
        - rustup target add wasm32-unknown-unknown
      script: make test.unit crate=medea-jason browser=firefox

#    - name: E2E (stable)
#      stage: test
#      rust: stable
#      services: ["docker"]
#      before_script: make docker.pull TAGS=build-${TRAVIS_BUILD_ID}
#                                      registry=quay.io
#      script: make test.e2e up=yes dockerized=yes log=yes wait=30
#                            TAG=build-${TRAVIS_BUILD_ID} registry=quay.io

    - name: crates.io
      stage: release
      if: tag =~ ^medea[a-z-]*-[0-9]+\.[0-9]+\.[0-9]+
      before_script:
        - export MEDEA_CRATE_NAME=$(echo $TRAVIS_TAG \
                        | sed -E "s/^(medea[a-z-]*)-[0-9]+\.[0-9]+\.[0-9]+/\1/")
      script:
        - echo "Releasing $MEDEA_CRATE_NAME to crates.io..."
      deploy:
        provider: script
        script: make release.crates crate=$MEDEA_CRATE_NAME publish=yes
        on:
          tags: true

    - name: NPM
      stage: release
      if: tag =~ ^medea-jason-[0-9]+\.[0-9]+\.[0-9]+
      before_script:
        - export MEDEA_CRATE_NAME=$(echo $TRAVIS_TAG \
                        | sed -E "s/^(medea[a-z-]*)-[0-9]+\.[0-9]+\.[0-9]+/\1/")
      script:
        - echo "Releasing $MEDEA_CRATE_NAME to NPM..."
      before_deploy:
        - echo "//registry.npmjs.org/:_authToken=${NPM_TOKEN}" > ~/.npmrc
        - curl https://rustwasm.github.io/wasm-pack/installer/init.sh -sSf | sh
      deploy:
        provider: script
        script: make release.npm crate=$MEDEA_CRATE_NAME publish=yes
        on:
          tags: true

    - name: GitHub
      stage: release
      if: tag =~ ^medea[a-z-]*-[0-9]+\.[0-9]+\.[0-9]+
      before_script:
        - export MEDEA_CRATE_NAME=$(echo $TRAVIS_TAG \
                        | sed -E "s/^(medea[a-z-]*)-[0-9]+\.[0-9]+\.[0-9]+/\1/")
      script:
        - echo "Releasing $MEDEA_CRATE_NAME to GitHub..."
      deploy:
        provider: releases
        token: $GH_TOKEN
        name: $TRAVIS_TAG
        on:
          tags: true

notifications:
  email:
    on_success: never
    on_failure: always<|MERGE_RESOLUTION|>--- conflicted
+++ resolved
@@ -26,43 +26,6 @@
       stage: build
 
   include:
-<<<<<<< HEAD
-#    - name: Clippy
-#      stage: check
-#      rust: stable
-#      before_script: rustup component add clippy
-#      script: make lint
-
-#    - name: rustfmt
-#      stage: check
-#      rust: nightly
-#      before_script: rustup component add rustfmt --toolchain nightly-x86_64-unknown-linux-gnu
-#      script: make fmt check=yes
-
-#    - name: medea-jason (stable)
-#      stage: build
-#      rust: stable
-#      before_script:
-#        - rm -f /home/travis/.cargo/bin/wasm-pack
-#        - curl https://rustwasm.github.io/wasm-pack/installer/init.sh -sSf | sh
-#      script: make cargo.build crate=medea-jason dockerized=no
-
-#    - name: medea docker (stable)
-#      stage: build
-#      rust: stable
-#      services: ["docker"]
-#      script: make docker.build.medea debug=no
-#              TAG=build-${TRAVIS_BUILD_ID} registry=quay.io
-#      before_deploy: echo "$QUAYIO_PASS"
-#                     | make docker.auth registry=quay.io
-#                                        user=$QUAYIO_USER pass-stdin=yes
-#      deploy:
-#        provider: script
-#        script: make docker.push IMAGE=medea registry=quay.io
-#                                 TAGS=build-${TRAVIS_BUILD_ID}
-#        on:
-#          all_branches: true
-=======
     - name: Clippy
       stage: check
       rust: stable
@@ -98,7 +61,6 @@
                                  TAGS=build-${TRAVIS_BUILD_ID}
         on:
           all_branches: true
->>>>>>> 31ec2390
 
     - name: medea (beta)
       stage: build
@@ -112,30 +74,30 @@
       rust: nightly
       script: make cargo.build crate=medea dockerized=no
 
-#    - name: unit medea-macro (stable)
-#      stage: test
-#      rust: stable
-#      script: make test.unit crate=medea-macro
+    - name: unit medea-macro (stable)
+      stage: test
+      rust: stable
+      script: make test.unit crate=medea-macro
 
-#    - name: unit medea-reactive (stable)
-#      stage: test
-#      rust: stable
-#      script: make test.unit crate=medea-reactive
+    - name: unit medea-reactive (stable)
+      stage: test
+      rust: stable
+      script: make test.unit crate=medea-reactive
 
-#    - name: unit medea-coturn-telnet-client (stable)
-#      stage: test
-#      rust: stable
-#      script: make test.unit crate=medea-coturn-telnet-client
+    - name: unit medea-coturn-telnet-client (stable)
+      stage: test
+      rust: stable
+      script: make test.unit crate=medea-coturn-telnet-client
 
-#    - name: unit medea-client-api-proto (stable)
-#      stage: test
-#      rust: stable
-#      script: make test.unit crate=medea-client-api-proto
+    - name: unit medea-client-api-proto (stable)
+      stage: test
+      rust: stable
+      script: make test.unit crate=medea-client-api-proto
 
-#    - name: unit medea (stable)
-#      stage: test
-#      rust: stable
-#      script: make test.unit crate=medea
+    - name: unit medea (stable)
+      stage: test
+      rust: stable
+      script: make test.unit crate=medea
 
     - name: unit medea-jason (stable, Chrome)
       stage: test
@@ -161,14 +123,14 @@
         - rustup target add wasm32-unknown-unknown
       script: make test.unit crate=medea-jason browser=firefox
 
-#    - name: E2E (stable)
-#      stage: test
-#      rust: stable
-#      services: ["docker"]
-#      before_script: make docker.pull TAGS=build-${TRAVIS_BUILD_ID}
-#                                      registry=quay.io
-#      script: make test.e2e up=yes dockerized=yes log=yes wait=30
-#                            TAG=build-${TRAVIS_BUILD_ID} registry=quay.io
+    - name: E2E (stable)
+      stage: test
+      rust: stable
+      services: ["docker"]
+      before_script: make docker.pull TAGS=build-${TRAVIS_BUILD_ID}
+                                      registry=quay.io
+      script: make test.e2e up=yes dockerized=yes log=yes wait=30
+                            TAG=build-${TRAVIS_BUILD_ID} registry=quay.io
 
     - name: crates.io
       stage: release
