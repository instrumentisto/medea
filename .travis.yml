--- conflicted
+++ resolved
@@ -34,10 +34,7 @@
       stage: check
       rust: nightly
       cache: false
-<<<<<<< HEAD
-=======
       before_script: rustup component add rustfmt --toolchain nightly-x86_64-unknown-linux-gnu
->>>>>>> e71c31ce
       script: make fmt check=yes
 
     - name: medea-jason (beta)
