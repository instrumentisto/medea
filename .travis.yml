--- conflicted
+++ resolved
@@ -12,8 +12,6 @@
   - name: build
     if: (branch = master AND type != pull_request)
         OR commit_message =~ /.*\[run ci\]/
-  - name: build_beta
-    if: branch = master
   - name: test
     if: (branch = master AND type != pull_request)
         OR commit_message =~ /.*\[run ci\]/
@@ -24,11 +22,8 @@
   allow_failures:
     - rust: nightly
       stage: check
-<<<<<<< HEAD
-=======
     - rust: nightly
       stage: build
->>>>>>> 55f94e47
 
   include:
     - name: Clippy
@@ -70,30 +65,17 @@
           all_branches: true
 
     - name: medea (beta)
-      stage: build_beta
+      stage: build
+      if: branch = master
       rust: beta
       script: make cargo.build crate=medea dockerized=no
 
     - name: medea (nightly)
-      stage: build_beta
+      stage: build
+      if: branch = master
       rust: nightly
       script: make cargo.build crate=medea dockerized=no
 
-<<<<<<< HEAD
-    - name: unit medea-macro
-      stage: test
-      cache: false
-      rust: stable
-      script: make test.unit crate=medea-macro
-
-    - name: unit medea-client-api-proto
-      cache: false
-      stage: test
-      rust: stable
-      script: make test.unit crate=medea-client-api-proto
-
-    - name: unit medea
-=======
     - name: unit medea-macro (stable)
       stage: test
       rust: stable
@@ -107,32 +89,19 @@
       script: make test.unit crate=medea-client-api-proto
 
     - name: unit medea (stable)
->>>>>>> 55f94e47
       stage: test
       rust: stable
       script: make test.unit crate=medea
 
-<<<<<<< HEAD
-    - name: unit medea-jason
-      stage: test
-      # run on stable when -Z install-upgrade is out
-      # tracking: rust-lang/cargo#6797
-=======
     - name: unit medea-jason (nightly)
       stage: test
       # Run on stable when -Z install-upgrade is out,
       # see: https://github.com/rust-lang/cargo/issues/6797
->>>>>>> 55f94e47
       rust: nightly
       addons:
         chrome: stable
         apt:
-<<<<<<< HEAD
-          packages:
-            - chromium-chromedriver
-=======
           packages: ["chromium-chromedriver"]
->>>>>>> 55f94e47
       before_script:
         - cargo +nightly install wasm-bindgen-cli -Z install-upgrade
         - rustup target add wasm32-unknown-unknown
@@ -153,7 +122,7 @@
       cache: false
       before_script:
         - export MEDEA_CRATE_NAME=$(echo $TRAVIS_TAG \
-          | sed -E "s/^(medea[a-z-]*)-[0-9]+\.[0-9]+\.[0-9]+/\1/")
+                        | sed -E "s/^(medea[a-z-]*)-[0-9]+\.[0-9]+\.[0-9]+/\1/")
       script:
         - echo "Releasing $MEDEA_CRATE_NAME to crates.io..."
       deploy:
@@ -169,7 +138,7 @@
       cache: false
       before_script:
         - export MEDEA_CRATE_NAME=$(echo $TRAVIS_TAG \
-          | sed -E "s/^(medea[a-z-]*)-[0-9]+\.[0-9]+\.[0-9]+/\1/")
+                        | sed -E "s/^(medea[a-z-]*)-[0-9]+\.[0-9]+\.[0-9]+/\1/")
       script:
         - echo "Releasing $MEDEA_CRATE_NAME to NPM..."
       before_deploy:
@@ -188,7 +157,7 @@
       cache: false
       before_script:
         - export MEDEA_CRATE_NAME=$(echo $TRAVIS_TAG \
-          | sed -E "s/^(medea[a-z-]*)-[0-9]+\.[0-9]+\.[0-9]+/\1/")
+                        | sed -E "s/^(medea[a-z-]*)-[0-9]+\.[0-9]+\.[0-9]+/\1/")
       script:
         - echo "Releasing $MEDEA_CRATE_NAME to GitHub..."
       deploy:
