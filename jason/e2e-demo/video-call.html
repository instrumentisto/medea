--- conflicted
+++ resolved
@@ -19,14 +19,6 @@
     .video video {
       max-width: 600px;
       margin-top: 10px;
-<<<<<<< HEAD
-    }
-
-    .video video {
-      max-width: 600px;
-      margin-top: 10px;
-=======
->>>>>>> 1c4cee1b
     }
 
     .video {
