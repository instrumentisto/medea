--- conflicted
+++ resolved
@@ -202,11 +202,7 @@
     </div>
   </nav>
 
-<<<<<<< HEAD
-  <div class="remote-videos container">
-=======
   <div class="remote-videos d-flex flex-row justify-content-center">
->>>>>>> d22f9d2a
   </div>
 
   <div class="footer m-3">
