<!DOCTYPE html>
<html>
<head>
  <title>Chat</title>
  <meta http-equiv='Content-Type' content='text/html; charset=UTF-8' />
  <script src="https://cdnjs.cloudflare.com/ajax/libs/axios/0.19.0/axios.min.js" integrity="sha384-6woDBwQr+eqsszpfCWmyJ2UTm+OSym/GuB2NAD8H3d+6xuEZzOMJ/6GEPDTPPCmi" crossorigin="anonymous"></script>
  <script src="https://cdnjs.cloudflare.com/ajax/libs/Faker/3.1.0/faker.min.js" integrity="sha384-PlFzuf6GOlJNxLuosezJ/jwndIVZ2hWI/AmvYQtBzstOdLtcUe6DPSI4LsqwiN1y" crossorigin="anonymous"></script>
  <script src="https://code.jquery.com/jquery-3.5.1.slim.min.js" integrity="sha384-DfXdz2htPH0lsSSs5nCTpuj/zy4C+OGpamoFVy38MVBnE+IbbVYUew+OrCXaRkfj" crossorigin="anonymous"></script>
  <script src="https://cdn.jsdelivr.net/npm/popper.js@1.16.0/dist/umd/popper.min.js" integrity="sha384-Q6E9RHvbIyZFJoft+2mJbHaEWldlvI9IOYy5n3zV9zzTtmI3UksdQRVvoxMfooAo" crossorigin="anonymous"></script>
  <script src="https://stackpath.bootstrapcdn.com/bootstrap/4.5.0/js/bootstrap.min.js" integrity="sha384-OgVRvuATP1z7JjHLkuOU7Xw704+h835Lr+6QL9UvYjZE3Ipu6Tp75j7Bh/kR0JKI" crossorigin="anonymous"></script>
  <link rel="stylesheet" href="https://stackpath.bootstrapcdn.com/bootstrap/4.5.0/css/bootstrap.min.css" integrity="sha384-9aIt2nRpC12Uk9gS9baDl411NQApFmC26EwAOH8WgZl5MYYxFfc+NcPb1dKGj7Sk" crossorigin="anonymous">

  <style>
    body {
      font-family: "Source Sans Pro", Helvetica, sans-serif;
      background: #f5f5f5;
    }

    .video video {
      max-width: 600px;
      margin-top: 10px;
    }

    .video {
      display: flex;
      justify-content: center;
      flex-direction: column;
      margin-right: 10px;
      text-align: center;
    }

    .video>video {
      background: #FFFFFF;
      border-radius: 3px;
    }

    .local-video {
      float: left;
      width: auto;
    }

    .local-video video {
      height: 150px;
      max-width: 225px;
    }

<<<<<<< HEAD
    .connect__username {
      font-size: 16px;
      padding: 5px;
    }

    .bottom-btns {
      display: flex;
      position: absolute;
      justify-content: center;
      flex-direction: column;
      bottom: 100px;
      left: 0;
      right: 0;
      margin-left: auto;
      margin-right: auto;
      max-width: 400px;
    }

    .bottom-btns button {
      min-width: 175px;
      margin: 3px;
    }

    .bottom-btns__disable {
      flex-grow: 4;
    }

    .control {
      display: none;
    }

=======
>>>>>>> ad6a63a1
    .json__key {
      color: brown;
    }

    .json__value {
      color: navy;
    }

    .json__string {
      color: olive;
    }

    .connection-loss-notification {
      margin-top: 10px;
      right: 10px;
      position: absolute;
    }

    .connection-loss-notification__manual-reconnect {
      width: 100%;
    }

    .footer {
      position: fixed;
      left: 0;
      bottom: 0;
      width: 100%;
    }
  </style>
</head>
<body>
  <nav class="navbar navbar-expand-lg navbar-light bg-light">
    <a class="navbar-brand">Medea</a>
    <button class="navbar-toggler"
            type="button"
            data-toggle="collapse"
            data-target="#navbar"
            aria-controls="navbarSupportedContent"
            aria-expanded="false"
            aria-label="Toggle navigation">
      <span class="navbar-toggler-icon"></span>
    </button>

    <div class="collapse navbar-collapse" id="navbar">
      <ul class="navbar-nav mr-auto">
        <li class="nav-item dropdown">
          <a class="nav-link dropdown-toggle"
             id="navbarDropdown"
             role="button"
             data-toggle="dropdown"
             aria-haspopup="true"
             aria-expanded="false">
            Create
          </a>
          <div class="dropdown-menu">
            <a class="dropdown-item"
               role="button"
               data-toggle="modal"
               data-target="#control-debug__window_create_room">
              Room
            </a>
            <a class="dropdown-item"
               role="button"
               data-toggle="modal"
               data-target="#control-debug__window_create_member">
              Member
            </a>
            <a class="dropdown-item"
               role="button"
               data-toggle="modal"
               data-target="#control-debug__window_create_endpoint">
              Endpoint
            </a>
          </div>
        </li>

        <li class="nav-item">
          <a class="nav-link"
            role="button"
            data-toggle="modal"
            data-target="#control-debug__window_get">
            Get
          </a>
        </li>

        <li class="nav-item">
          <a class="nav-link"
             role="button"
             data-toggle="modal"
             data-target="#control-debug__window_delete">
            Delete
          </a>
        </li>

        <li class="nav-item">
          <a class="nav-link"
             role="button"
             data-toggle="modal"
             data-target="#control-debug__window_callbacks">
            Callbacks
          </a>
        </li>
      </ul>
      <div class="dropdown">
        <button class="btn btn-light dropdown-toggle" type="button"
                id="username-menu-button"
                data-toggle="dropdown"
                aria-haspopup="true"
                aria-expanded="false">
          Username
        </button>
        <div class="dropdown-menu dropdown-menu-right" aria-labelledby="username-menu-button">
          <a class="dropdown-item" role="button" id="enable-publishing-btn">Enable publishing</a>
        </div>
      </div>
    </div>
  </nav>

  <div class="remote-videos d-flex flex-row justify-content-center">
  </div>

  <div class="footer m-3">
    <div id="local-video" class="local-video video">
    </div>
    <div class="mb-3">
      <button id="control__disable_audio_send" class="btn btn-secondary">Disable audio send</button>
      <button id="control__disable_video_send" class="btn btn-secondary">Disable video send</button>
    </div>
    <div class="mb-3">
      <button id="control__disable_audio_recv" class="btn btn-secondary">Disable audio recv</button>
      <button id="control__disable_video_recv" class="btn btn-secondary">Disable video recv</button>
<<<<<<< HEAD
    </div>
    <div class="mb-3">
      <button id="control__mute_audio_send" class="btn btn-secondary">Mute audio send</button>
      <button id="control__mute_video_send" class="btn btn-secondary">Mute video send</button>
=======
>>>>>>> ad6a63a1
    </div>
    <button type="button"
            class="btn btn-secondary"
            data-toggle="modal"
            data-target="#devices-settings">
      Devices
    </button>
    <button id="control__close_app" class="btn btn-danger">Dispose</button>
  </div>

  <div class="modal fade"
       id="control-debug__window_create_endpoint"
       tabindex="-1"
       role="dialog"
       aria-hidden="true">
    <div class="modal-dialog modal-dialog-centered modal-lg">
      <div class="modal-content">
        <div class="modal-header">
          <h5 class="modal-title">Create Endpoint</h5>
          <button type="button"
                  class="close"
                  data-dismiss="modal"
                  aria-label="Close">
          </button>
          <span aria-hidden="true">&times;</span>
        </div>

        <div class="modal-body">
          <b>Endpoint URI</b>
          <br>
          <div class="input-group">
            <div class="input-group-prepend">
              <span class="input-group-text">local://</span>
            </div>
            <input type="text"
                   placeholder="Room ID"
                   class="form-control control-debug__id_room">

            <div class="input-group-prepend">
              <span class="input-group-text">/</span>
            </div>
            <input type="text"
                   placeholder="Member ID"
                   class="form-control control-debug__id_member">

            <div class="input-group-prepend">
              <span class="input-group-text">/</span>
            </div>
            <input type="text"
                   placeholder="Endpoint ID"
                   class="form-control control-debug__id_endpoint">
          </div>
          <br>

          <b>Endpoint type</b>
          <br>
          <select class="control-debug__endpoint-type custom-select" autocomplete="off">
            <option value="WebRtcPlayEndpoint" selected>WebRtcPlayEndpoint</option>
            <option value="WebRtcPublishEndpoint">WebRtcPublishEndpoint</option>
          </select>

          <br>
          <br>

          <div class="webrtc-play-endpoint-spec">
            <b>Source URI</b>
            <br>
            <div class="input-group input-group">
              <div class="input-group-prepend">
                <span class="input-group-text">local://</span>
              </div>

              <input type="text"
                     placeholder="room_id/member_id/source_id"
                     class="webrtc-play-endpoint-spec__src form-control">
            </div>
            <br>

            <div class="custom-control custom-switch">
              <input type="checkbox"
                     id="webrtc-play-endpoint-spec__force-relay"
                     class="custom-control-input">
              <label
                for="webrtc-play-endpoint-spec__force-relay"
                class="custom-control-label">
                Force relay
              </label>
            </div>
          </div>

          <div class="webrtc-publish-endpoint-spec" style="display: none;">
            <b>P2P mode:</b>
            <br>
            <select class="webrtc-publish-endpoint-spec__p2p custom-select">
              <option value="Always">Always</option>
              <option value="IfPossible">If possible</option>
              <option value="Never">Never</option>
            </select>
            <br>

            <br>
            <b>Audio publish policy</b>
            <br>
            <select class="webrtc-publish-endpoint-spec__publish-policy_audio custom-select">
              <option value="Optional">Optional</option>
              <option value="Disabled">Disabled</option>
              <option value="Required">Required</option>
            </select>
            <br>

            <br>
            <b>Video publish policy</b>
            <br>
            <select class="webrtc-publish-endpoint-spec__publish-policy_video custom-select">
              <option value="Optional">Optional</option>
              <option value="Disabled">Disabled</option>
              <option value="Required">Required</option>
            </select>
            <br>

            <br>
            <div class="custom-control custom-switch">
              <input type="checkbox"
                     id="webrtc-publish-endpoint-spec__force-relay"
                     class="custom-control-input">
              <label
                for="webrtc-publish-endpoint-spec__force-relay"
                class="custom-control-label">
                Force relay
              </label>
            </div>
          </div>
        </div>

        <div class="modal-footer">
          <button type="button"
                  class="control-debug__execute btn btn-success">
            Create
          </button>
        </div>
      </div>
    </div>
  </div>

  <div class="modal fade"
       id="control-debug__window_delete"
       tabindex="1"
       role="dialog"
       aria-hidden="true">
    <div class="modal-dialog modal-dialog-centered">
      <div class="modal-content">
        <div class="modal-header">
          <h5 class="modal-title">Delete element</h5>
          <button type="button"
                  class="close"
                  data-dismiss="modal"
                  aria-label="Close">
            <span aria-hidden="true">&times;</span>
        </div>

        <div class="modal-body">
          <b>URI</b>
          <br>
          <div class="input-group">
            <div class="input-group-prepend">
              <span class="input-group-text">local://</span>
            </div>
            <input type="text"
                   placeholder="Room ID"
                   class="form-control control-debug__id_room">

            <div class="input-group-prepend">
              <span class="input-group-text">/</span>
            </div>
            <input type="text"
                   placeholder="Member ID"
                   class="form-control control-debug__id_member">

            <div class="input-group-prepend">
              <span class="input-group-text">/</span>
            </div>
            <input type="text"
                   placeholder="Endpoint ID"
                   class="form-control control-debug__id_endpoint">
          </div>
        </div>

        <div class="modal-footer">
          <button type="button"
                  class="control-debug__execute btn btn-danger">
            Delete
          </button>
        </div>
      </div>
    </div>
  </div>

  <div class="modal fade"
       id="control-debug__window_create_member"
       tabindex="1"
       role="dialog"
       aria-hidden="true">
    <div class="modal-dialog modal-dialog-centered">
      <div class="modal-content">
        <div class="modal-header">
          <h5 class="modal-title">Create Member</h5>
          <button type="button"
                  class="close"
                  data-dismiss="modal"
                  aria-label="Close">
            <span aria-hidden="true">&times;</span>
        </div>


        <div class="modal-body">
          <b>Member URI</b>
          <br>
          <div class="input-group">
            <div class="input-group-prepend">
              <span class="input-group-text">local://</span>
            </div>
            <input type="text"
                   placeholder="Room ID"
                   class="form-control control-debug__id_room">

            <div class="input-group-prepend">
              <span class="input-group-text">/</span>
            </div>
            <input type="text"
                   placeholder="Member ID"
                   class="form-control control-debug__id_member">
          </div>
          <br>
          <b>Credentials</b>
          <br>
          <input class="member-spec__credentials form-control" placeholder="Credentials">

          <br>
          <b>Timeouts</b>
          <br>
          <div class="input-group">
            <div class="input-group-prepend">
              <span class="input-group-text">IDLE</span>
            </div>
            <input type="text"
                   class="form-control member-spec__idle-timeout"
                   placeholder="10s">

            <div class="input-group-prepend">
              <span class="input-group-text">Reconnect</span>
            </div>
            <input type="text"
                   class="form-control member-spec__reconnect-timeout"
                   placeholder="10s">

            <div class="input-group-prepend">
              <span class="input-group-text">Ping</span>
            </div>
            <input type="text"
                   class="form-control member-spec__ping-interval"
                   placeholder="3s">
          </div>
        </div>

        <div class="modal-footer">
          <button type="button"
                  class="control-debug__execute btn btn-success">
            Create
          </button>
        </div>
      </div>
    </div>
  </div>

  <div class="modal fade"
       id="control-debug__window_create_room"
       tabindex="1"
       role="dialog"
       aria-hidden="true">
    <div class="modal-dialog modal-dialog-centered">
      <div class="modal-content">
        <div class="modal-header">
          <h5 class="modal-title">Create Room</h5>
          <button type="button"
                  class="close"
                  data-dismiss="modal"
                  aria-label="Close">
            <span aria-hidden="true">&times;</span>
        </div>


        <div class="modal-body">
          <b>Room URI</b>
          <br>
          <div class="input-group">
            <div class="input-group-prepend">
              <span class="input-group-text">local://</span>
            </div>
            <input type="text"
                   placeholder="Room ID"
                   class="form-control control-debug__id_room">
          </div>
        </div>

        <div class="modal-footer">
          <button type="button"
                  class="control-debug__execute btn btn-success">
            Create
          </button>
        </div>
      </div>
    </div>
  </div>

  <div class="modal fade"
       id="control-debug__window_get"
       tabindex="1"
       role="document"
       aria-hidden="true">
    <div class="modal-dialog modal-dialog-centered modal-lg">
      <div class="modal-content">
        <div class="modal-header">
          <h5 class="modal-title">Get element</h5>
          <button type="button"
                  class="close"
                  data-dismiss="modal"
                  aria-label="Close">
            <span aria-hidden="true">&times;</span>
        </div>

        <div class="modal-body">
          <b>URI</b>
          <br>
          <div class="input-group">
            <div class="input-group-prepend">
              <span class="input-group-text">local://</span>
            </div>
            <input type="text"
                   placeholder="Room ID"
                   class="form-control control-debug__id_room">

            <div class="input-group-prepend">
              <span class="input-group-text">/</span>
            </div>
            <input type="text"
                   placeholder="Member ID"
                   class="form-control control-debug__id_member">

            <div class="input-group-prepend">
              <span class="input-group-text">/</span>
            </div>
            <input type="text"
                   placeholder="Endpoint ID"
                   class="form-control control-debug__id_endpoint">
          </div>
          <br>
          <b>Result</b>
          <br>
          <pre class="control-debug__json-result"></pre>
        </div>

        <div class="modal-footer">
          <button type="button"
                  class="control-debug__execute btn btn-success">
            Get
          </button>
        </div>
      </div>
    </div>
  </div>

  <div class="modal fade"
       id="control-debug__window_callbacks"
       tabindex="1"
       role="document"
       aria-hidden="true">
    <div class="modal-dialog modal-dialog-centered modal-xl">
      <div class="modal-content">
        <div class="modal-header">
          <h5 class="modal-title">Callbacks</h5>
          <button type="button"
                  class="close"
                  data-dismiss="modal"
                  aria-label="Close">
            <span aria-hidden="true">&times;</span>
        </div>

        <div class="modal-body">
          <b>Result</b>
          <br>
          <div class="control-debug__table-result"></div>
        </div>

        <div class="modal-footer">
          <button type="button"
                  class="control-debug__execute btn btn-success">
            Get
          </button>
        </div>
      </div>
    </div>
  </div>

  <div class="toast connection-loss-notification"
       role="alert"
       aria-live="assertive"
       aria-atomic="true"
       data-autohide="false">
    <div class="toast-header">
      <strong class="mr-auto">Connection lost</strong>
    </div>
    <div class="toast-body">
      <span class="connection-loss-notification__msg">Trying to reconnect with backoff...</span>
      <button class="btn btn-success btn-sm connection-loss-notification__manual-reconnect">Reconnect now</button>
    </div>
  </div>

  <div class="modal fade"
       id="connection-settings"
       tabindex="-1"
       role="dialog"
       aria-hidden="true">
    <div class="modal-dialog modal-dialog-centered">
      <div class="modal-content">
        <div class="modal-header">
          <h5 class="modal-title" id="staticBackdropLabel">Connect to the Room</h5>
          <button type="button"
                  class="close"
                  data-dismiss="modal"
                  aria-label="Close">
            <span aria-hidden="true">&times;</span>
          </button>
        </div>
        <div class="modal-body">
          <form>
            <div class="form-group">
              <h5>Username</h5>
              <input id="connection-settings__username" class="form-control"/>
              <br>

              <h5>Publishing</h5>

              <div class="custom-control custom-switch">
                <input type="checkbox"
                       id="connection-settings__publish_is-enabled"
                       class="custom-control-input"
                       checked>
                <label for="connection-settings__publish_is-enabled"
                       class="custom-control-label">
                  Publish media
                </label>
              </div>

              <div class="custom-control custom-switch">
                <input type="checkbox"
                       id="connection-settings__publish_audio"
                       class="custom-control-input"
                       checked>
                <label for="connection-settings__publish_audio"
                       class="custom-control-label">
                  Publish audio
                </label>
              </div>

              <div class="custom-control custom-switch">
                <input type="checkbox"
                       id="connection-settings__publish_video"
                       class="custom-control-input"
                       checked>
                <label for="connection-settings__publish_video"
                       class="custom-control-label">
                  Publish video
                </label>
              </div>
            </div>
          </form>
        </div>
        <div class="modal-footer">
           <button type="button"
                   class="btn btn-secondary"
                   data-toggle="modal"
                   data-target="#devices-settings">
             Configure devices
           </button>
          <button type="button"
                  id="connection-settings__connect"
                  class="btn btn-success">
            Connect
          </button>
        </div>
      </div>
    </div>
  </div>
  <div class="text-center">
   <button type="button"
           class="btn btn-success btn-lg"
           id="connect-btn"
           data-toggle="modal"
           data-target="#connection-settings">
    Connect
   </button>
  </div>

  <div class="modal fade"
       id="devices-settings"
       tabindex="-1"
       role="dialog"
       aria-hidden="true">
    <div class="modal-dialog modal-dialog-centered modal-sm">
      <div class="modal-content">
        <div class="modal-header">
          <h5 class="modal-title">Devices settings</h5>
          <button type="button"
                  class="close"
                  data-dismiss="modal"
                  aria-label="Close">
            <span aria-hidden="true">&times;</span>
          </button>
        </div>

        <div class="modal-body">
          <label for="connect__select-device_audio">Audio</label>
          <select id="connect__select-device_audio" class="custom-select">
          </select><br><br>

          <label for="connect__select-device_video">Video</label>
          <select id="connect__select-device_video" class="custom-select">
          </select>

          <div class="custom-control custom-switch" style="margin-top: 10px">
            <input type="checkbox"
                   id="connection-settings__screenshare"
                   class="custom-control-input"
                   autocomplete="off">
            <label for="connection-settings__screenshare"
                   class="custom-control-label">
              Screenshare
            </label>
          </div>
        </div>

      </div>
    </div>
  </div>
</body>
</html><|MERGE_RESOLUTION|>--- conflicted
+++ resolved
@@ -44,40 +44,6 @@
       max-width: 225px;
     }
 
-<<<<<<< HEAD
-    .connect__username {
-      font-size: 16px;
-      padding: 5px;
-    }
-
-    .bottom-btns {
-      display: flex;
-      position: absolute;
-      justify-content: center;
-      flex-direction: column;
-      bottom: 100px;
-      left: 0;
-      right: 0;
-      margin-left: auto;
-      margin-right: auto;
-      max-width: 400px;
-    }
-
-    .bottom-btns button {
-      min-width: 175px;
-      margin: 3px;
-    }
-
-    .bottom-btns__disable {
-      flex-grow: 4;
-    }
-
-    .control {
-      display: none;
-    }
-
-=======
->>>>>>> ad6a63a1
     .json__key {
       color: brown;
     }
@@ -209,13 +175,10 @@
     <div class="mb-3">
       <button id="control__disable_audio_recv" class="btn btn-secondary">Disable audio recv</button>
       <button id="control__disable_video_recv" class="btn btn-secondary">Disable video recv</button>
-<<<<<<< HEAD
     </div>
     <div class="mb-3">
       <button id="control__mute_audio_send" class="btn btn-secondary">Mute audio send</button>
       <button id="control__mute_video_send" class="btn btn-secondary">Mute video send</button>
-=======
->>>>>>> ad6a63a1
     </div>
     <button type="button"
             class="btn btn-secondary"
