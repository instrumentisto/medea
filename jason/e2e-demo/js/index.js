--- conflicted
+++ resolved
@@ -247,9 +247,7 @@
       video.device_id(videoValue)
     }
     constraints.video(video);
-    let stream = await jason.media_manager().init_local_stream(constraints);
-    console.log(stream);
-    return stream;
+    return await jason.media_manager().init_local_stream(constraints);
   }
 
   try {
@@ -260,27 +258,40 @@
     let videoSelect = document.getElementsByClassName('connect__select-device_video')[0];
     let localVideo = document.querySelector('.local-video > video');
 
-<<<<<<< HEAD
-    const room = await jason.init_room();
-
-    const updateLocalStream = function (stream) {
+    const updateLocalVideo = function (stream) {
       local_video.srcObject = stream;
       local_video.play();
+    };
+
+    const room = await jason.init_room();
+    try {
+      const stream = await getStream(audioSelect, videoSelect);
+      updateLocalVideo(stream);
+      await fillMediaDevicesInputs(audioSelect, videoSelect, stream);
       room.inject_local_stream(stream);
-    };
-=======
-    let room = await jason.init_room();
-    await fillMediaDevicesInputs(audioSelect, videoSelect);
-    await getStream(localVideo, audioSelect, videoSelect);
+    } catch (e) {
+      console.log("Init local video failed:" + e);
+    }
 
     audioSelect.addEventListener('change', () => {
-      getStream(localVideo, audioSelect, videoSelect);
+      try {
+        const stream = getStream(audioSelect, videoSelect);
+        updateLocalVideo(stream);
+        room.inject_local_stream(stream);
+      } catch (e) {
+        console.log("Changing audio source failed:" + e);
+      }
     });
 
     videoSelect.addEventListener('change', () => {
-      getStream(localVideo, audioSelect, videoSelect);
-    });
->>>>>>> f0a5f5f5
+      try {
+        const stream = getStream(audioSelect, videoSelect);
+        updateLocalVideo(stream);
+        room.inject_local_stream(stream);
+      } catch (e) {
+        console.log("Changing video source failed:" + e);
+      }
+    });
 
     room.on_new_connection((connection) => {
       connection.on_remote_stream((stream) => {
@@ -296,6 +307,10 @@
       });
     });
 
+    room.on_failed_local_stream(function (error) {
+      console.log(error);
+    });
+
     let muteAudio = document.getElementsByClassName('control__mute_audio')[0];
     let muteVideo = document.getElementsByClassName('control__mute_video')[0];
     let isAudioMuted = false;
@@ -324,22 +339,6 @@
       }
     });
 
-<<<<<<< HEAD
-    audio_select.change(async function () {
-      const stream = await getStream(audio_select, video_select);
-      updateLocalStream(stream);
-    });
-
-    video_select.change(async function () {
-      const stream = await getStream(audio_select, video_select);
-      updateLocalStream(stream);
-    });
-
-    room.on_new_connection(function (connection) {
-      connection.on_remote_stream(function (stream) {
-        remote_video.srcObject = stream;
-        remote_video.play();
-=======
     usernameInput.value = faker.name.firstName();
 
     let bindJoinButtons = function(roomId) {
@@ -399,33 +398,12 @@
           kind: 'Room',
           pipeline: {}
         }
->>>>>>> f0a5f5f5
       });
     } catch (e) {
       alert(JSON.stringify(e.response.data));
     }
   },
 
-<<<<<<< HEAD
-    room.on_local_stream(function () {
-      console.log("unreachable!");
-    });
-
-    room.on_failed_local_stream(function (error) {
-      console.log(error);
-    });
-
-    join_button.click(function () {
-      room.join(token);
-      join_button.prop("disabled", true);
-    });
-
-    const stream = await getStream(audio_select, video_select);
-    updateLocalStream(stream);
-    await fillMediaDevicesInputs(audio_select, video_select, stream);
-
-    return room;
-=======
   createMember: async function(roomId, memberId, credentials) {
     try {
       await axios({
@@ -483,7 +461,6 @@
     } catch (e) {
       alert(JSON.stringify(e.response.data));
     }
->>>>>>> f0a5f5f5
   }
 };
 
@@ -501,14 +478,6 @@
   'get',
 ];
 
-<<<<<<< HEAD
-  await init()
-      .then(async medea => {
-        await medea.init_participant("ws://localhost:8080/ws/pub-pub-video-call/responder/test", "#responder");
-      })
-      .catch(console.error);
-};
-=======
 function bindControlDebugMenu() {
   let menuToggle = document.getElementsByClassName('control-debug-menu__toggle')[0];
   let menuContainer = document.getElementsByClassName('control-debug-menu')[0];
@@ -531,5 +500,4 @@
       contentVisibility.show(currentContainer);
     });
   }
-}
->>>>>>> f0a5f5f5
+}