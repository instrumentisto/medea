const controlDomain = 'http://127.0.0.1:8000';
const controlUrl = controlDomain + '/control-api/';
const baseUrl = 'ws://127.0.0.1:8080/ws/';

let roomId = window.location.hash.replace("#", "");
let remote_videos = {};

let joinCallerButton = document.getElementById('connection-settings__connect');
let usernameInput = document.getElementById('connection-settings__username');
let usernameMenuButton = document.getElementById('username-menu-button');
let muteAudioSend = document.getElementById('control__mute_audio_send');
let muteVideoSend = document.getElementById('control__mute_video_send');
let muteAudioRecv = document.getElementById('control__mute_audio_recv');
let muteVideoRecv = document.getElementById('control__mute_video_recv');
let closeApp = document.getElementById('control__close_app');
let audioSelect = document.getElementById('connect__select-device_audio');
let videoSelect = document.getElementById('connect__select-device_video');
let localVideo = document.getElementById("local-video");

function getMemberId() {
  return usernameInput.value;
}

async function createRoom(roomId, memberId) {
  let isAudioEnabled = document.getElementById('connection-settings__publish_audio').checked;
  let isVideoEnabled = document.getElementById('connection-settings__publish_video').checked;
  let isPublish = document.getElementById('connection-settings__publish_is-enabled').checked;
  let audioPublishPolicy;
  let videoPublishPolicy;
  if (isAudioEnabled) {
    audioPublishPolicy = 'Optional';
  } else {
    audioPublishPolicy = 'Disabled';
  }
  if (isVideoEnabled) {
    videoPublishPolicy = 'Optional';
  } else {
    videoPublishPolicy = 'Disabled';
  }

  let pipeline = {};
  if (isPublish) {
    pipeline["publish"] = {
      kind: 'WebRtcPublishEndpoint',
      p2p: 'Always',
      force_relay: false,
      audio_settings: {
        publish_policy: audioPublishPolicy,
      },
      video_settings: {
        publish_policy: videoPublishPolicy,
      }
    };
  }

  let resp = await axios({
    method: 'post',
    url: controlUrl + roomId,
    data: {
      kind: 'Room',
      pipeline: {
        [memberId]: {
          kind: 'Member',
          credentials: 'test',
          pipeline: pipeline,
          on_join: "grpc://127.0.0.1:9099",
          on_leave: "grpc://127.0.0.1:9099"
        }
      }
    }
  });

  return resp.data.sids[memberId]
}

async function createMember(roomId, memberId) {
  let isAudioEnabled = document.getElementById('connection-settings__publish_audio').checked;
  let isVideoEnabled = document.getElementById('connection-settings__publish_video').checked;
  let audioPublishPolicy;
  let videoPublishPolicy;
  if (isAudioEnabled) {
    audioPublishPolicy = 'Optional';
  } else {
    audioPublishPolicy = 'Disabled';
  }
  if (isVideoEnabled) {
    videoPublishPolicy = 'Optional';
  } else {
    videoPublishPolicy = 'Disabled';
  }
  let isPublish = document.getElementById('connection-settings__publish_is-enabled').checked;

  let controlRoom = await axios.get(controlUrl + roomId);
  let anotherMembers = Object.values(controlRoom.data.element.pipeline);
  let pipeline = {};

  let memberIds = [];
  if (isPublish) {
    pipeline["publish"] = {
      kind: 'WebRtcPublishEndpoint',
      p2p: 'Always',
      force_relay: false,
      audio_settings: {
        publish_policy: audioPublishPolicy,
      },
      video_settings: {
        publish_policy: videoPublishPolicy,
      },
    };
  }
  for (let i = 0; i < anotherMembers.length; i++) {
    let anotherMember = anotherMembers[i];
    let memberId = anotherMember.id;
    memberIds.push(memberId);
    if (anotherMember.pipeline.hasOwnProperty('publish')) {
      pipeline["play-" + memberId] = {
        kind: 'WebRtcPlayEndpoint',
        src: 'local://' + roomId + '/' + memberId + "/publish",
        force_relay: false
      }
    }
  }

  let resp = await axios({
    method: 'post',
    url: controlUrl + roomId + '/' + memberId,
    data: {
      kind: 'Member',
      credentials: 'test',
      pipeline: pipeline,
      on_join: "grpc://127.0.0.1:9099",
      on_leave: "grpc://127.0.0.1:9099"
    }
  });

  if (isPublish) {
    try {
      for (let i = 0; i < memberIds.length; i++) {
        let id = memberIds[i];
        await axios({
          method: 'post',
          url: controlUrl + roomId + "/" + id + '/' + 'play-' + memberId,
          data: {
            kind: 'WebRtcPlayEndpoint',
            src: 'local://' + roomId + '/' + memberId + '/publish',
            force_relay: false
          }
        })
      }

    } catch (e) {
      console.log(e.response);
    }
  }

  return resp.data.sids[memberId];
}

const colorizedJson = {
  replacer: function(match, pIndent, pKey, pVal, pEnd) {
    let key = '<span class="json__key">';
    let val = '<span class="json__value">';
    let str = '<span class="json__string">';
    let r = pIndent || '';
    if (pKey)
      r = r + key + pKey.replace(/[": ]/g, '') + '</span>: ';
    if (pVal)
      r = r + (pVal[0] === '"' ? str : val) + pVal + '</span>';
    return r + (pEnd || '');
  },

  prettyPrint: function(obj) {
    let jsonLine = /^( *)("[\w\-]+": )?("[^"]*"|[\w.+-]*)?([,[{])?$/mg;
    return JSON.stringify(obj, null, 3)
      .replace(/&/g, '&amp;').replace(/\\"/g, '&quot;')
      .replace(/</g, '&lt;').replace(/>/g, '&gt;')
      .replace(jsonLine, colorizedJson.replacer);
  }
};

const controlDebugWindows = {
  createEndpoint: function() {
    let container = document.getElementById('control-debug__window_create_endpoint');

    let publishEndpointSpecContainer = container.getElementsByClassName('webrtc-publish-endpoint-spec')[0];
    let playEndpointSpecContainer = container.getElementsByClassName('webrtc-play-endpoint-spec')[0];

    let endpointTypeSelect = container.getElementsByClassName('control-debug__endpoint-type')[0];
    endpointTypeSelect.addEventListener('change', () => {
      switch (endpointTypeSelect.value) {
        case 'WebRtcPlayEndpoint':
          $( playEndpointSpecContainer ).show();
          $( publishEndpointSpecContainer ).hide();
          break;
        case 'WebRtcPublishEndpoint':
          $( publishEndpointSpecContainer ).show();
          $( playEndpointSpecContainer ).hide();
          break;
      }
    });


    let execute = container.getElementsByClassName('control-debug__execute')[0];
    execute.addEventListener('click', async () => {
      let roomId = container.getElementsByClassName('control-debug__id_room')[0].value;
      let memberId = container.getElementsByClassName('control-debug__id_member')[0].value;
      let endpointId = container.getElementsByClassName('control-debug__id_endpoint')[0].value;
      let endpointType = container.getElementsByClassName('control-debug__endpoint-type')[0].value;
      if (endpointType === 'WebRtcPublishEndpoint') {
          let p2pMode = container.getElementsByClassName('webrtc-publish-endpoint-spec__p2p')[0].value;
          let isForceRelay = document.getElementById('webrtc-publish-endpoint-spec__force-relay').checked;
          let audioPublishPolicy = document.getElementsByClassName('webrtc-publish-endpoint-spec__publish-policy_audio')[0].value;
          let videoPublishPolicy = document.getElementsByClassName('webrtc-publish-endpoint-spec__publish-policy_video')[0].value;
          await controlApi.createEndpoint(roomId, memberId, endpointId, {
            kind: endpointType,
            p2p: p2pMode,
            force_relay: isForceRelay,
            audio_settings: {
              publish_policy: audioPublishPolicy,
            },
            video_settings: {
              publish_policy: videoPublishPolicy,
            },
          });
      } else if (endpointType === 'WebRtcPlayEndpoint') {
          let source = 'local://' + container.getElementsByClassName('webrtc-play-endpoint-spec__src')[0].value;
          let isForceRelay = document.getElementById('webrtc-play-endpoint-spec__force-relay').checked;
          await controlApi.createEndpoint(roomId, memberId, endpointId, {
            kind: endpointType,
            src: source,
            force_relay: isForceRelay,
          });
      }
    })
  },

  delete: function() {
    let container = document.getElementById('control-debug__window_delete');

    let execute = container.getElementsByClassName('control-debug__execute')[0];
    execute.addEventListener('click', async () => {
      let roomId = container.getElementsByClassName('control-debug__id_room')[0].value;
      let memberId = container.getElementsByClassName('control-debug__id_member')[0].value;
      let endpointId = container.getElementsByClassName('control-debug__id_endpoint')[0].value;
      await controlApi.delete(roomId, memberId, endpointId);
    });
  },

  createRoom: function() {
    let container = document.getElementById('control-debug__window_create_room');

    let execute = container.getElementsByClassName('control-debug__execute')[0];
    execute.addEventListener('click', async () => {
      let roomId = container.getElementsByClassName('control-debug__id_room')[0].value;

      await controlApi.createRoom(roomId);
    });
  },

  createMember: function() {
    let container = document.getElementById('control-debug__window_create_member');

    let execute = container.getElementsByClassName('control-debug__execute')[0];
    execute.addEventListener('click', async () => {
      let roomId = container.getElementsByClassName('control-debug__id_room')[0].value;
      let memberId = container.getElementsByClassName('control-debug__id_member')[0].value;
      let credentials = container.getElementsByClassName('member-spec__credentials')[0].value;

      let idleTimeout = container.getElementsByClassName('member-spec__idle-timeout')[0].value;
      let reconnectTimeout = container.getElementsByClassName('member-spec__reconnect-timeout')[0].value;
      let pingInterval = container.getElementsByClassName('member-spec__ping-interval')[0].value;

      let spec = {};
      if (credentials.length > 0) {
        spec.credentials = credentials;
      }
      if (idleTimeout.length > 0) {
        spec.idle_timeout = idleTimeout;
      }
      if (reconnectTimeout.length > 0) {
        spec.reconnect_timeout = reconnectTimeout;
      }
      if (pingInterval.length > 0) {
        spec.ping_interval = pingInterval;
      }

      await controlApi.createMember(roomId, memberId, spec);
    });
  },

  get: function() {
    let container = document.getElementById('control-debug__window_get');
    let resultContainer = container.getElementsByClassName('control-debug__json-result')[0];

    let execute = container.getElementsByClassName('control-debug__execute')[0];
    execute.addEventListener('click', async () => {
      let roomId = container.getElementsByClassName('control-debug__id_room')[0].value;
      let memberId = container.getElementsByClassName('control-debug__id_member')[0].value;
      let endpointId = container.getElementsByClassName('control-debug__id_endpoint')[0].value;

      let res = await controlApi.get(roomId, memberId, endpointId);
      resultContainer.innerHTML = colorizedJson.prettyPrint(res);
    })
  },

  callbacks: function() {
    let container = document.getElementById('control-debug__window_callbacks');
    let resultContainer = container.getElementsByClassName('control-debug__table-result')[0];

    let execute = container.getElementsByClassName('control-debug__execute')[0];
    execute.addEventListener('click', async () => {
      while (resultContainer.firstChild) {
        resultContainer.firstChild.remove();
      }

      let callbacks = await controlApi.getCallbacks();

      let table = document.createElement("table");
      table.className = "table";

      let thead = document.createElement("thead");
      let header = document.createElement("tr");
      let eventHeader = document.createElement("th");
      eventHeader.innerHTML = 'Event';
      eventHeader.scope = 'col';
      header.appendChild(eventHeader);
      let timeHeader = document.createElement("th");
      timeHeader.innerHTML = 'Time';
      timeHeader.scope = 'col';
      header.appendChild(timeHeader);
      let elementHeader = document.createElement('th');
      elementHeader.innerHTML = 'FID';
      elementHeader.scope = 'col';
      header.appendChild(elementHeader);
      thead.appendChild(header);
      table.appendChild(thead);

      let tbody = document.createElement('tbody');
      for (callback of callbacks) {
        let row = document.createElement('tr');
        let event = document.createElement('td');
        event.innerHTML = JSON.stringify(callback.event);
        row.appendChild(event);
        let time = document.createElement('td');
        time.innerHTML = callback.at;
        row.appendChild(time);
        let element = document.createElement('td');
        element.innerHTML = callback.fid;
        row.appendChild(element);
        tbody.appendChild(row);
      }

      table.appendChild(tbody);

      resultContainer.appendChild(table);
    })
  }
};

async function startPublishing() {
  let memberId = getMemberId();
  let roomSpec = await controlApi.get(roomId, '', '');
  let anotherMembers = Object.values(roomSpec.element.pipeline);
  let membersToConnect = [];
  anotherMembers.forEach((anotherMember) => {
    if (anotherMember.id != memberId) {
      membersToConnect.push(anotherMember.id);
    }
  });

  let publishEndpoint = {
    kind: 'WebRtcPublishEndpoint',
    p2p: 'Always',
  };
  let isSuccess = await controlApi.createEndpoint(roomId, memberId, 'publish', publishEndpoint);
  if (!isSuccess) {
    return;
  }

  membersToConnect.forEach(async (srcMemberId) => {
    let endpoint = {
      kind: 'WebRtcPlayEndpoint',
      src: `local://${roomId}/${memberId}/publish`,
      force_relay: false,
    };
    await controlApi.createEndpoint(roomId, srcMemberId, 'play-' + memberId, endpoint);
  });
}

async function updateLocalVideo(stream) {
  for (const track of stream) {
    if (track.kind() == 'audio') {
<<<<<<< HEAD
      // track.free();
=======
>>>>>>> d22f9d2a
      continue;
    }
    let mediaStream = new MediaStream();
    mediaStream.addTrack(track.get_track());
<<<<<<< HEAD
    if (track.is_display()) {
      let displayVideoEl = localVideo.getElementsByClassName('local-display-video')[0];
      if (displayVideoEl === undefined) {
        displayVideoEl = document.createElement('video');
        displayVideoEl.className = 'local-display-video';
        displayVideoEl.width = 200;
        displayVideoEl.autoplay = 'true';
        localVideo.appendChild(displayVideoEl);
      }
      displayVideoEl.srcObject = mediaStream;
    } else {
      let deviceVideoEl = localVideo.getElementsByClassName('local-device-video')[0];
      if (deviceVideoEl === undefined) {
        deviceVideoEl = document.createElement('video');
        deviceVideoEl.className = 'local-device-video';
        deviceVideoEl.width = 200;
        deviceVideoEl.autoplay = 'true';
        localVideo.appendChild(deviceVideoEl);
      }
      deviceVideoEl.srcObject = mediaStream;
    }
    // track.free();
=======
    let deviceVideoEl = localVideo.getElementsByClassName('local-device-video')[0];
    if (deviceVideoEl === undefined) {
      deviceVideoEl = document.createElement('video');
      deviceVideoEl.className = 'local-device-video';
      deviceVideoEl.width = 200;
      deviceVideoEl.autoplay = 'true';
      localVideo.appendChild(deviceVideoEl);
    }
    deviceVideoEl.srcObject = mediaStream;
>>>>>>> d22f9d2a
  }
}

window.onload = async function() {
  let rust = await import("../../pkg");
  let jason = new rust.Jason();
  console.log(baseUrl);
  usernameInput.addEventListener('change', (e) => {
    usernameMenuButton.innerHTML = e.target.value;
  });

  $('.modal').on('show.bs.modal', function(event) {
      var idx = $('.modal:visible').length;
      $(this).css('z-index', 1040 + (10 * idx));
  });
  $('.modal').on('shown.bs.modal', function(event) {
      var idx = ($('.modal:visible').length) -1; // raise backdrop after animation.
      $('.modal-backdrop').not('.stacked').css('z-index', 1039 + (10 * idx));
      $('.modal-backdrop').not('.stacked').addClass('stacked');
  });

  $('#connection-settings').modal('show');

  let startPublishingBtn = document.getElementById('enable-publishing-btn');
  startPublishingBtn.addEventListener('click', async () => {
    await startPublishing();
  });

  Object.values(controlDebugWindows).forEach(s => s());

  let isCallStarted = false;
<<<<<<< HEAD
  let localStream = [];
=======
  let localTracks = [];
>>>>>>> d22f9d2a
  let isAudioSendMuted = false;
  let isVideoSendMuted = false;
  let isAudioRecvMuted = false;
  let isVideoRecvMuted = false;
  let room = await newRoom();

  async function initLocalStream() {
      let constraints = await build_constraints(
        isAudioSendMuted ? null : audioSelect,
        isVideoSendMuted ? null : videoSelect
      );
      try {
        localTracks = await jason.media_manager().init_local_tracks(constraints)
      } catch (e) {
        let origError = e.source();
        if (origError && (origError.name === "NotReadableError" || origError.name === "AbortError")) {
          if (origError.message.includes("audio")) {
            constraints = await build_constraints(null, videoSelect);
            localTracks = await jason.media_manager().init_local_tracks(constraints);
            alert("unable to get audio, will try to enter room with video only");
          } else if (origError.message.includes("video")) {
            constraints = await build_constraints(audioSelect, null);
            localTracks = await jason.media_manager().init_local_tracks(constraints);
            alert("unable to get video, will try to enter room with audio only");
          } else {
            throw e;
          }
        } else {
          throw e;
        }
      }
      await updateLocalVideo(localTracks);

      return constraints;
  }

  async function fillMediaDevicesInputs(audio_select, video_select, current_stream) {
<<<<<<< HEAD
    // const current_audio = (current_stream.getAudioTracks().pop() || { label: "disable" }).label || "disable";
    // const current_video = (current_stream.getVideoTracks().pop() || { label: "disable" }).label || "disable";
=======
    let currentAudio = 'disable';
    let currentVideo = 'disable';
    for (const track of localTracks) {
      if (track.kind() === 'video') {
        currentVideo = track.get_track().label || 'disable';
      } else {
        currentAudio = track.get_track().label || 'disable';
      }
    }
>>>>>>> d22f9d2a
    const device_infos = await jason.media_manager().enumerate_devices();
    console.log('Available input and output devices:', device_infos);
    for (const device_info of device_infos) {
      const option = document.createElement('option');
      option.value = device_info.device_id();
      if (device_info.kind() === 'audio') {
        option.text = device_info.label() || `Microphone ${audio_select.length + 1}`;
<<<<<<< HEAD
        // option.selected = option.text === current_audio;
        audio_select.append(option);
      } else if (device_info.kind() === 'video') {
        option.text = device_info.label() || `Camera ${video_select.length + 1}`;
        // option.selected = option.text === current_video;
=======
        option.selected = option.text === currentAudio;
        audio_select.append(option);
      } else if (device_info.kind() === 'video') {
        option.text = device_info.label() || `Camera ${video_select.length + 1}`;
        option.selected = option.text === currentVideo;
>>>>>>> d22f9d2a
        video_select.append(option);
      }
    }

    const screen = document.createElement('option');
    screen.value = "screen";
    screen.text = "screen";
    video_select.append(screen);

    const facingModeUser = document.createElement('option');
    facingModeUser.value = "facingModeUser";
    facingModeUser.text = "Facing user";
    video_select.append(facingModeUser);

    const facingModeEnvironment = document.createElement('option');
    facingModeEnvironment.value = 'facingModeEnvironment';
    facingModeEnvironment.text = "Facing environment";
    video_select.append(facingModeEnvironment);
  }

  async function build_constraints(audio_select, video_select) {
    let constraints = new rust.MediaTracksSettings();
    if (audio_select != null) {
      let audio = new rust.AudioTrackConstraints();
      let audioSource = audio_select.options[audio_select.selectedIndex];
      if (audioSource) {
        audio.device_id(audioSource.value);
      }
      constraints.audio(audio);
    }

    if (video_select != null) {
      let videoSource = video_select.options[video_select.selectedIndex];
      if (videoSource) {
        if (videoSource.value === "screen") {
          let video = new rust.DisplayVideoTrackConstraints();
          constraints.display_video(video);
        } else {
          let video = new rust.DeviceVideoTrackConstraints();
          if (videoSource.value === 'facingModeUser') {
            video.exact_facing_mode(rust.FacingMode.User);
          } else if (videoSource.value === 'facingModeEnvironment') {
            video.exact_facing_mode(rust.FacingMode.Environment);
          } else {
            video.device_id(videoSource.value);
          }
          let display_video = new rust.DisplayVideoTrackConstraints();
          constraints.display_video(display_video);
          constraints.device_video(video);
        }
      } else {
        // let display_video = new rust.DisplayVideoTrackConstraints();
        constraints.device_video(new rust.DeviceVideoTrackConstraints());
        // constraints.display_video(display_video);
      }
    }

    return constraints;
  }

  async function newRoom() {
    let room = await jason.init_room();

    try {
      const constraints = await initLocalStream();
      await fillMediaDevicesInputs(audioSelect, videoSelect, null);
      await room.set_local_media_settings(constraints);
    } catch (e) {
      console.error("Init local video failed: " + e);
    }

    room.on_new_connection( (connection) => {
      let remoteMemberId = connection.get_remote_member_id();
      isCallStarted = true;

      let memberVideoDiv = remote_videos[remoteMemberId];
      let remoteVideos = document.getElementsByClassName("remote-videos")[0];
      if (memberVideoDiv === undefined) {
        memberVideoDiv = document.createElement("div");
<<<<<<< HEAD
        memberVideoDiv.className = "video";
=======
        memberVideoDiv.classList.add("video");
        memberVideoDiv.classList.add("d-flex");
        memberVideoDiv.classList.add("flex-column");
        memberVideoDiv.classList.add("align-items-center");
        memberVideoDiv.style = "margin: 10px";
>>>>>>> d22f9d2a
        remoteVideos.appendChild(memberVideoDiv);
        remote_videos[remoteMemberId] = memberVideoDiv;
      }

      let memberIdEl = document.createElement('span');
      memberIdEl.innerHTML = remoteMemberId;
      memberIdEl.classList.add('member-id');
      memberIdEl.classList.add('order-4');
      memberVideoDiv.appendChild(memberIdEl);

      connection.on_quality_score_update((score) => {
        let qualityScoreEl = memberVideoDiv.getElementsByClassName('quality-score')[0];
        if (qualityScoreEl === undefined) {
          qualityScoreEl = document.createElement('span');
          qualityScoreEl.classList.add('quality-score');
          qualityScoreEl.classList.add('order-5');
          memberVideoDiv.appendChild(qualityScoreEl);
        }
        qualityScoreEl.innerHTML = score;
      });

      connection.on_track_added((track) => {
        if (track.kind() === 'video') {
<<<<<<< HEAD
          if (track.is_display()) {
            let displayVideoEl = memberVideoDiv.getElementsByClassName('display-video')[0];
            if (displayVideoEl === undefined) {
              displayVideoEl = document.createElement('video');
              displayVideoEl.classList.add('display-video');
              displayVideoEl.classList.add('order-2');
              displayVideoEl.playsinline = "true";
              displayVideoEl.controls = "true";
              displayVideoEl.autoplay = "true";
              memberVideoDiv.appendChild(displayVideoEl);
            }
            let mediaStream = new MediaStream();
            mediaStream.addTrack(track.get_track());
            displayVideoEl.srcObject = mediaStream;
          } else {
=======
>>>>>>> d22f9d2a
            let cameraVideoEl = memberVideoDiv.getElementsByClassName('camera-video')[0];
            if (cameraVideoEl === undefined) {
              cameraVideoEl = document.createElement('video');
              cameraVideoEl.className = 'camera-video';
              cameraVideoEl.classList.add('camera-video');
              cameraVideoEl.classList.add('order-1');
              cameraVideoEl.playsinline = "true";
              cameraVideoEl.controls = "true";
              cameraVideoEl.autoplay = "true";
              memberVideoDiv.appendChild(cameraVideoEl);
            }
            let mediaStream = new MediaStream();
            mediaStream.addTrack(track.get_track());
            cameraVideoEl.srcObject = mediaStream;
<<<<<<< HEAD
          }
=======
>>>>>>> d22f9d2a
        } else {
          let audioEl = memberVideoDiv.getElementsByClassName('audio')[0];
          if (audioEl === undefined) {
            audioEl = document.createElement('audio');
            audioEl.className = 'audio';
            audioEl.classList.add('audio');
            audioEl.classList.add('order-3');
            audioEl.controls = "true";
            audioEl.autoplay = "true";
            memberVideoDiv.appendChild(audioEl);
          }
<<<<<<< HEAD
          let mediaStream = new MediaStream();
          mediaStream.addTrack(track.get_track());
=======
            let mediaStream = new MediaStream();
            mediaStream.addTrack(track.get_track());
>>>>>>> d22f9d2a
          audioEl.srcObject = mediaStream;
        }

        track.on_enabled( () => {
          console.log(`Track enabled: ${track.kind()}`);
<<<<<<< HEAD
          // console.log(`Has active audio: ${stream.has_active_audio()}`);
          // console.log(`Has active video: ${stream.has_active_video()}`);
        });
        track.on_disabled( () => {
          console.log(`Track disabled: ${track.kind()}`);
          // console.log(`Has active audio: ${stream.has_active_audio()}`);
          // console.log(`Has active video: ${stream.has_active_video()}`);
=======
        });
        track.on_disabled( () => {
          console.log(`Track disabled: ${track.kind()}`);
>>>>>>> d22f9d2a
        });
      });

      connection.on_close(() => {
        remote_videos[remoteMemberId].remove();
        delete remote_videos[remoteMemberId];
      });
    });

<<<<<<< HEAD
    // room.on_local_stream((stream) => {
    //   console.log("New local stream");
    //   updateLocalVideo(stream);
    //   stream.free();
    // });
=======
>>>>>>> d22f9d2a
    room.on_local_track((track) => {
      console.log("New local track");
      updateLocalVideo([track]);
      track.free();
    })

<<<<<<< HEAD
    room.on_failed_local_stream((error) => {
      console.error(error.trace());
=======
    room.on_failed_local_media((error) => {
      console.error(error.message());
>>>>>>> d22f9d2a
    });

    room.on_connection_loss( async (reconnectHandle) => {
      let connectionLossNotification = document.getElementsByClassName('connection-loss-notification')[0];
      $( connectionLossNotification ).toast('show');

      let manualReconnectBtn = document.getElementsByClassName('connection-loss-notification__manual-reconnect')[0];
      let connectionLossMsg = document.getElementsByClassName('connection-loss-notification__msg')[0];
      let connectionLossDefaultText = connectionLossMsg.textContent;

      manualReconnectBtn.onclick = async () => {
        try {
          connectionLossMsg.textContent = 'Trying to manually reconnect...';
          await reconnectHandle.reconnect_with_delay(0);
          $( connectionLossNotification ).toast('hide');
          console.log("Reconnected!");
        } catch (e) {
          console.error("Failed to manually reconnect: " + e.message());
        } finally {
          connectionLossMsg.textContent = connectionLossDefaultText;
        }
      };
      try {
        await reconnectHandle.reconnect_with_backoff(3000, 2.0, 10000);
      } catch (e) {
        console.error('Error in reconnection with backoff:\n' + e.message());
      }
      $( connectionLossNotification ).toast('hide');
    });

    room.on_close(async function (on_closed) {
      let videos = document.getElementsByClassName('remote-videos')[0];
      while (videos.firstChild) {
        videos.firstChild.remove();
      }

      $('#connection-settings').modal('show');
      $('#connect-btn').show();
      $('.control').hide();
      alert(
        `Call was ended.
        Reason: ${on_closed.reason()};
        Is closed by server: ${on_closed.is_closed_by_server()};
        Is error: ${on_closed.is_err()}.`
      );
    });

    return room;
  }

  try {
    audioSelect.addEventListener('change', async () => {
      try {
        let constraints = await build_constraints(audioSelect, videoSelect);
<<<<<<< HEAD
        for (const track of localStream) {
=======
        for (const track of localTracks) {
>>>>>>> d22f9d2a
          track.free();
        }
        if (!isAudioSendMuted) {
          constraints = await initLocalStream();
        }
        await room.set_local_media_settings(constraints);
      } catch (e) {
        console.error("Changing audio source failed: " + e);
      }
    });

    videoSelect.addEventListener('change', async () => {
      try {
        let constraints = await build_constraints(audioSelect, videoSelect);
<<<<<<< HEAD
        for (const track of localStream) {
          console.log("Freeing MediaTrack");
=======
        for (const track of localTracks) {
>>>>>>> d22f9d2a
          track.free();
        }
        if (!isVideoSendMuted) {
          constraints = await initLocalStream();
        }
        await room.set_local_media_settings(constraints);
      } catch (e) {
        console.error("Changing video source failed: " + e);
      }
    });

    muteAudioSend.addEventListener('click', async () => {
      try {
        if (isAudioSendMuted) {
          await room.unmute_audio();
          isAudioSendMuted = false;
          muteAudioSend.textContent = "Disable audio send";
          if (!isCallStarted) {
            await initLocalStream();
          }
        } else {
          await room.mute_audio();
          for (const track of localTracks) {
            if (track.ptr > 0) {
              if (track.kind() === 'audio') {
                track.free();
              }
            }
          }
          isAudioSendMuted = true;
          muteAudioSend.textContent = "Enable audio send";
        }
      } catch (e) {
        console.error(e.message());
      }
    });
    muteVideoSend.addEventListener('click', async () => {
      try {
        if (isVideoSendMuted) {
          await room.unmute_video();
          isVideoSendMuted = false;
          muteVideoSend.textContent = "Disable video send";
          if (!isCallStarted) {
            await initLocalStream();
          }
        } else {
          await room.mute_video();
          for (const track of localTracks) {
            if (track.ptr > 0) {
              if (track.kind() === 'video') {
                track.free();
              }
            }
          }
          isVideoSendMuted = true;
          muteVideoSend.textContent = "Enable video send";
        }
      } catch (e) {
        console.error(e);
      }
    });
    muteAudioRecv.addEventListener('click', async () => {
      if (isAudioRecvMuted) {
        await room.unmute_remote_audio();
        isAudioRecvMuted = false;
        muteAudioRecv.textContent = "Disable audio recv"
      } else {
        await room.mute_remote_audio();
        isAudioRecvMuted = true;
        muteAudioRecv.textContent = "Enable audio recv"
      }
    });
    muteVideoRecv.addEventListener('click', async () => {
      if (isVideoRecvMuted) {
        await room.unmute_remote_video();
        isVideoRecvMuted = false;
        muteVideoRecv.textContent = "Disable video recv"
      } else {
        await room.mute_remote_video();
        isVideoRecvMuted = true;
        muteVideoRecv.textContent = "Enable video recv"
      }
    });
    closeApp.addEventListener('click', () => {
      jason.dispose();
    });

    usernameInput.value = faker.name.firstName();
    usernameMenuButton.innerHTML = usernameInput.value;

    let bindJoinButtons = function(roomId) {
      joinCallerButton.onclick = async function() {
        $('#connection-settings').modal('hide');
        $('.control').css('display', 'flex');
        $('#connect-btn').hide();

        try {
          let username = usernameInput.value;
          try {
            await axios.get(controlUrl + roomId);
          } catch (e) {
            if (e.response.status === 400) {
              console.log("Room not found. Creating new room...");
              await room.join(await createRoom(roomId, username));
              return;
            } else {
              throw e;
            }
          }
          try {
            await axios.get(controlUrl + roomId + '/' + username);
          } catch (e) {
            console.log("Member not found. Creating new member...");
            await room.join(await createMember(roomId, username));
            return;
          }
          await room.join(baseUrl + roomId + '/' + username + '/test')
        } catch (e) {
          console.error(e);
          console.error(
            "Join to room failed: Error[name:[", e.name(), "], ",
            "[msg:", e.message(), "], [source", e.source(), "]]",
          );
          console.error(e.trace());
        }
      };
    };

    bindJoinButtons(roomId);
  } catch (e) {
    console.log(e)
  }
};

const controlApi = {
  createRoom: async function(roomId) {
    try {
      await axios({
        method: 'post',
        url: controlUrl + roomId,
        data: {
          kind: 'Room',
          pipeline: {}
        }
      });
    } catch (e) {
      alert(JSON.stringify(e.response.data));
    }
  },

  createMember: async function(roomId, memberId, spec) {
    spec.kind = 'Member';
    spec.pipeline = {};

    try {
      await axios({
        method: 'post',
        url: controlUrl + roomId + '/' + memberId,
        data: spec
      });
    } catch (e) {
      alert(JSON.stringify(e.response.data));
    }
  },

  createEndpoint: async function(roomId, memberId, endpointId, spec) {
    try {
      await axios({
        method: 'post',
        url: controlUrl + roomId + '/' + memberId + '/' + endpointId,
        data: spec
      });

      return true;
    } catch (e) {
      alert(JSON.stringify(e.response.data));

      return false;
    }
  },

  getUrlForElement: function(roomId, memberId, endpointId) {
    let url = controlUrl + roomId;
    if (memberId.length > 0 && endpointId.length > 0) {
      url = controlUrl + roomId + '/' + memberId + '/' + endpointId;
    } else if (memberId.length > 0) {
      url = controlUrl + roomId + '/' + memberId;
    }

    return url;
  },

  delete: async function(roomId, memberId, endpointId) {
    try {
      let url = controlApi.getUrlForElement(roomId, memberId, endpointId);
      let resp = await axios.delete(url);
      return JSON.stringify(resp.data, null, 4);
    } catch (e) {
      alert(JSON.stringify(e.response.data));
    }
  },

  get: async function(roomId, memberId, endpointId) {
    try {
      let url = controlApi.getUrlForElement(roomId, memberId, endpointId);
      let resp = await axios.get(url);
      return resp.data;
    } catch (e) {
      alert(JSON.stringify(e.response.data));
    }
  },

  getCallbacks: async function() {
    try {
      let resp = await axios.get(controlDomain + '/callbacks');
      return resp.data;
    } catch (e) {
      alert(JSON.stringify(e.response.data));
    }
  }
};

<|MERGE_RESOLUTION|>--- conflicted
+++ resolved
@@ -390,15 +390,10 @@
 async function updateLocalVideo(stream) {
   for (const track of stream) {
     if (track.kind() == 'audio') {
-<<<<<<< HEAD
-      // track.free();
-=======
->>>>>>> d22f9d2a
       continue;
     }
     let mediaStream = new MediaStream();
     mediaStream.addTrack(track.get_track());
-<<<<<<< HEAD
     if (track.is_display()) {
       let displayVideoEl = localVideo.getElementsByClassName('local-display-video')[0];
       if (displayVideoEl === undefined) {
@@ -420,18 +415,6 @@
       }
       deviceVideoEl.srcObject = mediaStream;
     }
-    // track.free();
-=======
-    let deviceVideoEl = localVideo.getElementsByClassName('local-device-video')[0];
-    if (deviceVideoEl === undefined) {
-      deviceVideoEl = document.createElement('video');
-      deviceVideoEl.className = 'local-device-video';
-      deviceVideoEl.width = 200;
-      deviceVideoEl.autoplay = 'true';
-      localVideo.appendChild(deviceVideoEl);
-    }
-    deviceVideoEl.srcObject = mediaStream;
->>>>>>> d22f9d2a
   }
 }
 
@@ -463,11 +446,7 @@
   Object.values(controlDebugWindows).forEach(s => s());
 
   let isCallStarted = false;
-<<<<<<< HEAD
-  let localStream = [];
-=======
   let localTracks = [];
->>>>>>> d22f9d2a
   let isAudioSendMuted = false;
   let isVideoSendMuted = false;
   let isAudioRecvMuted = false;
@@ -505,10 +484,6 @@
   }
 
   async function fillMediaDevicesInputs(audio_select, video_select, current_stream) {
-<<<<<<< HEAD
-    // const current_audio = (current_stream.getAudioTracks().pop() || { label: "disable" }).label || "disable";
-    // const current_video = (current_stream.getVideoTracks().pop() || { label: "disable" }).label || "disable";
-=======
     let currentAudio = 'disable';
     let currentVideo = 'disable';
     for (const track of localTracks) {
@@ -518,7 +493,6 @@
         currentAudio = track.get_track().label || 'disable';
       }
     }
->>>>>>> d22f9d2a
     const device_infos = await jason.media_manager().enumerate_devices();
     console.log('Available input and output devices:', device_infos);
     for (const device_info of device_infos) {
@@ -526,19 +500,11 @@
       option.value = device_info.device_id();
       if (device_info.kind() === 'audio') {
         option.text = device_info.label() || `Microphone ${audio_select.length + 1}`;
-<<<<<<< HEAD
-        // option.selected = option.text === current_audio;
-        audio_select.append(option);
-      } else if (device_info.kind() === 'video') {
-        option.text = device_info.label() || `Camera ${video_select.length + 1}`;
-        // option.selected = option.text === current_video;
-=======
         option.selected = option.text === currentAudio;
         audio_select.append(option);
       } else if (device_info.kind() === 'video') {
         option.text = device_info.label() || `Camera ${video_select.length + 1}`;
         option.selected = option.text === currentVideo;
->>>>>>> d22f9d2a
         video_select.append(option);
       }
     }
@@ -618,15 +584,11 @@
       let remoteVideos = document.getElementsByClassName("remote-videos")[0];
       if (memberVideoDiv === undefined) {
         memberVideoDiv = document.createElement("div");
-<<<<<<< HEAD
-        memberVideoDiv.className = "video";
-=======
         memberVideoDiv.classList.add("video");
         memberVideoDiv.classList.add("d-flex");
         memberVideoDiv.classList.add("flex-column");
         memberVideoDiv.classList.add("align-items-center");
         memberVideoDiv.style = "margin: 10px";
->>>>>>> d22f9d2a
         remoteVideos.appendChild(memberVideoDiv);
         remote_videos[remoteMemberId] = memberVideoDiv;
       }
@@ -650,7 +612,6 @@
 
       connection.on_track_added((track) => {
         if (track.kind() === 'video') {
-<<<<<<< HEAD
           if (track.is_display()) {
             let displayVideoEl = memberVideoDiv.getElementsByClassName('display-video')[0];
             if (displayVideoEl === undefined) {
@@ -666,8 +627,6 @@
             mediaStream.addTrack(track.get_track());
             displayVideoEl.srcObject = mediaStream;
           } else {
-=======
->>>>>>> d22f9d2a
             let cameraVideoEl = memberVideoDiv.getElementsByClassName('camera-video')[0];
             if (cameraVideoEl === undefined) {
               cameraVideoEl = document.createElement('video');
@@ -682,10 +641,7 @@
             let mediaStream = new MediaStream();
             mediaStream.addTrack(track.get_track());
             cameraVideoEl.srcObject = mediaStream;
-<<<<<<< HEAD
-          }
-=======
->>>>>>> d22f9d2a
+          }
         } else {
           let audioEl = memberVideoDiv.getElementsByClassName('audio')[0];
           if (audioEl === undefined) {
@@ -697,19 +653,13 @@
             audioEl.autoplay = "true";
             memberVideoDiv.appendChild(audioEl);
           }
-<<<<<<< HEAD
           let mediaStream = new MediaStream();
           mediaStream.addTrack(track.get_track());
-=======
-            let mediaStream = new MediaStream();
-            mediaStream.addTrack(track.get_track());
->>>>>>> d22f9d2a
           audioEl.srcObject = mediaStream;
         }
 
         track.on_enabled( () => {
           console.log(`Track enabled: ${track.kind()}`);
-<<<<<<< HEAD
           // console.log(`Has active audio: ${stream.has_active_audio()}`);
           // console.log(`Has active video: ${stream.has_active_video()}`);
         });
@@ -717,11 +667,6 @@
           console.log(`Track disabled: ${track.kind()}`);
           // console.log(`Has active audio: ${stream.has_active_audio()}`);
           // console.log(`Has active video: ${stream.has_active_video()}`);
-=======
-        });
-        track.on_disabled( () => {
-          console.log(`Track disabled: ${track.kind()}`);
->>>>>>> d22f9d2a
         });
       });
 
@@ -731,27 +676,14 @@
       });
     });
 
-<<<<<<< HEAD
-    // room.on_local_stream((stream) => {
-    //   console.log("New local stream");
-    //   updateLocalVideo(stream);
-    //   stream.free();
-    // });
-=======
->>>>>>> d22f9d2a
     room.on_local_track((track) => {
       console.log("New local track");
       updateLocalVideo([track]);
       track.free();
     })
 
-<<<<<<< HEAD
-    room.on_failed_local_stream((error) => {
-      console.error(error.trace());
-=======
     room.on_failed_local_media((error) => {
       console.error(error.message());
->>>>>>> d22f9d2a
     });
 
     room.on_connection_loss( async (reconnectHandle) => {
@@ -806,11 +738,7 @@
     audioSelect.addEventListener('change', async () => {
       try {
         let constraints = await build_constraints(audioSelect, videoSelect);
-<<<<<<< HEAD
-        for (const track of localStream) {
-=======
         for (const track of localTracks) {
->>>>>>> d22f9d2a
           track.free();
         }
         if (!isAudioSendMuted) {
@@ -825,12 +753,7 @@
     videoSelect.addEventListener('change', async () => {
       try {
         let constraints = await build_constraints(audioSelect, videoSelect);
-<<<<<<< HEAD
-        for (const track of localStream) {
-          console.log("Freeing MediaTrack");
-=======
         for (const track of localTracks) {
->>>>>>> d22f9d2a
           track.free();
         }
         if (!isVideoSendMuted) {
