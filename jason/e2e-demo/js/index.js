--- conflicted
+++ resolved
@@ -13,11 +13,8 @@
 let disableVideoSend = document.getElementById('control__disable_video_send');
 let disableAudioRecv = document.getElementById('control__disable_audio_recv');
 let disableVideoRecv = document.getElementById('control__disable_video_recv');
-<<<<<<< HEAD
 let muteAudioSend = document.getElementById('control__mute_audio_send');
 let muteVideoSend = document.getElementById('control__mute_video_send');
-=======
->>>>>>> ad6a63a1
 let closeApp = document.getElementById('control__close_app');
 let audioSelect = document.getElementById('connect__select-device_audio');
 let videoSelect = document.getElementById('connect__select-device_video');
@@ -454,30 +451,18 @@
 
   let isCallStarted = false;
   let localTracks = [];
-<<<<<<< HEAD
-  let isAudioSendDisabled = false;
-  let isVideoSendDisabled = false;
-  let isAudioRecvDisabled = false;
-  let isVideoRecvDisabled = false;
-  let isAudioMuted = false;
-  let isVideoMuted = false;
-=======
   let isAudioSendEnabled = true;
   let isVideoSendEnabled = true;
   let isAudioRecvEnabled = true;
   let isVideoRecvEnabled = true;
->>>>>>> ad6a63a1
+  let isAudioMuted = false;
+  let isVideoMuted = false;
   let room = await newRoom();
 
   async function initLocalStream() {
       let constraints = await build_constraints(
-<<<<<<< HEAD
-        isAudioSendDisabled ? null : audioSelect,
-        isVideoSendDisabled ? null : videoSelect
-=======
         isAudioSendEnabled ? audioSelect : null,
         isVideoSendEnabled ? videoSelect : null
->>>>>>> ad6a63a1
       );
       try {
         localTracks = await jason.media_manager().init_local_tracks(constraints)
@@ -759,11 +744,7 @@
             track.free();
           }
         }
-<<<<<<< HEAD
-        if (!isAudioSendDisabled) {
-=======
         if (!isAudioSendEnabled) {
->>>>>>> ad6a63a1
           constraints = await initLocalStream();
         }
         await room.set_local_media_settings(constraints);
@@ -780,11 +761,7 @@
             track.free();
           }
         }
-<<<<<<< HEAD
-        if (!isVideoSendDisabled) {
-=======
         if (isVideoSendEnabled) {
->>>>>>> ad6a63a1
           constraints = await initLocalStream();
         }
         await room.set_local_media_settings(constraints);
@@ -797,18 +774,7 @@
 
     disableAudioSend.addEventListener('click', async () => {
       try {
-<<<<<<< HEAD
-        if (isAudioSendDisabled) {
-          await room.enable_audio();
-          isAudioSendDisabled = false;
-          disableAudioSend.textContent = 'Disable audio send';
-          if (!isCallStarted) {
-            await initLocalStream();
-          }
-        } else {
-=======
         if (isAudioSendEnabled) {
->>>>>>> ad6a63a1
           await room.disable_audio();
           for (const track of localTracks) {
             if (track.ptr > 0) {
@@ -817,10 +783,6 @@
               }
             }
           }
-<<<<<<< HEAD
-          isAudioSendDisabled = true;
-          disableAudioSend.textContent = 'Enable audio send';
-=======
           isAudioSendEnabled = false;
           disableAudioSend.textContent = 'Enable audio send';
         } else {
@@ -830,7 +792,6 @@
           if (!isCallStarted) {
             await initLocalStream();
           }
->>>>>>> ad6a63a1
         }
       } catch (e) {
         console.error(e.message());
@@ -838,18 +799,7 @@
     });
     disableVideoSend.addEventListener('click', async () => {
       try {
-<<<<<<< HEAD
-        if (isVideoSendDisabled) {
-          await room.enable_video();
-          isVideoSendDisabled = false;
-          disableVideoSend.textContent = 'Disable video send';
-          if (!isCallStarted) {
-            await initLocalStream();
-          }
-        } else {
-=======
         if (isVideoSendEnabled) {
->>>>>>> ad6a63a1
           await room.disable_video();
           for (const track of localTracks) {
             if (track.ptr > 0) {
@@ -858,9 +808,15 @@
               }
             }
           }
-<<<<<<< HEAD
-          isVideoSendDisabled = true;
+          isVideoSendEnabled = false;
           disableVideoSend.textContent = 'Enable video send';
+        } else {
+          await room.enable_video();
+          isVideoSendEnabled = true;
+          disableVideoSend.textContent = 'Disable video send';
+          if (!isCallStarted) {
+            await initLocalStream();
+          }
         }
       } catch (e) {
         console.error(e.trace());
@@ -891,44 +847,12 @@
           await room.mute_video();
           isVideoMuted = true;
           muteVideoSend.textContent = 'Unmute video send';
-=======
-          isVideoSendEnabled = false;
-          disableVideoSend.textContent = 'Enable video send';
-        } else {
-          await room.enable_video();
-          isVideoSendEnabled = true;
-          disableVideoSend.textContent = 'Disable video send';
-          if (!isCallStarted) {
-            await initLocalStream();
-          }
->>>>>>> ad6a63a1
         }
       } catch (e) {
         console.error(e.trace());
       }
     });
     disableAudioRecv.addEventListener('click', async () => {
-<<<<<<< HEAD
-      if (isAudioRecvDisabled) {
-        await room.enable_remote_audio();
-        isAudioRecvDisabled = false;
-        disableAudioRecv.textContent = 'Disable audio recv'
-      } else {
-        await room.disable_remote_audio();
-        isAudioRecvDisabled = true;
-        disableAudioRecv.textContent = 'Enable audio recv'
-      }
-    });
-    disableVideoRecv.addEventListener('click', async () => {
-      if (isVideoRecvDisabled) {
-        await room.enable_remote_video();
-        isVideoRecvDisabled = false;
-        disableVideoRecv.textContent = 'Disable video recv'
-      } else {
-        await room.disable_remote_video();
-        isVideoRecvDisabled = true;
-        disableVideoRecv.textContent = 'Enable video recv'
-=======
       if (isAudioRecvEnabled) {
         await room.disable_remote_audio();
         isAudioRecvEnabled = false;
@@ -948,7 +872,6 @@
         await room.enable_remote_video();
         isVideoRecvEnabled = true;
         disableVideoRecv.textContent = 'Disable video recv'
->>>>>>> ad6a63a1
       }
     });
     closeApp.addEventListener('click', () => {
