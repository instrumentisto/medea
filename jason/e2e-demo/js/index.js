const controlDomain = 'http://127.0.0.1:8000';
const controlUrl = controlDomain + '/control-api/';
const baseUrl = 'ws://127.0.0.1:8080/ws/';

let rust;
let roomId = window.location.hash.replace("#", "");

let remote_videos = {};
let joinCallerButton = document.getElementById('connection-settings__connect');
let usernameInput = document.getElementById('connection-settings__username');
let usernameMenuButton = document.getElementById('username-menu-button');
let muteAudioSend = document.getElementById('control__mute_audio_send');
let muteVideoSend = document.getElementById('control__mute_video_send');
let muteAudioRecv = document.getElementById('control__mute_audio_recv');
let muteVideoRecv = document.getElementById('control__mute_video_recv');
let closeApp = document.getElementById('control__close_app');
let audioSelect = document.getElementById('connect__select-device_audio');
let videoSelect = document.getElementById('connect__select-device_video');
let screenshareSwitchEl = document.getElementById('connection-settings__screenshare');
let localVideo = document.getElementById("local-video");

function getMemberId() {
  return usernameInput.value;
}

async function createRoom(roomId, memberId) {
  let isAudioEnabled = document.getElementById('connection-settings__publish_audio').checked;
  let isVideoEnabled = document.getElementById('connection-settings__publish_video').checked;
  let isPublish = document.getElementById('connection-settings__publish_is-enabled').checked;
  let audioPublishPolicy;
  let videoPublishPolicy;
  if (isAudioEnabled) {
    audioPublishPolicy = 'Optional';
  } else {
    audioPublishPolicy = 'Disabled';
  }
  if (isVideoEnabled) {
    videoPublishPolicy = 'Optional';
  } else {
    videoPublishPolicy = 'Disabled';
  }

  let pipeline = {};
  if (isPublish) {
    pipeline["publish"] = {
      kind: 'WebRtcPublishEndpoint',
      p2p: 'Always',
      force_relay: false,
      audio_settings: {
        publish_policy: audioPublishPolicy,
      },
      video_settings: {
        publish_policy: videoPublishPolicy,
      }
    };
  }

  let resp = await axios({
    method: 'post',
    url: controlUrl + roomId,
    data: {
      kind: 'Room',
      pipeline: {
        [memberId]: {
          kind: 'Member',
          credentials: 'test',
          pipeline: pipeline,
          on_join: "grpc://127.0.0.1:9099",
          on_leave: "grpc://127.0.0.1:9099"
        }
      }
    }
  });

  return resp.data.sids[memberId]
}

async function createMember(roomId, memberId) {
  let isAudioEnabled = document.getElementById('connection-settings__publish_audio').checked;
  let isVideoEnabled = document.getElementById('connection-settings__publish_video').checked;
  let audioPublishPolicy;
  let videoPublishPolicy;
  if (isAudioEnabled) {
    audioPublishPolicy = 'Optional';
  } else {
    audioPublishPolicy = 'Disabled';
  }
  if (isVideoEnabled) {
    videoPublishPolicy = 'Optional';
  } else {
    videoPublishPolicy = 'Disabled';
  }
  let isPublish = document.getElementById('connection-settings__publish_is-enabled').checked;

  let controlRoom = await axios.get(controlUrl + roomId);
  let anotherMembers = Object.values(controlRoom.data.element.pipeline);
  let pipeline = {};

  let memberIds = [];
  if (isPublish) {
    pipeline["publish"] = {
      kind: 'WebRtcPublishEndpoint',
      p2p: 'Always',
      force_relay: false,
      audio_settings: {
        publish_policy: audioPublishPolicy,
      },
      video_settings: {
        publish_policy: videoPublishPolicy,
      },
    };
  }
  for (let i = 0; i < anotherMembers.length; i++) {
    let anotherMember = anotherMembers[i];
    let memberId = anotherMember.id;
    memberIds.push(memberId);
    if (anotherMember.pipeline.hasOwnProperty('publish')) {
      pipeline["play-" + memberId] = {
        kind: 'WebRtcPlayEndpoint',
        src: 'local://' + roomId + '/' + memberId + "/publish",
        force_relay: false
      }
    }
  }

  let resp = await axios({
    method: 'post',
    url: controlUrl + roomId + '/' + memberId,
    data: {
      kind: 'Member',
      credentials: 'test',
      pipeline: pipeline,
      on_join: "grpc://127.0.0.1:9099",
      on_leave: "grpc://127.0.0.1:9099"
    }
  });

  if (isPublish) {
    try {
      for (let i = 0; i < memberIds.length; i++) {
        let id = memberIds[i];
        await axios({
          method: 'post',
          url: controlUrl + roomId + "/" + id + '/' + 'play-' + memberId,
          data: {
            kind: 'WebRtcPlayEndpoint',
            src: 'local://' + roomId + '/' + memberId + '/publish',
            force_relay: false
          }
        })
      }

    } catch (e) {
      console.log(e.response);
    }
  }

  return resp.data.sids[memberId];
}

const colorizedJson = {
  replacer: function(match, pIndent, pKey, pVal, pEnd) {
    let key = '<span class="json__key">';
    let val = '<span class="json__value">';
    let str = '<span class="json__string">';
    let r = pIndent || '';
    if (pKey)
      r = r + key + pKey.replace(/[": ]/g, '') + '</span>: ';
    if (pVal)
      r = r + (pVal[0] === '"' ? str : val) + pVal + '</span>';
    return r + (pEnd || '');
  },

  prettyPrint: function(obj) {
    let jsonLine = /^( *)("[\w\-]+": )?("[^"]*"|[\w.+-]*)?([,[{])?$/mg;
    return JSON.stringify(obj, null, 3)
      .replace(/&/g, '&amp;').replace(/\\"/g, '&quot;')
      .replace(/</g, '&lt;').replace(/>/g, '&gt;')
      .replace(jsonLine, colorizedJson.replacer);
  }
};

const controlDebugWindows = {
  createEndpoint: function() {
    let container = document.getElementById('control-debug__window_create_endpoint');

    let publishEndpointSpecContainer = container.getElementsByClassName('webrtc-publish-endpoint-spec')[0];
    let playEndpointSpecContainer = container.getElementsByClassName('webrtc-play-endpoint-spec')[0];

    let endpointTypeSelect = container.getElementsByClassName('control-debug__endpoint-type')[0];
    endpointTypeSelect.addEventListener('change', () => {
      switch (endpointTypeSelect.value) {
        case 'WebRtcPlayEndpoint':
          $( playEndpointSpecContainer ).show();
          $( publishEndpointSpecContainer ).hide();
          break;
        case 'WebRtcPublishEndpoint':
          $( publishEndpointSpecContainer ).show();
          $( playEndpointSpecContainer ).hide();
          break;
      }
    });


    let execute = container.getElementsByClassName('control-debug__execute')[0];
    execute.addEventListener('click', async () => {
      let roomId = container.getElementsByClassName('control-debug__id_room')[0].value;
      let memberId = container.getElementsByClassName('control-debug__id_member')[0].value;
      let endpointId = container.getElementsByClassName('control-debug__id_endpoint')[0].value;
      let endpointType = container.getElementsByClassName('control-debug__endpoint-type')[0].value;
      if (endpointType === 'WebRtcPublishEndpoint') {
          let p2pMode = container.getElementsByClassName('webrtc-publish-endpoint-spec__p2p')[0].value;
          let isForceRelay = document.getElementById('webrtc-publish-endpoint-spec__force-relay').checked;
          let audioPublishPolicy = document.getElementsByClassName('webrtc-publish-endpoint-spec__publish-policy_audio')[0].value;
          let videoPublishPolicy = document.getElementsByClassName('webrtc-publish-endpoint-spec__publish-policy_video')[0].value;
          await controlApi.createEndpoint(roomId, memberId, endpointId, {
            kind: endpointType,
            p2p: p2pMode,
            force_relay: isForceRelay,
            audio_settings: {
              publish_policy: audioPublishPolicy,
            },
            video_settings: {
              publish_policy: videoPublishPolicy,
            },
          });
      } else if (endpointType === 'WebRtcPlayEndpoint') {
          let source = 'local://' + container.getElementsByClassName('webrtc-play-endpoint-spec__src')[0].value;
          let isForceRelay = document.getElementById('webrtc-play-endpoint-spec__force-relay').checked;
          await controlApi.createEndpoint(roomId, memberId, endpointId, {
            kind: endpointType,
            src: source,
            force_relay: isForceRelay,
          });
      }
    })
  },

  delete: function() {
    let container = document.getElementById('control-debug__window_delete');

    let execute = container.getElementsByClassName('control-debug__execute')[0];
    execute.addEventListener('click', async () => {
      let roomId = container.getElementsByClassName('control-debug__id_room')[0].value;
      let memberId = container.getElementsByClassName('control-debug__id_member')[0].value;
      let endpointId = container.getElementsByClassName('control-debug__id_endpoint')[0].value;
      await controlApi.delete(roomId, memberId, endpointId);
    });
  },

  createRoom: function() {
    let container = document.getElementById('control-debug__window_create_room');

    let execute = container.getElementsByClassName('control-debug__execute')[0];
    execute.addEventListener('click', async () => {
      let roomId = container.getElementsByClassName('control-debug__id_room')[0].value;

      await controlApi.createRoom(roomId);
    });
  },

  createMember: function() {
    let container = document.getElementById('control-debug__window_create_member');

    let execute = container.getElementsByClassName('control-debug__execute')[0];
    execute.addEventListener('click', async () => {
      let roomId = container.getElementsByClassName('control-debug__id_room')[0].value;
      let memberId = container.getElementsByClassName('control-debug__id_member')[0].value;
      let credentials = container.getElementsByClassName('member-spec__credentials')[0].value;

      let idleTimeout = container.getElementsByClassName('member-spec__idle-timeout')[0].value;
      let reconnectTimeout = container.getElementsByClassName('member-spec__reconnect-timeout')[0].value;
      let pingInterval = container.getElementsByClassName('member-spec__ping-interval')[0].value;

      let spec = {};
      if (credentials.length > 0) {
        spec.credentials = credentials;
      }
      if (idleTimeout.length > 0) {
        spec.idle_timeout = idleTimeout;
      }
      if (reconnectTimeout.length > 0) {
        spec.reconnect_timeout = reconnectTimeout;
      }
      if (pingInterval.length > 0) {
        spec.ping_interval = pingInterval;
      }

      await controlApi.createMember(roomId, memberId, spec);
    });
  },

  get: function() {
    let container = document.getElementById('control-debug__window_get');
    let resultContainer = container.getElementsByClassName('control-debug__json-result')[0];

    let execute = container.getElementsByClassName('control-debug__execute')[0];
    execute.addEventListener('click', async () => {
      let roomId = container.getElementsByClassName('control-debug__id_room')[0].value;
      let memberId = container.getElementsByClassName('control-debug__id_member')[0].value;
      let endpointId = container.getElementsByClassName('control-debug__id_endpoint')[0].value;

      let res = await controlApi.get(roomId, memberId, endpointId);
      resultContainer.innerHTML = colorizedJson.prettyPrint(res);
    })
  },

  callbacks: function() {
    let container = document.getElementById('control-debug__window_callbacks');
    let resultContainer = container.getElementsByClassName('control-debug__table-result')[0];

    let execute = container.getElementsByClassName('control-debug__execute')[0];
    execute.addEventListener('click', async () => {
      while (resultContainer.firstChild) {
        resultContainer.firstChild.remove();
      }

      let callbacks = await controlApi.getCallbacks();

      let table = document.createElement("table");
      table.className = "table";

      let thead = document.createElement("thead");
      let header = document.createElement("tr");
      let eventHeader = document.createElement("th");
      eventHeader.innerHTML = 'Event';
      eventHeader.scope = 'col';
      header.appendChild(eventHeader);
      let timeHeader = document.createElement("th");
      timeHeader.innerHTML = 'Time';
      timeHeader.scope = 'col';
      header.appendChild(timeHeader);
      let elementHeader = document.createElement('th');
      elementHeader.innerHTML = 'FID';
      elementHeader.scope = 'col';
      header.appendChild(elementHeader);
      thead.appendChild(header);
      table.appendChild(thead);

      let tbody = document.createElement('tbody');
      for (callback of callbacks) {
        let row = document.createElement('tr');
        let event = document.createElement('td');
        event.innerHTML = JSON.stringify(callback.event);
        row.appendChild(event);
        let time = document.createElement('td');
        time.innerHTML = callback.at;
        row.appendChild(time);
        let element = document.createElement('td');
        element.innerHTML = callback.fid;
        row.appendChild(element);
        tbody.appendChild(row);
      }

      table.appendChild(tbody);

      resultContainer.appendChild(table);
    })
  }
};

async function startPublishing() {
  let memberId = getMemberId();
  let roomSpec = await controlApi.get(roomId, '', '');
  let anotherMembers = Object.values(roomSpec.element.pipeline);
  let membersToConnect = [];
  anotherMembers.forEach((anotherMember) => {
    if (anotherMember.id != memberId) {
      membersToConnect.push(anotherMember.id);
    }
  });

  let publishEndpoint = {
    kind: 'WebRtcPublishEndpoint',
    p2p: 'Always',
  };
  let isSuccess = await controlApi.createEndpoint(roomId, memberId, 'publish', publishEndpoint);
  if (!isSuccess) {
    return;
  }

  membersToConnect.forEach(async (srcMemberId) => {
    let endpoint = {
      kind: 'WebRtcPlayEndpoint',
      src: `local://${roomId}/${memberId}/publish`,
      force_relay: false,
    };
    await controlApi.createEndpoint(roomId, srcMemberId, 'play-' + memberId, endpoint);
  });
}

async function updateLocalVideo(stream) {
  for (const track of stream) {
    if (track.kind() === rust.MediaKind.Audio) {
      continue;
    }
    let mediaStream = new MediaStream();
    mediaStream.addTrack(track.get_track());
    if (track.media_source_kind() === 'display') {
      let displayVideoEl = localVideo.getElementsByClassName('local-display-video')[0];
      if (displayVideoEl === undefined) {
        displayVideoEl = document.createElement('video');
        displayVideoEl.className = 'local-display-video';
        displayVideoEl.width = 200;
        displayVideoEl.autoplay = 'true';
        localVideo.appendChild(displayVideoEl);
      }
      displayVideoEl.srcObject = mediaStream;
    } else {
      let deviceVideoEl = localVideo.getElementsByClassName('local-device-video')[0];
      if (deviceVideoEl === undefined) {
        deviceVideoEl = document.createElement('video');
        deviceVideoEl.className = 'local-device-video';
        deviceVideoEl.width = 200;
        deviceVideoEl.autoplay = 'true';
        localVideo.appendChild(deviceVideoEl);
      }
      deviceVideoEl.srcObject = mediaStream;
    }
  }
}

window.onload = async function() {
  rust = await import("../../pkg");
  let jason = new rust.Jason();
  console.log(baseUrl);
  usernameInput.addEventListener('change', (e) => {
    usernameMenuButton.innerHTML = e.target.value;
  });

  $('.modal').on('show.bs.modal', function(event) {
      var idx = $('.modal:visible').length;
      $(this).css('z-index', 1040 + (10 * idx));
  });
  $('.modal').on('shown.bs.modal', function(event) {
      var idx = ($('.modal:visible').length) -1; // raise backdrop after animation.
      $('.modal-backdrop').not('.stacked').css('z-index', 1039 + (10 * idx));
      $('.modal-backdrop').not('.stacked').addClass('stacked');
  });

  $('#connection-settings').modal('show');

  let startPublishingBtn = document.getElementById('enable-publishing-btn');
  startPublishingBtn.addEventListener('click', async () => {
    await startPublishing();
  });

  Object.values(controlDebugWindows).forEach(s => s());

  let isCallStarted = false;
  let localTracks = [];
  let isAudioSendMuted = false;
  let isVideoSendMuted = false;
  let isAudioRecvMuted = false;
  let isVideoRecvMuted = false;
  let room = await newRoom();

  async function initLocalStream() {
      let constraints = await build_constraints(
        isAudioSendMuted ? null : audioSelect,
        isVideoSendMuted ? null : videoSelect
      );
      try {
        localTracks = await jason.media_manager().init_local_tracks(constraints)
      } catch (e) {
        let origError = e.source();
        if (origError && (origError.name === "NotReadableError" || origError.name === "AbortError")) {
          if (origError.message.includes("audio")) {
            constraints = await build_constraints(null, videoSelect);
            localTracks = await jason.media_manager().init_local_tracks(constraints);
            alert("unable to get audio, will try to enter room with video only");
          } else if (origError.message.includes("video")) {
            constraints = await build_constraints(audioSelect, null);
            localTracks = await jason.media_manager().init_local_tracks(constraints);
            alert("unable to get video, will try to enter room with audio only");
          } else {
            throw e;
          }
        } else {
          throw e;
        }
      }
      await updateLocalVideo(localTracks);

      return constraints;
  }

  async function fillMediaDevicesInputs(audio_select, video_select, current_stream) {
    let currentAudio = 'disable';
    let currentVideo = 'disable';
    for (const track of localTracks) {
      if (track.kind() === rust.MediaKind.Video) {
        currentVideo = track.get_track().label || 'disable';
      } else {
        currentAudio = track.get_track().label || 'disable';
      }
    }
    const device_infos = await jason.media_manager().enumerate_devices();
    console.log('Available input and output devices:', device_infos);
    for (const device_info of device_infos) {
      const option = document.createElement('option');
      option.value = device_info.device_id();
      if (device_info.kind() === rust.MediaKind.Audio) {
        option.text = device_info.label() || `Microphone ${audio_select.length + 1}`;
        option.selected = option.text === currentAudio;
        audio_select.append(option);
      } else if (device_info.kind() === rust.MediaKind.Video) {
        option.text = device_info.label() || `Camera ${video_select.length + 1}`;
        option.selected = option.text === currentVideo;
        video_select.append(option);
      }
    }

    const screen = document.createElement('option');
    screen.value = "screen";
    screen.text = "screen";
    video_select.append(screen);

    const facingModeUser = document.createElement('option');
    facingModeUser.value = "facingModeUser";
    facingModeUser.text = "Facing user";
    video_select.append(facingModeUser);

    const facingModeEnvironment = document.createElement('option');
    facingModeEnvironment.value = 'facingModeEnvironment';
    facingModeEnvironment.text = "Facing environment";
    video_select.append(facingModeEnvironment);
  }

  async function build_constraints(audio_select, video_select) {
    let constraints = new rust.MediaStreamSettings();
    if (audio_select != null) {
      let audio = new rust.AudioTrackConstraints();
      let audioSource = audio_select.options[audio_select.selectedIndex];
      if (audioSource) {
        audio.device_id(audioSource.value);
      }
      constraints.audio(audio);
    }

    if (video_select != null) {
      let videoSource = video_select.options[video_select.selectedIndex];
      if (videoSource) {
        if (videoSource.value === "screen") {
          let video = new rust.DisplayVideoTrackConstraints();
          constraints.display_video(video);
        } else {
          let video = new rust.DeviceVideoTrackConstraints();
          if (videoSource.value === 'facingModeUser') {
            video.exact_facing_mode(rust.FacingMode.User);
          } else if (videoSource.value === 'facingModeEnvironment') {
            video.exact_facing_mode(rust.FacingMode.Environment);
          } else {
            video.device_id(videoSource.value);
          }
          constraints.device_video(video);
          if (screenshareSwitchEl.checked) {
            constraints.display_video(new rust.DisplayVideoTrackConstraints());
          }
        }
      } else {
        constraints.device_video(new rust.DeviceVideoTrackConstraints());
      }
    }

    return constraints;
  }

  async function newRoom() {
    let room = await jason.init_room();

    try {
      const constraints = await initLocalStream();
      await fillMediaDevicesInputs(audioSelect, videoSelect, null);
      await room.set_local_media_settings(constraints);
    } catch (e) {
      console.error("Init local video failed: " + e);
    }

    room.on_new_connection( (connection) => {
      let remoteMemberId = connection.get_remote_member_id();
      isCallStarted = true;

      let memberVideoDiv = remote_videos[remoteMemberId];
      let remoteVideos = document.getElementsByClassName("remote-videos")[0];
      if (memberVideoDiv === undefined) {
        memberVideoDiv = document.createElement("div");
        memberVideoDiv.classList.add("video");
        memberVideoDiv.classList.add("d-flex");
        memberVideoDiv.classList.add("flex-column");
        memberVideoDiv.classList.add("align-items-center");
        memberVideoDiv.style = "margin: 10px";
        remoteVideos.appendChild(memberVideoDiv);
        remote_videos[remoteMemberId] = memberVideoDiv;
      }

      let memberIdEl = document.createElement('span');
      memberIdEl.innerHTML = remoteMemberId;
      memberIdEl.classList.add('member-id');
      memberIdEl.classList.add('order-4');
      memberVideoDiv.appendChild(memberIdEl);

      connection.on_quality_score_update((score) => {
        let qualityScoreEl = memberVideoDiv.getElementsByClassName('quality-score')[0];
        if (qualityScoreEl === undefined) {
          qualityScoreEl = document.createElement('span');
          qualityScoreEl.classList.add('quality-score');
          qualityScoreEl.classList.add('order-5');
          memberVideoDiv.appendChild(qualityScoreEl);
        }
        qualityScoreEl.innerHTML = score;
      });

      connection.on_remote_track_added((track) => {
<<<<<<< HEAD
        if (track.kind() === 'video') {
          if (track.media_source_kind() === 'display') {
            let displayVideoEl = memberVideoDiv.getElementsByClassName('display-video')[0];
            if (displayVideoEl === undefined) {
              displayVideoEl = document.createElement('video');
              displayVideoEl.classList.add('display-video');
              displayVideoEl.classList.add('order-2');
              displayVideoEl.playsinline = "true";
              displayVideoEl.controls = "true";
              displayVideoEl.autoplay = "true";
              memberVideoDiv.appendChild(displayVideoEl);
            }
            let mediaStream = new MediaStream();
            mediaStream.addTrack(track.get_track());
            displayVideoEl.srcObject = mediaStream;
          } else {
=======
        if (track.kind() === rust.MediaKind.Video) {
>>>>>>> fef858e2
            let cameraVideoEl = memberVideoDiv.getElementsByClassName('camera-video')[0];
            if (cameraVideoEl === undefined) {
              cameraVideoEl = document.createElement('video');
              cameraVideoEl.className = 'camera-video';
              cameraVideoEl.classList.add('camera-video');
              cameraVideoEl.classList.add('order-1');
              cameraVideoEl.playsinline = "true";
              cameraVideoEl.controls = "true";
              cameraVideoEl.autoplay = "true";
              memberVideoDiv.appendChild(cameraVideoEl);
            }
            let mediaStream = new MediaStream();
            mediaStream.addTrack(track.get_track());
            cameraVideoEl.srcObject = mediaStream;
          }
        } else {
          let audioEl = memberVideoDiv.getElementsByClassName('audio')[0];
          if (audioEl === undefined) {
            audioEl = document.createElement('audio');
            audioEl.className = 'audio';
            audioEl.classList.add('audio');
            audioEl.classList.add('order-3');
            audioEl.controls = "true";
            audioEl.autoplay = "true";
            memberVideoDiv.appendChild(audioEl);
          }
          let mediaStream = new MediaStream();
          mediaStream.addTrack(track.get_track());
          audioEl.srcObject = mediaStream;
        }

        track.on_enabled( () => {
          console.log(`Track enabled: ${track.kind()}`);
          // console.log(`Has active audio: ${stream.has_active_audio()}`);
          // console.log(`Has active video: ${stream.has_active_video()}`);
        });
        track.on_disabled( () => {
          console.log(`Track disabled: ${track.kind()}`);
          // console.log(`Has active audio: ${stream.has_active_audio()}`);
          // console.log(`Has active video: ${stream.has_active_video()}`);
        });
      });

      connection.on_close(() => {
        remote_videos[remoteMemberId].remove();
        delete remote_videos[remoteMemberId];
      });
    });

    room.on_local_track((track) => {
      console.log("New local track");
      updateLocalVideo([track]);
      track.free();
    })

    room.on_failed_local_media((error) => {
      console.error(error.message());
    });

    room.on_connection_loss( async (reconnectHandle) => {
      let connectionLossNotification = document.getElementsByClassName('connection-loss-notification')[0];
      $( connectionLossNotification ).toast('show');

      let manualReconnectBtn = document.getElementsByClassName('connection-loss-notification__manual-reconnect')[0];
      let connectionLossMsg = document.getElementsByClassName('connection-loss-notification__msg')[0];
      let connectionLossDefaultText = connectionLossMsg.textContent;

      manualReconnectBtn.onclick = async () => {
        try {
          connectionLossMsg.textContent = 'Trying to manually reconnect...';
          await reconnectHandle.reconnect_with_delay(0);
          $( connectionLossNotification ).toast('hide');
          console.log("Reconnected!");
        } catch (e) {
          console.error("Failed to manually reconnect: " + e.message());
        } finally {
          connectionLossMsg.textContent = connectionLossDefaultText;
        }
      };
      try {
        await reconnectHandle.reconnect_with_backoff(3000, 2.0, 10000);
      } catch (e) {
        console.error('Error in reconnection with backoff:\n' + e.message());
      }
      $( connectionLossNotification ).toast('hide');
    });

    room.on_close(async function (on_closed) {
      let videos = document.getElementsByClassName('remote-videos')[0];
      while (videos.firstChild) {
        videos.firstChild.remove();
      }

      $('#connection-settings').modal('show');
      $('#connect-btn').show();
      $('.control').hide();
      alert(
        `Call was ended.
        Reason: ${on_closed.reason()};
        Is closed by server: ${on_closed.is_closed_by_server()};
        Is error: ${on_closed.is_err()}.`
      );
    });

    return room;
  }

  try {
    audioSelect.addEventListener('change', async () => {
      try {
        let constraints = await build_constraints(audioSelect, videoSelect);
        for (const track of localTracks) {
          if (track.ptr > 0) {
            track.free();
          }
        }
        if (!isAudioSendMuted) {
          constraints = await initLocalStream();
        }
        await room.set_local_media_settings(constraints);
      } catch (e) {
        console.error("Changing audio source failed: " + e);
      }
    });

    let videoSwitch = async () => {
      try {
        let constraints = await build_constraints(audioSelect, videoSelect);
        for (const track of localTracks) {
          if (track.ptr > 0) {
            track.free();
          }
        }
        if (!isVideoSendMuted) {
          constraints = await initLocalStream();
        }
        await room.set_local_media_settings(constraints);
      } catch (e) {
        console.error("Changing video source failed: " + e.message());
      }
    };
    videoSelect.addEventListener('change', videoSwitch);
    screenshareSwitchEl.addEventListener('change', videoSwitch);

    muteAudioSend.addEventListener('click', async () => {
      try {
        if (isAudioSendMuted) {
          await room.unmute_audio();
          isAudioSendMuted = false;
          muteAudioSend.textContent = "Disable audio send";
          if (!isCallStarted) {
            await initLocalStream();
          }
        } else {
          await room.mute_audio();
          for (const track of localTracks) {
            if (track.ptr > 0) {
              if (track.kind() === rust.MediaKind.Audio && track.ptr > 0) {
                track.free();
              }
            }
          }
          isAudioSendMuted = true;
          muteAudioSend.textContent = "Enable audio send";
        }
      } catch (e) {
        console.error(e.message());
      }
    });
    muteVideoSend.addEventListener('click', async () => {
      try {
        if (isVideoSendMuted) {
          await room.unmute_video();
          isVideoSendMuted = false;
          muteVideoSend.textContent = "Disable video send";
          if (!isCallStarted) {
            await initLocalStream();
          }
        } else {
          await room.mute_video();
          for (const track of localTracks) {
            if (track.ptr > 0) {
              if (track.kind() === rust.MediaKind.Video && track.ptr > 0) {
                track.free();
              }
            }
          }
          isVideoSendMuted = true;
          muteVideoSend.textContent = "Enable video send";
        }
      } catch (e) {
        console.error(e.trace());
      }
    });
    muteAudioRecv.addEventListener('click', async () => {
      if (isAudioRecvMuted) {
        await room.unmute_remote_audio();
        isAudioRecvMuted = false;
        muteAudioRecv.textContent = "Disable audio recv"
      } else {
        await room.mute_remote_audio();
        isAudioRecvMuted = true;
        muteAudioRecv.textContent = "Enable audio recv"
      }
    });
    muteVideoRecv.addEventListener('click', async () => {
      if (isVideoRecvMuted) {
        await room.unmute_remote_video();
        isVideoRecvMuted = false;
        muteVideoRecv.textContent = "Disable video recv"
      } else {
        await room.mute_remote_video();
        isVideoRecvMuted = true;
        muteVideoRecv.textContent = "Enable video recv"
      }
    });
    closeApp.addEventListener('click', () => {
      jason.dispose();
    });

    usernameInput.value = faker.name.firstName();
    usernameMenuButton.innerHTML = usernameInput.value;

    let bindJoinButtons = function(roomId) {
      joinCallerButton.onclick = async function() {
        $('#connection-settings').modal('hide');
        $('.control').css('display', 'flex');
        $('#connect-btn').hide();

        try {
          let username = usernameInput.value;
          try {
            await axios.get(controlUrl + roomId);
          } catch (e) {
            if (e.response.status === 400) {
              console.log("Room not found. Creating new room...");
              await room.join(await createRoom(roomId, username));
              return;
            } else {
              throw e;
            }
          }
          try {
            await axios.get(controlUrl + roomId + '/' + username);
          } catch (e) {
            console.log("Member not found. Creating new member...");
            await room.join(await createMember(roomId, username));
            return;
          }
          await room.join(baseUrl + roomId + '/' + username + '/test')
        } catch (e) {
          console.error(e);
          console.error(
            "Join to room failed: Error[name:[", e.name(), "], ",
            "[msg:", e.message(), "], [source", e.source(), "]]",
          );
          console.error(e.trace());
        }
      };
    };

    bindJoinButtons(roomId);
  } catch (e) {
    console.log(e)
  }
};

const controlApi = {
  createRoom: async function(roomId) {
    try {
      await axios({
        method: 'post',
        url: controlUrl + roomId,
        data: {
          kind: 'Room',
          pipeline: {}
        }
      });
    } catch (e) {
      alert(JSON.stringify(e.response.data));
    }
  },

  createMember: async function(roomId, memberId, spec) {
    spec.kind = 'Member';
    spec.pipeline = {};

    try {
      await axios({
        method: 'post',
        url: controlUrl + roomId + '/' + memberId,
        data: spec
      });
    } catch (e) {
      alert(JSON.stringify(e.response.data));
    }
  },

  createEndpoint: async function(roomId, memberId, endpointId, spec) {
    try {
      await axios({
        method: 'post',
        url: controlUrl + roomId + '/' + memberId + '/' + endpointId,
        data: spec
      });

      return true;
    } catch (e) {
      alert(JSON.stringify(e.response.data));

      return false;
    }
  },

  getUrlForElement: function(roomId, memberId, endpointId) {
    let url = controlUrl + roomId;
    if (memberId.length > 0 && endpointId.length > 0) {
      url = controlUrl + roomId + '/' + memberId + '/' + endpointId;
    } else if (memberId.length > 0) {
      url = controlUrl + roomId + '/' + memberId;
    }

    return url;
  },

  delete: async function(roomId, memberId, endpointId) {
    try {
      let url = controlApi.getUrlForElement(roomId, memberId, endpointId);
      let resp = await axios.delete(url);
      return JSON.stringify(resp.data, null, 4);
    } catch (e) {
      alert(JSON.stringify(e.response.data));
    }
  },

  get: async function(roomId, memberId, endpointId) {
    try {
      let url = controlApi.getUrlForElement(roomId, memberId, endpointId);
      let resp = await axios.get(url);
      return resp.data;
    } catch (e) {
      alert(JSON.stringify(e.response.data));
    }
  },

  getCallbacks: async function() {
    try {
      let resp = await axios.get(controlDomain + '/callbacks');
      return resp.data;
    } catch (e) {
      alert(JSON.stringify(e.response.data));
    }
  }
};

<|MERGE_RESOLUTION|>--- conflicted
+++ resolved
@@ -612,8 +612,7 @@
       });
 
       connection.on_remote_track_added((track) => {
-<<<<<<< HEAD
-        if (track.kind() === 'video') {
+        if (track.kind() === rust.MediaKind.Video) {
           if (track.media_source_kind() === 'display') {
             let displayVideoEl = memberVideoDiv.getElementsByClassName('display-video')[0];
             if (displayVideoEl === undefined) {
@@ -629,9 +628,6 @@
             mediaStream.addTrack(track.get_track());
             displayVideoEl.srcObject = mediaStream;
           } else {
-=======
-        if (track.kind() === rust.MediaKind.Video) {
->>>>>>> fef858e2
             let cameraVideoEl = memberVideoDiv.getElementsByClassName('camera-video')[0];
             if (cameraVideoEl === undefined) {
               cameraVideoEl = document.createElement('video');
@@ -665,13 +661,9 @@
 
         track.on_enabled( () => {
           console.log(`Track enabled: ${track.kind()}`);
-          // console.log(`Has active audio: ${stream.has_active_audio()}`);
-          // console.log(`Has active video: ${stream.has_active_video()}`);
         });
         track.on_disabled( () => {
           console.log(`Track disabled: ${track.kind()}`);
-          // console.log(`Has active audio: ${stream.has_active_audio()}`);
-          // console.log(`Has active video: ${stream.has_active_video()}`);
         });
       });
 
