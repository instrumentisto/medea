const controlUrl = "http://127.0.0.1:8000/control-api/";
const baseUrl = 'ws://127.0.0.1:8080/ws/';

let roomId = window.location.hash.replace("#", "");

async function createRoom(roomId, memberId) {
  let resp = await axios({
    method: 'post',
    url: controlUrl + roomId,
    data: {
      kind: 'Room',
      pipeline: {
        [memberId]: {
          kind: 'Member',
          credentials: 'test',
          pipeline: {
            publish: {
              kind: 'WebRtcPublishEndpoint',
              p2p: 'Always'
            },
          }
        }
      }
    }
  });

  return resp.data.sids[memberId]
}

async function createMember(roomId, memberId) {
  let controlRoom = await axios.get(controlUrl + roomId);
  let anotherMembers = Object.keys(controlRoom.data.element.pipeline);
  let pipeline = {
    publish: {
      kind: 'WebRtcPublishEndpoint',
      p2p: 'Always'
    }
  };

  let memberIds = [];

  for (let i = 0; i < anotherMembers.length; i++) {
    let memberId = anotherMembers[i];
    memberIds.push(memberId);
    pipeline["play-" + memberId] = {
      kind: 'WebRtcPlayEndpoint',
      src: 'local://' + roomId + '/' + memberId + "/publish"
    }
  }

  let resp = await axios({
    method: 'post',
    url: controlUrl + roomId + '/' + memberId,
    data: {
      kind: 'Member',
      credentials: 'test',
      pipeline: pipeline,
    }
  });

  try {
    for (let i = 0; i < memberIds.length; i++) {
      let id = memberIds[i];
      await axios({
        method: 'post',
        url: controlUrl + roomId + "/" + id + '/' + 'play-' + memberId,
        data: {
          kind: 'WebRtcPlayEndpoint',
          src: 'local://' + roomId + '/' + memberId + '/publish'
        }
      })
    }

  } catch (e) {
    console.log(e.response);
  }

  return resp.data.sids[memberId]
}

const colorizedJson = {
  replacer: function(match, pIndent, pKey, pVal, pEnd) {
    let key = '<span class=json__key>';
    let val = '<span class=json__value>';
    let str = '<span class=json__string>';
    let r = pIndent || '';
    if (pKey)
      r = r + key + pKey.replace(/[": ]/g, '') + '</span>: ';
    if (pVal)
      r = r + (pVal[0] === '"' ? str : val) + pVal + '</span>';
    return r + (pEnd || '');
  },

  prettyPrint: function(obj) {
    let jsonLine = /^( *)("[\w\-]+": )?("[^"]*"|[\w.+-]*)?([,[{])?$/mg;
    return JSON.stringify(obj, null, 3)
      .replace(/&/g, '&amp;').replace(/\\"/g, '&quot;')
      .replace(/</g, '&lt;').replace(/>/g, '&gt;')
      .replace(jsonLine, colorizedJson.replacer);
  }
};

const controlDebugWindows = {
  createEndpoint: function() {
    let container = document.getElementsByClassName('control-debug__window_create-endpoint')[0];
    bindCloseWindow(container);

    let publishEndpointSpecContainer = container.getElementsByClassName('webrtc-publish-endpoint-spec')[0];
    let playEndpointSpecContainer = container.getElementsByClassName('webrtc-play-endpoint-spec')[0];

    let endpointTypeSelect = container.getElementsByClassName('control-debug__endpoint-type')[0];
    endpointTypeSelect.addEventListener('change', () => {
      switch (endpointTypeSelect.value) {
        case 'WebRtcPlayEndpoint':
          contentVisibility.show(playEndpointSpecContainer);
          contentVisibility.hide(publishEndpointSpecContainer);
          break;
        case 'WebRtcPublishEndpoint':
          contentVisibility.show(publishEndpointSpecContainer);
          contentVisibility.hide(playEndpointSpecContainer);
          break;
      }
    });


    let execute = container.getElementsByClassName('control-debug__execute')[0];
    execute.addEventListener('click', async () => {
      let roomId = container.getElementsByClassName('control-debug__id_room')[0].value;
      let memberId = container.getElementsByClassName('control-debug__id_member')[0].value;
      let endpointId = container.getElementsByClassName('control-debug__id_endpoint')[0].value;
      let endpointType = container.getElementsByClassName('control-debug__endpoint-type')[0].value;
      switch (endpointType) {
        case 'WebRtcPublishEndpoint':
          let p2pMode = container.getElementsByClassName('webrtc-publish-endpoint-spec__p2p')[0].value;
          await controlApi.createEndpoint(roomId, memberId, endpointId, {
            kind: endpointType,
            p2p: p2pMode,
          });
          break;
        case 'WebRtcPlayEndpoint':
          let source = container.getElementsByClassName('webrtc-play-endpoint-spec__src')[0].value;
          await controlApi.createEndpoint(roomId, memberId, endpointId, {
            kind: endpointType,
            src: source,
          });
      }
    })
  },

  delete: function() {
    let container = document.getElementsByClassName('control-debug__window_delete')[0];
    bindCloseWindow(container);

    let execute = container.getElementsByClassName('control-debug__execute')[0];
    execute.addEventListener('click', async () => {
      let roomId = container.getElementsByClassName('control-debug__id_room')[0].value;
      let memberId = container.getElementsByClassName('control-debug__id_member')[0].value;
      let endpointId = container.getElementsByClassName('control-debug__id_endpoint')[0].value;
      await controlApi.delete(roomId, memberId, endpointId);
    });
  },

  createRoom: function() {
    let container = document.getElementsByClassName('control-debug__window_create-room')[0];

    bindCloseWindow(container);

    let execute = container.getElementsByClassName('control-debug__execute')[0];
    execute.addEventListener('click', async () => {
      let roomId = container.getElementsByClassName('control-debug__id_room')[0].value;

      await controlApi.createRoom(roomId);
    });
  },

  createMember: function() {
    let container = document.getElementsByClassName('control-debug__window_create-member')[0];
    bindCloseWindow(container);

    let execute = container.getElementsByClassName('control-debug__execute')[0];
    execute.addEventListener('click', async () => {
      let roomId = container.getElementsByClassName('control-debug__id_room')[0].value;
      let memberId = container.getElementsByClassName('control-debug__id_member')[0].value;
      let credentials = container.getElementsByClassName('member-spec__credentials')[0].value;

      await controlApi.createMember(roomId, memberId, credentials);
    });
  },

  get: function() {
    let container = document.getElementsByClassName('control-debug__window_get')[0];
    let resultContainer = container.getElementsByClassName('control-debug__json-result')[0];
    bindCloseWindow(container);

    let execute = container.getElementsByClassName('control-debug__execute')[0];
    execute.addEventListener('click', async () => {
      let roomId = container.getElementsByClassName('control-debug__id_room')[0].value;
      let memberId = container.getElementsByClassName('control-debug__id_member')[0].value;
      let endpointId = container.getElementsByClassName('control-debug__id_endpoint')[0].value;

      let res = await controlApi.get(roomId, memberId, endpointId);
      resultContainer.innerHTML = colorizedJson.prettyPrint(res);
    })
  },
};

window.onload = async function() {
  let rust = await import("../../pkg");
  let jason = new rust.Jason();
  console.log(baseUrl);

  Object.values(controlDebugWindows).forEach(s => s());

  bindControlDebugMenu();

  async function fillMediaDevicesInputs(audio_select, video_select) {
    const device_infos = await jason.media_manager().enumerate_devices();
    console.log('Available input and output devices:', device_infos);
    for (const device_info of device_infos) {
      const option = document.createElement('option');
      option.value = device_info.device_id();
      if (device_info.kind() === 'audio') {
        option.text = device_info.label() || `Microphone ${audio_select.length + 1}`;
        audio_select.append(option);
      } else if (device_info.kind() === 'video') {
        option.text = device_info.label() || `Camera ${video_select.length + 1}`;
        video_select.append(option);
      }
    }
  }

  async function getStream(local_video, audio_select, video_select) {
    let constraints = new rust.MediaStreamConstraints();
    let audio = new rust.AudioTrackConstraints();
    let audioValue = audio_select.options[audio_select.selectedIndex].value;
    let videoValue = video_select.options[video_select.selectedIndex].value;
    if (audioValue) {
      audio.device_id(audioValue)
    }
    constraints.audio(audio);
    let video = new rust.VideoTrackConstraints();
    if (videoValue) {
      video.device_id(videoValue)
    }
    constraints.video(video);
    let stream = await jason.media_manager().init_local_stream(constraints);
    local_video.srcObject = stream;
    local_video.play();
    console.log(stream);
  }

  try {
    let controlBtns = document.getElementsByClassName('control')[0];
    let joinCallerButton = document.getElementsByClassName('connect__join')[0];
    let usernameInput = document.getElementsByClassName('connect__username')[0];
    let audioSelect = document.getElementsByClassName('connect__select-device_audio')[0];
    let videoSelect = document.getElementsByClassName('connect__select-device_video')[0];
    let localVideo = document.querySelector('.local-video > video');

    let room = await jason.init_room();
<<<<<<< HEAD
    room.on_close_by_server(function (q) {
      console.log('Reason of Jason close: ' + q.reason);
    });
    await getStream(local_video, audio_select, video_select);
    await fillMediaDevicesInputs(audio_select, video_select);
=======
    await fillMediaDevicesInputs(audioSelect, videoSelect);
    await getStream(localVideo, audioSelect, videoSelect);

    audioSelect.addEventListener('change', () => {
      getStream(localVideo, audioSelect, videoSelect);
    });

    videoSelect.addEventListener('change', () => {
      getStream(localVideo, audioSelect, videoSelect);
    });
>>>>>>> f0a5f5f5

    room.on_new_connection((connection) => {
      connection.on_remote_stream((stream) => {
        let videoDiv = document.getElementsByClassName("remote-videos")[0];
        let video = document.createElement("video");
        video.srcObject = stream.get_media_stream();
        let innerVideoDiv = document.createElement("div");
        innerVideoDiv.className = "video";
        innerVideoDiv.appendChild(video);
        videoDiv.appendChild(innerVideoDiv);

        video.play();
      });
    });

    let muteAudio = document.getElementsByClassName('control__mute_audio')[0];
    let muteVideo = document.getElementsByClassName('control__mute_video')[0];
    let isAudioMuted = false;
    let isVideoMuted = false;

    muteAudio.addEventListener('click', () => {
      if (isAudioMuted) {
        room.unmute_audio();
        isAudioMuted = false;
        muteAudio.textContent = "Mute audio";
      } else {
        room.mute_audio();
        isAudioMuted = true;
        muteAudio.textContent = "Unmute audio";
      }
    });
    muteVideo.addEventListener('click', () => {
      if (isVideoMuted) {
        room.unmute_video();
        isVideoMuted = false;
        muteVideo.textContent = "Mute video";
      } else {
        room.mute_video();
        isVideoMuted = true;
        muteVideo.textContent = "Unmute video";
      }
    });

    usernameInput.value = faker.name.firstName();

    let bindJoinButtons = function(roomId) {
      joinCallerButton.onclick = async function() {
        let connectBtnsDiv = document.getElementsByClassName("connect")[0];
        contentVisibility.hide(connectBtnsDiv);
        contentVisibility.show(controlBtns);

        let username = usernameInput.value;
        try {
          await axios.get(controlUrl + roomId);
        } catch (e) {
          if (e.response.status === 400) {
            console.log("Room not found. Creating new room...");
            room.join(await createRoom(roomId, username));
            return;
          }
        }
        try {
          await axios.get(controlUrl + roomId + '/' + username);
        } catch (e) {
          console.log("Member not found. Creating new member...");
          room.join(await createMember(roomId, username));
          return;
        }
        room.join(baseUrl + roomId + '/' + username + '/test')
      };
    };

    bindJoinButtons(roomId);
  } catch (e) {
    console.log(e)
  }
};

const contentVisibility = {
  show: function(elem) {
    elem.classList.add('is-visible');
  },

  hide: function(elem) {
    elem.classList.remove('is-visible');
  },

  toggle: function(elem) {
    elem.classList.toggle('is-visible');
  }
};

const controlApi = {
  createRoom: async function(roomId) {
    try {
      await axios({
        method: 'post',
        url: controlUrl + roomId,
        data: {
          kind: 'Room',
          pipeline: {}
        }
      });
    } catch (e) {
      alert(JSON.stringify(e.response.data));
    }
  },

  createMember: async function(roomId, memberId, credentials) {
    try {
      await axios({
        method: 'post',
        url: controlUrl + roomId + '/' + memberId,
        data: {
          kind: 'Member',
          credentials: credentials,
          pipeline: {}
        }
      });
    } catch (e) {
      alert(JSON.stringify(e.response.data));
    }
  },

  createEndpoint: async function(roomId, memberId, endpointId, spec) {
    try {
      await axios({
        method: 'post',
        url: controlUrl + roomId + '/' + memberId + '/' + endpointId,
        data: spec
      });
    } catch (e) {
      alert(JSON.stringify(e.response.data));
    }
  },

  getUrlForElement: function(roomId, memberId, endpointId) {
    let url = controlUrl + roomId;
    if (memberId.length > 0 && endpointId.length > 0) {
      url = controlUrl + roomId + '/' + memberId + '/' + endpointId;
    } else if (memberId.length > 0) {
      url = controlUrl + roomId + '/' + memberId;
    }

    return url;
  },

  delete: async function(roomId, memberId, endpointId) {
    try {
      let url = controlApi.getUrlForElement(roomId, memberId, endpointId);
      let resp = await axios.delete(url);
      return JSON.stringify(resp.data, null, 4);
    } catch (e) {
      alert(JSON.stringify(e.response.data));
    }
  },

  get: async function(roomId, memberId, endpointId) {
    try {
      let url = controlApi.getUrlForElement(roomId, memberId, endpointId);
      let resp = await axios.get(url);
      return resp.data;
    } catch (e) {
      alert(JSON.stringify(e.response.data));
    }
  }
};

function bindCloseWindow(container) {
  container.getElementsByClassName('window__close')[0].addEventListener('click', () => {
    contentVisibility.hide(container);
  });
}

const debugMenuItems = [
  'create-endpoint',
  'create-member',
  'create-room',
  'delete',
  'get',
];

function bindControlDebugMenu() {
  let menuToggle = document.getElementsByClassName('control-debug-menu__toggle')[0];
  let menuContainer = document.getElementsByClassName('control-debug-menu')[0];
  menuToggle.addEventListener('click', () => {
    contentVisibility.toggle(menuContainer);
  });

  for (let i = 0; i < debugMenuItems.length; i++) {
    let currentItem = debugMenuItems[i];
    let currentMenuItem = menuContainer.getElementsByClassName('control-debug-menu__item_' + currentItem)[0];
    currentMenuItem.addEventListener('click', () => {
      for (let a = 0; a < debugMenuItems.length; a++) {
        if (a === i) {
          continue;
        }
        let hideContainer = document.getElementsByClassName('control-debug__window_' + debugMenuItems[a])[0];
        contentVisibility.hide(hideContainer);
      }
      let currentContainer = document.getElementsByClassName('control-debug__window_' + currentItem)[0];
      contentVisibility.show(currentContainer);
    });
  }
}<|MERGE_RESOLUTION|>--- conflicted
+++ resolved
@@ -258,13 +258,9 @@
     let localVideo = document.querySelector('.local-video > video');
 
     let room = await jason.init_room();
-<<<<<<< HEAD
     room.on_close_by_server(function (q) {
       console.log('Reason of Jason close: ' + q.reason);
     });
-    await getStream(local_video, audio_select, video_select);
-    await fillMediaDevicesInputs(audio_select, video_select);
-=======
     await fillMediaDevicesInputs(audioSelect, videoSelect);
     await getStream(localVideo, audioSelect, videoSelect);
 
@@ -275,7 +271,6 @@
     videoSelect.addEventListener('change', () => {
       getStream(localVideo, audioSelect, videoSelect);
     });
->>>>>>> f0a5f5f5
 
     room.on_new_connection((connection) => {
       connection.on_remote_stream((stream) => {
