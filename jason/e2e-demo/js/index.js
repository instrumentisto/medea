const controlDomain = 'http://127.0.0.1:8000';
const controlUrl = controlDomain + '/control-api/';
const baseUrl = 'ws://127.0.0.1:8080/ws/';

let rust;
let roomId = window.location.hash.replace('#', '');

let remote_videos = {};
let joinCallerButton = document.getElementById('connection-settings__connect');
let usernameInput = document.getElementById('connection-settings__username');
let usernameMenuButton = document.getElementById('username-menu-button');
let muteAudioSend = document.getElementById('control__mute_audio_send');
let muteVideoSend = document.getElementById('control__mute_video_send');
let muteAudioRecv = document.getElementById('control__mute_audio_recv');
let muteVideoRecv = document.getElementById('control__mute_video_recv');
let closeApp = document.getElementById('control__close_app');
let audioSelect = document.getElementById('connect__select-device_audio');
let videoSelect = document.getElementById('connect__select-device_video');
let screenshareSwitchEl = document.getElementById('connection-settings__screenshare');
let localVideo = document.getElementById('local-video');

function getMemberId() {
  return usernameInput.value;
}

async function createRoom(roomId, memberId) {
  let isAudioEnabled = document.getElementById('connection-settings__publish_audio').checked;
  let isVideoEnabled = document.getElementById('connection-settings__publish_video').checked;
  let isPublish = document.getElementById('connection-settings__publish_is-enabled').checked;
  let audioPublishPolicy;
  let videoPublishPolicy;
  if (isAudioEnabled) {
    audioPublishPolicy = 'Optional';
  } else {
    audioPublishPolicy = 'Disabled';
  }
  if (isVideoEnabled) {
    videoPublishPolicy = 'Optional';
  } else {
    videoPublishPolicy = 'Disabled';
  }

  let pipeline = {};
  if (isPublish) {
    pipeline['publish'] = {
      kind: 'WebRtcPublishEndpoint',
      p2p: 'Always',
      force_relay: false,
      audio_settings: {
        publish_policy: audioPublishPolicy,
      },
      video_settings: {
        publish_policy: videoPublishPolicy,
      }
    };
  }

  let resp = await axios({
    method: 'post',
    url: controlUrl + roomId,
    data: {
      kind: 'Room',
      pipeline: {
        [memberId]: {
          kind: 'Member',
          credential: 'test',
          pipeline: pipeline,
          on_join: 'grpc://127.0.0.1:9099',
          on_leave: 'grpc://127.0.0.1:9099'
        }
      }
    }
  });

  return resp.data.sids[memberId]
}

async function createMember(roomId, memberId) {
  let isAudioEnabled = document.getElementById('connection-settings__publish_audio').checked;
  let isVideoEnabled = document.getElementById('connection-settings__publish_video').checked;
  let audioPublishPolicy;
  let videoPublishPolicy;
  if (isAudioEnabled) {
    audioPublishPolicy = 'Optional';
  } else {
    audioPublishPolicy = 'Disabled';
  }
  if (isVideoEnabled) {
    videoPublishPolicy = 'Optional';
  } else {
    videoPublishPolicy = 'Disabled';
  }
  let isPublish = document.getElementById('connection-settings__publish_is-enabled').checked;

  let controlRoom = await axios.get(controlUrl + roomId);
  let anotherMembers = Object.values(controlRoom.data.element.pipeline);
  let pipeline = {};

  let memberIds = [];
  if (isPublish) {
    pipeline['publish'] = {
      kind: 'WebRtcPublishEndpoint',
      p2p: 'Always',
      force_relay: false,
      audio_settings: {
        publish_policy: audioPublishPolicy,
      },
      video_settings: {
        publish_policy: videoPublishPolicy,
      },
    };
  }
  for (let i = 0; i < anotherMembers.length; i++) {
    let anotherMember = anotherMembers[i];
    let memberId = anotherMember.id;
    memberIds.push(memberId);
    if (anotherMember.pipeline.hasOwnProperty('publish')) {
      pipeline['play-' + memberId] = {
        kind: 'WebRtcPlayEndpoint',
        src: 'local://' + roomId + '/' + memberId + '/publish',
        force_relay: false
      }
    }
  }

  let resp = await axios({
    method: 'post',
    url: controlUrl + roomId + '/' + memberId,
    data: {
      kind: 'Member',
      credential: 'test',
      pipeline: pipeline,
      on_join: 'grpc://127.0.0.1:9099',
      on_leave: 'grpc://127.0.0.1:9099'
    }
  });

  if (isPublish) {
    try {
      for (let i = 0; i < memberIds.length; i++) {
        let id = memberIds[i];
        await axios({
          method: 'post',
          url: controlUrl + roomId + '/' + id + '/' + 'play-' + memberId,
          data: {
            kind: 'WebRtcPlayEndpoint',
            src: 'local://' + roomId + '/' + memberId + '/publish',
            force_relay: false
          }
        })
      }

    } catch (e) {
      console.log(e.response);
    }
  }

  return resp.data.sids[memberId];
}

const colorizedJson = {
  replacer: function(match, pIndent, pKey, pVal, pEnd) {
    let key = '<span class="json__key">';
    let val = '<span class="json__value">';
    let str = '<span class="json__string">';
    let r = pIndent || '';
    if (pKey)
      r = r + key + pKey.replace(/[': ]/g, '') + '</span>: ';
    if (pVal)
      r = r + (pVal[0] === '"' ? str : val) + pVal + '</span>';
    return r + (pEnd || '');
  },

  prettyPrint: function(obj) {
    let jsonLine = /^( *)("[\w\-]+": )?("[^"]*"|[\w.+-]*)?([,[{])?$/mg;
    return JSON.stringify(obj, null, 3)
      .replace(/&/g, '&amp;').replace(/\\"/g, '&quot;')
      .replace(/</g, '&lt;').replace(/>/g, '&gt;')
      .replace(jsonLine, colorizedJson.replacer);
  }
};

const controlDebugWindows = {
  createEndpoint: function() {
    let container = document.getElementById('control-debug__window_create_endpoint');

    let publishEndpointSpecContainer = container.getElementsByClassName('webrtc-publish-endpoint-spec')[0];
    let playEndpointSpecContainer = container.getElementsByClassName('webrtc-play-endpoint-spec')[0];

    let endpointTypeSelect = container.getElementsByClassName('control-debug__endpoint-type')[0];
    endpointTypeSelect.addEventListener('change', () => {
      switch (endpointTypeSelect.value) {
        case 'WebRtcPlayEndpoint':
          $( playEndpointSpecContainer ).show();
          $( publishEndpointSpecContainer ).hide();
          break;
        case 'WebRtcPublishEndpoint':
          $( publishEndpointSpecContainer ).show();
          $( playEndpointSpecContainer ).hide();
          break;
      }
    });


    let execute = container.getElementsByClassName('control-debug__execute')[0];
    execute.addEventListener('click', async () => {
      let roomId = container.getElementsByClassName('control-debug__id_room')[0].value;
      let memberId = container.getElementsByClassName('control-debug__id_member')[0].value;
      let endpointId = container.getElementsByClassName('control-debug__id_endpoint')[0].value;
      let endpointType = container.getElementsByClassName('control-debug__endpoint-type')[0].value;
      if (endpointType === 'WebRtcPublishEndpoint') {
          let p2pMode = container.getElementsByClassName('webrtc-publish-endpoint-spec__p2p')[0].value;
          let isForceRelay = document.getElementById('webrtc-publish-endpoint-spec__force-relay').checked;
          let audioPublishPolicy = document.getElementsByClassName('webrtc-publish-endpoint-spec__publish-policy_audio')[0].value;
          let videoPublishPolicy = document.getElementsByClassName('webrtc-publish-endpoint-spec__publish-policy_video')[0].value;
          await controlApi.createEndpoint(roomId, memberId, endpointId, {
            kind: endpointType,
            p2p: p2pMode,
            force_relay: isForceRelay,
            audio_settings: {
              publish_policy: audioPublishPolicy,
            },
            video_settings: {
              publish_policy: videoPublishPolicy,
            },
          });
      } else if (endpointType === 'WebRtcPlayEndpoint') {
          let source = 'local://' + container.getElementsByClassName('webrtc-play-endpoint-spec__src')[0].value;
          let isForceRelay = document.getElementById('webrtc-play-endpoint-spec__force-relay').checked;
          await controlApi.createEndpoint(roomId, memberId, endpointId, {
            kind: endpointType,
            src: source,
            force_relay: isForceRelay,
          });
      }
    })
  },

  delete: function() {
    let container = document.getElementById('control-debug__window_delete');

    let execute = container.getElementsByClassName('control-debug__execute')[0];
    execute.addEventListener('click', async () => {
      let roomId = container.getElementsByClassName('control-debug__id_room')[0].value;
      let memberId = container.getElementsByClassName('control-debug__id_member')[0].value;
      let endpointId = container.getElementsByClassName('control-debug__id_endpoint')[0].value;
      await controlApi.delete(roomId, memberId, endpointId);
    });
  },

  createRoom: function() {
    let container = document.getElementById('control-debug__window_create_room');

    let execute = container.getElementsByClassName('control-debug__execute')[0];
    execute.addEventListener('click', async () => {
      let roomId = container.getElementsByClassName('control-debug__id_room')[0].value;

      await controlApi.createRoom(roomId);
    });
  },

  createMember: function() {
    let container = document.getElementById('control-debug__window_create_member');

    let execute = container.getElementsByClassName('control-debug__execute')[0];
    execute.addEventListener('click', async () => {
      let roomId = container.getElementsByClassName('control-debug__id_room')[0].value;
      let memberId = container.getElementsByClassName('control-debug__id_member')[0].value;
      let credentials = container.getElementsByClassName('member-spec__credentials')[0].value;

      let idleTimeout = container.getElementsByClassName('member-spec__idle-timeout')[0].value;
      let reconnectTimeout = container.getElementsByClassName('member-spec__reconnect-timeout')[0].value;
      let pingInterval = container.getElementsByClassName('member-spec__ping-interval')[0].value;

      let spec = {};
      if (credentials.length > 0) {
        spec.credentials = credentials;
      }
      if (idleTimeout.length > 0) {
        spec.idle_timeout = idleTimeout;
      }
      if (reconnectTimeout.length > 0) {
        spec.reconnect_timeout = reconnectTimeout;
      }
      if (pingInterval.length > 0) {
        spec.ping_interval = pingInterval;
      }

      await controlApi.createMember(roomId, memberId, spec);
    });
  },

  get: function() {
    let container = document.getElementById('control-debug__window_get');
    let resultContainer = container.getElementsByClassName('control-debug__json-result')[0];

    let execute = container.getElementsByClassName('control-debug__execute')[0];
    execute.addEventListener('click', async () => {
      let roomId = container.getElementsByClassName('control-debug__id_room')[0].value;
      let memberId = container.getElementsByClassName('control-debug__id_member')[0].value;
      let endpointId = container.getElementsByClassName('control-debug__id_endpoint')[0].value;

      let res = await controlApi.get(roomId, memberId, endpointId);
      resultContainer.innerHTML = colorizedJson.prettyPrint(res);
    })
  },

  callbacks: function() {
    let container = document.getElementById('control-debug__window_callbacks');
    let resultContainer = container.getElementsByClassName('control-debug__table-result')[0];

    let execute = container.getElementsByClassName('control-debug__execute')[0];
    execute.addEventListener('click', async () => {
      while (resultContainer.firstChild) {
        resultContainer.firstChild.remove();
      }

      let callbacks = await controlApi.getCallbacks();

      let table = document.createElement('table');
      table.className = 'table';

      let thead = document.createElement('thead');
      let header = document.createElement('tr');
      let eventHeader = document.createElement('th');
      eventHeader.innerHTML = 'Event';
      eventHeader.scope = 'col';
      header.appendChild(eventHeader);
      let timeHeader = document.createElement('th');
      timeHeader.innerHTML = 'Time';
      timeHeader.scope = 'col';
      header.appendChild(timeHeader);
      let elementHeader = document.createElement('th');
      elementHeader.innerHTML = 'FID';
      elementHeader.scope = 'col';
      header.appendChild(elementHeader);
      thead.appendChild(header);
      table.appendChild(thead);

      let tbody = document.createElement('tbody');
      for (callback of callbacks) {
        let row = document.createElement('tr');
        let event = document.createElement('td');
        event.innerHTML = JSON.stringify(callback.event);
        row.appendChild(event);
        let time = document.createElement('td');
        time.innerHTML = callback.at;
        row.appendChild(time);
        let element = document.createElement('td');
        element.innerHTML = callback.fid;
        row.appendChild(element);
        tbody.appendChild(row);
      }

      table.appendChild(tbody);

      resultContainer.appendChild(table);
    })
  }
};

async function startPublishing() {
  let memberId = getMemberId();
  let roomSpec = await controlApi.get(roomId, '', '');
  let anotherMembers = Object.values(roomSpec.element.pipeline);
  let membersToConnect = [];
  anotherMembers.forEach((anotherMember) => {
    if (anotherMember.id != memberId) {
      membersToConnect.push(anotherMember.id);
    }
  });

  let publishEndpoint = {
    kind: 'WebRtcPublishEndpoint',
    p2p: 'Always',
  };
  let isSuccess = await controlApi.createEndpoint(roomId, memberId, 'publish', publishEndpoint);
  if (!isSuccess) {
    return;
  }

  membersToConnect.forEach(async (srcMemberId) => {
    let endpoint = {
      kind: 'WebRtcPlayEndpoint',
      src: `local://${roomId}/${memberId}/publish`,
      force_relay: false,
    };
    await controlApi.createEndpoint(roomId, srcMemberId, 'play-' + memberId, endpoint);
  });
}

async function updateLocalVideo(stream) {
  for (const track of stream) {
    if (track.kind() === rust.MediaKind.Audio) {
      continue;
    }
    let mediaStream = new MediaStream();
    mediaStream.addTrack(track.get_track());
    if (track.media_source_kind() === rust.MediaSourceKind.Display) {
      let displayVideoEl = localVideo.getElementsByClassName('local-display-video')[0];
      if (displayVideoEl === undefined) {
        displayVideoEl = document.createElement('video');
        displayVideoEl.className = 'local-display-video';
        displayVideoEl.width = 200;
        displayVideoEl.autoplay = 'true';
        localVideo.appendChild(displayVideoEl);
      }
      displayVideoEl.srcObject = mediaStream;
    } else {
      let deviceVideoEl = localVideo.getElementsByClassName('local-device-video')[0];
      if (deviceVideoEl === undefined) {
        deviceVideoEl = document.createElement('video');
        deviceVideoEl.className = 'local-device-video';
        deviceVideoEl.width = 200;
        deviceVideoEl.autoplay = 'true';
        localVideo.appendChild(deviceVideoEl);
      }
      deviceVideoEl.srcObject = mediaStream;
    }
  }
}

window.onload = async function() {
<<<<<<< HEAD
  if (window === window.top) {
    return;
  }

  if (!window.parent.jason) {
    rust = await import("../../pkg");
    if (!window.parent.jason) {
      window.parent.rust = rust;
      window.parent.jason = new rust.Jason();
    }
  }
  let jason = window.parent.jason;
  rust = window.parent.rust;
=======
  rust = await import('../../pkg');
  let jason = new rust.Jason();
  console.log(baseUrl);
>>>>>>> a2dd0bd5
  usernameInput.addEventListener('change', (e) => {
    usernameMenuButton.innerHTML = e.target.value;
  });

  $('.modal').on('show.bs.modal', function(event) {
      var idx = $('.modal:visible').length;
      $(this).css('z-index', 1040 + (10 * idx));
  });
  $('.modal').on('shown.bs.modal', function(event) {
      var idx = ($('.modal:visible').length) -1; // raise backdrop after animation.
      $('.modal-backdrop').not('.stacked').css('z-index', 1039 + (10 * idx));
      $('.modal-backdrop').not('.stacked').addClass('stacked');
  });

  $('#connection-settings').modal('show');

  let startPublishingBtn = document.getElementById('enable-publishing-btn');
  startPublishingBtn.addEventListener('click', async () => {
    await startPublishing();
  });

  Object.values(controlDebugWindows).forEach(s => s());

  let isCallStarted = false;
  let localTracks = [];
  let isAudioSendMuted = false;
  let isVideoSendMuted = false;
  let isAudioRecvMuted = false;
  let isVideoRecvMuted = false;
  let room = await newRoom();

  async function initLocalStream() {
<<<<<<< HEAD
    let constraints = await build_constraints(
      isAudioSendMuted ? null : audioSelect,
      isVideoSendMuted ? null : videoSelect
    );

    try {
      localTracks = await jason.media_manager().init_local_tracks(constraints)
    } catch (e) {
      console.error(e);
      let origError = e.source();
      if (origError && (origError.name === "NotReadableError" || origError.name === "AbortError")) {
        if (origError.message.includes("audio")) {
          constraints = await build_constraints(null, videoSelect);
          localTracks = await jason.media_manager().init_local_tracks(constraints);
          alert("unable to get audio, will try to enter room with video only");
        } else if (origError.message.includes("video")) {
          constraints = await build_constraints(audioSelect, null);
          localTracks = await jason.media_manager().init_local_tracks(constraints);
          alert("unable to get video, will try to enter room with audio only");
=======
      let constraints = await build_constraints(
        isAudioSendMuted ? null : audioSelect,
        isVideoSendMuted ? null : videoSelect
      );
      try {
        localTracks = await jason.media_manager().init_local_tracks(constraints)
      } catch (e) {
        let origError = e.source();
        if (origError && (origError.name === 'NotReadableError' || origError.name === 'AbortError')) {
          if (origError.message.includes('audio')) {
            constraints = await build_constraints(null, videoSelect);
            localTracks = await jason.media_manager().init_local_tracks(constraints);
            alert('unable to get audio, will try to enter room with video only');
          } else if (origError.message.includes('video')) {
            constraints = await build_constraints(audioSelect, null);
            localTracks = await jason.media_manager().init_local_tracks(constraints);
            alert('unable to get video, will try to enter room with audio only');
          } else {
            throw e;
          }
>>>>>>> a2dd0bd5
        } else {
          throw e;
        }
      } else {
        throw e;
      }
    }
    await updateLocalVideo(localTracks);

    return constraints;
  }

  async function fillMediaDevicesInputs(audio_select, video_select, current_stream) {
    let currentAudio = 'disable';
    let currentVideo = 'disable';
    for (const track of localTracks) {
      if (track.kind() === rust.MediaKind.Video) {
        currentVideo = track.get_track().label || 'disable';
      } else {
        currentAudio = track.get_track().label || 'disable';
      }
    }
    const device_infos = await jason.media_manager().enumerate_devices();
    console.log('Available input and output devices:', device_infos);
    for (const device_info of device_infos) {
      const option = document.createElement('option');
      option.value = device_info.device_id();
      if (device_info.kind() === rust.MediaKind.Audio) {
        option.text = device_info.label() || `Microphone ${audio_select.length + 1}`;
        option.selected = option.text === currentAudio;
        audio_select.append(option);
      } else if (device_info.kind() === rust.MediaKind.Video) {
        option.text = device_info.label() || `Camera ${video_select.length + 1}`;
        option.selected = option.text === currentVideo;
        video_select.append(option);
      }
    }

    const screen = document.createElement('option');
    screen.value = 'screen';
    screen.text = 'screen';
    video_select.append(screen);

    const facingModeUser = document.createElement('option');
    facingModeUser.value = 'facingModeUser';
    facingModeUser.text = 'Facing user';
    video_select.append(facingModeUser);

    const facingModeEnvironment = document.createElement('option');
    facingModeEnvironment.value = 'facingModeEnvironment';
    facingModeEnvironment.text = 'Facing environment';
    video_select.append(facingModeEnvironment);
  }

  async function build_constraints(audio_select, video_select) {
    let constraints = new rust.MediaStreamSettings();
    if (audio_select != null) {
      let audio = new rust.AudioTrackConstraints();
      let audioSource = audio_select.options[audio_select.selectedIndex];
      if (audioSource) {
        audio.device_id(audioSource.value);
      }
      constraints.audio(audio);
    }

    if (video_select != null) {
      let videoSource = video_select.options[video_select.selectedIndex];
      if (videoSource) {
        if (videoSource.value === 'screen') {
          let video = new rust.DisplayVideoTrackConstraints();
          constraints.display_video(video);
        } else {
          let video = new rust.DeviceVideoTrackConstraints();
          if (videoSource.value === 'facingModeUser') {
            video.exact_facing_mode(rust.FacingMode.User);
          } else if (videoSource.value === 'facingModeEnvironment') {
            video.exact_facing_mode(rust.FacingMode.Environment);
          } else {
            video.device_id(videoSource.value);
          }
          constraints.device_video(video);
          if (screenshareSwitchEl.checked) {
            constraints.display_video(new rust.DisplayVideoTrackConstraints());
          }
        }
      } else {
        constraints.device_video(new rust.DeviceVideoTrackConstraints());
      }
    }

    return constraints;
  }

  async function newRoom() {
    let room = await jason.init_room();
    console.log(room);

    try {
      const constraints = await initLocalStream();
      await fillMediaDevicesInputs(audioSelect, videoSelect, null);
      await room.set_local_media_settings(constraints);
    } catch (e) {
      console.error('Init local video failed: ' + e);
    }

    room.on_new_connection( (connection) => {
      let remoteMemberId = connection.get_remote_member_id();
      isCallStarted = true;

      let memberVideoDiv = remote_videos[remoteMemberId];
      let remoteVideos = document.getElementsByClassName('remote-videos')[0];
      if (memberVideoDiv === undefined) {
        memberVideoDiv = document.createElement('div');
        memberVideoDiv.classList.add('video');
        memberVideoDiv.classList.add('d-flex');
        memberVideoDiv.classList.add('flex-column');
        memberVideoDiv.classList.add('align-items-center');
        memberVideoDiv.style = 'margin: 10px';
        remoteVideos.appendChild(memberVideoDiv);
        remote_videos[remoteMemberId] = memberVideoDiv;
      }

      let memberIdEl = document.createElement('span');
      memberIdEl.innerHTML = remoteMemberId;
      memberIdEl.classList.add('member-id');
      memberIdEl.classList.add('order-4');
      memberVideoDiv.appendChild(memberIdEl);

      connection.on_quality_score_update((score) => {
        let qualityScoreEl = memberVideoDiv.getElementsByClassName('quality-score')[0];
        if (qualityScoreEl === undefined) {
          qualityScoreEl = document.createElement('span');
          qualityScoreEl.classList.add('quality-score');
          qualityScoreEl.classList.add('order-5');
          memberVideoDiv.appendChild(qualityScoreEl);
        }
        qualityScoreEl.innerHTML = score;
      });

      connection.on_remote_track_added((track) => {
        if (track.kind() === rust.MediaKind.Video) {
          if (track.media_source_kind() === rust.MediaSourceKind.Display) {
            let displayVideoEl = memberVideoDiv.getElementsByClassName('display-video')[0];
            if (displayVideoEl === undefined) {
              displayVideoEl = document.createElement('video');
              displayVideoEl.classList.add('display-video');
              displayVideoEl.classList.add('order-2');
              displayVideoEl.playsinline = 'true';
              displayVideoEl.controls = 'true';
              displayVideoEl.autoplay = 'true';
              memberVideoDiv.appendChild(displayVideoEl);
            }
            let mediaStream = new MediaStream();
            mediaStream.addTrack(track.get_track());
            displayVideoEl.srcObject = mediaStream;
          } else {
            let cameraVideoEl = memberVideoDiv.getElementsByClassName('camera-video')[0];
            if (cameraVideoEl === undefined) {
              cameraVideoEl = document.createElement('video');
              cameraVideoEl.className = 'camera-video';
              cameraVideoEl.classList.add('camera-video');
              cameraVideoEl.classList.add('order-1');
              cameraVideoEl.playsinline = 'true';
              cameraVideoEl.controls = 'true';
              cameraVideoEl.autoplay = 'true';
              memberVideoDiv.appendChild(cameraVideoEl);
            }
            let mediaStream = new MediaStream();
            mediaStream.addTrack(track.get_track());
            cameraVideoEl.srcObject = mediaStream;
          }
        } else {
          let audioEl = memberVideoDiv.getElementsByClassName('audio')[0];
          if (audioEl === undefined) {
            audioEl = document.createElement('audio');
            audioEl.className = 'audio';
            audioEl.classList.add('audio');
            audioEl.classList.add('order-3');
            audioEl.controls = 'true';
            audioEl.autoplay = 'true';
            memberVideoDiv.appendChild(audioEl);
          }
          let mediaStream = new MediaStream();
          mediaStream.addTrack(track.get_track());
          audioEl.srcObject = mediaStream;
        }

        track.on_enabled( () => {
          console.log(`Track enabled: ${track.kind()}`);
        });
        track.on_disabled( () => {
          console.log(`Track disabled: ${track.kind()}`);
        });
      });

      connection.on_close(() => {
        remote_videos[remoteMemberId].remove();
        delete remote_videos[remoteMemberId];
      });
    });

    room.on_local_track((track) => {
      console.log('New local track');
      updateLocalVideo([track]);
      track.free();
    })

    room.on_failed_local_media((error) => {
      console.error(error.message());
    });

    room.on_connection_loss( async (reconnectHandle) => {
      let connectionLossNotification = document.getElementsByClassName('connection-loss-notification')[0];
      $( connectionLossNotification ).toast('show');

      let manualReconnectBtn = document.getElementsByClassName('connection-loss-notification__manual-reconnect')[0];
      let connectionLossMsg = document.getElementsByClassName('connection-loss-notification__msg')[0];
      let connectionLossDefaultText = connectionLossMsg.textContent;

      manualReconnectBtn.onclick = async () => {
        try {
          connectionLossMsg.textContent = 'Trying to manually reconnect...';
          await reconnectHandle.reconnect_with_delay(0);
          $( connectionLossNotification ).toast('hide');
          console.log('Reconnected!');
        } catch (e) {
          console.error('Failed to manually reconnect: ' + e.message());
        } finally {
          connectionLossMsg.textContent = connectionLossDefaultText;
        }
      };
      try {
        await reconnectHandle.reconnect_with_backoff(3000, 2.0, 10000);
      } catch (e) {
        console.error('Error in reconnection with backoff:\n' + e.message());
      }
      $( connectionLossNotification ).toast('hide');
    });

    room.on_close(async function (on_closed) {
      alert("CLOOOOOOOOOOOSE");
      let videos = document.getElementsByClassName('remote-videos')[0];
      while (videos.firstChild) {
        videos.firstChild.remove();
      }

      $('#connection-settings').modal('show');
      $('#connect-btn').show();
      $('.control').hide();
      alert(
        `Call was ended.
        Reason: ${on_closed.reason()};
        Is closed by server: ${on_closed.is_closed_by_server()};
        Is error: ${on_closed.is_err()}.`
      );
    });

    audioSelect.addEventListener('change', async () => {
      try {
        let constraints = await build_constraints(audioSelect, videoSelect);
        for (const track of localTracks) {
          if (track.ptr > 0) {
            track.free();
          }
        }
        if (!isAudioSendMuted) {
          constraints = await initLocalStream();
        }
        await room.set_local_media_settings(constraints);
      } catch (e) {
        console.error('Changing audio source failed: ' + e);
      }
    });

    let videoSwitch = async () => {
      try {
        let constraints = await build_constraints(audioSelect, videoSelect);
        for (const track of localTracks) {
          if (track.ptr > 0) {
            track.free();
          }
        }
        if (!isVideoSendMuted) {
          constraints = await initLocalStream();
        }
        await room.set_local_media_settings(constraints);
      } catch (e) {
        console.error('Changing video source failed: ' + e.message());
      }
    };
    videoSelect.addEventListener('change', videoSwitch);
    screenshareSwitchEl.addEventListener('change', videoSwitch);

    muteAudioSend.addEventListener('click', async () => {
      try {
        if (isAudioSendMuted) {
          await room.unmute_audio();
          isAudioSendMuted = false;
          muteAudioSend.textContent = 'Disable audio send';
          if (!isCallStarted) {
            await initLocalStream();
          }
        } else {
          await room.mute_audio();
          for (const track of localTracks) {
            if (track.ptr > 0) {
              if (track.kind() === rust.MediaKind.Audio && track.ptr > 0) {
                track.free();
              }
            }
          }
          isAudioSendMuted = true;
          muteAudioSend.textContent = 'Enable audio send';
        }
      } catch (e) {
        console.error(e.message());
      }
    });
    muteVideoSend.addEventListener('click', async () => {
      try {
        if (isVideoSendMuted) {
          await room.unmute_video();
          isVideoSendMuted = false;
          muteVideoSend.textContent = 'Disable video send';
          if (!isCallStarted) {
            await initLocalStream();
          }
        } else {
          await room.mute_video();
          for (const track of localTracks) {
            if (track.ptr > 0) {
              if (track.kind() === rust.MediaKind.Video && track.ptr > 0) {
                track.free();
              }
            }
          }
          isVideoSendMuted = true;
          muteVideoSend.textContent = 'Enable video send';
        }
      } catch (e) {
<<<<<<< HEAD
        console.error(e.message());
=======
        console.error(e.trace());
>>>>>>> a2dd0bd5
      }
    });
    muteAudioRecv.addEventListener('click', async () => {
      if (isAudioRecvMuted) {
        await room.unmute_remote_audio();
        isAudioRecvMuted = false;
        muteAudioRecv.textContent = 'Disable audio recv'
      } else {
        await room.mute_remote_audio();
        isAudioRecvMuted = true;
        muteAudioRecv.textContent = 'Enable audio recv'
      }
    });
    muteVideoRecv.addEventListener('click', async () => {
      if (isVideoRecvMuted) {
        await room.unmute_remote_video();
        isVideoRecvMuted = false;
        muteVideoRecv.textContent = 'Disable video recv'
      } else {
        await room.mute_remote_video();
        isVideoRecvMuted = true;
        muteVideoRecv.textContent = 'Enable video recv'
      }
    });

    return room;
  }

  try {
    closeApp.addEventListener('click', () => {
      jason.dispose_room(roomId);
      // jason.dispose();
    });

    usernameInput.value = faker.name.firstName();
    usernameMenuButton.innerHTML = usernameInput.value;

    let bindJoinButtons = function(roomId) {
      joinCallerButton.onclick = async function() {
        $('#connection-settings').modal('hide');
        $('.control').css('display', 'flex');
        $('#connect-btn').hide();

        try {
          let username = usernameInput.value;
          try {
            await axios.get(controlUrl + roomId);
          } catch (e) {
            if (e.response.status === 400) {
              console.log('Room not found. Creating new room...');
              await room.join(await createRoom(roomId, username));
              return;
            } else {
              throw e;
            }
          }
          try {
            await axios.get(controlUrl + roomId + '/' + username);
          } catch (e) {
            console.log('Member not found. Creating new member...');
            await room.join(await createMember(roomId, username));
            return;
          }
          await room.join(baseUrl + roomId + '/' + username + '/test')
        } catch (e) {
          console.error(e);
          console.error(
            'Join to room failed: Error[name:[', e.name(), '], ',
            '[msg:', e.message(), '], [source', e.source(), ']]',
          );
          console.error(e.trace());
        }
      };
    };

    bindJoinButtons(roomId);
  } catch (e) {
    console.log(e)
  }
};

const controlApi = {
  createRoom: async function(roomId) {
    try {
      await axios({
        method: 'post',
        url: controlUrl + roomId,
        data: {
          kind: 'Room',
          pipeline: {}
        }
      });
    } catch (e) {
      alert(JSON.stringify(e.response.data));
    }
  },

  createMember: async function(roomId, memberId, spec) {
    spec.kind = 'Member';
    spec.pipeline = {};

    try {
      await axios({
        method: 'post',
        url: controlUrl + roomId + '/' + memberId,
        data: spec
      });
    } catch (e) {
      alert(JSON.stringify(e.response.data));
    }
  },

  createEndpoint: async function(roomId, memberId, endpointId, spec) {
    try {
      await axios({
        method: 'post',
        url: controlUrl + roomId + '/' + memberId + '/' + endpointId,
        data: spec
      });

      return true;
    } catch (e) {
      alert(JSON.stringify(e.response.data));

      return false;
    }
  },

  getUrlForElement: function(roomId, memberId, endpointId) {
    let url = controlUrl + roomId;
    if (memberId.length > 0 && endpointId.length > 0) {
      url = controlUrl + roomId + '/' + memberId + '/' + endpointId;
    } else if (memberId.length > 0) {
      url = controlUrl + roomId + '/' + memberId;
    }

    return url;
  },

  delete: async function(roomId, memberId, endpointId) {
    try {
      let url = controlApi.getUrlForElement(roomId, memberId, endpointId);
      let resp = await axios.delete(url);
      return JSON.stringify(resp.data, null, 4);
    } catch (e) {
      alert(JSON.stringify(e.response.data));
    }
  },

  get: async function(roomId, memberId, endpointId) {
    try {
      let url = controlApi.getUrlForElement(roomId, memberId, endpointId);
      let resp = await axios.get(url);
      return resp.data;
    } catch (e) {
      alert(JSON.stringify(e.response.data));
    }
  },

  getCallbacks: async function() {
    try {
      let resp = await axios.get(controlDomain + '/callbacks');
      return resp.data;
    } catch (e) {
      alert(JSON.stringify(e.response.data));
    }
  }
};

<|MERGE_RESOLUTION|>--- conflicted
+++ resolved
@@ -63,7 +63,7 @@
       pipeline: {
         [memberId]: {
           kind: 'Member',
-          credential: 'test',
+          credentials: 'test',
           pipeline: pipeline,
           on_join: 'grpc://127.0.0.1:9099',
           on_leave: 'grpc://127.0.0.1:9099'
@@ -128,7 +128,7 @@
     url: controlUrl + roomId + '/' + memberId,
     data: {
       kind: 'Member',
-      credential: 'test',
+      credentials: 'test',
       pipeline: pipeline,
       on_join: 'grpc://127.0.0.1:9099',
       on_leave: 'grpc://127.0.0.1:9099'
@@ -421,13 +421,12 @@
 }
 
 window.onload = async function() {
-<<<<<<< HEAD
   if (window === window.top) {
     return;
   }
 
   if (!window.parent.jason) {
-    rust = await import("../../pkg");
+    rust = await import('../../pkg');
     if (!window.parent.jason) {
       window.parent.rust = rust;
       window.parent.jason = new rust.Jason();
@@ -435,11 +434,6 @@
   }
   let jason = window.parent.jason;
   rust = window.parent.rust;
-=======
-  rust = await import('../../pkg');
-  let jason = new rust.Jason();
-  console.log(baseUrl);
->>>>>>> a2dd0bd5
   usernameInput.addEventListener('change', (e) => {
     usernameMenuButton.innerHTML = e.target.value;
   });
@@ -472,7 +466,6 @@
   let room = await newRoom();
 
   async function initLocalStream() {
-<<<<<<< HEAD
     let constraints = await build_constraints(
       isAudioSendMuted ? null : audioSelect,
       isVideoSendMuted ? null : videoSelect
@@ -483,37 +476,15 @@
     } catch (e) {
       console.error(e);
       let origError = e.source();
-      if (origError && (origError.name === "NotReadableError" || origError.name === "AbortError")) {
-        if (origError.message.includes("audio")) {
+      if (origError && (origError.name === 'NotReadableError' || origError.name === 'AbortError')) {
+        if (origError.message.includes('audio')) {
           constraints = await build_constraints(null, videoSelect);
           localTracks = await jason.media_manager().init_local_tracks(constraints);
-          alert("unable to get audio, will try to enter room with video only");
-        } else if (origError.message.includes("video")) {
+          alert('unable to get audio, will try to enter room with video only');
+        } else if (origError.message.includes('video')) {
           constraints = await build_constraints(audioSelect, null);
           localTracks = await jason.media_manager().init_local_tracks(constraints);
-          alert("unable to get video, will try to enter room with audio only");
-=======
-      let constraints = await build_constraints(
-        isAudioSendMuted ? null : audioSelect,
-        isVideoSendMuted ? null : videoSelect
-      );
-      try {
-        localTracks = await jason.media_manager().init_local_tracks(constraints)
-      } catch (e) {
-        let origError = e.source();
-        if (origError && (origError.name === 'NotReadableError' || origError.name === 'AbortError')) {
-          if (origError.message.includes('audio')) {
-            constraints = await build_constraints(null, videoSelect);
-            localTracks = await jason.media_manager().init_local_tracks(constraints);
-            alert('unable to get audio, will try to enter room with video only');
-          } else if (origError.message.includes('video')) {
-            constraints = await build_constraints(audioSelect, null);
-            localTracks = await jason.media_manager().init_local_tracks(constraints);
-            alert('unable to get video, will try to enter room with audio only');
-          } else {
-            throw e;
-          }
->>>>>>> a2dd0bd5
+          alert('unable to get video, will try to enter room with audio only');
         } else {
           throw e;
         }
@@ -609,7 +580,6 @@
 
   async function newRoom() {
     let room = await jason.init_room();
-    console.log(room);
 
     try {
       const constraints = await initLocalStream();
@@ -854,11 +824,7 @@
           muteVideoSend.textContent = 'Enable video send';
         }
       } catch (e) {
-<<<<<<< HEAD
-        console.error(e.message());
-=======
         console.error(e.trace());
->>>>>>> a2dd0bd5
       }
     });
     muteAudioRecv.addEventListener('click', async () => {
