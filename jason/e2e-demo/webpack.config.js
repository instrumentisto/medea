const path = require("path");

const WasmPackPlugin = require("@wasm-tool/wasm-pack-plugin");
const HtmlWebpackPlugin = require("html-webpack-plugin");

const dist = path.resolve(__dirname, "dist");

module.exports = {
  entry: "./js/index.js",
  output: {
    path: dist,
    filename: "bundle.js",
  },
  devServer: {
    contentBase: dist,
  },
  plugins: [
    new HtmlWebpackPlugin({
<<<<<<< HEAD
      filename: 'index.html',
=======
>>>>>>> 6b07bbc9
      template: 'index.html',
    }),
    new HtmlWebpackPlugin({
      filename: 'video-call',
      template: 'video-call.html',
    }),
    new WasmPackPlugin({
      crateDirectory: path.resolve(__dirname, '../'),
      // WasmPackPlugin defaults to compiling in "dev" profile.
      // To change that, use `forceMode: 'release'`.
    }),
  ]
};<|MERGE_RESOLUTION|>--- conflicted
+++ resolved
@@ -16,10 +16,6 @@
   },
   plugins: [
     new HtmlWebpackPlugin({
-<<<<<<< HEAD
-      filename: 'index.html',
-=======
->>>>>>> 6b07bbc9
       template: 'index.html',
     }),
     new HtmlWebpackPlugin({
