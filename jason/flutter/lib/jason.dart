--- conflicted
+++ resolved
@@ -71,11 +71,7 @@
   callback.registerFunctions(dl);
   completer.registerFunctions(dl);
 
-<<<<<<< HEAD
-  Executor(dl);
-=======
   executor = Executor(dl);
->>>>>>> ba1dba63
 
   return dl;
 }
