import 'dart:ffi';

import 'package:ffi/ffi.dart';

import 'foreign_value.dart';
import 'native_string.dart';

/// Registers functions allowing Rust to create Dart [Exception]s and [Error]s.
void registerFunctions(DynamicLibrary dl) {
  dl.lookupFunction<Void Function(Pointer), void Function(Pointer)>(
          'register_new_argument_error_caller')(
      Pointer.fromFunction<
          Handle Function(
              ForeignValue, Pointer<Utf8>, Pointer<Utf8>)>(_newArgumentError));
  dl.lookupFunction<Void Function(Pointer), void Function(Pointer)>(
          'register_new_state_error_caller')(
      Pointer.fromFunction<Handle Function(Pointer<Utf8>)>(_newStateError));
  dl.lookupFunction<Void Function(Pointer), void Function(Pointer)>(
      'register_new_media_manager_exception_caller')(Pointer.fromFunction<
          Handle Function(Uint8, Pointer<Utf8>, ForeignValue, Pointer<Utf8>)>(
      _newMediaManagerException));
}

/// Creates a new [ArgumentError] from the provided invalid [value], its [name]
/// and the [message] describing the problem.
Object _newArgumentError(
    ForeignValue value, Pointer<Utf8> name, Pointer<Utf8> message) {
  return ArgumentError.value(value.toDart(), name.nativeStringToDartString(),
      message.nativeStringToDartString());
}

<<<<<<< HEAD
/// Creates a new [StateError] with the provided error [message].
=======
/// Creates a new [StateError] with the provided [message].
>>>>>>> 7b70d3d0
Object _newStateError(Pointer<Utf8> message) {
  return StateError(message.nativeStringToDartString());
}

/// Creates a new [MediaManagerException] with the provided error [kind],
/// [message], [cause] and [stacktrace].
Object _newMediaManagerException(int kind, Pointer<Utf8> message,
    ForeignValue cause, Pointer<Utf8> stacktrace) {
  return MediaManagerException(
      MediaManagerExceptionKind.values[kind],
      message.nativeStringToDartString(),
      cause.toDart(),
      stacktrace.nativeStringToDartString());
}

<<<<<<< HEAD
/// Exception that can be thrown when accessing media devices.
=======
/// Exception thrown when accessing media devices.
>>>>>>> 7b70d3d0
class MediaManagerException implements Exception {
  /// Concrete error kind of this [MediaManagerException].
  late MediaManagerExceptionKind kind;

  /// Error message describing the problem.
  late String message;

  /// Dart [Exception] or [Error] that caused this [MediaManagerException].
  late Object? cause;

  /// Native stacktrace.
  late String nativeStackTrace;

<<<<<<< HEAD
  /// Creates a new [MediaManagerException].
=======
  /// Instantiates a new [MediaManagerException].
>>>>>>> 7b70d3d0
  MediaManagerException(
      this.kind, this.message, this.cause, this.nativeStackTrace);
}

<<<<<<< HEAD
/// Concrete error kind of a [MediaManagerException].
enum MediaManagerExceptionKind {
  /// Occurs if the [getUserMedia][1] request failed.
=======
/// Possible error kinds of a [MediaManagerException].
enum MediaManagerExceptionKind {
  /// Occurs if the [getUserMedia()][1] request failed.
>>>>>>> 7b70d3d0
  ///
  /// [1]: https://tinyurl.com/w3-streams#dom-mediadevices-getusermedia
  GetUserMediaFailed,

  /// Occurs if the [getDisplayMedia()][1] request failed.
  ///
  /// [1]: https://w3.org/TR/screen-capture/#dom-mediadevices-getdisplaymedia
  GetDisplayMediaFailed,

  /// Occurs when cannot get info about connected [MediaDevices][1].
  ///
  /// [1]: https://w3.org/TR/mediacapture-streams#mediadevices
  EnumerateDevicesFailed,

  /// Occurs when local track is [`ended`][1] right after [getUserMedia()][2]
  /// or [getDisplayMedia()][3] request.
  ///
  /// [1]: https://tinyurl.com/w3-streams#idl-def-MediaStreamTrackState.ended
  /// [2]: https://tinyurl.com/rnxcavf
  /// [3]: https://w3.org/TR/screen-capture#dom-mediadevices-getdisplaymedia
  LocalTrackIsEnded,
}<|MERGE_RESOLUTION|>--- conflicted
+++ resolved
@@ -29,11 +29,7 @@
       message.nativeStringToDartString());
 }
 
-<<<<<<< HEAD
-/// Creates a new [StateError] with the provided error [message].
-=======
 /// Creates a new [StateError] with the provided [message].
->>>>>>> 7b70d3d0
 Object _newStateError(Pointer<Utf8> message) {
   return StateError(message.nativeStringToDartString());
 }
@@ -49,11 +45,7 @@
       stacktrace.nativeStringToDartString());
 }
 
-<<<<<<< HEAD
-/// Exception that can be thrown when accessing media devices.
-=======
 /// Exception thrown when accessing media devices.
->>>>>>> 7b70d3d0
 class MediaManagerException implements Exception {
   /// Concrete error kind of this [MediaManagerException].
   late MediaManagerExceptionKind kind;
@@ -67,24 +59,14 @@
   /// Native stacktrace.
   late String nativeStackTrace;
 
-<<<<<<< HEAD
-  /// Creates a new [MediaManagerException].
-=======
   /// Instantiates a new [MediaManagerException].
->>>>>>> 7b70d3d0
   MediaManagerException(
       this.kind, this.message, this.cause, this.nativeStackTrace);
 }
 
-<<<<<<< HEAD
-/// Concrete error kind of a [MediaManagerException].
-enum MediaManagerExceptionKind {
-  /// Occurs if the [getUserMedia][1] request failed.
-=======
 /// Possible error kinds of a [MediaManagerException].
 enum MediaManagerExceptionKind {
   /// Occurs if the [getUserMedia()][1] request failed.
->>>>>>> 7b70d3d0
   ///
   /// [1]: https://tinyurl.com/w3-streams#dom-mediadevices-getusermedia
   GetUserMediaFailed,
