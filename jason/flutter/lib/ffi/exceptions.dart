--- conflicted
+++ resolved
@@ -16,16 +16,9 @@
           'register_new_state_error_caller')(
       Pointer.fromFunction<Handle Function(Pointer<Utf8>)>(_newStateError));
   dl.lookupFunction<Void Function(Pointer), void Function(Pointer)>(
-<<<<<<< HEAD
-          'register_new_media_manager_exception_caller')(
-      Pointer.fromFunction<
-          Handle Function(Pointer<Utf8>, Pointer<Utf8>, ForeignValue,
-              Pointer<Utf8>)>(_newMediaManagerException));
-=======
       'register_new_media_manager_exception_caller')(Pointer.fromFunction<
           Handle Function(Uint8, Pointer<Utf8>, ForeignValue, Pointer<Utf8>)>(
       _newMediaManagerException));
->>>>>>> 89560dfa
 }
 
 /// Creates a new [ArgumentError] from the provided invalid [value], its [name]
@@ -36,34 +29,11 @@
       message.nativeStringToDartString());
 }
 
-<<<<<<< HEAD
-/// Create a new [StateError] with the provided error [message].
-=======
 /// Creates a new [StateError] with the provided error [message].
->>>>>>> 89560dfa
 Object _newStateError(Pointer<Utf8> message) {
   return StateError(message.nativeStringToDartString());
 }
 
-<<<<<<< HEAD
-class MediaManagerException implements Exception {
-  late String name;
-  late String message;
-  late dynamic cause;
-  late String nativeStackTrace;
-
-  MediaManagerException(
-      this.name, this.message, this.cause, this.nativeStackTrace);
-}
-
-Object _newMediaManagerException(Pointer<Utf8> name, Pointer<Utf8> message,
-    ForeignValue cause, Pointer<Utf8> nativeStackTrace) {
-  return MediaManagerException(
-      name.nativeStringToDartString(),
-      message.nativeStringToDartString(),
-      cause.toDart(),
-      nativeStackTrace.nativeStringToDartString());
-=======
 /// Creates a new [MediaManagerException] with the provided error [kind],
 /// [message], [cause] and [stacktrace].
 Object _newMediaManagerException(int kind, Pointer<Utf8> message,
@@ -118,5 +88,4 @@
   /// [2]: https://tinyurl.com/rnxcavf
   /// [3]: https://w3.org/TR/screen-capture#dom-mediadevices-getdisplaymedia
   LocalTrackIsEnded,
->>>>>>> 89560dfa
 }