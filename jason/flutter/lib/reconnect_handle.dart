import 'dart:ffi';

import 'jason.dart';
import 'util/move_semantic.dart';
import 'util/nullable_pointer.dart';

typedef _free_C = Void Function(Pointer);
typedef _free_Dart = void Function(Pointer);

typedef _reconnect_with_delay_C = Handle Function(Pointer, Int64);
typedef _reconnect_with_delay_Dart = Object Function(Pointer, int);

typedef _reconnect_with_backoff_C = Handle Function(
    Pointer, Int64, Double, Int64);
typedef _reconnect_with_backoff_Dart = Object Function(
    Pointer, int, double, int);

final _free = dl.lookupFunction<_free_C, _free_Dart>('ReconnectHandle__free');

<<<<<<< HEAD
final _reconnect_with_delay =
    dl.lookupFunction<_reconnect_with_delay_C, _reconnect_with_delay_Dart>(
        'ReconnectHandle__reconnect_with_delay');

final _reconnect_with_backoff =
    dl.lookupFunction<_reconnect_with_backoff_C, _reconnect_with_backoff_Dart>(
        'ReconnectHandle__reconnect_with_backoff');

=======
/// External handle used to reconnect to a media server when connection is lost.
///
/// This handle is passed to the `RoomHandle.onConnectionLoss()` callback.
>>>>>>> 0d890291
class ReconnectHandle {
  /// [Pointer] to the Rust struct backing this object.
  late NullablePointer ptr;

  /// Constructs a new [ReconnectHandle] backed by the Rust struct behind the
  /// provided [Pointer].
  ReconnectHandle(this.ptr);

<<<<<<< HEAD
  /// Tries to reconnect after the provided delay in milliseconds.
  ///
  /// If `Room` is already reconnecting then new reconnection attempt won't be
  /// performed. Instead, it will wait for the first reconnection attempt result
  /// and use it here.
  Future<void> reconnectWithDelay(int delayMs) async {
    await (_reconnect_with_delay(ptr.getInnerPtr(), delayMs) as Future);
  }

  /// Tries to reconnect `Room` in a loop with a growing backoff delay.
  ///
  /// The first attempt to reconnect is guaranteed to happen no earlier than
  /// `starting_delay_ms`.
  ///
  /// Also, it guarantees that delay between reconnection attempts won't be
  /// greater than `max_delay_ms`.
  ///
  /// After each reconnection attempt, delay between reconnections will be
  /// multiplied by the given `multiplier` until it reaches `max_delay_ms`.
  ///
  /// If `Room` is already reconnecting then new reconnection attempt won't be
  /// performed. Instead, it will wait for the first reconnection attempt result
  /// and use it here.
  ///
  /// If `multiplier` is negative number than `multiplier` will be considered
  /// as `0.0`.
  Future<void> reconnectWithBackoff(
      int startingDelayMs, double multiplier, int maxDelay) async {
    await (_reconnect_with_backoff(
        ptr.getInnerPtr(), startingDelayMs, multiplier, maxDelay) as Future);
  }

=======
  /// Drops the associated Rust struct and nulls the local [Pointer] to it.
>>>>>>> 0d890291
  @moveSemantics
  void free() {
    _free(ptr.getInnerPtr());
    ptr.free();
  }
}<|MERGE_RESOLUTION|>--- conflicted
+++ resolved
@@ -17,20 +17,17 @@
 
 final _free = dl.lookupFunction<_free_C, _free_Dart>('ReconnectHandle__free');
 
-<<<<<<< HEAD
 final _reconnect_with_delay =
-    dl.lookupFunction<_reconnect_with_delay_C, _reconnect_with_delay_Dart>(
-        'ReconnectHandle__reconnect_with_delay');
+dl.lookupFunction<_reconnect_with_delay_C, _reconnect_with_delay_Dart>(
+    'ReconnectHandle__reconnect_with_delay');
 
 final _reconnect_with_backoff =
-    dl.lookupFunction<_reconnect_with_backoff_C, _reconnect_with_backoff_Dart>(
-        'ReconnectHandle__reconnect_with_backoff');
+dl.lookupFunction<_reconnect_with_backoff_C, _reconnect_with_backoff_Dart>(
+    'ReconnectHandle__reconnect_with_backoff');
 
-=======
 /// External handle used to reconnect to a media server when connection is lost.
 ///
 /// This handle is passed to the `RoomHandle.onConnectionLoss()` callback.
->>>>>>> 0d890291
 class ReconnectHandle {
   /// [Pointer] to the Rust struct backing this object.
   late NullablePointer ptr;
@@ -39,7 +36,6 @@
   /// provided [Pointer].
   ReconnectHandle(this.ptr);
 
-<<<<<<< HEAD
   /// Tries to reconnect after the provided delay in milliseconds.
   ///
   /// If `Room` is already reconnecting then new reconnection attempt won't be
@@ -72,9 +68,7 @@
         ptr.getInnerPtr(), startingDelayMs, multiplier, maxDelay) as Future);
   }
 
-=======
   /// Drops the associated Rust struct and nulls the local [Pointer] to it.
->>>>>>> 0d890291
   @moveSemantics
   void free() {
     _free(ptr.getInnerPtr());
