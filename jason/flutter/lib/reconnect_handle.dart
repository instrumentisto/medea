--- conflicted
+++ resolved
@@ -36,32 +36,18 @@
   /// provided [Pointer].
   ReconnectHandle(this.ptr);
 
-<<<<<<< HEAD
-  /// Tries to reconnect after the provided delay in milliseconds.
-  ///
-  /// If `Room` is already reconnecting then new reconnection attempt won't be
-  /// performed. Instead, it will wait for the first reconnection attempt result
-  /// and use it here.
-=======
   /// Tries to reconnect a `Room` after the provided delay in milliseconds.
   ///
   /// If the `Room` is already reconnecting then new reconnection attempt won't
   /// be performed. Instead, it will wait for the first reconnection attempt
   /// result and use it here.
->>>>>>> 57b7b719
   Future<void> reconnectWithDelay(int delayMs) async {
     await (_reconnect_with_delay(ptr.getInnerPtr(), delayMs) as Future);
   }
 
-<<<<<<< HEAD
-  /// Tries to reconnect `Room` in a loop with a growing backoff delay.
-  ///
-  /// The first attempt to reconnect is guaranteed to happen no earlier than
-=======
   /// Tries to reconnect a `Room` in a loop with a growing backoff delay.
   ///
   /// The first attempt to reconnect is guaranteed to happen not earlier than
->>>>>>> 57b7b719
   /// `starting_delay_ms`.
   ///
   /// Also, it guarantees that delay between reconnection attempts won't be
@@ -70,21 +56,12 @@
   /// After each reconnection attempt, delay between reconnections will be
   /// multiplied by the given `multiplier` until it reaches `max_delay_ms`.
   ///
-<<<<<<< HEAD
-  /// If `Room` is already reconnecting then new reconnection attempt won't be
-  /// performed. Instead, it will wait for the first reconnection attempt result
-  /// and use it here.
-  ///
-  /// If `multiplier` is negative number than `multiplier` will be considered
-  /// as `0.0`.
-=======
   /// If the `Room` is already reconnecting then new reconnection attempt won't
   /// be performed. Instead, it will wait for the first reconnection attempt
   /// result and use it here.
   ///
   /// If `multiplier` is negative number then `multiplier` will be considered as
   /// `0.0`.
->>>>>>> 57b7b719
   Future<void> reconnectWithBackoff(
       int startingDelayMs, double multiplier, int maxDelay) async {
     await (_reconnect_with_backoff(
