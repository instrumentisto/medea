--- conflicted
+++ resolved
@@ -229,85 +229,57 @@
   /// Mutes outbound video in this `Room`.
   ///
   /// Affects only video with specific [MediaSourceKind] if specified.
-<<<<<<< HEAD
-  ///
-  /// Throws [RustException] if Rust returns error.
-  Future<void> muteVideo(MediaSourceKind kind) async {
-    await (_muteVideo(ptr.getInnerPtr(), kind.index) as Future)
-        .catchError(futureErrorCatcher);
-=======
   Future<void> muteVideo([MediaSourceKind? kind]) async {
     var kind_arg =
         kind == null ? ForeignValue.none() : ForeignValue.fromInt(kind.index);
     try {
-      await (_muteVideo(ptr.getInnerPtr(), kind_arg.ref) as Future);
+      await (_muteVideo(ptr.getInnerPtr(), kind_arg.ref) as Future)
+          .catchError(futureErrorCatcher);;
     } finally {
       kind_arg.free();
     }
->>>>>>> d9e317e7
   }
 
   /// Unmutes outbound video in this `Room`.
   ///
   /// Affects only video with specific [MediaSourceKind] if specified.
-<<<<<<< HEAD
-  ///
-  /// Throws [RustException] if Rust returns error.
-  Future<void> unmuteVideo(MediaSourceKind kind) async {
-    await (_unmuteVideo(ptr.getInnerPtr(), kind.index) as Future)
-        .catchError(futureErrorCatcher);
-=======
   Future<void> unmuteVideo([MediaSourceKind? kind]) async {
     var kind_arg =
         kind == null ? ForeignValue.none() : ForeignValue.fromInt(kind.index);
     try {
-      await (_unmuteVideo(ptr.getInnerPtr(), kind_arg.ref) as Future);
+      await (_unmuteVideo(ptr.getInnerPtr(), kind_arg.ref) as Future)
+          .catchError(futureErrorCatcher);;
     } finally {
       kind_arg.free();
     }
->>>>>>> d9e317e7
   }
 
   /// Enables outbound video.
   ///
   /// Affects only video with specific [MediaSourceKind] if specified.
-<<<<<<< HEAD
-  ///
-  /// Throws [RustException] if Rust returns error.
-  Future<void> enableVideo(MediaSourceKind kind) async {
-    await (_enableVideo(ptr.getInnerPtr(), kind.index) as Future)
-        .catchError(futureErrorCatcher);
-=======
   Future<void> enableVideo([MediaSourceKind? kind]) async {
     var kind_arg =
-        kind == null ? ForeignValue.none() : ForeignValue.fromInt(kind.index);
+        kind == null ? ForeignValue.none() : ForeignValue.fromInt(kind.index)
+            .catchError(futureErrorCatcher);;
     try {
       await (_enableVideo(ptr.getInnerPtr(), kind_arg.ref) as Future);
     } finally {
       kind_arg.free();
     }
->>>>>>> d9e317e7
   }
 
   /// Disables outbound video.
   ///
   /// Affects only video with specific [MediaSourceKind] if specified.
-<<<<<<< HEAD
-  ///
-  /// Throws [RustException] if Rust returns error.
-  Future<void> disableVideo(MediaSourceKind kind) async {
-    await (_disableVideo(ptr.getInnerPtr(), kind.index) as Future)
-        .catchError(futureErrorCatcher);
-=======
   Future<void> disableVideo([MediaSourceKind? kind]) async {
     var kind_arg =
         kind == null ? ForeignValue.none() : ForeignValue.fromInt(kind.index);
     try {
-      await (_disableVideo(ptr.getInnerPtr(), kind_arg.ref) as Future);
+      await (_disableVideo(ptr.getInnerPtr(), kind_arg.ref) as Future)
+          .catchError(futureErrorCatcher);;
     } finally {
       kind_arg.free();
     }
->>>>>>> d9e317e7
   }
 
   /// Enables inbound audio in this `Room`.
