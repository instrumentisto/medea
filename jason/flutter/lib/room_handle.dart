import 'dart:ffi';
import 'package:ffi/ffi.dart';

import 'connection_handle.dart';
import 'jason.dart';
<<<<<<< HEAD
import 'kind.dart';
import 'media_stream_settings.dart';
=======
import 'local_media_track.dart';
>>>>>>> 0d890291
import 'reconnect_handle.dart';
import 'room_close_reason.dart';
import 'util/move_semantic.dart';
import 'util/nullable_pointer.dart';

typedef _free_C = Void Function(Pointer);
typedef _free_Dart = void Function(Pointer);

typedef _onNewConnection_C = Void Function(Pointer, Handle);
typedef _onNewConnection_Dart = void Function(Pointer, void Function(Pointer));

typedef _onClose_C = Void Function(Pointer, Handle);
typedef _onClose_Dart = void Function(Pointer, void Function(Pointer));

typedef _onLocalTrack_C = Void Function(Pointer, Handle);
typedef _onLocalTrack_Dart = void Function(Pointer, void Function(Pointer));

typedef _onConnectionLoss_C = Void Function(Pointer, Handle);
typedef _onConnectionLoss_Dart = void Function(Pointer, void Function(Pointer));

typedef _join_C = Handle Function(Pointer, Pointer<Utf8>);
typedef _join_Dart = Object Function(Pointer, Pointer<Utf8>);

typedef _setLocalMediaSettings_C = Handle Function(
    Pointer, Pointer, Uint8, Uint8);
typedef _setLocalMediaSettings_Dart = Object Function(
    Pointer, Pointer, int, int);

typedef _muteAudio_C = Handle Function(Pointer);
typedef _muteAudio_Dart = Object Function(Pointer);

typedef _unmuteAudio_C = Handle Function(Pointer);
typedef _unmuteAudio_Dart = Object Function(Pointer);

typedef _muteVideo_C = Handle Function(Pointer, Int64);
typedef _muteVideo_Dart = Object Function(Pointer, int);

typedef _unmuteVideo_C = Handle Function(Pointer, Int64);
typedef _unmuteVideo_Dart = Object Function(Pointer, int);

typedef _disableVideo_C = Handle Function(Pointer, Int64);
typedef _disableVideo_Dart = Object Function(Pointer, int);

typedef _enableVideo_C = Handle Function(Pointer, Int64);
typedef _enableVideo_Dart = Object Function(Pointer, int);

typedef _disableAudio_C = Handle Function(Pointer);
typedef _disableAudio_Dart = Object Function(Pointer);

typedef _enableAudio_C = Handle Function(Pointer);
typedef _enableAudio_Dart = Object Function(Pointer);

typedef _disableRemoteAudio_C = Handle Function(Pointer);
typedef _disableRemoteAudio_Dart = Object Function(Pointer);

typedef _enableRemoteAudio_C = Handle Function(Pointer);
typedef _enableRemoteAudio_Dart = Object Function(Pointer);

typedef _disableRemoteVideo_C = Handle Function(Pointer);
typedef _disableRemoteVideo_Dart = Object Function(Pointer);

typedef _enableRemoteVideo_C = Handle Function(Pointer);
typedef _enableRemoteVideo_Dart = Object Function(Pointer);

final _free = dl.lookupFunction<_free_C, _free_Dart>('RoomHandle__free');

final _onNewConnection =
    dl.lookupFunction<_onNewConnection_C, _onNewConnection_Dart>(
        'RoomHandle__on_new_connection');

final _onClose =
    dl.lookupFunction<_onClose_C, _onClose_Dart>('RoomHandle__on_close');

final _onLocalTrack = dl.lookupFunction<_onLocalTrack_C, _onLocalTrack_Dart>(
    'RoomHandle__on_local_track');

final _onConnectionLoss =
    dl.lookupFunction<_onConnectionLoss_C, _onConnectionLoss_Dart>(
        'RoomHandle__on_connection_loss');

<<<<<<< HEAD
final _join = dl.lookupFunction<_join_C, _join_Dart>('RoomHandle__join');

final _setLocalMediaSettings =
    dl.lookupFunction<_setLocalMediaSettings_C, _setLocalMediaSettings_Dart>(
        'RoomHandle__set_local_media_settings');

final _muteAudio =
    dl.lookupFunction<_muteAudio_C, _muteAudio_Dart>('RoomHandle__mute_audio');

final _unmuteAudio = dl.lookupFunction<_unmuteAudio_C, _unmuteAudio_Dart>(
    'RoomHandle__unmute_audio');

final _muteVideo =
    dl.lookupFunction<_muteVideo_C, _muteVideo_Dart>('RoomHandle__mute_video');

final _unmuteVideo = dl.lookupFunction<_unmuteVideo_C, _unmuteVideo_Dart>(
    'RoomHandle__unmute_video');

final _disableVideo = dl.lookupFunction<_disableVideo_C, _disableVideo_Dart>(
    'RoomHandle__disable_video');

final _enableVideo = dl.lookupFunction<_enableVideo_C, _enableVideo_Dart>(
    'RoomHandle__enable_video');

final _disableAudio = dl.lookupFunction<_disableAudio_C, _disableAudio_Dart>(
    'RoomHandle__disable_audio');

final _enableAudio = dl.lookupFunction<_enableAudio_C, _enableAudio_Dart>(
    'RoomHandle__enable_audio');

final _disableRemoteAudio =
    dl.lookupFunction<_disableRemoteAudio_C, _disableRemoteAudio_Dart>(
        'RoomHandle__disable_remote_audio');

final _enableRemoteAudio =
    dl.lookupFunction<_enableRemoteAudio_C, _enableRemoteAudio_Dart>(
        'RoomHandle__enable_remote_audio');

final _disableRemoteVideo =
    dl.lookupFunction<_disableRemoteVideo_C, _disableRemoteVideo_Dart>(
        'RoomHandle__disable_remote_video');

final _enableRemoteVideo =
    dl.lookupFunction<_enableRemoteVideo_C, _enableRemoteVideo_Dart>(
        'RoomHandle__enable_remote_video');

=======
/// External handle to a `Room`.
>>>>>>> 0d890291
class RoomHandle {
  /// [Pointer] to the Rust struct that backing this object.
  late NullablePointer ptr;

  /// Constructs a new [RoomHandle] backed by the Rust struct behind the
  /// provided [Pointer].
  RoomHandle(this.ptr);

<<<<<<< HEAD
  /// Connects to a media server and joins the `Room` with the provided
  /// authorization `token`.
  ///
  /// Authorization token has a fixed format:
  /// `{{ Host URL }}/{{ Room ID }}/{{ Member ID }}?token={{ Auth Token }}`
  /// (e.g. `wss://medea.com/MyConf1/Alice?token=777`).
  Future<void> join(String token) async {
    var tokenPtr = token.toNativeUtf8();
    try {
      await (_join(ptr.getInnerPtr(), tokenPtr) as Future);
    } finally {
      calloc.free(tokenPtr);
    }
  }

  /// Updates this `Room`'s `MediaStreamSettings`. This affects all
  /// `PeerConnection`s in this `Room`. If `MediaStreamSettings` is configured
  /// for some `Room`, then this `Room` can only send media tracks that
  /// correspond to this settings. `MediaStreamSettings` update will change
  /// media tracks in all sending peers, so that might cause new
  /// [getUserMedia()][1] request.
  ///
  /// Media obtaining/injection errors are additionally fired to
  /// `on_failed_local_media` callback.
  ///
  /// If `stop_first` set to `true` then affected local `Tracks` will be
  /// dropped before new `MediaStreamSettings` is applied. This is usually
  /// required when changing video source device due to hardware limitations,
  /// e.g. having an active track sourced from device `A` may hinder
  /// [getUserMedia()][1] requests to device `B`.
  ///
  /// `rollback_on_fail` option configures `MediaStreamSettings` update request
  /// to automatically rollback to previous settings if new settings cannot be
  /// applied.
  ///
  /// If recovering from fail state isn't possible then affected media types
  /// will be disabled.
  ///
  /// [1]: https://w3.org/TR/mediacapture-streams#dom-mediadevices-getusermedia
  Future<void> setLocalMediaSettings(
      MediaStreamSettings settings, bool stopFirst, bool rollbackOnFail) async {
    await (_setLocalMediaSettings(ptr.getInnerPtr(), settings.ptr.getInnerPtr(),
        stopFirst ? 1 : 0, rollbackOnFail ? 1 : 0) as Future);
  }

  /// Mutes outbound audio in this `Room`.
  Future<void> muteAudio() async {
    await (_muteAudio(ptr.getInnerPtr()) as Future);
  }

  /// Unmutes outbound audio in this `Room`.
  Future<void> unmuteAudio() async {
    await (_unmuteAudio(ptr.getInnerPtr()) as Future);
  }

  /// Mutes outbound video in this `Room`.
  ///
  /// Affects only video with specific [MediaSourceKind] if specified.
  Future<void> muteVideo(MediaSourceKind kind) async {
    await (_muteVideo(ptr.getInnerPtr(), kind.index) as Future);
  }

  /// Unmutes outbound video in this `Room`.
  ///
  /// Affects only video with specific [MediaSourceKind] if specified.
  Future<void> unmuteVideo(MediaSourceKind kind) async {
    await (_unmuteVideo(ptr.getInnerPtr(), kind.index) as Future);
  }

  /// Disables outbound video.
  ///
  /// Affects only video with specific [MediaSourceKind] if specified.
  Future<void> disableVideo(MediaSourceKind kind) async {
    await (_disableVideo(ptr.getInnerPtr(), kind.index) as Future);
  }

  /// Enables outbound video.
  ///
  /// Affects only video with specific [MediaSourceKind] if specified.
  Future<void> enableVideo(MediaSourceKind kind) async {
    await (_enableVideo(ptr.getInnerPtr(), kind.index) as Future);
  }

  /// Disables outbound audio in this `Room`.
  Future<void> disableAudio() async {
    await (_disableAudio(ptr.getInnerPtr()) as Future);
  }

  /// Enables outbound audio in this `Room`.
  Future<void> enableAudio() async {
    await (_enableAudio(ptr.getInnerPtr()) as Future);
  }

  /// Disables inbound audio in this `Room`.
  Future<void> disableRemoteAudio() async {
    await (_disableRemoteAudio(ptr.getInnerPtr()) as Future);
  }

  /// Enables inbound audio in this `Room`.
  Future<void> enableRemoteAudio() async {
    await (_enableRemoteAudio(ptr.getInnerPtr()) as Future);
  }

  /// Disables inbound video in this `Room`.
  Future<void> disableRemoteVideo() async {
    await (_disableRemoteVideo(ptr.getInnerPtr()) as Future);
  }

  /// Enables inbound video in this `Room`.
  Future<void> enableRemoteVideo() async {
    await (_enableRemoteVideo(ptr.getInnerPtr()) as Future);
  }

=======
  /// Sets callback, invoked when a new `Connection` with some remote `Peer`
  /// is established.
>>>>>>> 0d890291
  void onNewConnection(void Function(ConnectionHandle) f) {
    _onNewConnection(ptr.getInnerPtr(), (t) {
      f(ConnectionHandle(NullablePointer(t)));
    });
  }

  /// Sets callback, invoked when this `Room` is closed, providing a
  /// [RoomCloseReason].
  void onClose(void Function(RoomCloseReason) f) {
    _onClose(ptr.getInnerPtr(), (t) {
      f(RoomCloseReason(NullablePointer(t)));
    });
  }

  /// Sets callback, invoked when a new [LocalMediaTrack] is added to this
  /// `Room`.
  ///
  /// This might happen in the following cases:
  /// 1. Media server initiates a media request.
  /// 2. [RoomHandle.enableAudio()]/[RoomHandle.enableVideo()] is called.
  /// 3. [MediaStreamSettings] were updated via
  ///    [RoomHandle.setLocalMediaSettings()] method.
  void onLocalTrack(void Function(LocalMediaTrack) f) {
    _onLocalTrack(ptr.getInnerPtr(), (t) {
      f(LocalMediaTrack(NullablePointer(t)));
    });
  }

  /// Sets callback, invoked when a connection with a media server is lost,
  /// providing a [ReconnectHandle].
  void onConnectionLoss(void Function(ReconnectHandle) f) {
    _onConnectionLoss(ptr.getInnerPtr(), (t) {
      f(ReconnectHandle(NullablePointer(t)));
    });
  }

  /// Drops the associated Rust struct and nulls the local [Pointer] to it.
  @moveSemantics
  void free() {
    _free(ptr.getInnerPtr());
    ptr.free();
  }
}<|MERGE_RESOLUTION|>--- conflicted
+++ resolved
@@ -3,12 +3,9 @@
 
 import 'connection_handle.dart';
 import 'jason.dart';
-<<<<<<< HEAD
 import 'kind.dart';
 import 'media_stream_settings.dart';
-=======
 import 'local_media_track.dart';
->>>>>>> 0d890291
 import 'reconnect_handle.dart';
 import 'room_close_reason.dart';
 import 'util/move_semantic.dart';
@@ -89,7 +86,6 @@
     dl.lookupFunction<_onConnectionLoss_C, _onConnectionLoss_Dart>(
         'RoomHandle__on_connection_loss');
 
-<<<<<<< HEAD
 final _join = dl.lookupFunction<_join_C, _join_Dart>('RoomHandle__join');
 
 final _setLocalMediaSettings =
@@ -136,9 +132,7 @@
     dl.lookupFunction<_enableRemoteVideo_C, _enableRemoteVideo_Dart>(
         'RoomHandle__enable_remote_video');
 
-=======
 /// External handle to a `Room`.
->>>>>>> 0d890291
 class RoomHandle {
   /// [Pointer] to the Rust struct that backing this object.
   late NullablePointer ptr;
@@ -147,7 +141,6 @@
   /// provided [Pointer].
   RoomHandle(this.ptr);
 
-<<<<<<< HEAD
   /// Connects to a media server and joins the `Room` with the provided
   /// authorization `token`.
   ///
@@ -261,10 +254,8 @@
     await (_enableRemoteVideo(ptr.getInnerPtr()) as Future);
   }
 
-=======
   /// Sets callback, invoked when a new `Connection` with some remote `Peer`
   /// is established.
->>>>>>> 0d890291
   void onNewConnection(void Function(ConnectionHandle) f) {
     _onNewConnection(ptr.getInnerPtr(), (t) {
       f(ConnectionHandle(NullablePointer(t)));
