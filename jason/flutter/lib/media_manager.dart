import 'dart:ffi';

import 'ffi/ptrarray.dart';
import 'input_device_info.dart';
import 'jason.dart';
import 'local_media_track.dart';
import 'media_stream_settings.dart';
import 'util/move_semantic.dart';
import 'util/nullable_pointer.dart';

typedef _initLocalTracks_C = Handle Function(Pointer, Pointer);
typedef _initLocalTracks_Dart = Object Function(Pointer, Pointer);

typedef _enumerateDevices_C = Handle Function(Pointer);
typedef _enumerateDevices_Dart = Object Function(Pointer);

typedef _free_C = Void Function(Pointer);
typedef _free_Dart = void Function(Pointer);

final _initLocalTracks =
    dl.lookupFunction<_initLocalTracks_C, _initLocalTracks_Dart>(
        'MediaManagerHandle__init_local_tracks');

final _enumerateDevices =
    dl.lookupFunction<_enumerateDevices_C, _enumerateDevices_Dart>(
        'MediaManagerHandle__enumerate_devices');

final _free =
    dl.lookupFunction<_free_C, _free_Dart>('MediaManagerHandle__free');

/// External handle to a `MediaManager`.
///
/// `MediaManager` performs all media acquisition requests
/// ([`getUserMedia()`][1]/[`getDisplayMedia()`][2]) and stores all received
/// tracks for further re-usage.
///
/// [1]: https://w3.org/TR/mediacapture-streams#dom-mediadevices-getusermedia
/// [2]: https://w3.org/TR/screen-capture/#dom-mediadevices-getdisplaymedia
class MediaManagerHandle {
  /// [Pointer] to the Rust struct backing this object.
  late NullablePointer ptr;

  /// Creates a new [MediaManagerHandle] backed by the Rust struct behind the
  /// provided [Pointer].
  MediaManagerHandle(this.ptr);

  /// Obtains [LocalMediaTrack]s objects from local media devices (or screen
  /// capture) basing on the provided [MediaStreamSettings].
  ///
  /// Throws a [StateError] if an underlying object has been disposed, e.g.
<<<<<<< HEAD
  /// [free] was called on this [MediaManagerHandle] or on a [Jason] that
  /// implicitly owns native object behind this [MediaManagerHandle].
  ///
  /// Throws a `MediaManagerException` if a platform media devices access
  /// request failed.
=======
  /// [free] was called on this [MediaManagerHandle], or on a [Jason] that
  /// implicitly owns native object behind this [MediaManagerHandle].
  ///
  /// Throws a [MediaManagerException] if a request of platform media devices
  /// access failed.
>>>>>>> 7b70d3d0
  Future<List<LocalMediaTrack>> initLocalTracks(
      MediaStreamSettings caps) async {
    Pointer tracks =
        await (_initLocalTracks(ptr.getInnerPtr(), caps.ptr.getInnerPtr())
            as Future);
    return tracks
        .cast<PtrArray>()
        .intoPointerList()
        .map((e) => LocalMediaTrack(NullablePointer(e)))
        .toList();
  }

  /// Returns a list of [InputDeviceInfo] objects representing available media
  /// input devices, such as microphones, cameras, and so forth.
  ///
  /// Throws a [StateError] if an underlying object has been disposed, e.g.
<<<<<<< HEAD
  /// [free] was called on this [MediaManagerHandle] or on a [Jason] that
  /// implicitly owns native object behind this [MediaManagerHandle].
  ///
  /// Throws a `MediaManagerException` if a platform media devices access
  /// request failed.
=======
  /// [free] was called on this [MediaManagerHandle], or on a [Jason] that
  /// implicitly owns native object behind this [MediaManagerHandle].
  ///
  /// Throws a [MediaManagerException] if a request of platform media devices
  /// access failed.
>>>>>>> 7b70d3d0
  Future<List<InputDeviceInfo>> enumerateDevices() async {
    Pointer pointer = await (_enumerateDevices(ptr.getInnerPtr()) as Future);
    return pointer
        .cast<PtrArray>()
        .intoPointerList()
        .map((e) => InputDeviceInfo(NullablePointer(e)))
        .toList();
  }

  /// Drops the associated Rust struct and nulls the local [Pointer] to it.
  @moveSemantics
  void free() {
    _free(ptr.getInnerPtr());
    ptr.free();
  }
}<|MERGE_RESOLUTION|>--- conflicted
+++ resolved
@@ -48,19 +48,11 @@
   /// capture) basing on the provided [MediaStreamSettings].
   ///
   /// Throws a [StateError] if an underlying object has been disposed, e.g.
-<<<<<<< HEAD
-  /// [free] was called on this [MediaManagerHandle] or on a [Jason] that
-  /// implicitly owns native object behind this [MediaManagerHandle].
-  ///
-  /// Throws a `MediaManagerException` if a platform media devices access
-  /// request failed.
-=======
   /// [free] was called on this [MediaManagerHandle], or on a [Jason] that
   /// implicitly owns native object behind this [MediaManagerHandle].
   ///
   /// Throws a [MediaManagerException] if a request of platform media devices
   /// access failed.
->>>>>>> 7b70d3d0
   Future<List<LocalMediaTrack>> initLocalTracks(
       MediaStreamSettings caps) async {
     Pointer tracks =
@@ -77,19 +69,11 @@
   /// input devices, such as microphones, cameras, and so forth.
   ///
   /// Throws a [StateError] if an underlying object has been disposed, e.g.
-<<<<<<< HEAD
-  /// [free] was called on this [MediaManagerHandle] or on a [Jason] that
-  /// implicitly owns native object behind this [MediaManagerHandle].
-  ///
-  /// Throws a `MediaManagerException` if a platform media devices access
-  /// request failed.
-=======
   /// [free] was called on this [MediaManagerHandle], or on a [Jason] that
   /// implicitly owns native object behind this [MediaManagerHandle].
   ///
   /// Throws a [MediaManagerException] if a request of platform media devices
   /// access failed.
->>>>>>> 7b70d3d0
   Future<List<InputDeviceInfo>> enumerateDevices() async {
     Pointer pointer = await (_enumerateDevices(ptr.getInnerPtr()) as Future);
     return pointer
