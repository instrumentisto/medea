import 'dart:ffi';

import 'input_device_info.dart';
import 'jason.dart';
import 'local_media_track.dart';
import 'media_stream_settings.dart';
import 'util/move_semantic.dart';
import 'util/nullable_pointer.dart';
import 'util/ptrarray.dart';

typedef _initLocalTracks_C = Handle Function(Pointer, Pointer);
typedef _initLocalTracks_Dart = Object Function(Pointer, Pointer);

typedef _enumerateDevices_C = Handle Function(Pointer);
typedef _enumerateDevices_Dart = Object Function(Pointer);

typedef _free_C = Void Function(Pointer);
typedef _free_Dart = void Function(Pointer);

final _initLocalTracks =
    dl.lookupFunction<_initLocalTracks_C, _initLocalTracks_Dart>(
        'MediaManagerHandle__init_local_tracks');

final _enumerateDevices =
    dl.lookupFunction<_enumerateDevices_C, _enumerateDevices_Dart>(
        'MediaManagerHandle__enumerate_devices');

final _free =
    dl.lookupFunction<_free_C, _free_Dart>('MediaManagerHandle__free');

/// External handle to a `MediaManager`.
///
/// `MediaManager` performs all media acquisition requests
/// ([`getUserMedia()`][1]/[`getDisplayMedia()`][2]) and stores all received
/// tracks for further re-usage.
///
/// [1]: https://w3.org/TR/mediacapture-streams#dom-mediadevices-getusermedia
/// [2]: https://w3.org/TR/screen-capture/#dom-mediadevices-getdisplaymedia
class MediaManagerHandle {
  /// [Pointer] to the Rust struct backing this object.
  late NullablePointer ptr;

  /// Creates a new [MediaManagerHandle] backed by the Rust struct behind the
  /// provided [Pointer].
  MediaManagerHandle(this.ptr);

<<<<<<< HEAD
  Future<List<LocalMediaTrack>> initLocalTracks(
      MediaStreamSettings caps) async {
    PtrArray tracks =
        await (_initLocalTracks(ptr.getInnerPtr(), caps.ptr.getInnerPtr())
            as Future);
    return tracks
=======
  /// Obtains [LocalMediaTrack]s objects from local media devices (or screen
  /// capture) basing on the provided [MediaStreamSettings].
  List<LocalMediaTrack> initLocalTracks(MediaStreamSettings caps) {
    return _initLocalTracks(ptr.getInnerPtr(), caps.ptr.getInnerPtr())
>>>>>>> 0d890291
        .intoPointerList()
        .map((e) => LocalMediaTrack(NullablePointer(e)))
        .toList();
  }

<<<<<<< HEAD
  Future<List<InputDeviceInfo>> enumerateDevices() async {
    var fut = _enumerateDevices(ptr.getInnerPtr()) as Future;
    PtrArray devices = await fut;
    return devices
=======
  /// Returns a list of [InputDeviceInfo] objects representing available media
  /// input devices, such as microphones, cameras, and so forth.
  List<InputDeviceInfo> enumerateDevices() {
    return _enumerateDevices(ptr.getInnerPtr())
>>>>>>> 0d890291
        .intoPointerList()
        .map((e) => InputDeviceInfo(NullablePointer(e)))
        .toList();
  }

  /// Drops the associated Rust struct and nulls the local [Pointer] to it.
  @moveSemantics
  void free() {
    _free(ptr.getInnerPtr());
    ptr.free();
  }
}<|MERGE_RESOLUTION|>--- conflicted
+++ resolved
@@ -44,35 +44,25 @@
   /// provided [Pointer].
   MediaManagerHandle(this.ptr);
 
-<<<<<<< HEAD
+  /// Obtains [LocalMediaTrack]s objects from local media devices (or screen
+  /// capture) basing on the provided [MediaStreamSettings].
   Future<List<LocalMediaTrack>> initLocalTracks(
       MediaStreamSettings caps) async {
     PtrArray tracks =
         await (_initLocalTracks(ptr.getInnerPtr(), caps.ptr.getInnerPtr())
             as Future);
     return tracks
-=======
-  /// Obtains [LocalMediaTrack]s objects from local media devices (or screen
-  /// capture) basing on the provided [MediaStreamSettings].
-  List<LocalMediaTrack> initLocalTracks(MediaStreamSettings caps) {
-    return _initLocalTracks(ptr.getInnerPtr(), caps.ptr.getInnerPtr())
->>>>>>> 0d890291
         .intoPointerList()
         .map((e) => LocalMediaTrack(NullablePointer(e)))
         .toList();
   }
 
-<<<<<<< HEAD
+  /// Returns a list of [InputDeviceInfo] objects representing available media
+  /// input devices, such as microphones, cameras, and so forth.
   Future<List<InputDeviceInfo>> enumerateDevices() async {
     var fut = _enumerateDevices(ptr.getInnerPtr()) as Future;
     PtrArray devices = await fut;
     return devices
-=======
-  /// Returns a list of [InputDeviceInfo] objects representing available media
-  /// input devices, such as microphones, cameras, and so forth.
-  List<InputDeviceInfo> enumerateDevices() {
-    return _enumerateDevices(ptr.getInnerPtr())
->>>>>>> 0d890291
         .intoPointerList()
         .map((e) => InputDeviceInfo(NullablePointer(e)))
         .toList();
