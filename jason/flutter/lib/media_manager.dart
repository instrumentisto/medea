import 'dart:ffi';

import 'input_device_info.dart';
import 'jason.dart';
import 'local_media_track.dart';
import 'media_stream_settings.dart';
import 'util/move_semantic.dart';
import 'util/nullable_pointer.dart';
import 'ffi/ptrarray.dart';
<<<<<<< HEAD
import 'ffi/result.dart';
=======
import 'util/result.dart';
>>>>>>> df6a2387

typedef _initLocalTracks_C = Handle Function(Pointer, Pointer);
typedef _initLocalTracks_Dart = Object Function(Pointer, Pointer);

typedef _enumerateDevices_C = Handle Function(Pointer);
typedef _enumerateDevices_Dart = Object Function(Pointer);

typedef _free_C = Void Function(Pointer);
typedef _free_Dart = void Function(Pointer);

final _initLocalTracks =
    dl.lookupFunction<_initLocalTracks_C, _initLocalTracks_Dart>(
        'MediaManagerHandle__init_local_tracks');

final _enumerateDevices =
    dl.lookupFunction<_enumerateDevices_C, _enumerateDevices_Dart>(
        'MediaManagerHandle__enumerate_devices');

final _free =
    dl.lookupFunction<_free_C, _free_Dart>('MediaManagerHandle__free');

/// External handle to a `MediaManager`.
///
/// `MediaManager` performs all media acquisition requests
/// ([`getUserMedia()`][1]/[`getDisplayMedia()`][2]) and stores all received
/// tracks for further re-usage.
///
/// [1]: https://w3.org/TR/mediacapture-streams#dom-mediadevices-getusermedia
/// [2]: https://w3.org/TR/screen-capture/#dom-mediadevices-getdisplaymedia
class MediaManagerHandle {
  /// [Pointer] to the Rust struct backing this object.
  late NullablePointer ptr;

  /// Creates a new [MediaManagerHandle] backed by the Rust struct behind the
  /// provided [Pointer].
  MediaManagerHandle(this.ptr);

  /// Obtains [LocalMediaTrack]s objects from local media devices (or screen
  /// capture) basing on the provided [MediaStreamSettings].
  ///
  /// Throws [RustException] if Rust returns error.
  Future<List<LocalMediaTrack>> initLocalTracks(
      MediaStreamSettings caps) async {
    Pointer tracks =
        await (_initLocalTracks(ptr.getInnerPtr(), caps.ptr.getInnerPtr())
            as Future).catchError(futureErrorCatcher);
    return tracks
        .cast<PtrArray>()
        .intoPointerList()
        .map((e) => LocalMediaTrack(NullablePointer(e)))
        .toList();
  }

  /// Returns a list of [InputDeviceInfo] objects representing available media
  /// input devices, such as microphones, cameras, and so forth.
  ///
  /// Throws [RustException] if Rust returns error.
  Future<List<InputDeviceInfo>> enumerateDevices() async {
<<<<<<< HEAD
    Pointer pointer = await (_enumerateDevices(ptr.getInnerPtr()) as Future)
        .catchError(futureErrorCatcher);
=======
    Pointer pointer = await (_enumerateDevices(ptr.getInnerPtr()) as Future).catchError(futureErrorCatcher);
>>>>>>> df6a2387
    return pointer
        .cast<PtrArray>()
        .intoPointerList()
        .map((e) => InputDeviceInfo(NullablePointer(e)))
        .toList();
  }

  /// Drops the associated Rust struct and nulls the local [Pointer] to it.
  @moveSemantics
  void free() {
    _free(ptr.getInnerPtr());
    ptr.free();
  }
}<|MERGE_RESOLUTION|>--- conflicted
+++ resolved
@@ -7,11 +7,7 @@
 import 'util/move_semantic.dart';
 import 'util/nullable_pointer.dart';
 import 'ffi/ptrarray.dart';
-<<<<<<< HEAD
 import 'ffi/result.dart';
-=======
-import 'util/result.dart';
->>>>>>> df6a2387
 
 typedef _initLocalTracks_C = Handle Function(Pointer, Pointer);
 typedef _initLocalTracks_Dart = Object Function(Pointer, Pointer);
@@ -70,12 +66,8 @@
   ///
   /// Throws [RustException] if Rust returns error.
   Future<List<InputDeviceInfo>> enumerateDevices() async {
-<<<<<<< HEAD
     Pointer pointer = await (_enumerateDevices(ptr.getInnerPtr()) as Future)
         .catchError(futureErrorCatcher);
-=======
-    Pointer pointer = await (_enumerateDevices(ptr.getInnerPtr()) as Future).catchError(futureErrorCatcher);
->>>>>>> df6a2387
     return pointer
         .cast<PtrArray>()
         .intoPointerList()
