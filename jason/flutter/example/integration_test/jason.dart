import 'dart:async';
import 'dart:ffi';

import 'package:flutter_test/flutter_test.dart';
import 'package:integration_test/integration_test.dart';
import 'package:medea_jason/audio_track_constraints.dart';
import 'package:medea_jason/connection_handle.dart';
import 'package:medea_jason/device_video_track_constraints.dart';
import 'package:medea_jason/display_video_track_constraints.dart';
import 'package:medea_jason/ffi/exceptions.dart';
import 'package:medea_jason/ffi/foreign_value.dart';
import 'package:medea_jason/ffi/result.dart';
import 'package:medea_jason/input_device_info.dart';
import 'package:medea_jason/jason.dart';
import 'package:medea_jason/media_stream_settings.dart';
import 'package:medea_jason/reconnect_handle.dart';
import 'package:medea_jason/remote_media_track.dart';
import 'package:medea_jason/room_close_reason.dart';
import 'package:medea_jason/track_kinds.dart';
import 'package:medea_jason/util/nullable_pointer.dart';

void main() {
  IntegrationTestWidgetsFlutterBinding.ensureInitialized();

  testWidgets('Jason', (WidgetTester tester) async {
    var jason = Jason();
    var room = jason.initRoom();

    expect(() => jason.mediaManager(), returnsNormally);
    expect(() => jason.closeRoom(room), returnsNormally);
    expect(() => jason.closeRoom(room), throwsStateError);
  });

  testWidgets('MediaManager', (WidgetTester tester) async {
    final returnsMediaManagerException =
        dl.lookupFunction<Result Function(Handle), Result Function(Object)>(
            'returns_media_manager_exception');
    final returnsFutureWithMediaManagerException =
        dl.lookupFunction<Handle Function(Handle), Object Function(Object)>(
            'returns_future_with_media_manager_exception');

    var jason = Jason();
    var mediaManager = jason.mediaManager();

    var devices = await mediaManager.enumerateDevices();
    var tracks = await mediaManager.initLocalTracks(MediaStreamSettings());

    expect(devices.length, equals(3));
    expect(tracks.length, equals(3));

    expect(devices.first.ptr.getInnerPtr(),
        isNot(equals(devices.last.ptr.getInnerPtr())));
    expect(tracks.first.ptr.getInnerPtr(),
        isNot(equals(tracks.last.ptr.getInnerPtr())));

    expect(devices.first.deviceId(), equals('InputDeviceInfo.device_id'));
    expect(devices.first.groupId(), equals('InputDeviceInfo.group_id'));
    expect(devices.first.kind(), equals(MediaKind.Audio));
    expect(devices.first.label(), equals('InputDeviceInfo.label'));

    devices.first.free();
    expect(() => devices.first.label(), throwsStateError);

    expect(tracks.first.kind(), equals(MediaKind.Video));
    expect(tracks.first.mediaSourceKind(), equals(MediaSourceKind.Display));

    tracks.first.free();
    expect(() => tracks.first.kind(), throwsStateError);

    expect(
        () => returnsMediaManagerException('Dart err cause1').unwrap(),
        throwsA(predicate((e) =>
            e is MediaManagerException &&
<<<<<<< HEAD
            e.name == 'GetUserMediaFailed' &&
=======
            e.kind == MediaManagerExceptionKind.GetUserMediaFailed &&
>>>>>>> 89560dfa
            e.cause == 'Dart err cause1' &&
            e.nativeStackTrace.contains('at jason/src'))));

    var err;
    try {
      await (returnsFutureWithMediaManagerException('Dart err cause2')
          as Future);
    } catch (e) {
      err = e as MediaManagerException;
    }
    expect(
        err,
        predicate((e) =>
            e is MediaManagerException &&
<<<<<<< HEAD
            e.name == 'GetDisplayMediaFailed' &&
=======
            e.kind == MediaManagerExceptionKind.GetDisplayMediaFailed &&
>>>>>>> 89560dfa
            e.cause == 'Dart err cause2' &&
            e.nativeStackTrace.contains('at jason/src')));
  });

  testWidgets('DeviceVideoTrackConstraints', (WidgetTester tester) async {
    var constraints = DeviceVideoTrackConstraints();
    constraints.deviceId('deviceId');
    constraints.exactFacingMode(FacingMode.User);
    constraints.idealFacingMode(FacingMode.Right);
    constraints.exactHeight(444);
    constraints.idealHeight(111);
    constraints.heightInRange(55, 66);
    constraints.exactWidth(444);
    constraints.idealWidth(111);
    constraints.widthInRange(55, 66);

    expect(() => constraints.exactHeight(-1), throwsArgumentError);
    expect(() => constraints.idealHeight(-1), throwsArgumentError);
    expect(() => constraints.exactHeight(1 << 32 + 1), throwsArgumentError);
    expect(() => constraints.heightInRange(-1, 200), throwsArgumentError);
    expect(() => constraints.heightInRange(200, -1), throwsArgumentError);

    expect(() => constraints.exactWidth(-1), throwsArgumentError);
    expect(() => constraints.idealWidth(-1), throwsArgumentError);
    expect(() => constraints.exactWidth(1 << 32 + 1), throwsArgumentError);
    expect(() => constraints.widthInRange(-1, 200), throwsArgumentError);
    expect(() => constraints.widthInRange(200, -1), throwsArgumentError);

    constraints.free();
    expect(() => constraints.deviceId('deviceId'), throwsStateError);

    var constraints2 = DeviceVideoTrackConstraints();
    var settings = MediaStreamSettings();
    constraints2.deviceId('deviceId');
    settings.deviceVideo(constraints2);
    expect(() => constraints2.deviceId('deviceId'), throwsStateError);
  });

  testWidgets('DisplayVideoTrackConstraints', (WidgetTester tester) async {
    var constraints = DisplayVideoTrackConstraints();
    constraints.free();
    expect(() => constraints.free(), throwsStateError);

    var constraints2 = DisplayVideoTrackConstraints();
    var settings = MediaStreamSettings();
    settings.displayVideo(constraints2);
    expect(() => settings.displayVideo(constraints2), throwsStateError);
  });

  testWidgets('AudioTrackConstraints', (WidgetTester tester) async {
    var constraints = AudioTrackConstraints();
    constraints.deviceId('deviceId');
    constraints.free();
    expect(() => constraints.deviceId('deviceId'), throwsStateError);

    var constraints2 = AudioTrackConstraints();
    var settings = MediaStreamSettings();
    constraints2.deviceId('deviceId');
    settings.audio(constraints2);
    expect(() => constraints2.deviceId('deviceId'), throwsStateError);
  });

  testWidgets('RoomHandle', (WidgetTester tester) async {
    var jason = Jason();
    var room = jason.initRoom();

    var allFired = List<Completer>.generate(4, (_) => Completer());

    room.onClose((reason) {
      allFired[0].complete();
    });

    room.onConnectionLoss((reconnectHandle) {
      allFired[1].complete();
    });

    room.onLocalTrack((localTrack) {
      allFired[2].complete();
    });

    room.onNewConnection((connection) {
      allFired[3].complete();
    });

    await Future.wait(allFired.map((e) => e.future))
        .timeout(Duration(seconds: 1));

    room.free();

    expect(() => room.onNewConnection((_) {}), throwsStateError);
  });

  testWidgets('RoomCloseReason', (WidgetTester tester) async {
    var jason = Jason();
    var room = jason.initRoom();
    var reasonFut = Completer<RoomCloseReason>();

    room.onClose((reason) {
      reasonFut.complete(reason);
    });

    var reason = await reasonFut.future.timeout(Duration(seconds: 1));

    expect(reason.reason(), equals('RpcClientUnexpectedlyDropped'));
    expect(reason.isClosedByServer(), equals(false));
    expect(reason.isErr(), equals(true));
    reason.free();
    expect(() => reason.isErr(), throwsStateError);
  });

  testWidgets('ConnectionHandle', (WidgetTester tester) async {
    var jason = Jason();
    var room = jason.initRoom();

    var connFut = Completer<ConnectionHandle>();
    room.onNewConnection((conn) {
      connFut.complete(conn);
    });
    var conn = await connFut.future;

    expect(
        () => conn.getRemoteMemberId(),
        throwsA(allOf(
            isStateError,
            predicate((e) =>
                e.message == 'ConnectionHandle is in detached state.'))));
    var allFired = List<Completer>.generate(2, (_) => Completer());
    conn.onQualityScoreUpdate((score) {
      allFired[0].complete(score);
    });
    conn.onClose(() {
      allFired[1].complete();
    });

    var res = await Future.wait(allFired.map((e) => e.future))
        .timeout(Duration(seconds: 1));
    expect(res[0], 4);
  });

  testWidgets('ConnectionHandle', (WidgetTester tester) async {
    var jason = Jason();
    var room = jason.initRoom();

    var connFut = Completer<ConnectionHandle>();
    room.onNewConnection((conn) {
      connFut.complete(conn);
    });
    var conn = await connFut.future;

    var trackFut = Completer<RemoteMediaTrack>();
    conn.onRemoteTrackAdded((remoteTrack) {
      trackFut.complete(remoteTrack);
    });

    var track = await trackFut.future;

    expect(track.enabled(), equals(true));
    expect(track.muted(), equals(false));
    expect(track.kind(), equals(MediaKind.Video));
    expect(track.mediaSourceKind(), equals(MediaSourceKind.Device));

    var allFired = List<Completer>.generate(5, (_) => Completer());
    track.onEnabled(() {
      allFired[0].complete();
    });
    track.onDisabled(() {
      allFired[1].complete();
    });
    track.onMuted(() {
      allFired[2].complete();
    });
    track.onUnmuted(() {
      allFired[3].complete();
    });
    track.onStopped(() {
      allFired[4].complete();
    });

    await Future.wait(allFired.map((e) => e.future))
        .timeout(Duration(seconds: 1));

    track.free();
    expect(() => track.kind(), throwsStateError);
  });

  testWidgets('RoomHandle', (WidgetTester tester) async {
    var jason = Jason();
    var room = jason.initRoom();

    await room.join('token');
    await room.setLocalMediaSettings(MediaStreamSettings(), true, false);
    await room.muteAudio();
    await room.unmuteAudio();
    await room.muteVideo();
    await room.unmuteVideo(MediaSourceKind.Display);
    await room.disableVideo(MediaSourceKind.Display);
    await room.enableVideo(MediaSourceKind.Device);
    await room.disableAudio();
    await room.enableAudio();
    await room.disableRemoteAudio();
    await room.enableRemoteAudio();
    await room.disableRemoteVideo();

    var exception;
    try {
      await room.enableRemoteVideo();
    } catch (e) {
      exception = e;
    }
    expect(
        exception,
        allOf(isStateError,
            predicate((e) => e.message == 'RoomHandle is in detached state.')));
  });

  testWidgets('ReconnectHandle', (WidgetTester tester) async {
    var jason = Jason();
    var room = jason.initRoom();

    var handleFut = Completer<ReconnectHandle>();
    room.onConnectionLoss((reconnectHandle) {
      handleFut.complete(reconnectHandle);
    });
    var handle = await handleFut.future;

    await handle.reconnectWithDelay(155);
    await handle.reconnectWithBackoff(1, 2, 3);

    var exception;
    try {
      await handle.reconnectWithDelay(-1);
    } catch (e) {
      exception = e;
    }
    expect(exception, isArgumentError);

    var exception2;
    try {
      await handle.reconnectWithBackoff(-1, 2, 3);
    } catch (e) {
      exception2 = e;
    }
    expect(exception2, isArgumentError);

    var exception3;
    try {
      await handle.reconnectWithBackoff(1, 2, -3);
    } catch (e) {
      exception3 = e;
    }
    expect(exception3, isArgumentError);
    var argumentError = exception3 as ArgumentError;
    expect(argumentError.invalidValue, equals(-3));
    expect(argumentError.name, 'maxDelay');
    expect(argumentError.message, 'Expected u32');
  });

  final returnsInputDevicePtr =
      dl.lookupFunction<ForeignValue Function(), ForeignValue Function()>(
          'returns_input_device_info_ptr');

  testWidgets('ForeignValue Rust => Dart', (WidgetTester tester) async {
    final returnsNone =
        dl.lookupFunction<ForeignValue Function(), ForeignValue Function()>(
            'returns_none');
    final returnsHandlePtr = dl.lookupFunction<ForeignValue Function(Handle),
        ForeignValue Function(Object)>('returns_handle_ptr');
    final returnsString =
        dl.lookupFunction<ForeignValue Function(), ForeignValue Function()>(
            'returns_string');
    final returnsInt =
        dl.lookupFunction<ForeignValue Function(), ForeignValue Function()>(
            'returns_int');

    expect(returnsNone().toDart(), equals(null));

    var inputDevice =
        InputDeviceInfo(NullablePointer(returnsInputDevicePtr().toDart()));
    expect(inputDevice.deviceId(), equals('InputDeviceInfo.device_id'));
    inputDevice.free();

    expect(returnsHandlePtr('asd').toDart(), equals('asd'));
    expect(returnsHandlePtr(111).toDart(), equals(111));
    expect(returnsHandlePtr(null).toDart(), equals(null));

    expect(returnsString().toDart(), equals('QWERTY'));

    expect(returnsInt().toDart(), equals(333));
  });

  testWidgets('ForeignValue Dart => Rust', (WidgetTester tester) async {
    final acceptsNone = dl.lookupFunction<Void Function(ForeignValue),
        void Function(ForeignValue)>('accepts_none');
    final acceptsPtr = dl.lookupFunction<Void Function(ForeignValue),
        void Function(ForeignValue)>('accepts_input_device_info_pointer');
    final acceptsString = dl.lookupFunction<Void Function(ForeignValue),
        void Function(ForeignValue)>('accepts_string');
    final acceptsInt = dl.lookupFunction<Void Function(ForeignValue),
        void Function(ForeignValue)>('accepts_int');

    var none = ForeignValue.none();
    var ptr =
        ForeignValue.fromPtr(NullablePointer(returnsInputDevicePtr().toDart()));
    var str = ForeignValue.fromString('my string');
    var num = ForeignValue.fromInt(235);

    acceptsNone(none.ref);
    acceptsPtr(ptr.ref);
    acceptsString(str.ref);
    acceptsInt(num.ref);

    none.free();
    ptr.free();
    str.free();
    num.free();
  });
}<|MERGE_RESOLUTION|>--- conflicted
+++ resolved
@@ -71,11 +71,7 @@
         () => returnsMediaManagerException('Dart err cause1').unwrap(),
         throwsA(predicate((e) =>
             e is MediaManagerException &&
-<<<<<<< HEAD
-            e.name == 'GetUserMediaFailed' &&
-=======
             e.kind == MediaManagerExceptionKind.GetUserMediaFailed &&
->>>>>>> 89560dfa
             e.cause == 'Dart err cause1' &&
             e.nativeStackTrace.contains('at jason/src'))));
 
@@ -90,11 +86,7 @@
         err,
         predicate((e) =>
             e is MediaManagerException &&
-<<<<<<< HEAD
-            e.name == 'GetDisplayMediaFailed' &&
-=======
             e.kind == MediaManagerExceptionKind.GetDisplayMediaFailed &&
->>>>>>> 89560dfa
             e.cause == 'Dart err cause2' &&
             e.nativeStackTrace.contains('at jason/src')));
   });
