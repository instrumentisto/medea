--- conflicted
+++ resolved
@@ -5,10 +5,6 @@
 mod peer;
 mod rpc;
 
-<<<<<<< HEAD
-=======
-use anyhow::Result;
->>>>>>> 0e6b2d8e
 use js_sys::Promise;
 use medea_client_api_proto::{
     AudioSettings, Direction, MediaType, PeerId, Track, TrackId, VideoSettings,
@@ -63,11 +59,7 @@
     )
 }
 
-<<<<<<< HEAD
-/// Async function which resolves after provided number of milliseconds.
-=======
 /// Resolves after provided number of milliseconds.
->>>>>>> 0e6b2d8e
 pub async fn resolve_after(delay_ms: i32) -> Result<(), JsValue> {
     JsFuture::from(Promise::new(&mut |yes, _| {
         window()
