--- conflicted
+++ resolved
@@ -87,15 +87,10 @@
     TrackId, VideoSettings,
 };
 use medea_jason::{
-<<<<<<< HEAD
-    media::{LocalTracksConstraints, MediaManager, MediaStreamTrack},
-    peer::TransceiverKind,
-    rpc::ApiUrl,
-=======
     media::{
         LocalTracksConstraints, MediaKind, MediaManager, MediaStreamTrack,
     },
->>>>>>> fe612558
+    rpc::ApiUrl,
     utils::{window, JasonError},
     AudioTrackConstraints, DeviceVideoTrackConstraints, MediaStreamSettings,
 };
