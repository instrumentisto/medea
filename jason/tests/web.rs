--- conflicted
+++ resolved
@@ -90,11 +90,8 @@
     media::{
         LocalTracksConstraints, MediaKind, MediaManager, MediaStreamTrack,
     },
-<<<<<<< HEAD
     peer::StableMediaExchangeState,
-=======
     rpc::ApiUrl,
->>>>>>> 9e2c119c
     utils::{window, JasonError},
     AudioTrackConstraints, DeviceVideoTrackConstraints,
     DisplayVideoTrackConstraints, MediaStreamSettings,
