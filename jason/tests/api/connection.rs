--- conflicted
+++ resolved
@@ -36,11 +36,7 @@
 }
 
 #[wasm_bindgen_test]
-<<<<<<< HEAD
-async fn on_track_added_fires() {
-=======
 async fn on_remote_track_added_fires() {
->>>>>>> 1c4cee1b
     let cons = Connections::default();
 
     cons.create_connection(PeerId(1), &"bob".into());
@@ -51,11 +47,7 @@
     let (cb, test_result) = js_callback!(|track: MediaStreamTrack| {
         cb_assert_eq!(track.kind(), TrackKind::Video);
     });
-<<<<<<< HEAD
-    con_handle.on_track_added(cb.into()).unwrap();
-=======
     con_handle.on_remote_track_added(cb.into()).unwrap();
->>>>>>> 1c4cee1b
 
     con.add_remote_track(get_video_track().await);
 
@@ -75,11 +67,7 @@
     let closure = Closure::once_into_js(move |track: MediaStreamTrack| {
         assert!(tx.send(track).is_ok());
     });
-<<<<<<< HEAD
-    con_handle.on_track_added(closure.into()).unwrap();
-=======
     con_handle.on_remote_track_added(closure.into()).unwrap();
->>>>>>> 1c4cee1b
 
     con.add_remote_track(get_video_track().await);
     let video_track = timeout(100, rx).await.unwrap().unwrap();
@@ -89,11 +77,7 @@
     let closure = Closure::once_into_js(move |track: MediaStreamTrack| {
         assert!(tx.send(track).is_ok());
     });
-<<<<<<< HEAD
-    con_handle.on_track_added(closure.into()).unwrap();
-=======
     con_handle.on_remote_track_added(closure.into()).unwrap();
->>>>>>> 1c4cee1b
     con.add_remote_track(get_audio_track().await);
     let audio_track = timeout(200, rx).await.unwrap().unwrap();
     assert_eq!(audio_track.kind(), TrackKind::Audio);
