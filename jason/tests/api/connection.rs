--- conflicted
+++ resolved
@@ -14,34 +14,6 @@
 };
 
 wasm_bindgen_test_configure!(run_in_browser);
-
-<<<<<<< HEAD
-async fn get_video_track() -> MediaStreamTrack {
-    let manager = MediaManager::default();
-    let mut settings = MediaStreamSettings::new();
-    settings.device_video(DeviceVideoTrackConstraints::new());
-    let (stream, _) = manager.get_stream(settings).await.unwrap();
-    stream.into_tracks().into_iter().next().unwrap()
-}
-
-async fn get_audio_track() -> MediaStreamTrack {
-    let manager = MediaManager::default();
-    let mut settings = MediaStreamSettings::new();
-    settings.audio(AudioTrackConstraints::new());
-    let (stream, _) = manager.get_stream(settings).await.unwrap();
-    stream.into_tracks().into_iter().next().unwrap()
-=======
-fn proto_recv_video_track() -> Track {
-    Track {
-        id: TrackId(1),
-        direction: Direction::Recv {
-            sender: PeerId(234),
-            mid: None,
-        },
-        media_type: MediaType::Video(VideoSettings { is_required: false }),
-    }
->>>>>>> e9c8d4cf
-}
 
 #[wasm_bindgen_test]
 async fn on_new_connection_fires() {
