#![cfg(target_arch = "wasm32")]

use std::{collections::HashMap, rc::Rc};

use futures::{
    channel::{
        mpsc::{self, UnboundedReceiver},
        oneshot,
    },
    stream::{self, BoxStream, StreamExt as _},
};
use medea_client_api_proto::{
    Command, Event, NegotiationRole, PeerId, Track, TrackId, TrackUpdate,
};
use medea_jason::{
    api::Room,
    media::{AudioTrackConstraints, MediaManager, MediaStreamSettings},
<<<<<<< HEAD
    peer::{
        MockPeerRepository, PeerConnection, Repository, StableMuteState,
        TrackDirection, TransceiverKind,
    },
=======
    peer::{MockPeerRepository, PeerConnection, Repository, TransceiverKind},
>>>>>>> cf35d982
    rpc::MockRpcClient,
    utils::JasonError,
    DeviceVideoTrackConstraints,
};
use wasm_bindgen_futures::JsFuture;
use wasm_bindgen_test::*;

use crate::{
    delay_for, get_test_required_tracks, get_test_tracks,
    get_test_unrequired_tracks, media_stream_settings, timeout,
    wait_and_check_test_result, MockNavigator,
};

wasm_bindgen_test_configure!(run_in_browser);

fn get_test_room(
    events: BoxStream<'static, Event>,
) -> (Room, UnboundedReceiver<Command>) {
    let (tx, rx) = mpsc::unbounded();
    let mut rpc = MockRpcClient::new();

    rpc.expect_subscribe().return_once(move || events);
    rpc.expect_unsub().return_const(());
    rpc.expect_set_close_reason().return_const(());
    rpc.expect_on_connection_loss()
        .return_once(|| stream::pending().boxed_local());
    rpc.expect_on_reconnected()
        .return_once(|| stream::pending().boxed_local());
    rpc.expect_send_command().returning(move |command| {
        tx.unbounded_send(command).unwrap();
    });

    (
        Room::new(Rc::new(rpc), Box::new(Repository::new(Rc::default()))),
        rx,
    )
}

async fn get_test_room_and_exist_peer(
    audio_track: Track,
    video_track: Track,
    media_stream_settings: Option<MediaStreamSettings>,
) -> (Room, Rc<PeerConnection>) {
    let mut rpc = MockRpcClient::new();

    let (event_tx, event_rx) = mpsc::unbounded();

    rpc.expect_subscribe()
        .return_once(move || Box::pin(event_rx));
    rpc.expect_unsub().return_const(());
    rpc.expect_on_connection_loss()
        .return_once(|| stream::pending().boxed_local());
    rpc.expect_on_reconnected()
        .return_once(|| stream::pending().boxed_local());
    rpc.expect_set_close_reason().return_const(());
    let event_tx_clone = event_tx.clone();
    rpc.expect_send_command().returning(move |cmd| match cmd {
        Command::UpdateTracks {
            peer_id,
            tracks_patches,
        } => {
            event_tx_clone
                .unbounded_send(Event::TracksApplied {
                    peer_id,
                    updates: tracks_patches
                        .into_iter()
                        .map(TrackUpdate::Updated)
                        .collect(),
                    negotiation_role: None,
                })
                .unwrap();
        }
        _ => (),
    });

    let room =
        Room::new(Rc::new(rpc), Box::new(Repository::new(Rc::default())));
    if let Some(media_stream_settings) = &media_stream_settings {
        JsFuture::from(
            room.new_handle()
                .set_local_media_settings(&media_stream_settings),
        )
        .await
        .unwrap();
    }
    event_tx
        .unbounded_send(Event::PeerCreated {
            peer_id: PeerId(1),
            negotiation_role: NegotiationRole::Offerer,
            tracks: vec![audio_track, video_track],
            ice_servers: Vec::new(),
            force_relay: false,
        })
        .unwrap();

    // wait until Event::PeerCreated is handled
    delay_for(200).await;
    let peer = room.get_peer_by_id(PeerId(1)).unwrap();
    (room, peer)
}

<<<<<<< HEAD
#[wasm_bindgen_test]
async fn mute_unmute_audio() {
    let (audio_track, video_track) = get_test_unrequired_tracks();
    let (room, peer) = get_test_room_and_exist_peer(
        audio_track,
        video_track,
        Some(media_stream_settings(true, true)),
    )
    .await;

    let handle = room.new_handle();
    assert!(JsFuture::from(handle.mute_audio()).await.is_ok());
    assert!(!peer.is_send_audio_enabled());
    assert!(JsFuture::from(handle.unmute_audio()).await.is_ok());
    assert!(peer.is_send_audio_enabled());
}

#[wasm_bindgen_test]
async fn mute_unmute_video() {
    let (audio_track, video_track) = get_test_unrequired_tracks();
    let (room, peer) = get_test_room_and_exist_peer(
        audio_track,
        video_track,
        Some(media_stream_settings(true, true)),
    )
    .await;

    let handle = room.new_handle();
    assert!(JsFuture::from(handle.mute_video()).await.is_ok());
    assert!(!peer.is_send_video_enabled());
    assert!(JsFuture::from(handle.unmute_video()).await.is_ok());
    assert!(peer.is_send_video_enabled());
}

/// Tests that two simultaneous calls of [`RoomHandle::mute_audio`] method will
/// be resolved normally.
///
/// # Algorithm
///
/// 1. Create [`Room`] in [`MuteState::NotMuted`].
///
/// 2. Call [`RoomHandle::mute_audio`] simultaneous twice.
///
/// 3. Check that [`PeerConnection`] with [`TransceiverKind::Audio`] of [`Room`]
///    is in [`MuteState::Muted`].
#[wasm_bindgen_test]
async fn join_two_audio_mutes() {
    let (audio_track, video_track) = get_test_unrequired_tracks();
    let (room, peer) = get_test_room_and_exist_peer(
        audio_track,
        video_track,
        Some(media_stream_settings(true, true)),
    )
    .await;

    let handle = room.new_handle();
    let (first, second) = futures::future::join(
        JsFuture::from(handle.mute_audio()),
        JsFuture::from(handle.mute_audio()),
    )
    .await;
    first.unwrap();
    second.unwrap();

    assert!(peer.is_all_tracks_in_mute_state(
        TransceiverKind::Audio,
        TrackDirection::Send,
        StableMuteState::Muted
    ));
}

/// Tests that two simultaneous calls of [`RoomHandle::mute_video`] method will
/// both be resolved.
///
/// # Algorithm
///
/// 1. Create [`Room`] in [`MuteState::NotMuted`].
///
/// 2. Call [`RoomHandle::mute_video`] simultaneous twice.
///
/// 3. Check that [`PeerConnection`] with [`TransceiverKind::Video`] of [`Room`]
///    is in [`MuteState::Muted`].
#[wasm_bindgen_test]
async fn join_two_video_mutes() {
    let (audio_track, video_track) = get_test_unrequired_tracks();
    let (room, peer) = get_test_room_and_exist_peer(
        audio_track,
        video_track,
        Some(media_stream_settings(true, true)),
    )
    .await;

    let handle = room.new_handle();
    let (first, second) = futures::future::join(
        JsFuture::from(handle.mute_video()),
        JsFuture::from(handle.mute_video()),
    )
    .await;
    first.unwrap();
    second.unwrap();

    assert!(peer.is_all_tracks_in_mute_state(
        TransceiverKind::Video,
        TrackDirection::Send,
        StableMuteState::Muted
    ));
}

/// Tests that if [`RoomHandle::mute_audio`] and [`RoomHandle::unmute_audio`]
/// are called simultaneously, then first call will be rejected, and second
/// resolved.
///
/// # Algorithm
///
/// 1. Create [`Room`] in [`MuteState::NotMuted`].
///
/// 2. Call [`RoomHandle::mute_audio`] and [`RoomHandle::unmute_audio`]
///    simultaneous.
///
/// 3. Check that [`PeerConnection`] with [`TransceiverKind::Audio`] of [`Room`]
///    is stayed in [`MuteState::NotMuted`].
#[wasm_bindgen_test]
async fn join_mute_and_unmute_audio() {
    let (audio_track, video_track) = get_test_unrequired_tracks();
    let (room, peer) = get_test_room_and_exist_peer(
        audio_track,
        video_track,
        Some(media_stream_settings(true, true)),
    )
    .await;

    assert!(peer.is_all_tracks_in_mute_state(
        TransceiverKind::Audio,
        TrackDirection::Send,
        StableMuteState::NotMuted
    ));

    let handle = room.new_handle();
    let (mute_audio_result, unmute_audio_result) = futures::future::join(
        JsFuture::from(handle.mute_audio()),
        JsFuture::from(handle.unmute_audio()),
    )
    .await;
    mute_audio_result.unwrap_err();
    unmute_audio_result.unwrap();

    assert!(peer.is_all_tracks_in_mute_state(
        TransceiverKind::Audio,
        TrackDirection::Send,
        StableMuteState::NotMuted
    ));
}

/// Tests that if [`RoomHandle::mute_video`] and [`RoomHandle::unmute_video`]
/// are called simultaneously, then first call will be rejected, and second
/// resolved.
///
/// # Algorithm
///
/// 1. Create [`Room`] in [`MuteState::NotMuted`].
///
/// 2. Call [`RoomHandle::mute_video`] and [`RoomHandle::unmute_video`]
///    simultaneous.
///
/// 3. Check that [`PeerConnection`] with [`TransceiverKind::Video`] of [`Room`]
///    is stayed in [`MuteState::NotMuted`].
#[wasm_bindgen_test]
async fn join_mute_and_unmute_video() {
    let (audio_track, video_track) = get_test_unrequired_tracks();
    let (room, peer) = get_test_room_and_exist_peer(
        audio_track,
        video_track,
        Some(media_stream_settings(true, true)),
    )
    .await;

    assert!(peer.is_all_tracks_in_mute_state(
        TransceiverKind::Video,
        TrackDirection::Send,
        StableMuteState::NotMuted
    ));

    let handle = room.new_handle();
    let (mute_video_result, unmute_video_result) = futures::future::join(
        JsFuture::from(handle.mute_video()),
        JsFuture::from(handle.unmute_video()),
    )
    .await;
    mute_video_result.unwrap_err();
    unmute_video_result.unwrap();

    assert!(peer.is_all_tracks_in_mute_state(
        TransceiverKind::Video,
        TrackDirection::Send,
        StableMuteState::NotMuted
    ));
}

/// Tests that simultaneous calls of [`RoomHandle::mute_video`] and
/// [`RoomHandle::unmute_video`] on [`Room`] with video in
/// [`MuteState::Muted`] not goes into an infinite loop.
///
/// # Algorithm
///
/// 1. Create [`Room`] video tracks in [`MuteState::Muted`].
///
/// 2. Call [`RoomHandle::mute_video`] and [`RoomHandle::unmute_video`]
///    simultaneous.
///
/// 3. Check that [`PeerConnection`] with [`TransceiverKind::Video`] of [`Room`]
///    is in [`MuteState::NotMuted`].
#[wasm_bindgen_test]
async fn join_unmute_and_mute_audio() {
    let (audio_track, video_track) = get_test_unrequired_tracks();
    let (room, peer) = get_test_room_and_exist_peer(
        audio_track,
        video_track,
        Some(media_stream_settings(true, true)),
    )
    .await;

    assert!(peer.is_all_tracks_in_mute_state(
        TransceiverKind::Audio,
        TrackDirection::Send,
        StableMuteState::NotMuted
    ));

    let handle = room.new_handle();
    JsFuture::from(handle.mute_audio()).await.unwrap();

    assert!(peer.is_all_tracks_in_mute_state(
        TransceiverKind::Audio,
        TrackDirection::Send,
        StableMuteState::Muted
    ));

    let (mute_audio_result, unmute_audio_result) = futures::future::join(
        JsFuture::from(handle.mute_audio()),
        JsFuture::from(handle.unmute_audio()),
    )
    .await;
    mute_audio_result.unwrap();
    unmute_audio_result.unwrap();

    assert!(peer.is_all_tracks_in_mute_state(
        TransceiverKind::Audio,
        TrackDirection::Send,
        StableMuteState::NotMuted
    ));
}

#[wasm_bindgen_test]
async fn mute_audio_room_before_init_peer() {
    let (event_tx, event_rx) = mpsc::unbounded();
    let (room, mut commands_rx) = get_test_room(Box::pin(event_rx));
    JsFuture::from(
        room.new_handle()
            .set_local_media_settings(&media_stream_settings(true, true)),
    )
    .await
    .unwrap();

    JsFuture::from(room.new_handle().mute_audio())
        .await
        .unwrap();

    let (audio_track, video_track) = get_test_tracks(false, false);
    event_tx
        .unbounded_send(Event::PeerCreated {
            peer_id: PeerId(1),
            negotiation_role: NegotiationRole::Offerer,
            tracks: vec![audio_track, video_track],
            ice_servers: Vec::new(),
            force_relay: false,
        })
        .unwrap();

    delay_for(200).await;
    match commands_rx.next().await.unwrap() {
        Command::MakeSdpOffer {
            peer_id,
            sdp_offer: _,
            mids,
            senders_statuses,
        } => {
            assert_eq!(peer_id, PeerId(1));
            assert_eq!(mids.len(), 2);
            let audio = senders_statuses.get(&TrackId(1)).unwrap();
            let video = senders_statuses.get(&TrackId(2)).unwrap();

            assert!(!audio); // muted
            assert!(video); // not muted
        }
        _ => unreachable!(),
    }

    let peer = room.get_peer_by_id(PeerId(1)).unwrap();
    assert!(peer.is_send_video_enabled());
    assert!(!peer.is_send_audio_enabled());
}

#[wasm_bindgen_test]
async fn mute_video_room_before_init_peer() {
    let (event_tx, event_rx) = mpsc::unbounded();
    let (room, mut commands_rx) = get_test_room(Box::pin(event_rx));
    JsFuture::from(
        room.new_handle()
            .set_local_media_settings(&media_stream_settings(true, true)),
    )
    .await
    .unwrap();

    JsFuture::from(room.new_handle().mute_video())
        .await
        .unwrap();

    let (audio_track, video_track) = get_test_tracks(false, false);
    event_tx
        .unbounded_send(Event::PeerCreated {
            peer_id: PeerId(1),
            negotiation_role: NegotiationRole::Offerer,
            tracks: vec![audio_track, video_track],
            ice_servers: Vec::new(),
            force_relay: false,
        })
        .unwrap();

    delay_for(200).await;
    match commands_rx.next().await.unwrap() {
        Command::MakeSdpOffer {
            peer_id,
            sdp_offer: _,
            mids,
            senders_statuses,
        } => {
            assert_eq!(peer_id, PeerId(1));
            assert_eq!(mids.len(), 2);
            let audio = senders_statuses.get(&TrackId(1)).unwrap();
            let video = senders_statuses.get(&TrackId(2)).unwrap();

            assert!(audio); // not muted
            assert!(!video); // muted
        }
        _ => unreachable!(),
    }

    let peer = room.get_peer_by_id(PeerId(1)).unwrap();
    assert!(!peer.is_send_video_enabled());
    assert!(peer.is_send_audio_enabled());
}

=======
>>>>>>> cf35d982
/// Tests RoomHandle::set_local_media_settings before creating PeerConnection.
/// Setup:
///     1. Create Room.
///     2. Set `on_failed_local_stream` callback.
///     3. Invoke `room_handle.set_local_media_settings` with one track.
///     4. Send `PeerCreated` to room wth two tracks
/// Assertions:
///     1. `on_failed_local_stream` callback was invoked.
#[wasm_bindgen_test]
async fn error_inject_invalid_local_stream_into_new_peer() {
    let (event_tx, event_rx) = mpsc::unbounded();
    let (room, _rx) = get_test_room(Box::pin(event_rx));
    let room_handle = room.new_handle();

    let (cb, test_result) = js_callback!(|err: JasonError| {
        cb_assert_eq!(&err.name(), "InvalidLocalStream");
        cb_assert_eq!(
            err.message(),
            "Invalid local stream: MuteState of Sender can\'t be transited \
             into muted state, because this Sender is required."
        );
    });
    room_handle.on_failed_local_stream(cb.into()).unwrap();

    let (audio_track, video_track) = get_test_required_tracks();

    let mut constraints = MediaStreamSettings::new();
    constraints.audio(AudioTrackConstraints::new());

    JsFuture::from(room_handle.set_local_media_settings(&constraints))
        .await
        .unwrap();

    event_tx
        .unbounded_send(Event::PeerCreated {
            peer_id: PeerId(1),
            negotiation_role: NegotiationRole::Offerer,
            tracks: vec![audio_track, video_track],
            ice_servers: Vec::new(),
            force_relay: false,
        })
        .unwrap();

    wait_and_check_test_result(test_result, || {}).await;
}

/// Tests RoomHandle::set_local_media_settings for existing PeerConnection.
/// Setup:
///     1. Create Room.
///     2. Set `on_failed_local_stream` callback.
///     3. Invoke `peer.get_offer` with two tracks.
///     4. Invoke `room_handle.set_local_media_settings` with only one track.
/// Assertions:
///     1. `on_failed_local_stream` was invoked.
#[wasm_bindgen_test]
async fn error_inject_invalid_local_stream_into_room_on_exists_peer() {
    let (cb, test_result) = js_callback!(|err: JasonError| {
        cb_assert_eq!(&err.name(), "InvalidLocalStream");
        cb_assert_eq!(
            &err.message(),
            "Invalid local stream: provided MediaStream was expected to have \
             single video track"
        );
    });
    let (audio_track, video_track) = get_test_required_tracks();
    let (room, _peer) =
        get_test_room_and_exist_peer(audio_track, video_track, None).await;

    let mut constraints = MediaStreamSettings::new();
    constraints.audio(AudioTrackConstraints::new());
    let room_handle = room.new_handle();
    room_handle.on_failed_local_stream(cb.into()).unwrap();
    JsFuture::from(room_handle.set_local_media_settings(&constraints))
        .await
        .unwrap();

    wait_and_check_test_result(test_result, || {}).await;
}

#[wasm_bindgen_test]
async fn no_errors_if_track_not_provided_when_its_optional() {
    async fn helper(
        audio_required: bool,
        video_required: bool,
        add_audio: bool,
        add_video: bool,
    ) -> Result<(), ()> {
        let (test_tx, test_rx) = oneshot::channel();
        let closure = wasm_bindgen::closure::Closure::once_into_js(move || {
            test_tx.send(()).unwrap();
        });
        let (audio_track, video_track) =
            get_test_tracks(audio_required, video_required);
        let (room, _peer) =
            get_test_room_and_exist_peer(audio_track, video_track, None).await;

        let mut constraints = MediaStreamSettings::new();
        if add_audio {
            constraints.audio(AudioTrackConstraints::new());
        }
        if add_video {
            constraints.device_video(DeviceVideoTrackConstraints::new());
        }

        let room_handle = room.new_handle();
        room_handle.on_failed_local_stream(closure.into()).unwrap();
        JsFuture::from(room_handle.set_local_media_settings(&constraints))
            .await
            .unwrap();

        timeout(1000, test_rx)
            .await
            .map(|rx| rx.unwrap())
            .map_err(|_| ())
    }

    // on_failed_local_stream callback does not fire
    helper(true, false, true, false).await.unwrap_err();
    helper(false, true, false, true).await.unwrap_err();
    helper(false, false, false, false).await.unwrap_err();

    // on_failed_local_stream callback fires
    helper(true, false, false, true).await.unwrap();
    helper(false, true, true, false).await.unwrap();
    helper(true, true, false, false).await.unwrap();
}

#[wasm_bindgen_test]
async fn error_get_local_stream_on_new_peer() {
    let (event_tx, event_rx) = mpsc::unbounded();
    let (room, _) = get_test_room(Box::pin(event_rx));
    let room_handle = room.new_handle();
    JsFuture::from(
        room_handle
            .set_local_media_settings(&media_stream_settings(true, true)),
    )
    .await
    .unwrap();

    let (cb, test_result) = js_callback!(|err: JasonError| {
        cb_assert_eq!(&err.name(), "CouldNotGetLocalMedia");
        cb_assert_eq!(
            &err.message(),
            "Failed to get local stream: MediaDevices.getUserMedia() failed: \
             Unknown JS error: error_get_local_stream_on_new_peer"
        );
    });

    room_handle.on_failed_local_stream(cb.into()).unwrap();

    let mock_navigator = MockNavigator::new();
    mock_navigator
        .error_get_user_media("error_get_local_stream_on_new_peer".into());

    let (audio_track, video_track) = get_test_unrequired_tracks();
    event_tx
        .unbounded_send(Event::PeerCreated {
            peer_id: PeerId(1),
            negotiation_role: NegotiationRole::Offerer,
            tracks: vec![audio_track, video_track],
            ice_servers: Vec::new(),
            force_relay: false,
        })
        .unwrap();

    wait_and_check_test_result(test_result, move || mock_navigator.stop())
        .await;
}

/// Tests `Room::join` if `on_failed_local_stream` callback was not set.
/// Setup:
///     1. Create Room.
///     2. DO NOT set `on_failed_local_stream` callback.
///     3. Try join to Room.
/// Assertions:
///     1. Room::join returns error.
#[wasm_bindgen_test]
async fn error_join_room_without_on_failed_stream_callback() {
    let (room, _) = get_test_room(stream::pending().boxed());
    let room_handle = room.new_handle();

    room_handle
        .on_connection_loss(js_sys::Function::new_no_args(""))
        .unwrap();

    match room_handle.inner_join(String::from("token")).await {
        Ok(_) => unreachable!(),
        Err(e) => {
            assert_eq!(e.name(), "CallbackNotSet");
            assert_eq!(
                e.message(),
                "`Room.on_failed_local_stream()` callback isn't set.",
            );
            assert!(!e.trace().is_empty());
        }
    }
}

/// Tests `Room::join` if `on_connection_loss` callback was not set.
/// Setup:
///     1. Create Room.
///     2. DO NOT set `on_connection_loss` callback.
///     3. Try join to Room.
/// Assertions:
///     1. Room::join returns error.
#[wasm_bindgen_test]
async fn error_join_room_without_on_connection_loss_callback() {
    let (room, _) = get_test_room(stream::pending().boxed());
    let room_handle = room.new_handle();

    room_handle
        .on_failed_local_stream(js_sys::Function::new_no_args(""))
        .unwrap();

    match room_handle.inner_join(String::from("token")).await {
        Ok(_) => unreachable!(),
        Err(e) => {
            assert_eq!(e.name(), "CallbackNotSet");
            assert_eq!(
                e.message(),
                "`Room.on_connection_loss()` callback isn't set.",
            );
            assert!(!e.trace().is_empty());
        }
    }
}

mod disable_recv_tracks {

    use medea_client_api_proto::{
        AudioSettings, Direction, MediaType, MemberId, VideoSettings,
    };

    use super::*;

    #[wasm_bindgen_test]
    async fn check_transceivers_statuses() {
        let (event_tx, event_rx) = mpsc::unbounded();
        let (room, mut commands_rx) = get_test_room(Box::pin(event_rx));
        let room_handle = room.new_handle();

        JsFuture::from(room_handle.mute_remote_audio())
            .await
            .unwrap();

        event_tx
            .unbounded_send(Event::PeerCreated {
                peer_id: PeerId(1),
                negotiation_role: NegotiationRole::Offerer,
                tracks: vec![
                    Track {
                        id: TrackId(1),
                        direction: Direction::Send {
                            receivers: vec![MemberId::from("bob")],
                            mid: None,
                        },
                        media_type: MediaType::Audio(AudioSettings {
                            is_required: true,
                        }),
                    },
                    Track {
                        id: TrackId(2),
                        direction: Direction::Recv {
                            sender: MemberId::from("bob"),
                            mid: None,
                        },
                        media_type: MediaType::Video(VideoSettings {
                            is_required: true,
                        }),
                    },
                    Track {
                        id: TrackId(3),
                        direction: Direction::Recv {
                            sender: MemberId::from("bob"),
                            mid: None,
                        },
                        media_type: MediaType::Audio(AudioSettings {
                            is_required: true,
                        }),
                    },
                ],
                ice_servers: Vec::new(),
                force_relay: false,
            })
            .unwrap();

        delay_for(200).await;
        match commands_rx.next().await.unwrap() {
            Command::MakeSdpOffer {
                peer_id,
                sdp_offer: _,
                mids,
                transceivers_statuses,
            } => {
                assert_eq!(peer_id, PeerId(1));
                assert_eq!(mids.len(), 3);
                let audio_send =
                    transceivers_statuses.get(&TrackId(1)).unwrap();
                let video_recv =
                    transceivers_statuses.get(&TrackId(2)).unwrap();
                let audio_recv =
                    transceivers_statuses.get(&TrackId(3)).unwrap();

                assert!(audio_send); // not muted
                assert!(video_recv); // not muted
                assert!(!audio_recv); // muted
            }
            _ => unreachable!(),
        }

        // TODO: add is_recv_audio/video asserts
    }
}

/// Tests disabling tracks publishing.
mod disable_send_tracks {

    use medea_jason::peer::{StableMuteState, TransceiverKind};

    use super::*;

    #[wasm_bindgen_test]
    async fn mute_unmute_audio() {
        let (audio_track, video_track) = get_test_unrequired_tracks();
        let (room, peer) = get_test_room_and_exist_peer(
            audio_track,
            video_track,
            Some(media_stream_settings(true, true)),
        )
        .await;

        let handle = room.new_handle();
        assert!(JsFuture::from(handle.mute_audio()).await.is_ok());
        assert!(!peer.is_send_audio_enabled());
        assert!(JsFuture::from(handle.unmute_audio()).await.is_ok());
        assert!(peer.is_send_audio_enabled());
    }

    #[wasm_bindgen_test]
    async fn mute_unmute_video() {
        let (audio_track, video_track) = get_test_unrequired_tracks();
        let (room, peer) = get_test_room_and_exist_peer(
            audio_track,
            video_track,
            Some(media_stream_settings(true, true)),
        )
        .await;

        let handle = room.new_handle();
        assert!(JsFuture::from(handle.mute_video()).await.is_ok());
        assert!(!peer.is_send_video_enabled());
        assert!(JsFuture::from(handle.unmute_video()).await.is_ok());
        assert!(peer.is_send_video_enabled());
    }

    /// Tests that two simultaneous calls of [`RoomHandle::mute_audio`] method
    /// will be resolved normally.
    ///
    /// # Algorithm
    ///
    /// 1. Create [`Room`] in [`MuteState::NotMuted`].
    ///
    /// 2. Call [`RoomHandle::mute_audio`] simultaneous twice.
    ///
    /// 3. Check that [`PeerConnection`] with [`TransceiverKind::Audio`] of
    /// [`Room`] is in [`MuteState::Muted`].
    #[wasm_bindgen_test]
    async fn join_two_audio_mutes() {
        let (audio_track, video_track) = get_test_unrequired_tracks();
        let (room, peer) = get_test_room_and_exist_peer(
            audio_track,
            video_track,
            Some(media_stream_settings(true, true)),
        )
        .await;

        let handle = room.new_handle();
        let (first, second) = futures::future::join(
            JsFuture::from(handle.mute_audio()),
            JsFuture::from(handle.mute_audio()),
        )
        .await;
        first.unwrap();
        second.unwrap();

        assert!(peer.is_all_senders_in_mute_state(
            TransceiverKind::Audio,
            StableMuteState::Muted
        ));
    }

    /// Tests that two simultaneous calls of [`RoomHandle::mute_video`] method
    /// will both be resolved.
    ///
    /// # Algorithm
    ///
    /// 1. Create [`Room`] in [`MuteState::NotMuted`].
    ///
    /// 2. Call [`RoomHandle::mute_video`] simultaneous twice.
    ///
    /// 3. Check that [`PeerConnection`] with [`TransceiverKind::Video`] of
    /// [`Room`] is in [`MuteState::Muted`].
    #[wasm_bindgen_test]
    async fn join_two_video_mutes() {
        let (audio_track, video_track) = get_test_unrequired_tracks();
        let (room, peer) = get_test_room_and_exist_peer(
            audio_track,
            video_track,
            Some(media_stream_settings(true, true)),
        )
        .await;

        let handle = room.new_handle();
        let (first, second) = futures::future::join(
            JsFuture::from(handle.mute_video()),
            JsFuture::from(handle.mute_video()),
        )
        .await;
        first.unwrap();
        second.unwrap();

        assert!(peer.is_all_senders_in_mute_state(
            TransceiverKind::Video,
            StableMuteState::Muted
        ));
    }

    /// Tests that if [`RoomHandle::mute_audio`] and
    /// [`RoomHandle::unmute_audio`] are called simultaneously, then first
    /// call will be rejected, and second resolved.
    ///
    /// # Algorithm
    ///
    /// 1. Create [`Room`] in [`MuteState::NotMuted`].
    ///
    /// 2. Call [`RoomHandle::mute_audio`] and [`RoomHandle::unmute_audio`]
    ///    simultaneous.
    ///
    /// 3. Check that [`PeerConnection`] with [`TransceiverKind::Audio`] of
    /// [`Room`] is stayed in [`MuteState::NotMuted`].
    #[wasm_bindgen_test]
    async fn join_mute_and_unmute_audio() {
        let (audio_track, video_track) = get_test_unrequired_tracks();
        let (room, peer) = get_test_room_and_exist_peer(
            audio_track,
            video_track,
            Some(media_stream_settings(true, true)),
        )
        .await;

        assert!(peer.is_all_senders_in_mute_state(
            TransceiverKind::Audio,
            StableMuteState::NotMuted
        ));

        let handle = room.new_handle();
        let (mute_audio_result, unmute_audio_result) = futures::future::join(
            JsFuture::from(handle.mute_audio()),
            JsFuture::from(handle.unmute_audio()),
        )
        .await;
        mute_audio_result.unwrap_err();
        unmute_audio_result.unwrap();

        assert!(peer.is_all_senders_in_mute_state(
            TransceiverKind::Audio,
            StableMuteState::NotMuted
        ));
    }

    /// Tests that if [`RoomHandle::mute_video`] and
    /// [`RoomHandle::unmute_video`] are called simultaneously, then first
    /// call will be rejected, and second resolved.
    ///
    /// # Algorithm
    ///
    /// 1. Create [`Room`] in [`MuteState::NotMuted`].
    ///
    /// 2. Call [`RoomHandle::mute_video`] and [`RoomHandle::unmute_video`]
    ///    simultaneous.
    ///
    /// 3. Check that [`PeerConnection`] with [`TransceiverKind::Video`] of
    /// [`Room`] is stayed in [`MuteState::NotMuted`].
    #[wasm_bindgen_test]
    async fn join_mute_and_unmute_video() {
        let (audio_track, video_track) = get_test_unrequired_tracks();
        let (room, peer) = get_test_room_and_exist_peer(
            audio_track,
            video_track,
            Some(media_stream_settings(true, true)),
        )
        .await;

        assert!(peer.is_all_senders_in_mute_state(
            TransceiverKind::Video,
            StableMuteState::NotMuted
        ));

        let handle = room.new_handle();
        let (mute_video_result, unmute_video_result) = futures::future::join(
            JsFuture::from(handle.mute_video()),
            JsFuture::from(handle.unmute_video()),
        )
        .await;
        mute_video_result.unwrap_err();
        unmute_video_result.unwrap();

        assert!(peer.is_all_senders_in_mute_state(
            TransceiverKind::Video,
            StableMuteState::NotMuted
        ));
    }

    /// Tests that simultaneous calls of [`RoomHandle::mute_video`] and
    /// [`RoomHandle::unmute_video`] on [`Room`] with video in
    /// [`MuteState::Muted`] not goes into an infinite loop.
    ///
    /// # Algorithm
    ///
    /// 1. Create [`Room`] video tracks in [`MuteState::Muted`].
    ///
    /// 2. Call [`RoomHandle::mute_video`] and [`RoomHandle::unmute_video`]
    ///    simultaneous.
    ///
    /// 3. Check that [`PeerConnection`] with [`TransceiverKind::Video`] of
    /// [`Room`] is in [`MuteState::NotMuted`].
    #[wasm_bindgen_test]
    async fn join_unmute_and_mute_audio() {
        let (audio_track, video_track) = get_test_unrequired_tracks();
        let (room, peer) = get_test_room_and_exist_peer(
            audio_track,
            video_track,
            Some(media_stream_settings(true, true)),
        )
        .await;

        assert!(peer.is_all_senders_in_mute_state(
            TransceiverKind::Audio,
            StableMuteState::NotMuted
        ));

        let handle = room.new_handle();
        JsFuture::from(handle.mute_audio()).await.unwrap();

        assert!(peer.is_all_senders_in_mute_state(
            TransceiverKind::Audio,
            StableMuteState::Muted
        ));

        let (mute_audio_result, unmute_audio_result) = futures::future::join(
            JsFuture::from(handle.mute_audio()),
            JsFuture::from(handle.unmute_audio()),
        )
        .await;
        mute_audio_result.unwrap();
        unmute_audio_result.unwrap();

        assert!(peer.is_all_senders_in_mute_state(
            TransceiverKind::Audio,
            StableMuteState::NotMuted
        ));
    }

    #[wasm_bindgen_test]
    async fn mute_audio_room_before_init_peer() {
        let (event_tx, event_rx) = mpsc::unbounded();
        let (room, mut commands_rx) = get_test_room(Box::pin(event_rx));
        JsFuture::from(
            room.new_handle()
                .set_local_media_settings(&media_stream_settings(true, true)),
        )
        .await
        .unwrap();

        JsFuture::from(room.new_handle().mute_audio())
            .await
            .unwrap();

        let (audio_track, video_track) = get_test_tracks(false, false);
        event_tx
            .unbounded_send(Event::PeerCreated {
                peer_id: PeerId(1),
                negotiation_role: NegotiationRole::Offerer,
                tracks: vec![audio_track, video_track],
                ice_servers: Vec::new(),
                force_relay: false,
            })
            .unwrap();

        delay_for(200).await;
        match commands_rx.next().await.unwrap() {
            Command::MakeSdpOffer {
                peer_id,
                sdp_offer: _,
                mids,
                transceivers_statuses,
            } => {
                assert_eq!(peer_id, PeerId(1));
                assert_eq!(mids.len(), 2);
                let audio = transceivers_statuses.get(&TrackId(1)).unwrap();
                let video = transceivers_statuses.get(&TrackId(2)).unwrap();

                assert!(!audio); // muted
                assert!(video); // not muted
            }
            _ => unreachable!(),
        }

        let peer = room.get_peer_by_id(PeerId(1)).unwrap();
        assert!(peer.is_send_video_enabled());
        assert!(!peer.is_send_audio_enabled());
    }

    #[wasm_bindgen_test]
    async fn mute_video_room_before_init_peer() {
        let (event_tx, event_rx) = mpsc::unbounded();
        let (room, mut commands_rx) = get_test_room(Box::pin(event_rx));
        JsFuture::from(
            room.new_handle()
                .set_local_media_settings(&media_stream_settings(true, true)),
        )
        .await
        .unwrap();

        JsFuture::from(room.new_handle().mute_video())
            .await
            .unwrap();

        let (audio_track, video_track) = get_test_tracks(false, false);
        event_tx
            .unbounded_send(Event::PeerCreated {
                peer_id: PeerId(1),
                negotiation_role: NegotiationRole::Offerer,
                tracks: vec![audio_track, video_track],
                ice_servers: Vec::new(),
                force_relay: false,
            })
            .unwrap();

        delay_for(200).await;
        match commands_rx.next().await.unwrap() {
            Command::MakeSdpOffer {
                peer_id,
                sdp_offer: _,
                mids,
                transceivers_statuses,
            } => {
                assert_eq!(peer_id, PeerId(1));
                assert_eq!(mids.len(), 2);
                let audio = transceivers_statuses.get(&TrackId(1)).unwrap();
                let video = transceivers_statuses.get(&TrackId(2)).unwrap();

                assert!(audio); // not muted
                assert!(!video); // muted
            }
            _ => unreachable!(),
        }

        let peer = room.get_peer_by_id(PeerId(1)).unwrap();
        assert!(!peer.is_send_video_enabled());
        assert!(peer.is_send_audio_enabled());
    }
}

/// Tests for `RoomHandle.on_close` JS side callback.
mod on_close_callback {
    use medea_client_api_proto::CloseReason as CloseByServerReason;
    use medea_jason::rpc::{ClientDisconnect, CloseReason};
    use wasm_bindgen::{prelude::*, JsValue};
    use wasm_bindgen_test::*;

    use super::*;

    #[wasm_bindgen(inline_js = "export function get_reason(closed) { return \
                                closed.reason(); }")]
    extern "C" {
        fn get_reason(closed: &JsValue) -> String;
    }
    #[wasm_bindgen(inline_js = "export function \
                                get_is_closed_by_server(reason) { return \
                                reason.is_closed_by_server(); }")]
    extern "C" {
        fn get_is_closed_by_server(reason: &JsValue) -> bool;
    }
    #[wasm_bindgen(inline_js = "export function get_is_err(reason) { return \
                                reason.is_err(); }")]
    extern "C" {
        fn get_is_err(reason: &JsValue) -> bool;
    }

    /// Tests that JS side [`RoomHandle::on_close`] works.
    ///
    /// # Algorithm
    ///
    /// 1. Subscribe to [`RoomHandle::on_close`].
    ///
    /// 2. Call [`Room::close`] with [`CloseByServerReason::Finished`] reason.
    ///
    /// 3. Check that JS callback was called with this reason.
    #[wasm_bindgen_test]
    async fn closed_by_server() {
        let (room, _) = get_test_room(stream::pending().boxed());
        let mut room_handle = room.new_handle();

        let (cb, test_result) = js_callback!(|closed: JsValue| {
            cb_assert_eq!(get_reason(&closed), "Finished");
            cb_assert_eq!(get_is_closed_by_server(&closed), true);
            cb_assert_eq!(get_is_err(&closed), false);
        });
        room_handle.on_close(cb.into()).unwrap();

        room.close(CloseReason::ByServer(CloseByServerReason::Finished));
        wait_and_check_test_result(test_result, || {}).await;
    }

    /// Tests that [`RoomHandle::on_close`] will be called on unexpected
    /// [`Room`] drop.
    ///
    /// # Algorithm
    ///
    /// 1. Subscribe to [`RoomHandle::on_close`].
    ///
    /// 2. Drop [`Room`].
    ///
    /// 3. Check that JS callback was called with
    ///    `CloseReason::ByClient(ClosedByClientReason::
    /// RoomUnexpectedlyDropped`.
    #[wasm_bindgen_test]
    async fn unexpected_room_drop() {
        let (room, _) = get_test_room(stream::pending().boxed());
        let mut room_handle = room.new_handle();

        let (cb, test_result) = js_callback!(|closed: JsValue| {
            cb_assert_eq!(get_reason(&closed), "RoomUnexpectedlyDropped");
            cb_assert_eq!(get_is_err(&closed), true);
            cb_assert_eq!(get_is_closed_by_server(&closed), false);
        });
        room_handle.on_close(cb.into()).unwrap();

        drop(room);
        wait_and_check_test_result(test_result, || {}).await;
    }

    /// Tests that [`RoomHandle::on_close`] will be called on closing by Jason.
    ///
    /// # Algorithm
    ///
    /// 1. Subscribe to [`RoomHandle::on_close`].
    ///
    /// 2. Call [`Room::close`] with [`CloseReason::ByClient`]
    ///
    /// 3. Check that JS callback was called with this [`CloseReason`].
    #[wasm_bindgen_test]
    async fn normal_close_by_client() {
        let (room, _) = get_test_room(stream::pending().boxed());
        let mut room_handle = room.new_handle();

        let (cb, test_result) = js_callback!(|closed: JsValue| {
            cb_assert_eq!(get_reason(&closed), "RoomUnexpectedlyDropped");
            cb_assert_eq!(get_is_err(&closed), false);
            cb_assert_eq!(get_is_closed_by_server(&closed), false);
        });
        room_handle.on_close(cb.into()).unwrap();

        room.close(CloseReason::ByClient {
            reason: ClientDisconnect::RoomUnexpectedlyDropped,
            is_err: false,
        });
        wait_and_check_test_result(test_result, || {}).await;
    }
}

mod rpc_close_reason_on_room_drop {
    //! Tests which checks that when [`Room`] is dropped, the right close reason
    //! is provided to [`RpcClient`].

    use futures::channel::oneshot;
    use medea_jason::rpc::{ClientDisconnect, CloseReason};

    use super::*;

    /// Returns [`Room`] and [`oneshot::Receiver`] which will be resolved
    /// with [`RpcClient`]'s close reason ([`ClientDisconnect`]).
    async fn get_client() -> (Room, oneshot::Receiver<ClientDisconnect>) {
        let mut rpc = MockRpcClient::new();

        let (_event_tx, event_rx) = mpsc::unbounded();
        rpc.expect_subscribe()
            .return_once(move || Box::pin(event_rx));
        rpc.expect_send_command().return_const(());
        rpc.expect_unsub().return_const(());
        rpc.expect_on_connection_loss()
            .return_once(|| stream::pending().boxed_local());
        rpc.expect_on_reconnected()
            .return_once(|| stream::pending().boxed_local());
        let (test_tx, test_rx) = oneshot::channel();
        rpc.expect_set_close_reason().return_once(move |reason| {
            test_tx.send(reason).unwrap();
        });
        let room = Room::new(Rc::new(rpc), Box::new(MockPeerRepository::new()));
        (room, test_rx)
    }

    /// Tests that [`Room`] sets right [`ClientDisconnect`] close reason on
    /// unexpected drop.
    ///
    /// # Algorithm
    ///
    /// 1. Mock [`RpcClient::set_close_reason`].
    ///
    /// 2. Drop [`Room`].
    ///
    /// 3. Check that close reason provided into [`RpcClient::set_close_reason`]
    ///    is [`ClientDisconnect::RoomUnexpectedlyDropped`].
    #[wasm_bindgen_test]
    async fn set_default_close_reason_on_drop() {
        let (room, test_rx) = get_client().await;

        drop(room);

        let close_reason = test_rx.await.unwrap();
        assert_eq!(
            close_reason,
            ClientDisconnect::RoomUnexpectedlyDropped,
            "Room sets RPC close reason '{:?} instead of \
             'RoomUnexpectedlyDropped'.",
            close_reason,
        )
    }

    /// Tests that [`Room`] sets right [`ClientDisconnect`] close reason on
    /// expected drop.
    ///
    /// # Algorithm
    ///
    /// 1. Mock [`RpcClient::set_close_reason`].
    ///
    /// 2. Close [`Room`] with [`Room::close`] with
    ///    [`ClientDisconnect::RoomClosed`] as close reason.
    ///
    /// 3. Check that close reason provided into [`RpcClient::set_close_reason`]
    ///    is [`ClientDisconnect::RoomClosed`].
    #[wasm_bindgen_test]
    async fn sets_provided_close_reason_on_drop() {
        let (room, test_rx) = get_client().await;
        room.close(CloseReason::ByClient {
            reason: ClientDisconnect::RoomClosed,
            is_err: false,
        });

        let close_reason = test_rx.await.unwrap();
        assert_eq!(
            close_reason,
            ClientDisconnect::RoomClosed,
            "Room sets RPC close reason '{:?}' instead of 'RoomClosed.",
            close_reason,
        );
    }
}

/// Tests for [`TrackPatch`] generation in [`Room`].
mod patches_generation {

    use futures::StreamExt;
    use medea_client_api_proto::{
        AudioSettings, Direction, MediaType, Track, TrackId, TrackPatch,
        VideoSettings,
    };
    use medea_jason::media::RecvConstraints;
    use wasm_bindgen_futures::spawn_local;

    use crate::timeout;

    use super::*;

    /// Returns [`Room`] with mocked [`PeerRepository`] with provided count of
    /// [`PeerConnection`]s and [`mpsc::UnboundedReceiver`] of [`Command`]s
    /// sent from this [`Room`].
    ///
    /// `audio_track_muted_state_fn`'s output will be used as `is_muted` value
    /// for all audio [`Track`]s.
    async fn get_room_and_commands_receiver(
        peers_count: u32,
        audio_track_enabled_state_fn: impl Fn(u32) -> bool,
    ) -> (Room, mpsc::UnboundedReceiver<Command>) {
        let mut repo = Box::new(MockPeerRepository::new());

        let mut peers = HashMap::new();
        for i in 0..peers_count {
            let (tx, _rx) = mpsc::unbounded();
            let audio_track_id = TrackId(i + 1);
            let video_track_id = TrackId(i + 2);
            let audio_track = Track {
                id: audio_track_id,
                media_type: MediaType::Audio(AudioSettings {
                    is_required: false,
                }),
                direction: Direction::Send {
                    receivers: Vec::new(),
                    mid: None,
                },
            };
            let video_track = Track {
                id: video_track_id,
                media_type: MediaType::Video(VideoSettings {
                    is_required: false,
                }),
                direction: Direction::Send {
                    receivers: Vec::new(),
                    mid: None,
                },
            };
            let tracks = vec![audio_track, video_track];
            let peer_id = PeerId(i + 1);

            let mut local_stream = MediaStreamSettings::new();
            local_stream.set_track_enabled(
                (audio_track_enabled_state_fn)(i),
                TransceiverKind::Audio,
            );
            let peer = PeerConnection::new(
                peer_id,
                tx,
                Vec::new(),
                Rc::new(MediaManager::default()),
                false,
                local_stream.into(),
                Rc::new(RecvConstraints::default()),
            )
            .unwrap();

            peer.get_offer(tracks).await.unwrap();

            peers.insert(peer_id, peer);
        }

        let repo_get_all: Vec<_> =
            peers.iter().map(|(_, peer)| Rc::clone(peer)).collect();
        repo.expect_get_all()
            .returning_st(move || repo_get_all.clone());
        repo.expect_get()
            .returning_st(move |id| peers.get(&id).cloned());

        let mut rpc = MockRpcClient::new();
        let (command_tx, command_rx) = mpsc::unbounded();
        rpc.expect_send_command().returning(move |command| {
            command_tx.unbounded_send(command).unwrap();
        });
        rpc.expect_subscribe()
            .return_once(move || Box::pin(futures::stream::pending()));
        rpc.expect_unsub().return_once(|| ());
        rpc.expect_set_close_reason().return_once(|_| ());
        rpc.expect_on_connection_loss()
            .return_once(|| stream::pending().boxed_local());
        rpc.expect_on_reconnected()
            .return_once(|| stream::pending().boxed_local());

        (Room::new(Rc::new(rpc), repo), command_rx)
    }

    /// Tests that [`Room`] normally generates [`TrackPatch`]s when have one
    /// [`PeerConnection`] with one unmuted video [`Track`] and one unmuted
    /// audio [`Track`].
    ///
    /// # Algorithm
    ///
    /// 1. Get mock of [`Room`] and [`Command`]s receiver of this [`Room`] with
    ///    one [`PeerConnection`]s.
    ///
    /// 2. Call [`RoomHandle::mute_audio`].
    ///
    /// 3. Check that [`Room`] tries to send one [`Command::UpdateTracks`] with
    ///    one [`TrackPatch`] for audio [`Track`].
    #[wasm_bindgen_test]
    async fn track_patch_for_all_video() {
        let (room, mut command_rx) =
            get_room_and_commands_receiver(1, |_| true).await;
        let room_handle = room.new_handle();

        spawn_local(async move {
            JsFuture::from(room_handle.mute_audio()).await.unwrap_err();
        });

        assert_eq!(
            command_rx.next().await.unwrap(),
            Command::UpdateTracks {
                peer_id: PeerId(1),
                tracks_patches: vec![TrackPatch {
                    id: TrackId(1),
                    is_muted: Some(true),
                }]
            }
        );
    }

    /// Tests that [`Room`] normally generates [`TrackPatch`]s when have two
    /// [`PeerConnection`] with one unmuted video [`Track`] and one unmuted
    /// audio [`Track`] in both [`PeerConnection`]s.
    ///
    /// # Algorithm
    ///
    /// 1. Get mock of [`Room`] and [`Command`]s receiver of this [`Room`] with
    ///    two [`PeerConnection`]s.
    ///
    /// 2. Call [`RoomHandle::mute_audio`].
    ///
    /// 3. Check that [`Room`] tries to send two [`Command::UpdateTracks`] for
    ///    unmuted [`PeerConnection`]s. [`PeerConnection`]s.
    #[wasm_bindgen_test]
    async fn track_patch_for_many_tracks() {
        let (room, mut command_rx) =
            get_room_and_commands_receiver(2, |_| true).await;
        let room_handle = room.new_handle();

        spawn_local(async move {
            JsFuture::from(room_handle.mute_audio()).await.unwrap_err();
        });

        let mut commands = HashMap::new();
        for _ in 0..2i32 {
            let command = command_rx.next().await.unwrap();
            match command {
                Command::UpdateTracks {
                    peer_id,
                    tracks_patches,
                } => {
                    commands.insert(peer_id, tracks_patches);
                }
                _ => (),
            }
        }

        assert_eq!(
            commands.remove(&PeerId(1)).unwrap(),
            vec![TrackPatch {
                id: TrackId(1),
                is_muted: Some(true),
            }]
        );

        assert_eq!(
            commands.remove(&PeerId(2)).unwrap(),
            vec![TrackPatch {
                id: TrackId(2),
                is_muted: Some(true),
            }]
        );
    }

    /// Tests that [`Room`] wouldn't generate [`TrackPatch`]s for already
    /// unmuted [`PeerConnection`]s.
    ///
    /// # Algorithm
    ///
    /// 1. Get mock of [`Room`] and [`Command`]s receiver of this [`Room`] with
    ///    two [`PeerConnection`]s.
    ///
    /// 2. Call [`RoomHandle::unmute_audio`].
    ///
    /// 3. Check that [`Room`] doesn't send [`Command::UpdateTracks`] with
    ///    [`RpcClient`].
    #[wasm_bindgen_test]
    async fn try_to_unmute_unmuted() {
        let (room, mut command_rx) =
            get_room_and_commands_receiver(2, |_| true).await;
        let room_handle = room.new_handle();

        spawn_local(async move {
            JsFuture::from(room_handle.unmute_audio()).await.unwrap();
        });

        assert!(timeout(5, command_rx.next()).await.is_err());
    }

    /// Tests that [`Room`] will generate [`Command::UpdateTracks`] only for
    /// unmuted [`PeerConnection`].
    ///
    /// # Algorithm
    ///
    /// 1. Get mock of [`Room`] and [`Command`]s receiver of this [`Room`] with
    ///    one unmuted [`PeerConnection`]s and one muted [`PeerConnection`].
    ///
    /// 2. Call [`RoomHandle::mute_audio`].
    ///
    /// 3. Check that [`Room`] tries to send [`Command::UpdateTracks`] only for
    ///    unmuted [`PeerConnection`].
    #[wasm_bindgen_test]
    async fn mute_room_with_one_muted_track() {
        let (room, mut command_rx) =
            get_room_and_commands_receiver(2, |i| i % 2 == 1).await;
        let room_handle = room.new_handle();

        spawn_local(async move {
            JsFuture::from(room_handle.mute_audio()).await.unwrap_err();
        });

        assert_eq!(
            command_rx.next().await.unwrap(),
            Command::UpdateTracks {
                peer_id: PeerId(2),
                tracks_patches: vec![TrackPatch {
                    id: TrackId(2),
                    is_muted: Some(true),
                }]
            }
        );
    }
}<|MERGE_RESOLUTION|>--- conflicted
+++ resolved
@@ -15,14 +15,7 @@
 use medea_jason::{
     api::Room,
     media::{AudioTrackConstraints, MediaManager, MediaStreamSettings},
-<<<<<<< HEAD
-    peer::{
-        MockPeerRepository, PeerConnection, Repository, StableMuteState,
-        TrackDirection, TransceiverKind,
-    },
-=======
     peer::{MockPeerRepository, PeerConnection, Repository, TransceiverKind},
->>>>>>> cf35d982
     rpc::MockRpcClient,
     utils::JasonError,
     DeviceVideoTrackConstraints,
@@ -124,360 +117,6 @@
     (room, peer)
 }
 
-<<<<<<< HEAD
-#[wasm_bindgen_test]
-async fn mute_unmute_audio() {
-    let (audio_track, video_track) = get_test_unrequired_tracks();
-    let (room, peer) = get_test_room_and_exist_peer(
-        audio_track,
-        video_track,
-        Some(media_stream_settings(true, true)),
-    )
-    .await;
-
-    let handle = room.new_handle();
-    assert!(JsFuture::from(handle.mute_audio()).await.is_ok());
-    assert!(!peer.is_send_audio_enabled());
-    assert!(JsFuture::from(handle.unmute_audio()).await.is_ok());
-    assert!(peer.is_send_audio_enabled());
-}
-
-#[wasm_bindgen_test]
-async fn mute_unmute_video() {
-    let (audio_track, video_track) = get_test_unrequired_tracks();
-    let (room, peer) = get_test_room_and_exist_peer(
-        audio_track,
-        video_track,
-        Some(media_stream_settings(true, true)),
-    )
-    .await;
-
-    let handle = room.new_handle();
-    assert!(JsFuture::from(handle.mute_video()).await.is_ok());
-    assert!(!peer.is_send_video_enabled());
-    assert!(JsFuture::from(handle.unmute_video()).await.is_ok());
-    assert!(peer.is_send_video_enabled());
-}
-
-/// Tests that two simultaneous calls of [`RoomHandle::mute_audio`] method will
-/// be resolved normally.
-///
-/// # Algorithm
-///
-/// 1. Create [`Room`] in [`MuteState::NotMuted`].
-///
-/// 2. Call [`RoomHandle::mute_audio`] simultaneous twice.
-///
-/// 3. Check that [`PeerConnection`] with [`TransceiverKind::Audio`] of [`Room`]
-///    is in [`MuteState::Muted`].
-#[wasm_bindgen_test]
-async fn join_two_audio_mutes() {
-    let (audio_track, video_track) = get_test_unrequired_tracks();
-    let (room, peer) = get_test_room_and_exist_peer(
-        audio_track,
-        video_track,
-        Some(media_stream_settings(true, true)),
-    )
-    .await;
-
-    let handle = room.new_handle();
-    let (first, second) = futures::future::join(
-        JsFuture::from(handle.mute_audio()),
-        JsFuture::from(handle.mute_audio()),
-    )
-    .await;
-    first.unwrap();
-    second.unwrap();
-
-    assert!(peer.is_all_tracks_in_mute_state(
-        TransceiverKind::Audio,
-        TrackDirection::Send,
-        StableMuteState::Muted
-    ));
-}
-
-/// Tests that two simultaneous calls of [`RoomHandle::mute_video`] method will
-/// both be resolved.
-///
-/// # Algorithm
-///
-/// 1. Create [`Room`] in [`MuteState::NotMuted`].
-///
-/// 2. Call [`RoomHandle::mute_video`] simultaneous twice.
-///
-/// 3. Check that [`PeerConnection`] with [`TransceiverKind::Video`] of [`Room`]
-///    is in [`MuteState::Muted`].
-#[wasm_bindgen_test]
-async fn join_two_video_mutes() {
-    let (audio_track, video_track) = get_test_unrequired_tracks();
-    let (room, peer) = get_test_room_and_exist_peer(
-        audio_track,
-        video_track,
-        Some(media_stream_settings(true, true)),
-    )
-    .await;
-
-    let handle = room.new_handle();
-    let (first, second) = futures::future::join(
-        JsFuture::from(handle.mute_video()),
-        JsFuture::from(handle.mute_video()),
-    )
-    .await;
-    first.unwrap();
-    second.unwrap();
-
-    assert!(peer.is_all_tracks_in_mute_state(
-        TransceiverKind::Video,
-        TrackDirection::Send,
-        StableMuteState::Muted
-    ));
-}
-
-/// Tests that if [`RoomHandle::mute_audio`] and [`RoomHandle::unmute_audio`]
-/// are called simultaneously, then first call will be rejected, and second
-/// resolved.
-///
-/// # Algorithm
-///
-/// 1. Create [`Room`] in [`MuteState::NotMuted`].
-///
-/// 2. Call [`RoomHandle::mute_audio`] and [`RoomHandle::unmute_audio`]
-///    simultaneous.
-///
-/// 3. Check that [`PeerConnection`] with [`TransceiverKind::Audio`] of [`Room`]
-///    is stayed in [`MuteState::NotMuted`].
-#[wasm_bindgen_test]
-async fn join_mute_and_unmute_audio() {
-    let (audio_track, video_track) = get_test_unrequired_tracks();
-    let (room, peer) = get_test_room_and_exist_peer(
-        audio_track,
-        video_track,
-        Some(media_stream_settings(true, true)),
-    )
-    .await;
-
-    assert!(peer.is_all_tracks_in_mute_state(
-        TransceiverKind::Audio,
-        TrackDirection::Send,
-        StableMuteState::NotMuted
-    ));
-
-    let handle = room.new_handle();
-    let (mute_audio_result, unmute_audio_result) = futures::future::join(
-        JsFuture::from(handle.mute_audio()),
-        JsFuture::from(handle.unmute_audio()),
-    )
-    .await;
-    mute_audio_result.unwrap_err();
-    unmute_audio_result.unwrap();
-
-    assert!(peer.is_all_tracks_in_mute_state(
-        TransceiverKind::Audio,
-        TrackDirection::Send,
-        StableMuteState::NotMuted
-    ));
-}
-
-/// Tests that if [`RoomHandle::mute_video`] and [`RoomHandle::unmute_video`]
-/// are called simultaneously, then first call will be rejected, and second
-/// resolved.
-///
-/// # Algorithm
-///
-/// 1. Create [`Room`] in [`MuteState::NotMuted`].
-///
-/// 2. Call [`RoomHandle::mute_video`] and [`RoomHandle::unmute_video`]
-///    simultaneous.
-///
-/// 3. Check that [`PeerConnection`] with [`TransceiverKind::Video`] of [`Room`]
-///    is stayed in [`MuteState::NotMuted`].
-#[wasm_bindgen_test]
-async fn join_mute_and_unmute_video() {
-    let (audio_track, video_track) = get_test_unrequired_tracks();
-    let (room, peer) = get_test_room_and_exist_peer(
-        audio_track,
-        video_track,
-        Some(media_stream_settings(true, true)),
-    )
-    .await;
-
-    assert!(peer.is_all_tracks_in_mute_state(
-        TransceiverKind::Video,
-        TrackDirection::Send,
-        StableMuteState::NotMuted
-    ));
-
-    let handle = room.new_handle();
-    let (mute_video_result, unmute_video_result) = futures::future::join(
-        JsFuture::from(handle.mute_video()),
-        JsFuture::from(handle.unmute_video()),
-    )
-    .await;
-    mute_video_result.unwrap_err();
-    unmute_video_result.unwrap();
-
-    assert!(peer.is_all_tracks_in_mute_state(
-        TransceiverKind::Video,
-        TrackDirection::Send,
-        StableMuteState::NotMuted
-    ));
-}
-
-/// Tests that simultaneous calls of [`RoomHandle::mute_video`] and
-/// [`RoomHandle::unmute_video`] on [`Room`] with video in
-/// [`MuteState::Muted`] not goes into an infinite loop.
-///
-/// # Algorithm
-///
-/// 1. Create [`Room`] video tracks in [`MuteState::Muted`].
-///
-/// 2. Call [`RoomHandle::mute_video`] and [`RoomHandle::unmute_video`]
-///    simultaneous.
-///
-/// 3. Check that [`PeerConnection`] with [`TransceiverKind::Video`] of [`Room`]
-///    is in [`MuteState::NotMuted`].
-#[wasm_bindgen_test]
-async fn join_unmute_and_mute_audio() {
-    let (audio_track, video_track) = get_test_unrequired_tracks();
-    let (room, peer) = get_test_room_and_exist_peer(
-        audio_track,
-        video_track,
-        Some(media_stream_settings(true, true)),
-    )
-    .await;
-
-    assert!(peer.is_all_tracks_in_mute_state(
-        TransceiverKind::Audio,
-        TrackDirection::Send,
-        StableMuteState::NotMuted
-    ));
-
-    let handle = room.new_handle();
-    JsFuture::from(handle.mute_audio()).await.unwrap();
-
-    assert!(peer.is_all_tracks_in_mute_state(
-        TransceiverKind::Audio,
-        TrackDirection::Send,
-        StableMuteState::Muted
-    ));
-
-    let (mute_audio_result, unmute_audio_result) = futures::future::join(
-        JsFuture::from(handle.mute_audio()),
-        JsFuture::from(handle.unmute_audio()),
-    )
-    .await;
-    mute_audio_result.unwrap();
-    unmute_audio_result.unwrap();
-
-    assert!(peer.is_all_tracks_in_mute_state(
-        TransceiverKind::Audio,
-        TrackDirection::Send,
-        StableMuteState::NotMuted
-    ));
-}
-
-#[wasm_bindgen_test]
-async fn mute_audio_room_before_init_peer() {
-    let (event_tx, event_rx) = mpsc::unbounded();
-    let (room, mut commands_rx) = get_test_room(Box::pin(event_rx));
-    JsFuture::from(
-        room.new_handle()
-            .set_local_media_settings(&media_stream_settings(true, true)),
-    )
-    .await
-    .unwrap();
-
-    JsFuture::from(room.new_handle().mute_audio())
-        .await
-        .unwrap();
-
-    let (audio_track, video_track) = get_test_tracks(false, false);
-    event_tx
-        .unbounded_send(Event::PeerCreated {
-            peer_id: PeerId(1),
-            negotiation_role: NegotiationRole::Offerer,
-            tracks: vec![audio_track, video_track],
-            ice_servers: Vec::new(),
-            force_relay: false,
-        })
-        .unwrap();
-
-    delay_for(200).await;
-    match commands_rx.next().await.unwrap() {
-        Command::MakeSdpOffer {
-            peer_id,
-            sdp_offer: _,
-            mids,
-            senders_statuses,
-        } => {
-            assert_eq!(peer_id, PeerId(1));
-            assert_eq!(mids.len(), 2);
-            let audio = senders_statuses.get(&TrackId(1)).unwrap();
-            let video = senders_statuses.get(&TrackId(2)).unwrap();
-
-            assert!(!audio); // muted
-            assert!(video); // not muted
-        }
-        _ => unreachable!(),
-    }
-
-    let peer = room.get_peer_by_id(PeerId(1)).unwrap();
-    assert!(peer.is_send_video_enabled());
-    assert!(!peer.is_send_audio_enabled());
-}
-
-#[wasm_bindgen_test]
-async fn mute_video_room_before_init_peer() {
-    let (event_tx, event_rx) = mpsc::unbounded();
-    let (room, mut commands_rx) = get_test_room(Box::pin(event_rx));
-    JsFuture::from(
-        room.new_handle()
-            .set_local_media_settings(&media_stream_settings(true, true)),
-    )
-    .await
-    .unwrap();
-
-    JsFuture::from(room.new_handle().mute_video())
-        .await
-        .unwrap();
-
-    let (audio_track, video_track) = get_test_tracks(false, false);
-    event_tx
-        .unbounded_send(Event::PeerCreated {
-            peer_id: PeerId(1),
-            negotiation_role: NegotiationRole::Offerer,
-            tracks: vec![audio_track, video_track],
-            ice_servers: Vec::new(),
-            force_relay: false,
-        })
-        .unwrap();
-
-    delay_for(200).await;
-    match commands_rx.next().await.unwrap() {
-        Command::MakeSdpOffer {
-            peer_id,
-            sdp_offer: _,
-            mids,
-            senders_statuses,
-        } => {
-            assert_eq!(peer_id, PeerId(1));
-            assert_eq!(mids.len(), 2);
-            let audio = senders_statuses.get(&TrackId(1)).unwrap();
-            let video = senders_statuses.get(&TrackId(2)).unwrap();
-
-            assert!(audio); // not muted
-            assert!(!video); // muted
-        }
-        _ => unreachable!(),
-    }
-
-    let peer = room.get_peer_by_id(PeerId(1)).unwrap();
-    assert!(!peer.is_send_video_enabled());
-    assert!(peer.is_send_audio_enabled());
-}
-
-=======
->>>>>>> cf35d982
 /// Tests RoomHandle::set_local_media_settings before creating PeerConnection.
 /// Setup:
 ///     1. Create Room.
@@ -795,7 +434,7 @@
 /// Tests disabling tracks publishing.
 mod disable_send_tracks {
 
-    use medea_jason::peer::{StableMuteState, TransceiverKind};
+    use medea_jason::peer::{StableMuteState, TrackDirection, TransceiverKind};
 
     use super::*;
 
@@ -843,7 +482,7 @@
     /// 2. Call [`RoomHandle::mute_audio`] simultaneous twice.
     ///
     /// 3. Check that [`PeerConnection`] with [`TransceiverKind::Audio`] of
-    /// [`Room`] is in [`MuteState::Muted`].
+    /// [`Room`]    is in [`MuteState::Muted`].
     #[wasm_bindgen_test]
     async fn join_two_audio_mutes() {
         let (audio_track, video_track) = get_test_unrequired_tracks();
@@ -863,8 +502,9 @@
         first.unwrap();
         second.unwrap();
 
-        assert!(peer.is_all_senders_in_mute_state(
+        assert!(peer.is_all_tracks_in_mute_state(
             TransceiverKind::Audio,
+            TrackDirection::Send,
             StableMuteState::Muted
         ));
     }
@@ -879,7 +519,7 @@
     /// 2. Call [`RoomHandle::mute_video`] simultaneous twice.
     ///
     /// 3. Check that [`PeerConnection`] with [`TransceiverKind::Video`] of
-    /// [`Room`] is in [`MuteState::Muted`].
+    /// [`Room`]    is in [`MuteState::Muted`].
     #[wasm_bindgen_test]
     async fn join_two_video_mutes() {
         let (audio_track, video_track) = get_test_unrequired_tracks();
@@ -899,8 +539,9 @@
         first.unwrap();
         second.unwrap();
 
-        assert!(peer.is_all_senders_in_mute_state(
+        assert!(peer.is_all_tracks_in_mute_state(
             TransceiverKind::Video,
+            TrackDirection::Send,
             StableMuteState::Muted
         ));
     }
@@ -917,7 +558,7 @@
     ///    simultaneous.
     ///
     /// 3. Check that [`PeerConnection`] with [`TransceiverKind::Audio`] of
-    /// [`Room`] is stayed in [`MuteState::NotMuted`].
+    /// [`Room`]    is stayed in [`MuteState::NotMuted`].
     #[wasm_bindgen_test]
     async fn join_mute_and_unmute_audio() {
         let (audio_track, video_track) = get_test_unrequired_tracks();
@@ -928,8 +569,9 @@
         )
         .await;
 
-        assert!(peer.is_all_senders_in_mute_state(
+        assert!(peer.is_all_tracks_in_mute_state(
             TransceiverKind::Audio,
+            TrackDirection::Send,
             StableMuteState::NotMuted
         ));
 
@@ -942,8 +584,9 @@
         mute_audio_result.unwrap_err();
         unmute_audio_result.unwrap();
 
-        assert!(peer.is_all_senders_in_mute_state(
+        assert!(peer.is_all_tracks_in_mute_state(
             TransceiverKind::Audio,
+            TrackDirection::Send,
             StableMuteState::NotMuted
         ));
     }
@@ -960,7 +603,7 @@
     ///    simultaneous.
     ///
     /// 3. Check that [`PeerConnection`] with [`TransceiverKind::Video`] of
-    /// [`Room`] is stayed in [`MuteState::NotMuted`].
+    /// [`Room`]    is stayed in [`MuteState::NotMuted`].
     #[wasm_bindgen_test]
     async fn join_mute_and_unmute_video() {
         let (audio_track, video_track) = get_test_unrequired_tracks();
@@ -971,8 +614,9 @@
         )
         .await;
 
-        assert!(peer.is_all_senders_in_mute_state(
+        assert!(peer.is_all_tracks_in_mute_state(
             TransceiverKind::Video,
+            TrackDirection::Send,
             StableMuteState::NotMuted
         ));
 
@@ -985,8 +629,9 @@
         mute_video_result.unwrap_err();
         unmute_video_result.unwrap();
 
-        assert!(peer.is_all_senders_in_mute_state(
+        assert!(peer.is_all_tracks_in_mute_state(
             TransceiverKind::Video,
+            TrackDirection::Send,
             StableMuteState::NotMuted
         ));
     }
@@ -1003,7 +648,7 @@
     ///    simultaneous.
     ///
     /// 3. Check that [`PeerConnection`] with [`TransceiverKind::Video`] of
-    /// [`Room`] is in [`MuteState::NotMuted`].
+    /// [`Room`]    is in [`MuteState::NotMuted`].
     #[wasm_bindgen_test]
     async fn join_unmute_and_mute_audio() {
         let (audio_track, video_track) = get_test_unrequired_tracks();
@@ -1014,16 +659,18 @@
         )
         .await;
 
-        assert!(peer.is_all_senders_in_mute_state(
+        assert!(peer.is_all_tracks_in_mute_state(
             TransceiverKind::Audio,
+            TrackDirection::Send,
             StableMuteState::NotMuted
         ));
 
         let handle = room.new_handle();
         JsFuture::from(handle.mute_audio()).await.unwrap();
 
-        assert!(peer.is_all_senders_in_mute_state(
+        assert!(peer.is_all_tracks_in_mute_state(
             TransceiverKind::Audio,
+            TrackDirection::Send,
             StableMuteState::Muted
         ));
 
@@ -1035,8 +682,9 @@
         mute_audio_result.unwrap();
         unmute_audio_result.unwrap();
 
-        assert!(peer.is_all_senders_in_mute_state(
+        assert!(peer.is_all_tracks_in_mute_state(
             TransceiverKind::Audio,
+            TrackDirection::Send,
             StableMuteState::NotMuted
         ));
     }
