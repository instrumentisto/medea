#![cfg(target_arch = "wasm32")]

use std::{collections::HashMap, rc::Rc};

use futures::{
    channel::{
        mpsc::{self, UnboundedReceiver},
        oneshot,
    },
    stream::{self, BoxStream, StreamExt as _},
};
use medea_client_api_proto::{
    Command, Event, NegotiationRole, PeerId, Track, TrackId, TrackUpdate,
};
use medea_jason::{
    api::Room,
    media::{AudioTrackConstraints, MediaManager, MediaStreamSettings},
    peer::{MockPeerRepository, PeerConnection, Repository, TransceiverKind},
    rpc::MockRpcClient,
    utils::JasonError,
    DeviceVideoTrackConstraints,
};
use wasm_bindgen_futures::{spawn_local, JsFuture};
use wasm_bindgen_test::*;

use crate::{
    delay_for, get_test_recv_tracks, get_test_required_tracks, get_test_tracks,
    get_test_unrequired_tracks, media_stream_settings, timeout,
    wait_and_check_test_result, yield_now, MockNavigator,
};

wasm_bindgen_test_configure!(run_in_browser);

fn get_test_room(
    events: BoxStream<'static, Event>,
) -> (Room, UnboundedReceiver<Command>) {
    let (tx, rx) = mpsc::unbounded();
    let mut rpc = MockRpcClient::new();

    rpc.expect_subscribe().return_once(move || events);
    rpc.expect_unsub().return_const(());
    rpc.expect_set_close_reason().return_const(());
    rpc.expect_on_connection_loss()
        .return_once(|| stream::pending().boxed_local());
    rpc.expect_on_reconnected()
        .return_once(|| stream::pending().boxed_local());
    rpc.expect_send_command().returning(move |command| {
        tx.unbounded_send(command).unwrap();
    });

    (
        Room::new(Rc::new(rpc), Box::new(Repository::new(Rc::default()))),
        rx,
    )
}

async fn get_test_room_and_exist_peer(
    audio_track: Track,
    video_track: Track,
    media_stream_settings: Option<MediaStreamSettings>,
) -> (Room, Rc<PeerConnection>) {
    let mut rpc = MockRpcClient::new();

    let (event_tx, event_rx) = mpsc::unbounded();

    rpc.expect_subscribe()
        .return_once(move || Box::pin(event_rx));
    rpc.expect_unsub().return_const(());
    rpc.expect_on_connection_loss()
        .return_once(|| stream::pending().boxed_local());
    rpc.expect_on_reconnected()
        .return_once(|| stream::pending().boxed_local());
    rpc.expect_set_close_reason().return_const(());
    let event_tx_clone = event_tx.clone();
    rpc.expect_send_command().returning(move |cmd| match cmd {
        Command::UpdateTracks {
            peer_id,
            tracks_patches,
        } => {
            event_tx_clone
                .unbounded_send(Event::TracksApplied {
                    peer_id,
                    updates: tracks_patches
                        .into_iter()
                        .map(|p| TrackUpdate::Updated(p.into()))
                        .collect(),
                    negotiation_role: None,
                })
                .unwrap();
        }
        _ => (),
    });

    let room =
        Room::new(Rc::new(rpc), Box::new(Repository::new(Rc::default())));
    if let Some(media_stream_settings) = &media_stream_settings {
        JsFuture::from(
            room.new_handle()
                .set_local_media_settings(&media_stream_settings),
        )
        .await
        .unwrap();
    }
    event_tx
        .unbounded_send(Event::PeerCreated {
            peer_id: PeerId(1),
            negotiation_role: NegotiationRole::Offerer,
            tracks: vec![audio_track, video_track],
            ice_servers: Vec::new(),
            force_relay: false,
        })
        .unwrap();

    // wait until Event::PeerCreated is handled
    delay_for(200).await;
    let peer = room.get_peer_by_id(PeerId(1)).unwrap();
    (room, peer)
}

/// Tests RoomHandle::set_local_media_settings before creating PeerConnection.
/// Setup:
///     1. Create Room.
///     2. Set `on_failed_local_media` callback.
///     3. Invoke `room_handle.set_local_media_settings` with one track.
///     4. Send `PeerCreated` to room wth two tracks
/// Assertions:
///     1. `on_failed_local_media` callback was invoked.
#[wasm_bindgen_test]
async fn error_inject_invalid_local_stream_into_new_peer() {
    let (event_tx, event_rx) = mpsc::unbounded();
    let (room, _rx) = get_test_room(Box::pin(event_rx));
    let room_handle = room.new_handle();

    let (cb, test_result) = js_callback!(|err: JasonError| {
        cb_assert_eq!(&err.name(), "InvalidLocalTracks");
        cb_assert_eq!(
            err.message(),
            "Invalid local tracks: MuteState of Sender can\'t be transited \
             into muted state, because this Sender is required."
        );
    });
    room_handle.on_failed_local_media(cb.into()).unwrap();

    let (audio_track, video_track) = get_test_required_tracks();

    let mut constraints = MediaStreamSettings::new();
    constraints.audio(AudioTrackConstraints::new());

    JsFuture::from(room_handle.set_local_media_settings(&constraints))
        .await
        .unwrap();

    event_tx
        .unbounded_send(Event::PeerCreated {
            peer_id: PeerId(1),
            negotiation_role: NegotiationRole::Offerer,
            tracks: vec![audio_track, video_track],
            ice_servers: Vec::new(),
            force_relay: false,
        })
        .unwrap();

    wait_and_check_test_result(test_result, || {}).await;
}

/// Tests RoomHandle::set_local_media_settings for existing PeerConnection.
/// Setup:
///     1. Create Room.
///     2. Set `on_failed_local_media` callback.
///     3. Invoke `peer.get_offer` with two tracks.
///     4. Invoke `room_handle.set_local_media_settings` with only one track.
/// Assertions:
///     1. `on_failed_local_media` was invoked.
#[wasm_bindgen_test]
async fn error_inject_invalid_local_stream_into_room_on_exists_peer() {
    let (cb, test_result) = js_callback!(|err: JasonError| {
        cb_assert_eq!(&err.name(), "InvalidLocalTracks");
        cb_assert_eq!(
            &err.message(),
            "Invalid local tracks: provided multiple device video \
             MediaStreamTracks"
        );
    });
    let (audio_track, video_track) = get_test_required_tracks();
    let (room, _peer) =
        get_test_room_and_exist_peer(audio_track, video_track, None).await;

    let mut constraints = MediaStreamSettings::new();
    constraints.audio(AudioTrackConstraints::new());
    let room_handle = room.new_handle();
    room_handle.on_failed_local_media(cb.into()).unwrap();
    JsFuture::from(room_handle.set_local_media_settings(&constraints))
        .await
        .unwrap();

    wait_and_check_test_result(test_result, || {}).await;
}

#[wasm_bindgen_test]
async fn no_errors_if_track_not_provided_when_its_optional() {
    async fn helper(
        audio_required: bool,
        video_required: bool,
        add_audio: bool,
        add_video: bool,
    ) -> Result<(), ()> {
        let (test_tx, test_rx) = oneshot::channel();
        let closure = wasm_bindgen::closure::Closure::once_into_js(move || {
            test_tx.send(()).unwrap();
        });
        let (audio_track, video_track) =
            get_test_tracks(audio_required, video_required);
        let (room, _peer) =
            get_test_room_and_exist_peer(audio_track, video_track, None).await;

        let mut constraints = MediaStreamSettings::new();
        if add_audio {
            constraints.audio(AudioTrackConstraints::new());
        }
        if add_video {
            constraints.device_video(DeviceVideoTrackConstraints::new());
        }

        let room_handle = room.new_handle();
        room_handle.on_failed_local_media(closure.into()).unwrap();
        JsFuture::from(room_handle.set_local_media_settings(&constraints))
            .await
            .unwrap();

        timeout(1000, test_rx)
            .await
            .map(|rx| rx.unwrap())
            .map_err(|_| ())
    }

    // on_failed_local_media callback does not fire
    helper(true, false, true, false).await.unwrap_err();
    helper(false, true, false, true).await.unwrap_err();
    helper(false, false, false, false).await.unwrap_err();

    // on_failed_local_media callback fires
    helper(true, false, false, true).await.unwrap();
    helper(false, true, true, false).await.unwrap();
    helper(true, true, false, false).await.unwrap();
}

#[wasm_bindgen_test]
async fn error_get_local_stream_on_new_peer() {
    let (event_tx, event_rx) = mpsc::unbounded();
    let (room, _) = get_test_room(Box::pin(event_rx));
    let room_handle = room.new_handle();
    JsFuture::from(
        room_handle
            .set_local_media_settings(&media_stream_settings(true, true)),
    )
    .await
    .unwrap();

    let (cb, test_result) = js_callback!(|err: JasonError| {
        cb_assert_eq!(&err.name(), "CouldNotGetLocalMedia");
        cb_assert_eq!(
            &err.message(),
            "Failed to get local tracks: MediaDevices.getUserMedia() failed: \
             Unknown JS error: error_get_local_stream_on_new_peer"
        );
    });

    room_handle.on_failed_local_media(cb.into()).unwrap();

    let mock_navigator = MockNavigator::new();
    mock_navigator
        .error_get_user_media("error_get_local_stream_on_new_peer".into());

    let (audio_track, video_track) = get_test_unrequired_tracks();
    event_tx
        .unbounded_send(Event::PeerCreated {
            peer_id: PeerId(1),
            negotiation_role: NegotiationRole::Offerer,
            tracks: vec![audio_track, video_track],
            ice_servers: Vec::new(),
            force_relay: false,
        })
        .unwrap();

    wait_and_check_test_result(test_result, move || mock_navigator.stop())
        .await;
}

/// Tests `Room::join` if `on_failed_local_media` callback was not set.
/// Setup:
///     1. Create Room.
///     2. DO NOT set `on_failed_local_media` callback.
///     3. Try join to Room.
/// Assertions:
///     1. Room::join returns error.
#[wasm_bindgen_test]
async fn error_join_room_without_on_failed_stream_callback() {
    let (room, _) = get_test_room(stream::pending().boxed());
    let room_handle = room.new_handle();

    room_handle
        .on_connection_loss(js_sys::Function::new_no_args(""))
        .unwrap();

    match room_handle.inner_join(String::from("token")).await {
        Ok(_) => unreachable!(),
        Err(e) => {
            assert_eq!(e.name(), "CallbackNotSet");
            assert_eq!(
                e.message(),
                "`Room.on_failed_local_media()` callback isn't set.",
            );
            assert!(!e.trace().is_empty());
        }
    }
}

/// Tests `Room::join` if `on_connection_loss` callback was not set.
/// Setup:
///     1. Create Room.
///     2. DO NOT set `on_connection_loss` callback.
///     3. Try join to Room.
/// Assertions:
///     1. Room::join returns error.
#[wasm_bindgen_test]
async fn error_join_room_without_on_connection_loss_callback() {
    let (room, _) = get_test_room(stream::pending().boxed());
    let room_handle = room.new_handle();

    room_handle
        .on_failed_local_media(js_sys::Function::new_no_args(""))
        .unwrap();

    match room_handle.inner_join(String::from("token")).await {
        Ok(_) => unreachable!(),
        Err(e) => {
            assert_eq!(e.name(), "CallbackNotSet");
            assert_eq!(
                e.message(),
                "`Room.on_connection_loss()` callback isn't set.",
            );
            assert!(!e.trace().is_empty());
        }
    }
}

mod disable_recv_tracks {
    use medea_client_api_proto::{
        AudioSettings, Direction, MediaSourceKind, MediaType, MemberId,
        VideoSettings,
    };

    use super::*;

    #[wasm_bindgen_test]
    async fn check_transceivers_statuses() {
        let (event_tx, event_rx) = mpsc::unbounded();
        let (room, mut commands_rx) = get_test_room(Box::pin(event_rx));
        let room_handle = room.new_handle();

        JsFuture::from(room_handle.mute_remote_audio())
            .await
            .unwrap();

        event_tx
            .unbounded_send(Event::PeerCreated {
                peer_id: PeerId(1),
                negotiation_role: NegotiationRole::Offerer,
                tracks: vec![
                    Track {
                        id: TrackId(1),
                        direction: Direction::Send {
                            receivers: vec![MemberId::from("bob")],
                            mid: None,
                        },
                        media_type: MediaType::Audio(AudioSettings {
                            is_required: true,
                        }),
                    },
                    Track {
                        id: TrackId(2),
                        direction: Direction::Recv {
                            sender: MemberId::from("bob"),
                            mid: None,
                        },
                        media_type: MediaType::Video(VideoSettings {
                            is_required: true,
<<<<<<< HEAD
                            is_display: false,
=======
                            source_kind: MediaSourceKind::Device,
>>>>>>> 20f729b9
                        }),
                    },
                    Track {
                        id: TrackId(3),
                        direction: Direction::Recv {
                            sender: MemberId::from("bob"),
                            mid: None,
                        },
                        media_type: MediaType::Audio(AudioSettings {
                            is_required: true,
                        }),
                    },
                ],
                ice_servers: Vec::new(),
                force_relay: false,
            })
            .unwrap();

        delay_for(200).await;
        match commands_rx.next().await.unwrap() {
            Command::MakeSdpOffer {
                peer_id,
                sdp_offer: _,
                mids,
                transceivers_statuses,
            } => {
                assert_eq!(peer_id, PeerId(1));
                assert_eq!(mids.len(), 3);
                let audio_send =
                    transceivers_statuses.get(&TrackId(1)).unwrap();
                let video_recv =
                    transceivers_statuses.get(&TrackId(2)).unwrap();
                let audio_recv =
                    transceivers_statuses.get(&TrackId(3)).unwrap();

                assert!(audio_send); // not muted
                assert!(video_recv); // not muted
                assert!(!audio_recv); // muted
            }
            _ => unreachable!(),
        }

        // TODO: add is_recv_audio/video asserts
    }
}

/// Tests disabling tracks publishing.
mod disable_send_tracks {
    use medea_jason::peer::{StableMuteState, TrackDirection, TransceiverKind};

    use super::*;

    #[wasm_bindgen_test]
    async fn mute_unmute_audio() {
        let (audio_track, video_track) = get_test_unrequired_tracks();
        let (room, peer) = get_test_room_and_exist_peer(
            audio_track,
            video_track,
            Some(media_stream_settings(true, true)),
        )
        .await;

        let handle = room.new_handle();
        assert!(JsFuture::from(handle.mute_audio()).await.is_ok());
        assert!(!peer.is_send_audio_enabled());
        assert!(JsFuture::from(handle.unmute_audio()).await.is_ok());
        assert!(peer.is_send_audio_enabled());
    }

    #[wasm_bindgen_test]
    async fn mute_unmute_video() {
        let (audio_track, video_track) = get_test_unrequired_tracks();
        let (room, peer) = get_test_room_and_exist_peer(
            audio_track,
            video_track,
            Some(media_stream_settings(true, true)),
        )
        .await;

        let handle = room.new_handle();
        assert!(JsFuture::from(handle.mute_video()).await.is_ok());
        assert!(!peer.is_send_video_enabled());
        assert!(JsFuture::from(handle.unmute_video()).await.is_ok());
        assert!(peer.is_send_video_enabled());
    }

    /// Tests that two simultaneous calls of [`RoomHandle::mute_audio`] method
    /// will be resolved normally.
    ///
    /// # Algorithm
    ///
    /// 1. Create [`Room`] in [`MuteState::Unmuted`].
    ///
    /// 2. Call [`RoomHandle::mute_audio`] simultaneous twice.
    ///
    /// 3. Check that [`PeerConnection`] with [`TransceiverKind::Audio`] of
    /// [`Room`] is in [`MuteState::Muted`].
    #[wasm_bindgen_test]
    async fn join_two_audio_mutes() {
        let (audio_track, video_track) = get_test_unrequired_tracks();
        let (room, peer) = get_test_room_and_exist_peer(
            audio_track,
            video_track,
            Some(media_stream_settings(true, true)),
        )
        .await;

        let handle = room.new_handle();
        let (first, second) = futures::future::join(
            JsFuture::from(handle.mute_audio()),
            JsFuture::from(handle.mute_audio()),
        )
        .await;
        first.unwrap();
        second.unwrap();

        assert!(peer.is_all_transceiver_sides_in_mute_state(
            TransceiverKind::Audio,
            TrackDirection::Send,
            StableMuteState::Muted
        ));
    }

    /// Tests that two simultaneous calls of [`RoomHandle::mute_video`] method
    /// will both be resolved.
    ///
    /// # Algorithm
    ///
    /// 1. Create [`Room`] in [`MuteState::Unmuted`].
    ///
    /// 2. Call [`RoomHandle::mute_video`] simultaneous twice.
    ///
    /// 3. Check that [`PeerConnection`] with [`TransceiverKind::Video`] of
    /// [`Room`] is in [`MuteState::Muted`].
    #[wasm_bindgen_test]
    async fn join_two_video_mutes() {
        let (audio_track, video_track) = get_test_unrequired_tracks();
        let (room, peer) = get_test_room_and_exist_peer(
            audio_track,
            video_track,
            Some(media_stream_settings(true, true)),
        )
        .await;

        let handle = room.new_handle();
        let (first, second) = futures::future::join(
            JsFuture::from(handle.mute_video()),
            JsFuture::from(handle.mute_video()),
        )
        .await;
        first.unwrap();
        second.unwrap();

        assert!(peer.is_all_transceiver_sides_in_mute_state(
            TransceiverKind::Video,
            TrackDirection::Send,
            StableMuteState::Muted
        ));
    }

    /// Tests that if [`RoomHandle::mute_audio`] and
    /// [`RoomHandle::unmute_audio`] are called simultaneously, then first
    /// call will be rejected, and second resolved.
    ///
    /// # Algorithm
    ///
    /// 1. Create [`Room`] in [`MuteState::Unmuted`].
    ///
    /// 2. Call [`RoomHandle::mute_audio`] and [`RoomHandle::unmute_audio`]
    ///    simultaneous.
    ///
    /// 3. Check that [`PeerConnection`] with [`TransceiverKind::Audio`] of
    /// [`Room`] is stayed in [`MuteState::Unmuted`].
    #[wasm_bindgen_test]
    async fn join_mute_and_unmute_audio() {
        let (audio_track, video_track) = get_test_unrequired_tracks();
        let (room, peer) = get_test_room_and_exist_peer(
            audio_track,
            video_track,
            Some(media_stream_settings(true, true)),
        )
        .await;

        assert!(peer.is_all_transceiver_sides_in_mute_state(
            TransceiverKind::Audio,
            TrackDirection::Send,
            StableMuteState::Unmuted
        ));

        let handle = room.new_handle();
        let (mute_audio_result, unmute_audio_result) = futures::future::join(
            JsFuture::from(handle.mute_audio()),
            JsFuture::from(handle.unmute_audio()),
        )
        .await;
        mute_audio_result.unwrap_err();
        unmute_audio_result.unwrap();

        assert!(peer.is_all_transceiver_sides_in_mute_state(
            TransceiverKind::Audio,
            TrackDirection::Send,
            StableMuteState::Unmuted
        ));
    }

    /// Tests that if [`RoomHandle::mute_video`] and
    /// [`RoomHandle::unmute_video`] are called simultaneously, then first
    /// call will be rejected, and second resolved.
    ///
    /// # Algorithm
    ///
    /// 1. Create [`Room`] in [`MuteState::Unmuted`].
    ///
    /// 2. Call [`RoomHandle::mute_video`] and [`RoomHandle::unmute_video`]
    ///    simultaneous.
    ///
    /// 3. Check that [`PeerConnection`] with [`TransceiverKind::Video`] of
    /// [`Room`] is stayed in [`MuteState::Unmuted`].
    #[wasm_bindgen_test]
    async fn join_mute_and_unmute_video() {
        let (audio_track, video_track) = get_test_unrequired_tracks();
        let (room, peer) = get_test_room_and_exist_peer(
            audio_track,
            video_track,
            Some(media_stream_settings(true, true)),
        )
        .await;

        assert!(peer.is_all_transceiver_sides_in_mute_state(
            TransceiverKind::Video,
            TrackDirection::Send,
            StableMuteState::Unmuted
        ));

        let handle = room.new_handle();
        let (mute_video_result, unmute_video_result) = futures::future::join(
            JsFuture::from(handle.mute_video()),
            JsFuture::from(handle.unmute_video()),
        )
        .await;
        mute_video_result.unwrap_err();
        unmute_video_result.unwrap();

        assert!(peer.is_all_transceiver_sides_in_mute_state(
            TransceiverKind::Video,
            TrackDirection::Send,
            StableMuteState::Unmuted
        ));
    }

    /// Tests that simultaneous calls of [`RoomHandle::mute_video`] and
    /// [`RoomHandle::unmute_video`] on [`Room`] with video in
    /// [`MuteState::Muted`] not goes into an infinite loop.
    ///
    /// # Algorithm
    ///
    /// 1. Create [`Room`] video tracks in [`MuteState::Muted`].
    ///
    /// 2. Call [`RoomHandle::mute_video`] and [`RoomHandle::unmute_video`]
    ///    simultaneous.
    ///
    /// 3. Check that [`PeerConnection`] with [`TransceiverKind::Video`] of
    /// [`Room`] is in [`MuteState::Unmuted`].
    #[wasm_bindgen_test]
    async fn join_unmute_and_mute_audio() {
        let (audio_track, video_track) = get_test_unrequired_tracks();
        let (room, peer) = get_test_room_and_exist_peer(
            audio_track,
            video_track,
            Some(media_stream_settings(true, true)),
        )
        .await;

        assert!(peer.is_all_transceiver_sides_in_mute_state(
            TransceiverKind::Audio,
            TrackDirection::Send,
            StableMuteState::Unmuted
        ));

        let handle = room.new_handle();
        JsFuture::from(handle.mute_audio()).await.unwrap();

        assert!(peer.is_all_transceiver_sides_in_mute_state(
            TransceiverKind::Audio,
            TrackDirection::Send,
            StableMuteState::Muted
        ));

        let (mute_audio_result, unmute_audio_result) = futures::future::join(
            JsFuture::from(handle.mute_audio()),
            JsFuture::from(handle.unmute_audio()),
        )
        .await;
        mute_audio_result.unwrap();
        unmute_audio_result.unwrap();

        assert!(peer.is_all_transceiver_sides_in_mute_state(
            TransceiverKind::Audio,
            TrackDirection::Send,
            StableMuteState::Unmuted
        ));
    }

    #[wasm_bindgen_test]
    async fn mute_audio_room_before_init_peer() {
        let (event_tx, event_rx) = mpsc::unbounded();
        let (room, mut commands_rx) = get_test_room(Box::pin(event_rx));
        JsFuture::from(
            room.new_handle()
                .set_local_media_settings(&media_stream_settings(true, true)),
        )
        .await
        .unwrap();

        JsFuture::from(room.new_handle().mute_audio())
            .await
            .unwrap();

        let (audio_track, video_track) = get_test_tracks(false, false);
        event_tx
            .unbounded_send(Event::PeerCreated {
                peer_id: PeerId(1),
                negotiation_role: NegotiationRole::Offerer,
                tracks: vec![audio_track, video_track],
                ice_servers: Vec::new(),
                force_relay: false,
            })
            .unwrap();

        delay_for(200).await;
        match commands_rx.next().await.unwrap() {
            Command::MakeSdpOffer {
                peer_id,
                sdp_offer: _,
                mids,
                transceivers_statuses,
            } => {
                assert_eq!(peer_id, PeerId(1));
                assert_eq!(mids.len(), 2);
                let audio = transceivers_statuses.get(&TrackId(1)).unwrap();
                let video = transceivers_statuses.get(&TrackId(2)).unwrap();

                assert!(!audio); // muted
                assert!(video); // not muted
            }
            _ => unreachable!(),
        }

        let peer = room.get_peer_by_id(PeerId(1)).unwrap();
        assert!(peer.is_send_video_enabled());
        assert!(!peer.is_send_audio_enabled());
    }

    #[wasm_bindgen_test]
    async fn mute_video_room_before_init_peer() {
        let (event_tx, event_rx) = mpsc::unbounded();
        let (room, mut commands_rx) = get_test_room(Box::pin(event_rx));
        JsFuture::from(
            room.new_handle()
                .set_local_media_settings(&media_stream_settings(true, true)),
        )
        .await
        .unwrap();

        JsFuture::from(room.new_handle().mute_video())
            .await
            .unwrap();

        let (audio_track, video_track) = get_test_tracks(false, false);
        event_tx
            .unbounded_send(Event::PeerCreated {
                peer_id: PeerId(1),
                negotiation_role: NegotiationRole::Offerer,
                tracks: vec![audio_track, video_track],
                ice_servers: Vec::new(),
                force_relay: false,
            })
            .unwrap();

        delay_for(200).await;
        match commands_rx.next().await.unwrap() {
            Command::MakeSdpOffer {
                peer_id,
                sdp_offer: _,
                mids,
                transceivers_statuses,
            } => {
                assert_eq!(peer_id, PeerId(1));
                assert_eq!(mids.len(), 2);
                let audio = transceivers_statuses.get(&TrackId(1)).unwrap();
                let video = transceivers_statuses.get(&TrackId(2)).unwrap();

                assert!(audio); // not muted
                assert!(!video); // muted
            }
            _ => unreachable!(),
        }

        let peer = room.get_peer_by_id(PeerId(1)).unwrap();
        assert!(!peer.is_send_video_enabled());
        assert!(peer.is_send_audio_enabled());
    }
}

/// Tests for `RoomHandle.on_close` JS side callback.
mod on_close_callback {
    use medea_client_api_proto::CloseReason as CloseByServerReason;
    use medea_jason::rpc::{ClientDisconnect, CloseReason};
    use wasm_bindgen::{prelude::*, JsValue};
    use wasm_bindgen_test::*;

    use super::*;

    #[wasm_bindgen(inline_js = "export function get_reason(closed) { return \
                                closed.reason(); }")]
    extern "C" {
        fn get_reason(closed: &JsValue) -> String;
    }
    #[wasm_bindgen(inline_js = "export function \
                                get_is_closed_by_server(reason) { return \
                                reason.is_closed_by_server(); }")]
    extern "C" {
        fn get_is_closed_by_server(reason: &JsValue) -> bool;
    }
    #[wasm_bindgen(inline_js = "export function get_is_err(reason) { return \
                                reason.is_err(); }")]
    extern "C" {
        fn get_is_err(reason: &JsValue) -> bool;
    }

    /// Tests that JS side [`RoomHandle::on_close`] works.
    ///
    /// # Algorithm
    ///
    /// 1. Subscribe to [`RoomHandle::on_close`].
    ///
    /// 2. Call [`Room::close`] with [`CloseByServerReason::Finished`] reason.
    ///
    /// 3. Check that JS callback was called with this reason.
    #[wasm_bindgen_test]
    async fn closed_by_server() {
        let (room, _) = get_test_room(stream::pending().boxed());
        let mut room_handle = room.new_handle();

        let (cb, test_result) = js_callback!(|closed: JsValue| {
            cb_assert_eq!(get_reason(&closed), "Finished");
            cb_assert_eq!(get_is_closed_by_server(&closed), true);
            cb_assert_eq!(get_is_err(&closed), false);
        });
        room_handle.on_close(cb.into()).unwrap();

        room.close(CloseReason::ByServer(CloseByServerReason::Finished));
        wait_and_check_test_result(test_result, || {}).await;
    }

    /// Tests that [`RoomHandle::on_close`] will be called on unexpected
    /// [`Room`] drop.
    ///
    /// # Algorithm
    ///
    /// 1. Subscribe to [`RoomHandle::on_close`].
    ///
    /// 2. Drop [`Room`].
    ///
    /// 3. Check that JS callback was called with
    ///    `CloseReason::ByClient(ClosedByClientReason::
    /// RoomUnexpectedlyDropped`.
    #[wasm_bindgen_test]
    async fn unexpected_room_drop() {
        let (room, _) = get_test_room(stream::pending().boxed());
        let mut room_handle = room.new_handle();

        let (cb, test_result) = js_callback!(|closed: JsValue| {
            cb_assert_eq!(get_reason(&closed), "RoomUnexpectedlyDropped");
            cb_assert_eq!(get_is_err(&closed), true);
            cb_assert_eq!(get_is_closed_by_server(&closed), false);
        });
        room_handle.on_close(cb.into()).unwrap();

        drop(room);
        wait_and_check_test_result(test_result, || {}).await;
    }

    /// Tests that [`RoomHandle::on_close`] will be called on closing by Jason.
    ///
    /// # Algorithm
    ///
    /// 1. Subscribe to [`RoomHandle::on_close`].
    ///
    /// 2. Call [`Room::close`] with [`CloseReason::ByClient`]
    ///
    /// 3. Check that JS callback was called with this [`CloseReason`].
    #[wasm_bindgen_test]
    async fn normal_close_by_client() {
        let (room, _) = get_test_room(stream::pending().boxed());
        let mut room_handle = room.new_handle();

        let (cb, test_result) = js_callback!(|closed: JsValue| {
            cb_assert_eq!(get_reason(&closed), "RoomUnexpectedlyDropped");
            cb_assert_eq!(get_is_err(&closed), false);
            cb_assert_eq!(get_is_closed_by_server(&closed), false);
        });
        room_handle.on_close(cb.into()).unwrap();

        room.close(CloseReason::ByClient {
            reason: ClientDisconnect::RoomUnexpectedlyDropped,
            is_err: false,
        });
        wait_and_check_test_result(test_result, || {}).await;
    }
}

mod rpc_close_reason_on_room_drop {
    //! Tests which checks that when [`Room`] is dropped, the right close reason
    //! is provided to [`RpcClient`].

    use futures::channel::oneshot;
    use medea_jason::rpc::{ClientDisconnect, CloseReason};

    use super::*;

    /// Returns [`Room`] and [`oneshot::Receiver`] which will be resolved
    /// with [`RpcClient`]'s close reason ([`ClientDisconnect`]).
    async fn get_client() -> (Room, oneshot::Receiver<ClientDisconnect>) {
        let mut rpc = MockRpcClient::new();

        let (_event_tx, event_rx) = mpsc::unbounded();
        rpc.expect_subscribe()
            .return_once(move || Box::pin(event_rx));
        rpc.expect_send_command().return_const(());
        rpc.expect_unsub().return_const(());
        rpc.expect_on_connection_loss()
            .return_once(|| stream::pending().boxed_local());
        rpc.expect_on_reconnected()
            .return_once(|| stream::pending().boxed_local());
        let (test_tx, test_rx) = oneshot::channel();
        rpc.expect_set_close_reason().return_once(move |reason| {
            test_tx.send(reason).unwrap();
        });
        let room = Room::new(Rc::new(rpc), Box::new(MockPeerRepository::new()));
        (room, test_rx)
    }

    /// Tests that [`Room`] sets right [`ClientDisconnect`] close reason on
    /// unexpected drop.
    ///
    /// # Algorithm
    ///
    /// 1. Mock [`RpcClient::set_close_reason`].
    ///
    /// 2. Drop [`Room`].
    ///
    /// 3. Check that close reason provided into [`RpcClient::set_close_reason`]
    ///    is [`ClientDisconnect::RoomUnexpectedlyDropped`].
    #[wasm_bindgen_test]
    async fn set_default_close_reason_on_drop() {
        let (room, test_rx) = get_client().await;

        drop(room);

        let close_reason = test_rx.await.unwrap();
        assert_eq!(
            close_reason,
            ClientDisconnect::RoomUnexpectedlyDropped,
            "Room sets RPC close reason '{:?} instead of \
             'RoomUnexpectedlyDropped'.",
            close_reason,
        )
    }

    /// Tests that [`Room`] sets right [`ClientDisconnect`] close reason on
    /// expected drop.
    ///
    /// # Algorithm
    ///
    /// 1. Mock [`RpcClient::set_close_reason`].
    ///
    /// 2. Close [`Room`] with [`Room::close`] with
    ///    [`ClientDisconnect::RoomClosed`] as close reason.
    ///
    /// 3. Check that close reason provided into [`RpcClient::set_close_reason`]
    ///    is [`ClientDisconnect::RoomClosed`].
    #[wasm_bindgen_test]
    async fn sets_provided_close_reason_on_drop() {
        let (room, test_rx) = get_client().await;
        room.close(CloseReason::ByClient {
            reason: ClientDisconnect::RoomClosed,
            is_err: false,
        });

        let close_reason = test_rx.await.unwrap();
        assert_eq!(
            close_reason,
            ClientDisconnect::RoomClosed,
            "Room sets RPC close reason '{:?}' instead of 'RoomClosed.",
            close_reason,
        );
    }
}

/// Tests for [`TrackPatch`] generation in [`Room`].
mod patches_generation {

    use futures::StreamExt;
    use medea_client_api_proto::{
        AudioSettings, Direction, MediaSourceKind, MediaType, Track, TrackId,
        TrackPatchCommand, VideoSettings,
    };
    use medea_jason::media::RecvConstraints;
    use wasm_bindgen_futures::spawn_local;

    use crate::timeout;

    use super::*;

    /// Returns [`Room`] with mocked [`PeerRepository`] with provided count of
    /// [`PeerConnection`]s and [`mpsc::UnboundedReceiver`] of [`Command`]s
    /// sent from this [`Room`].
    ///
    /// `audio_track_muted_state_fn`'s output will be used as `is_muted` value
    /// for all audio [`Track`]s.
    async fn get_room_and_commands_receiver(
        peers_count: u32,
        audio_track_enabled_state_fn: impl Fn(u32) -> bool,
    ) -> (Room, mpsc::UnboundedReceiver<Command>) {
        let mut repo = Box::new(MockPeerRepository::new());

        let mut peers = HashMap::new();
        for i in 0..peers_count {
            let (tx, _rx) = mpsc::unbounded();
            let audio_track_id = TrackId(i + 1);
            let video_track_id = TrackId(i + 2);
            let audio_track = Track {
                id: audio_track_id,
                media_type: MediaType::Audio(AudioSettings {
                    is_required: false,
                }),
                direction: Direction::Send {
                    receivers: Vec::new(),
                    mid: None,
                },
            };
            let video_track = Track {
                id: video_track_id,
                media_type: MediaType::Video(VideoSettings {
                    is_required: false,
<<<<<<< HEAD
                    is_display: false,
=======
                    source_kind: MediaSourceKind::Device,
>>>>>>> 20f729b9
                }),
                direction: Direction::Send {
                    receivers: Vec::new(),
                    mid: None,
                },
            };
            let tracks = vec![audio_track, video_track];
            let peer_id = PeerId(i + 1);

            let mut local_stream = MediaStreamSettings::default();
            local_stream.set_track_enabled(false, TransceiverKind::Video);
            local_stream.set_track_enabled(
                (audio_track_enabled_state_fn)(i),
                TransceiverKind::Audio,
            );
            let peer = PeerConnection::new(
                peer_id,
                tx,
                Vec::new(),
                Rc::new(MediaManager::default()),
                false,
                local_stream.into(),
                Rc::new(RecvConstraints::default()),
            )
            .unwrap();

            peer.get_offer(tracks).await.unwrap();

            peers.insert(peer_id, peer);
        }

        let repo_get_all: Vec<_> =
            peers.iter().map(|(_, peer)| Rc::clone(peer)).collect();
        repo.expect_get_all()
            .returning_st(move || repo_get_all.clone());
        repo.expect_get()
            .returning_st(move |id| peers.get(&id).cloned());

        let mut rpc = MockRpcClient::new();
        let (command_tx, command_rx) = mpsc::unbounded();
        rpc.expect_send_command().returning(move |command| {
            command_tx.unbounded_send(command).unwrap();
        });
        rpc.expect_subscribe()
            .return_once(move || Box::pin(futures::stream::pending()));
        rpc.expect_unsub().return_once(|| ());
        rpc.expect_set_close_reason().return_once(|_| ());
        rpc.expect_on_connection_loss()
            .return_once(|| stream::pending().boxed_local());
        rpc.expect_on_reconnected()
            .return_once(|| stream::pending().boxed_local());

        (Room::new(Rc::new(rpc), repo), command_rx)
    }

    /// Tests that [`Room`] normally generates [`TrackPatch`]s when have one
    /// [`PeerConnection`] with one unmuted video [`Track`] and one unmuted
    /// audio [`Track`].
    ///
    /// # Algorithm
    ///
    /// 1. Get mock of [`Room`] and [`Command`]s receiver of this [`Room`] with
    ///    one [`PeerConnection`]s.
    ///
    /// 2. Call [`RoomHandle::mute_audio`].
    ///
    /// 3. Check that [`Room`] tries to send one [`Command::UpdateTracks`] with
    ///    one [`TrackPatch`] for audio [`Track`].
    #[wasm_bindgen_test]
    async fn track_patch_for_all_video() {
        let (room, mut command_rx) =
            get_room_and_commands_receiver(1, |_| true).await;
        let room_handle = room.new_handle();

        spawn_local(async move {
            JsFuture::from(room_handle.mute_audio()).await.unwrap_err();
        });

        assert_eq!(
            command_rx.next().await.unwrap(),
            Command::UpdateTracks {
                peer_id: PeerId(1),
                tracks_patches: vec![TrackPatchCommand {
                    id: TrackId(1),
                    is_muted: Some(true),
                }]
            }
        );
    }

    /// Tests that [`Room`] normally generates [`TrackPatch`]s when have two
    /// [`PeerConnection`] with one unmuted video [`Track`] and one unmuted
    /// audio [`Track`] in both [`PeerConnection`]s.
    ///
    /// # Algorithm
    ///
    /// 1. Get mock of [`Room`] and [`Command`]s receiver of this [`Room`] with
    ///    two [`PeerConnection`]s.
    ///
    /// 2. Call [`RoomHandle::mute_audio`].
    ///
    /// 3. Check that [`Room`] tries to send two [`Command::UpdateTracks`] for
    ///    unmuted [`PeerConnection`]s. [`PeerConnection`]s.
    #[wasm_bindgen_test]
    async fn track_patch_for_many_tracks() {
        let (room, mut command_rx) =
            get_room_and_commands_receiver(2, |_| true).await;
        let room_handle = room.new_handle();

        spawn_local(async move {
            JsFuture::from(room_handle.mute_audio()).await.unwrap_err();
        });

        let mut commands = HashMap::new();
        for _ in 0..2i32 {
            let command = command_rx.next().await.unwrap();
            match command {
                Command::UpdateTracks {
                    peer_id,
                    tracks_patches,
                } => {
                    commands.insert(peer_id, tracks_patches);
                }
                _ => (),
            }
        }

        assert_eq!(
            commands.remove(&PeerId(1)).unwrap(),
            vec![TrackPatchCommand {
                id: TrackId(1),
                is_muted: Some(true),
            }]
        );

        assert_eq!(
            commands.remove(&PeerId(2)).unwrap(),
            vec![TrackPatchCommand {
                id: TrackId(2),
                is_muted: Some(true),
            }]
        );
    }

    /// Tests that [`Room`] wouldn't generate [`TrackPatch`]s for already
    /// unmuted [`PeerConnection`]s.
    ///
    /// # Algorithm
    ///
    /// 1. Get mock of [`Room`] and [`Command`]s receiver of this [`Room`] with
    ///    two [`PeerConnection`]s.
    ///
    /// 2. Call [`RoomHandle::unmute_audio`].
    ///
    /// 3. Check that [`Room`] doesn't send [`Command::UpdateTracks`] with
    ///    [`RpcClient`].
    #[wasm_bindgen_test]
    async fn try_to_unmute_unmuted() {
        let (room, mut command_rx) =
            get_room_and_commands_receiver(2, |_| true).await;
        let room_handle = room.new_handle();

        spawn_local(async move {
            JsFuture::from(room_handle.unmute_audio()).await.unwrap();
        });

        assert!(timeout(5, command_rx.next()).await.is_err());
    }

    /// Tests that [`Room`] will generate [`Command::UpdateTracks`] only for
    /// unmuted [`PeerConnection`].
    ///
    /// # Algorithm
    ///
    /// 1. Get mock of [`Room`] and [`Command`]s receiver of this [`Room`] with
    ///    one unmuted [`PeerConnection`]s and one muted [`PeerConnection`].
    ///
    /// 2. Call [`RoomHandle::mute_audio`].
    ///
    /// 3. Check that [`Room`] tries to send [`Command::UpdateTracks`] only for
    ///    unmuted [`PeerConnection`].
    #[wasm_bindgen_test]
    async fn mute_room_with_one_muted_track() {
        let (room, mut command_rx) =
            get_room_and_commands_receiver(2, |i| i % 2 == 1).await;
        let room_handle = room.new_handle();

        spawn_local(async move {
            JsFuture::from(room_handle.mute_audio()).await.unwrap_err();
        });

        assert_eq!(
            command_rx.next().await.unwrap(),
            Command::UpdateTracks {
                peer_id: PeerId(2),
                tracks_patches: vec![TrackPatchCommand {
                    id: TrackId(2),
                    is_muted: Some(true),
                }]
            }
        );
    }
}

/// Tests that muting and unmuting of remote audio works.
#[wasm_bindgen_test]
async fn remote_mute_unmute_audio() {
    let (audio_track, video_track) = get_test_recv_tracks();
    let (room, peer) = get_test_room_and_exist_peer(
        audio_track,
        video_track,
        Some(media_stream_settings(true, true)),
    )
    .await;

    let handle = room.new_handle();
    assert!(JsFuture::from(handle.mute_remote_audio()).await.is_ok());
    assert!(!peer.is_recv_audio_enabled());
    assert!(JsFuture::from(handle.unmute_remote_audio()).await.is_ok());
    assert!(peer.is_recv_audio_enabled());
}

/// Tests that muting and unmuting of remote video works.
#[wasm_bindgen_test]
async fn remote_mute_unmute_video() {
    let (audio_track, video_track) = get_test_recv_tracks();
    let (room, peer) = get_test_room_and_exist_peer(
        audio_track,
        video_track,
        Some(media_stream_settings(true, true)),
    )
    .await;

    let handle = room.new_handle();
    assert!(JsFuture::from(handle.mute_remote_video()).await.is_ok());
    assert!(!peer.is_recv_video_enabled());
    assert!(JsFuture::from(handle.unmute_remote_video()).await.is_ok());
    assert!(peer.is_recv_video_enabled());
}

#[wasm_bindgen_test]
async fn set_local_media_stream_settings_updates_mute_state() {
    let (event_tx, event_rx) = mpsc::unbounded();
    let (room, mut commands_rx) = get_test_room(Box::pin(event_rx));
    let room_handle = room.new_handle();
    room_handle
        .on_failed_local_media(js_sys::Function::new_no_args(""))
        .unwrap();
    JsFuture::from(
        room_handle
            .set_local_media_settings(&media_stream_settings(true, false)),
    )
    .await
    .unwrap();

    let (audio_track, video_track) = get_test_unrequired_tracks();
    event_tx
        .unbounded_send(Event::PeerCreated {
            peer_id: PeerId(1),
            negotiation_role: NegotiationRole::Offerer,
            tracks: vec![audio_track, video_track],
            ice_servers: Vec::new(),
            force_relay: false,
        })
        .unwrap();
    delay_for(10).await;

    spawn_local(async move {
        JsFuture::from(
            room_handle
                .set_local_media_settings(&media_stream_settings(true, true)),
        )
        .await
        .unwrap_err();
    });
    delay_for(10).await;

    while let Some(update_tracks_cmd) = commands_rx.next().await {
        if let Command::UpdateTracks {
            peer_id,
            mut tracks_patches,
        } = update_tracks_cmd
        {
            assert_eq!(peer_id, PeerId(1));
            let track_patch = tracks_patches.pop().unwrap();
            assert_eq!(track_patch.is_muted, Some(false));
            assert!(tracks_patches.is_empty());
            break;
        }
    }
}<|MERGE_RESOLUTION|>--- conflicted
+++ resolved
@@ -385,11 +385,7 @@
                         },
                         media_type: MediaType::Video(VideoSettings {
                             is_required: true,
-<<<<<<< HEAD
-                            is_display: false,
-=======
                             source_kind: MediaSourceKind::Device,
->>>>>>> 20f729b9
                         }),
                     },
                     Track {
@@ -1036,11 +1032,7 @@
                 id: video_track_id,
                 media_type: MediaType::Video(VideoSettings {
                     is_required: false,
-<<<<<<< HEAD
-                    is_display: false,
-=======
                     source_kind: MediaSourceKind::Device,
->>>>>>> 20f729b9
                 }),
                 direction: Direction::Send {
                     receivers: Vec::new(),
@@ -1281,6 +1273,8 @@
     assert!(peer.is_recv_video_enabled());
 }
 
+/// Tests that calling [`RoomHandle::set_local_media_settings`] updates needed
+/// [`MuteState`]s of the [`Sender`]s.
 #[wasm_bindgen_test]
 async fn set_local_media_stream_settings_updates_mute_state() {
     let (event_tx, event_rx) = mpsc::unbounded();
@@ -1316,7 +1310,7 @@
         .await
         .unwrap_err();
     });
-    delay_for(10).await;
+    yield_now().await;
 
     while let Some(update_tracks_cmd) = commands_rx.next().await {
         if let Command::UpdateTracks {
