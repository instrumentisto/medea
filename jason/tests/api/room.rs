--- conflicted
+++ resolved
@@ -314,27 +314,19 @@
     let room_handle = room.new_handle();
     let (test_tx, test_rx) = oneshot::channel();
     let cb = Closure::once_into_js(move |err: JasonError| {
-<<<<<<< HEAD
-        done.send(()).unwrap();
-        // TODO: this asserts not gonna work
-        assert_eq!(&err.name(), "GetLocalStream");
-        assert_eq!(
-=======
         callback_assert_eq!(test_tx, &err.name(), "GetLocalStream");
         callback_assert_eq!(
             test_tx,
->>>>>>> a8d2dbb5
             &err.message(),
             "failed to get local stream: MediaDevices.getUserMedia() failed: \
-             Unknown JS error: error_get_local_stream_on_new_peer"
+             Unknown error: error_get_local_stream_on_new_peer"
         );
         test_tx.send(Ok(())).unwrap();
     });
     room_handle.on_failed_local_stream(cb.into()).unwrap();
 
     let mock_navigator = MockNavigator::new();
-    mock_navigator
-        .error_get_user_media("error_get_local_stream_on_new_peer".into());
+    mock_navigator.error_get_user_media("error_get_local_stream_on_new_peer".into());
 
     let (audio_track, video_track) = get_test_tracks();
     event_tx
