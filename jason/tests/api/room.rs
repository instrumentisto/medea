--- conflicted
+++ resolved
@@ -34,14 +34,9 @@
             tx,
             vec![],
             Rc::new(MediaManager::default()),
-<<<<<<< HEAD
-            true,
-            true,
-            false,
-=======
             true.into(),
             true.into(),
->>>>>>> 73673fb3
+            false,
         )
         .unwrap(),
     );
@@ -121,14 +116,9 @@
             move |id: &PeerId,
                   _ice_servers: &Vec<IceServer>,
                   _peer_events_sender: &mpsc::UnboundedSender<PeerEvent>,
-<<<<<<< HEAD
-                  enabled_audio: &bool,
-                  enabled_video: &bool,
+                  enabled_audio: &EnabledAudio,
+                  enabled_video: &EnabledVideo,
                   _is_force_relay: &bool| {
-=======
-                  enabled_audio: &EnabledAudio,
-                  enabled_video: &EnabledVideo| {
->>>>>>> 73673fb3
                 *id == PeerId(1)
                     && *enabled_audio == with_enabled_audio
                     && *enabled_video == with_enabled_video
