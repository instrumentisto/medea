--- conflicted
+++ resolved
@@ -14,17 +14,11 @@
 };
 use medea_jason::{
     api::Room,
-<<<<<<< HEAD
-    media::{AudioTrackConstraints, MediaManager, MediaStreamSettings},
-    peer::{MockPeerRepository, PeerConnection, Repository, TransceiverKind},
-    rpc::MockRpcSession,
-=======
     media::{
         AudioTrackConstraints, MediaKind, MediaManager, MediaStreamSettings,
     },
     peer::{MockPeerRepository, PeerConnection, Repository},
-    rpc::MockRpcClient,
->>>>>>> fe612558
+    rpc::MockRpcSession,
     utils::JasonError,
     DeviceVideoTrackConstraints,
 };
