--- conflicted
+++ resolved
@@ -3,16 +3,11 @@
 use std::{collections::HashMap, rc::Rc};
 
 use futures::{
-<<<<<<< HEAD
-    channel::mpsc,
+    channel::{mpsc, oneshot},
     stream::{self, BoxStream, StreamExt as _},
 };
 use medea_client_api_proto::{
     Command, Event, NegotiationRole, PeerId, TrackUpdate,
-=======
-    channel::{mpsc, oneshot},
-    stream::{self, StreamExt as _},
->>>>>>> 7ed8f6d2
 };
 use medea_jason::{
     api::Room,
