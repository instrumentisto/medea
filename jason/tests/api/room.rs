--- conflicted
+++ resolved
@@ -15,15 +15,10 @@
     stream::{self, BoxStream, LocalBoxStream, StreamExt as _},
 };
 use medea_client_api_proto::{
-<<<<<<< HEAD
     state, AudioSettings, Command, Direction, Event, IceConnectionState,
     MediaSourceKind, MediaType, MemberId, NegotiationRole, PeerId, PeerMetrics,
-    Track, TrackId, TrackPatchEvent, TrackUpdate, VideoSettings,
-=======
-    Command, Direction, Event, IceConnectionState, MediaSourceKind, MediaType,
-    MemberId, NegotiationRole, PeerId, PeerMetrics, Track, TrackId,
-    TrackPatchCommand, TrackPatchEvent, TrackUpdate, VideoSettings,
->>>>>>> a377e545
+    Track, TrackId, TrackPatchCommand, TrackPatchEvent, TrackUpdate,
+    VideoSettings,
 };
 use medea_jason::{
     api::Room,
