--- conflicted
+++ resolved
@@ -12,10 +12,7 @@
     AudioTrackConstraints, MediaStreamConstraints,
 };
 use wasm_bindgen::prelude::*;
-<<<<<<< HEAD
-=======
 use wasm_bindgen_futures::JsFuture;
->>>>>>> 00a01d74
 use wasm_bindgen_test::*;
 
 use crate::{get_test_tracks, resolve_after, MockNavigator};
@@ -268,14 +265,10 @@
     let (done, wait) = oneshot::channel();
     let cb = Closure::once_into_js(move |err: js_sys::Error| {
         done.send(()).unwrap();
-<<<<<<< HEAD
-        assert_eq!(err.to_string(), "Error: get user media failed: some error");
-=======
         assert_eq!(
             err.to_string(),
             "Error: MediaDevices.getUserMedia() failed: some error"
         );
->>>>>>> 00a01d74
     });
     room_handle.on_failed_local_stream(cb.into()).unwrap();
 
@@ -294,8 +287,6 @@
 
     wait.await.unwrap();
     mock_navigator.stop();
-<<<<<<< HEAD
-=======
 }
 
 // Tests Room::join without set `on_failed_local_stream` callback.
@@ -323,5 +314,4 @@
         ),
         Err(_) => assert!(true),
     }
->>>>>>> 00a01d74
 }