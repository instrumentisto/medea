--- conflicted
+++ resolved
@@ -2,14 +2,10 @@
 
 use std::rc::Rc;
 
-<<<<<<< HEAD
-use futures::channel::mpsc;
-=======
 use futures::{
     channel::{mpsc, oneshot},
     future::Either,
 };
->>>>>>> f19998c9
 use medea_client_api_proto::{Event, IceServer, PeerId};
 use medea_jason::{
     api::Room,
@@ -18,11 +14,8 @@
     rpc::MockRpcClient,
     utils::JasonError,
 };
-<<<<<<< HEAD
+use wasm_bindgen::prelude::*;
 use wasm_bindgen_futures::JsFuture;
-=======
-use wasm_bindgen::prelude::*;
->>>>>>> f19998c9
 use wasm_bindgen_test::*;
 
 use crate::{
@@ -30,47 +23,6 @@
 };
 
 wasm_bindgen_test_configure!(run_in_browser);
-
-/// `assert_eq` analog but on failed comparison error will be sent with
-/// [`oneshot::Sender`].
-///
-/// This macro will be used in JS callback tests because this is the only
-/// option to trigger test fail.
-///
-/// `$test_tx` - [`oneshot::Sender`] to which comparison error will be sent.
-macro_rules! callback_assert_eq {
-    ($test_tx:tt, $actual:expr, $expected:expr) => {
-        if $actual != $expected {
-            $test_tx
-                .send(Err(format!("{} != {}", $actual, $expected)))
-                .unwrap();
-            return;
-        }
-    };
-}
-
-/// Waits for [`Result`] from [`oneshot::Receiver`] with tests result.
-///
-/// Also it will check result of test and will panic if some error will be
-/// found.
-async fn wait_and_check_test_result(
-    rx: oneshot::Receiver<Result<(), String>>,
-    finally: impl FnOnce(),
-) {
-    let result =
-        futures::future::select(Box::pin(rx), Box::pin(resolve_after(500)))
-            .await;
-    finally();
-    match result {
-        Either::Left((oneshot_fut_result, _)) => {
-            let assert_result = oneshot_fut_result.expect("Cancelled.");
-            assert_result.expect("Assertion failed");
-        }
-        Either::Right(_) => {
-            panic!("callback didn't fired");
-        }
-    };
-}
 
 fn get_test_room_and_exist_peer(
     count_gets_peer: usize,
@@ -240,24 +192,13 @@
     let (room, _peer) = get_test_room_and_new_peer(event_rx, true, true);
 
     let room_handle = room.new_handle();
-<<<<<<< HEAD
-    let (cb, test_rx) = js_callback!(|err: js_sys::Error| {
+    let (cb, test_result) = js_callback!(|err: JasonError| {
+        cb_assert_eq!(&err.name(), "InvalidLocalStream");
         cb_assert_eq!(
-            err.to_string().as_string().unwrap(),
-            "Error: provided MediaStream was expected to have single video \
-             track"
-=======
-    let (test_tx, test_rx) = oneshot::channel();
-    let cb = Closure::once_into_js(move |err: JasonError| {
-        callback_assert_eq!(test_tx, &err.name(), "InvalidLocalStream");
-        callback_assert_eq!(
-            test_tx,
             err.message(),
             "Invalid local stream: provided MediaStream was expected to have \
              single video track"
->>>>>>> f19998c9
         );
-        test_tx.send(Ok(())).unwrap();
     });
     room_handle.on_failed_local_stream(cb.into()).unwrap();
 
@@ -280,11 +221,7 @@
         })
         .unwrap();
 
-<<<<<<< HEAD
-    wait_and_check_test_result(test_rx).await;
-=======
-    wait_and_check_test_result(test_rx, || {}).await;
->>>>>>> f19998c9
+    wait_and_check_test_result(test_result, || {}).await;
 }
 
 // Tests Room::inject_local_stream for existing PeerConnection.
@@ -298,24 +235,13 @@
 //     1. Invoking `on_failed_local_stream` callback.
 #[wasm_bindgen_test]
 async fn error_inject_invalid_local_stream_into_room_on_exists_peer() {
-<<<<<<< HEAD
-    let (cb, test_result) = js_callback!(|err: js_sys::Error| {
+    let (cb, test_result) = js_callback!(|err: JasonError| {
+        cb_assert_eq!(&err.name(), "InvalidLocalStream");
         cb_assert_eq!(
-            err.to_string().as_string().unwrap(),
-            "Error: provided MediaStream was expected to have single video \
-             track"
-=======
-    let (test_tx, test_rx) = oneshot::channel();
-    let cb = Closure::once_into_js(move |err: JasonError| {
-        callback_assert_eq!(test_tx, &err.name(), "InvalidLocalStream");
-        callback_assert_eq!(
-            test_tx,
             &err.message(),
             "Invalid local stream: provided MediaStream was expected to have \
              single video track"
->>>>>>> f19998c9
         );
-        test_tx.send(Ok(())).unwrap();
     });
     let (room, peer) = get_test_room_and_exist_peer(1);
     let (audio_track, video_track) = get_test_tracks();
@@ -332,11 +258,7 @@
     room_handle.on_failed_local_stream(cb.into()).unwrap();
     room_handle.inject_local_stream(stream).unwrap();
 
-<<<<<<< HEAD
-    wait_and_check_test_result(test_result).await;
-=======
-    wait_and_check_test_result(test_rx, || {}).await;
->>>>>>> f19998c9
+    wait_and_check_test_result(test_result, || {}).await;
 }
 
 #[wasm_bindgen_test]
@@ -345,24 +267,14 @@
     let (room, _peer) = get_test_room_and_new_peer(event_rx, true, true);
 
     let room_handle = room.new_handle();
-<<<<<<< HEAD
-
-    let (cb, test_result) = js_callback!(|err: js_sys::Error| {
+
+    let (cb, test_result) = js_callback!(|err: JasonError| {
+        cb_assert_eq!(&err.name(), "CouldNotGetLocalMedia");
         cb_assert_eq!(
-            err.to_string().as_string().unwrap(),
-            "Error: MediaDevices.getUserMedia() failed: some error"
-=======
-    let (test_tx, test_rx) = oneshot::channel();
-    let cb = Closure::once_into_js(move |err: JasonError| {
-        callback_assert_eq!(test_tx, &err.name(), "CouldNotGetLocalMedia");
-        callback_assert_eq!(
-            test_tx,
             &err.message(),
             "Failed to get local stream: MediaDevices.getUserMedia() failed: \
              Unknown JS error: error_get_local_stream_on_new_peer"
->>>>>>> f19998c9
         );
-        test_tx.send(Ok(())).unwrap();
     });
 
     room_handle.on_failed_local_stream(cb.into()).unwrap();
@@ -381,12 +293,8 @@
         })
         .unwrap();
 
-<<<<<<< HEAD
-    wait_and_check_test_result(test_result).await;
-    mock_navigator.stop();
-=======
-    wait_and_check_test_result(test_rx, move || mock_navigator.stop()).await;
->>>>>>> f19998c9
+    wait_and_check_test_result(test_result, move || mock_navigator.stop())
+        .await;
 }
 
 // Tests Room::join without set `on_failed_local_stream` callback.
@@ -492,7 +400,7 @@
         room_handle.on_close(cb.into()).unwrap();
 
         room.close(CloseReason::ByServer(CloseByServerReason::Finished));
-        wait_and_check_test_result(test_result).await;
+        wait_and_check_test_result(test_result, || {}).await;
     }
 
     /// Tests that [`RoomHandle::on_close`] will be called on unexpected
@@ -520,7 +428,7 @@
         room_handle.on_close(cb.into()).unwrap();
 
         std::mem::drop(room);
-        wait_and_check_test_result(test_result).await;
+        wait_and_check_test_result(test_result, || {}).await;
     }
 
     /// Tests that [`RoomHandle::on_close`] will be called on closing by Jason.
@@ -548,7 +456,7 @@
             reason: ClientDisconnect::RoomUnexpectedlyDropped,
             is_err: false,
         });
-        wait_and_check_test_result(test_result).await;
+        wait_and_check_test_result(test_result, || {}).await;
     }
 }
 
