--- conflicted
+++ resolved
@@ -28,11 +28,7 @@
 use crate::{
     delay_for, get_test_recv_tracks, get_test_required_tracks, get_test_tracks,
     get_test_unrequired_tracks, media_stream_settings, timeout,
-<<<<<<< HEAD
-    wait_and_check_test_result, MockNavigator, TEST_ROOM_URL,
-=======
-    wait_and_check_test_result, yield_now, MockNavigator,
->>>>>>> a2dd0bd5
+    wait_and_check_test_result, yield_now, MockNavigator, TEST_ROOM_URL,
 };
 
 wasm_bindgen_test_configure!(run_in_browser);
