--- conflicted
+++ resolved
@@ -146,13 +146,8 @@
         cb_assert_eq!(&err.name(), "CannotDisableRequiredSender");
         cb_assert_eq!(
             err.message(),
-<<<<<<< HEAD
             "Invalid local tracks: MediaExchangeState of Sender can\'t be \
              transited into disabled state, because this Sender is required."
-=======
-            "MuteState of Sender can\'t be transited into muted state, \
-             because this Sender is required."
->>>>>>> 9e2c119c
         );
     });
     room_handle.on_failed_local_media(cb.into()).unwrap();
@@ -561,29 +556,14 @@
         .await;
 
         let handle = room.new_handle();
-<<<<<<< HEAD
-        assert!(JsFuture::from(
+        can_fail_in_firefox!(JsFuture::from(
             handle.disable_video(Some(JsMediaSourceKind::Device))
-        )
-        .await
-        .is_ok());
-        assert!(!peer.is_send_video_enabled(Some(MediaSourceKind::Device)));
-        assert!(peer.is_send_video_enabled(Some(MediaSourceKind::Display)));
-        assert!(JsFuture::from(
-            handle.enable_video(Some(JsMediaSourceKind::Device))
-        )
-        .await
-        .is_ok());
-=======
-        can_fail_in_firefox!(JsFuture::from(
-            handle.mute_video(Some(JsMediaSourceKind::Device))
         ));
         assert!(!peer.is_send_video_enabled(Some(MediaSourceKind::Device)));
         assert!(peer.is_send_video_enabled(Some(MediaSourceKind::Display)));
         can_fail_in_firefox!(JsFuture::from(
-            handle.unmute_video(Some(JsMediaSourceKind::Device))
+            handle.enable_video(Some(JsMediaSourceKind::Device))
         ));
->>>>>>> 9e2c119c
         assert!(peer.is_send_video_enabled(Some(MediaSourceKind::Device)));
         assert!(peer.is_send_video_enabled(Some(MediaSourceKind::Display)));
     }
@@ -613,17 +593,9 @@
         .is_ok());
         assert!(!peer.is_send_video_enabled(Some(MediaSourceKind::Display)));
         assert!(peer.is_send_video_enabled(Some(MediaSourceKind::Device)));
-<<<<<<< HEAD
-        assert!(JsFuture::from(
+        can_fail_in_firefox!(JsFuture::from(
             handle.enable_video(Some(JsMediaSourceKind::Display))
-        )
-        .await
-        .is_ok());
-=======
-        can_fail_in_firefox!(JsFuture::from(
-            handle.unmute_video(Some(JsMediaSourceKind::Display))
         ));
->>>>>>> 9e2c119c
         assert!(peer.is_send_video_enabled(Some(MediaSourceKind::Display)));
         assert!(peer.is_send_video_enabled(Some(MediaSourceKind::Device)));
     }
