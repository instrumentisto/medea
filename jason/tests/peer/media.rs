--- conflicted
+++ resolved
@@ -125,11 +125,7 @@
         .mute_state_transition_to(StableMuteState::Muted)
         .unwrap();
     media_connections
-<<<<<<< HEAD
-        .update_tracks(vec![TrackPatch {
-=======
-        .patch_tracks(vec![TrackPatch {
->>>>>>> c8bd98f1
+        .patch_tracks(vec![TrackPatch {
             id: audio_track_id,
             is_muted: Some(true),
         }])
@@ -141,11 +137,7 @@
         .mute_state_transition_to(StableMuteState::Muted)
         .unwrap();
     media_connections
-<<<<<<< HEAD
-        .update_tracks(vec![TrackPatch {
-=======
-        .patch_tracks(vec![TrackPatch {
->>>>>>> c8bd98f1
+        .patch_tracks(vec![TrackPatch {
             id: video_track_id,
             is_muted: Some(true),
         }])
@@ -157,11 +149,7 @@
         .mute_state_transition_to(StableMuteState::NotMuted)
         .unwrap();
     media_connections
-<<<<<<< HEAD
-        .update_tracks(vec![TrackPatch {
-=======
-        .patch_tracks(vec![TrackPatch {
->>>>>>> c8bd98f1
+        .patch_tracks(vec![TrackPatch {
             id: audio_track_id,
             is_muted: Some(false),
         }])
@@ -173,11 +161,7 @@
         .mute_state_transition_to(StableMuteState::NotMuted)
         .unwrap();
     media_connections
-<<<<<<< HEAD
-        .update_tracks(vec![TrackPatch {
-=======
-        .patch_tracks(vec![TrackPatch {
->>>>>>> c8bd98f1
+        .patch_tracks(vec![TrackPatch {
             id: video_track_id,
             is_muted: Some(false),
         }])
