--- conflicted
+++ resolved
@@ -7,13 +7,8 @@
 use medea_jason::{
     media::{LocalTracksConstraints, MediaManager, RecvConstraints},
     peer::{
-<<<<<<< HEAD
-        MediaConnections, MediaStateControllable, RtcPeerConnection,
-        SimpleTracksRequest, StableMediaExchangeState,
-=======
-        LocalStreamUpdateCriteria, MediaConnections, Muteable,
-        RtcPeerConnection, SimpleTracksRequest, StableMuteState,
->>>>>>> 9e2c119c
+        LocalStreamUpdateCriteria, MediaConnections, MediaStateControllable,
+        RtcPeerConnection, SimpleTracksRequest, StableMediaExchangeState,
     },
 };
 use wasm_bindgen_test::*;
@@ -251,22 +246,14 @@
     #[wasm_bindgen_test]
     async fn wrong_track_id() {
         let (sender, track_id, _media_connections) = get_sender().await;
-<<<<<<< HEAD
-        sender.update(&TrackPatchEvent {
-            id: TrackId(track_id.0 + 100),
-            is_disabled_individual: Some(true),
-            is_disabled_general: Some(true),
-            is_muted: None,
-        });
-=======
         sender
             .update(&TrackPatchEvent {
                 id: TrackId(track_id.0 + 100),
-                is_muted_individual: Some(true),
-                is_muted_general: Some(true),
-            })
-            .await;
->>>>>>> 9e2c119c
+                is_disabled_individual: Some(true),
+                is_disabled_general: Some(true),
+                is_muted: None,
+            })
+            .await;
 
         assert!(!sender.is_general_disabled());
     }
@@ -274,22 +261,14 @@
     #[wasm_bindgen_test]
     async fn disable() {
         let (sender, track_id, _media_connections) = get_sender().await;
-<<<<<<< HEAD
-        sender.update(&TrackPatchEvent {
-            id: track_id,
-            is_disabled_individual: Some(true),
-            is_disabled_general: Some(true),
-            is_muted: None,
-        });
-=======
         sender
             .update(&TrackPatchEvent {
                 id: track_id,
-                is_muted_individual: Some(true),
-                is_muted_general: Some(true),
-            })
-            .await;
->>>>>>> 9e2c119c
+                is_disabled_individual: Some(true),
+                is_disabled_general: Some(true),
+                is_muted: None,
+            })
+            .await;
 
         assert!(sender.is_general_disabled());
     }
@@ -297,22 +276,14 @@
     #[wasm_bindgen_test]
     async fn enabled_enabled() {
         let (sender, track_id, _media_connections) = get_sender().await;
-<<<<<<< HEAD
-        sender.update(&TrackPatchEvent {
-            id: track_id,
-            is_disabled_individual: Some(false),
-            is_disabled_general: Some(false),
-            is_muted: None,
-        });
-=======
         sender
             .update(&TrackPatchEvent {
                 id: track_id,
-                is_muted_individual: Some(false),
-                is_muted_general: Some(false),
-            })
-            .await;
->>>>>>> 9e2c119c
+                is_disabled_individual: Some(false),
+                is_disabled_general: Some(false),
+                is_muted: None,
+            })
+            .await;
 
         assert!(!sender.is_general_disabled());
     }
@@ -320,39 +291,24 @@
     #[wasm_bindgen_test]
     async fn disable_disabled() {
         let (sender, track_id, _media_connections) = get_sender().await;
-<<<<<<< HEAD
-        sender.update(&TrackPatchEvent {
-            id: track_id,
-            is_disabled_individual: Some(true),
-            is_disabled_general: Some(true),
-            is_muted: None,
-        });
+        sender
+            .update(&TrackPatchEvent {
+                id: track_id,
+                is_disabled_individual: Some(true),
+                is_disabled_general: Some(true),
+                is_muted: None,
+            })
+            .await;
         assert!(sender.is_general_disabled());
 
-        sender.update(&TrackPatchEvent {
-            id: track_id,
-            is_disabled_individual: Some(true),
-            is_disabled_general: Some(true),
-            is_muted: None,
-        });
-=======
         sender
             .update(&TrackPatchEvent {
                 id: track_id,
-                is_muted_individual: Some(true),
-                is_muted_general: Some(true),
-            })
-            .await;
-        assert!(sender.is_general_muted());
-
-        sender
-            .update(&TrackPatchEvent {
-                id: track_id,
-                is_muted_individual: Some(true),
-                is_muted_general: Some(true),
-            })
-            .await;
->>>>>>> 9e2c119c
+                is_disabled_individual: Some(true),
+                is_disabled_general: Some(true),
+                is_muted: None,
+            })
+            .await;
 
         assert!(sender.is_general_disabled());
     }
@@ -360,22 +316,14 @@
     #[wasm_bindgen_test]
     async fn empty_patch() {
         let (sender, track_id, _media_connections) = get_sender().await;
-<<<<<<< HEAD
-        sender.update(&TrackPatchEvent {
-            id: track_id,
-            is_disabled_individual: None,
-            is_disabled_general: None,
-            is_muted: None,
-        });
-=======
         sender
             .update(&TrackPatchEvent {
                 id: track_id,
-                is_muted_individual: None,
-                is_muted_general: None,
-            })
-            .await;
->>>>>>> 9e2c119c
+                is_disabled_individual: None,
+                is_disabled_general: None,
+                is_muted: None,
+            })
+            .await;
 
         assert!(!sender.is_general_disabled());
     }
