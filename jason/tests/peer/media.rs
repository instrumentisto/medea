--- conflicted
+++ resolved
@@ -21,15 +21,9 @@
     enabled_video: bool,
 ) -> (MediaConnections, TrackId, TrackId) {
     let media_connections = MediaConnections::new(
-<<<<<<< HEAD
         Rc::new(RtcPeerConnection::new(vec![], false).unwrap()),
-        enabled_audio,
-        enabled_video,
-=======
-        Rc::new(RtcPeerConnection::new(vec![]).unwrap()),
         enabled_audio.into(),
         enabled_video.into(),
->>>>>>> 73673fb3
     );
     let (audio_track, video_track) = get_test_tracks();
     let audio_track_id = audio_track.id;
@@ -53,15 +47,9 @@
 #[wasm_bindgen_test]
 fn get_stream_request() {
     let media_connections = MediaConnections::new(
-<<<<<<< HEAD
         Rc::new(RtcPeerConnection::new(vec![], false).unwrap()),
-        true,
-        true,
-=======
-        Rc::new(RtcPeerConnection::new(vec![]).unwrap()),
         true.into(),
         true.into(),
->>>>>>> 73673fb3
     );
     let (audio_track, video_track) = get_test_tracks();
     media_connections
@@ -71,15 +59,9 @@
     assert!(request.is_some());
 
     let media_connections = MediaConnections::new(
-<<<<<<< HEAD
         Rc::new(RtcPeerConnection::new(vec![], false).unwrap()),
-        true,
-        true,
-=======
-        Rc::new(RtcPeerConnection::new(vec![]).unwrap()),
         true.into(),
         true.into(),
->>>>>>> 73673fb3
     );
     media_connections.update_tracks(vec![]).unwrap();
     let request = media_connections.get_stream_request();
