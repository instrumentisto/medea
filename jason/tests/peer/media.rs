#![cfg(target_arch = "wasm32")]

use std::{convert::TryFrom, rc::Rc};

<<<<<<< HEAD
use failure::Fail;
=======
use anyhow::Result;
>>>>>>> 00a01d74
use medea_client_api_proto::TrackId;
use medea_jason::{
    media::MediaManager,
    peer::{
        MediaConnections, RtcPeerConnection, SimpleStreamRequest,
        TransceiverDirection, TransceiverKind,
    },
};
use tracerr::Traced;
use wasm_bindgen_test::*;

use crate::get_test_tracks;

wasm_bindgen_test_configure!(run_in_browser);

type Result<T, E = Box<dyn Fail>> = std::result::Result<T, E>;

async fn get_test_media_connections(
    enabled_audio: bool,
    enabled_video: bool,
) -> Result<(MediaConnections, TrackId, TrackId)> {
    let media_connections = MediaConnections::new(
        Rc::new(RtcPeerConnection::new(vec![]).unwrap()),
        enabled_audio,
        enabled_video,
    );
    let (audio_track, video_track) = get_test_tracks();
    let audio_track_id = audio_track.id;
    let video_track_id = video_track.id;
    media_connections
        .update_tracks(vec![audio_track, video_track])
        .unwrap();
    let request = media_connections.get_stream_request().unwrap();
    let caps = SimpleStreamRequest::try_from(request).unwrap();
    let manager = Rc::new(MediaManager::default());
    let (stream, _) = manager.get_stream(&caps).await?;

    media_connections
        .insert_local_stream(&caps.parse_stream(&stream)?)
        .await?;

    Ok((media_connections, audio_track_id, video_track_id))
}

#[wasm_bindgen_test]
fn get_stream_request() {
    let media_connections = MediaConnections::new(
        Rc::new(RtcPeerConnection::new(vec![]).unwrap()),
        true,
        true,
    );
    let (audio_track, video_track) = get_test_tracks();
    media_connections
        .update_tracks(vec![audio_track, video_track])
        .unwrap();
    let request = media_connections.get_stream_request();
    assert!(request.is_some());

    let media_connections = MediaConnections::new(
        Rc::new(RtcPeerConnection::new(vec![]).unwrap()),
        true,
        true,
    );
    media_connections.update_tracks(vec![]).unwrap();
    let request = media_connections.get_stream_request();
    assert!(request.is_none());
}

// Tests MediaConnections::toggle_send_media function.
// Setup:
//     1. Create MediaConnections.
//     2. Acquire tracks.
// Assertions:
//     1. Calling toggle_send_media(audio, false) disables audio track.
//     2. Calling toggle_send_media(audio, true) enables audio track.
//     3. Calling toggle_send_media(video, false) disables video track.
//     4. Calling toggle_send_media(video, true) enables video track.
#[wasm_bindgen_test]
async fn disable_and_enable_all_tracks_in_media_manager() {
    let (media_connections, audio_track_id, video_track_id) =
        get_test_media_connections(true, true).await.unwrap();

    let audio_track = media_connections
        .get_track_by_id(TransceiverDirection::Sendonly, audio_track_id)
        .unwrap();
    let video_track = media_connections
        .get_track_by_id(TransceiverDirection::Sendonly, video_track_id)
        .unwrap();

    assert!(audio_track.is_enabled());
    assert!(video_track.is_enabled());

    media_connections.toggle_send_media(TransceiverKind::Audio, false);
    assert!(!audio_track.is_enabled());
    assert!(video_track.is_enabled());

    media_connections.toggle_send_media(TransceiverKind::Video, false);
    assert!(!audio_track.is_enabled());
    assert!(!video_track.is_enabled());

    media_connections.toggle_send_media(TransceiverKind::Audio, true);
    assert!(audio_track.is_enabled());
    assert!(!video_track.is_enabled());

    media_connections.toggle_send_media(TransceiverKind::Video, true);
    assert!(audio_track.is_enabled());
    assert!(video_track.is_enabled());
}

#[wasm_bindgen_test]
async fn new_media_connections_with_disabled_audio_tracks() {
    let (media_connections, audio_track_id, video_track_id) =
        get_test_media_connections(false, true).await.unwrap();

    let audio_track = media_connections
        .get_track_by_id(TransceiverDirection::Sendonly, audio_track_id)
        .unwrap();
    let video_track = media_connections
        .get_track_by_id(TransceiverDirection::Sendonly, video_track_id)
        .unwrap();

    assert!(!audio_track.is_enabled());
    assert!(video_track.is_enabled());
}

#[wasm_bindgen_test]
async fn new_media_connections_with_disabled_video_tracks() {
    let (media_connections, audio_track_id, video_track_id) =
        get_test_media_connections(true, false).await.unwrap();

    let audio_track = media_connections
        .get_track_by_id(TransceiverDirection::Sendonly, audio_track_id)
        .unwrap();
    let video_track = media_connections
        .get_track_by_id(TransceiverDirection::Sendonly, video_track_id)
        .unwrap();

    assert!(audio_track.is_enabled());
    assert!(!video_track.is_enabled());
}<|MERGE_RESOLUTION|>--- conflicted
+++ resolved
@@ -2,11 +2,7 @@
 
 use std::{convert::TryFrom, rc::Rc};
 
-<<<<<<< HEAD
 use failure::Fail;
-=======
-use anyhow::Result;
->>>>>>> 00a01d74
 use medea_client_api_proto::TrackId;
 use medea_jason::{
     media::MediaManager,
@@ -22,7 +18,7 @@
 
 wasm_bindgen_test_configure!(run_in_browser);
 
-type Result<T, E = Box<dyn Fail>> = std::result::Result<T, E>;
+type Result<T> = std::result::Result<T, Box<dyn Fail>>;
 
 async fn get_test_media_connections(
     enabled_audio: bool,
