#![cfg(target_arch = "wasm32")]

use std::rc::Rc;

use medea_client_api_proto::TrackId;
use medea_jason::{
    media::MediaManager,
    peer::{
        MediaConnections, RtcPeerConnection, TransceiverDirection,
        TransceiverKind,
    },
    utils::WasmErr,
};
use wasm_bindgen_test::*;

use crate::get_test_tracks;

wasm_bindgen_test_configure!(run_in_browser);

async fn get_test_media_connections(
    enabled_audio: bool,
    enabled_video: bool,
) -> Result<(MediaConnections, TrackId, TrackId), WasmErr> {
    let media_connections = MediaConnections::new(
        Rc::new(RtcPeerConnection::new(vec![]).unwrap()),
        enabled_audio,
        enabled_video,
    );
    let (audio_track, video_track) = get_test_tracks();
    let audio_track_id = audio_track.id;
    let video_track_id = video_track.id;
    let request = media_connections
        .update_tracks(vec![audio_track, video_track])
        .unwrap()
        .unwrap();
    let manager = Rc::new(MediaManager::default());
<<<<<<< HEAD

    let stream = manager.get_stream(request).await?;
    media_connections.insert_local_stream(&stream).await?;

    Ok((media_connections, audio_track_id, video_track_id))
=======
    manager
        .get_stream_by_request(request)
        .and_then(move |stream| {
            media_connections
                .insert_local_stream(&stream)
                .and_then(move |_| {
                    Ok((media_connections, audio_track_id, video_track_id))
                })
        })
>>>>>>> 30fba963
}

// Tests MediaConnections::toggle_send_media function.
// Setup:
//     1. Create MediaConnections.
//     2. Acquire tracks.
// Assertions:
//     1. Calling toggle_send_media(audio, false) disables audio track.
//     2. Calling toggle_send_media(audio, true) enables audio track.
//     3. Calling toggle_send_media(video, false) disables video track.
//     4. Calling toggle_send_media(video, true) enables video track.
#[wasm_bindgen_test]
async fn disable_and_enable_all_tracks_in_media_manager() {
    let (media_connections, audio_track_id, video_track_id) =
        get_test_media_connections(true, true).await.unwrap();
    let audio_track = media_connections
        .get_track_by_id(TransceiverDirection::Sendonly, audio_track_id)
        .unwrap();
    let video_track = media_connections
        .get_track_by_id(TransceiverDirection::Sendonly, video_track_id)
        .unwrap();

    assert!(audio_track.is_enabled());
    assert!(video_track.is_enabled());

    media_connections.toggle_send_media(TransceiverKind::Audio, false);
    assert!(!audio_track.is_enabled());
    assert!(video_track.is_enabled());

    media_connections.toggle_send_media(TransceiverKind::Video, false);
    assert!(!audio_track.is_enabled());
    assert!(!video_track.is_enabled());

    media_connections.toggle_send_media(TransceiverKind::Audio, true);
    assert!(audio_track.is_enabled());
    assert!(!video_track.is_enabled());

    media_connections.toggle_send_media(TransceiverKind::Video, true);
    assert!(audio_track.is_enabled());
    assert!(video_track.is_enabled());
}

#[wasm_bindgen_test]
async fn new_media_connections_with_disabled_audio_tracks() {
    let (media_connections, audio_track_id, video_track_id) =
        get_test_media_connections(false, true).await.unwrap();
    let audio_track = media_connections
        .get_track_by_id(TransceiverDirection::Sendonly, audio_track_id)
        .unwrap();
    let video_track = media_connections
        .get_track_by_id(TransceiverDirection::Sendonly, video_track_id)
        .unwrap();

    assert!(!audio_track.is_enabled());
    assert!(video_track.is_enabled());
}

#[wasm_bindgen_test]
async fn new_media_connections_with_disabled_video_tracks() {
    let (media_connections, audio_track_id, video_track_id) =
        get_test_media_connections(true, false).await.unwrap();
    let audio_track = media_connections
        .get_track_by_id(TransceiverDirection::Sendonly, audio_track_id)
        .unwrap();
    let video_track = media_connections
        .get_track_by_id(TransceiverDirection::Sendonly, video_track_id)
        .unwrap();

    assert!(audio_track.is_enabled());
    assert!(!video_track.is_enabled());
}<|MERGE_RESOLUTION|>--- conflicted
+++ resolved
@@ -2,6 +2,7 @@
 
 use std::rc::Rc;
 
+use futures::Future;
 use medea_client_api_proto::TrackId;
 use medea_jason::{
     media::MediaManager,
@@ -11,16 +12,17 @@
     },
     utils::WasmErr,
 };
+use wasm_bindgen::JsValue;
 use wasm_bindgen_test::*;
 
 use crate::get_test_tracks;
 
 wasm_bindgen_test_configure!(run_in_browser);
 
-async fn get_test_media_connections(
+fn get_test_media_connections(
     enabled_audio: bool,
     enabled_video: bool,
-) -> Result<(MediaConnections, TrackId, TrackId), WasmErr> {
+) -> impl Future<Item = (MediaConnections, TrackId, TrackId), Error = WasmErr> {
     let media_connections = MediaConnections::new(
         Rc::new(RtcPeerConnection::new(vec![]).unwrap()),
         enabled_audio,
@@ -34,13 +36,6 @@
         .unwrap()
         .unwrap();
     let manager = Rc::new(MediaManager::default());
-<<<<<<< HEAD
-
-    let stream = manager.get_stream(request).await?;
-    media_connections.insert_local_stream(&stream).await?;
-
-    Ok((media_connections, audio_track_id, video_track_id))
-=======
     manager
         .get_stream_by_request(request)
         .and_then(move |stream| {
@@ -50,7 +45,6 @@
                     Ok((media_connections, audio_track_id, video_track_id))
                 })
         })
->>>>>>> 30fba963
 }
 
 // Tests MediaConnections::toggle_send_media function.
@@ -62,63 +56,78 @@
 //     2. Calling toggle_send_media(audio, true) enables audio track.
 //     3. Calling toggle_send_media(video, false) disables video track.
 //     4. Calling toggle_send_media(video, true) enables video track.
-#[wasm_bindgen_test]
-async fn disable_and_enable_all_tracks_in_media_manager() {
-    let (media_connections, audio_track_id, video_track_id) =
-        get_test_media_connections(true, true).await.unwrap();
-    let audio_track = media_connections
-        .get_track_by_id(TransceiverDirection::Sendonly, audio_track_id)
-        .unwrap();
-    let video_track = media_connections
-        .get_track_by_id(TransceiverDirection::Sendonly, video_track_id)
-        .unwrap();
+#[wasm_bindgen_test(async)]
+fn disable_and_enable_all_tracks_in_media_manager(
+) -> impl Future<Item = (), Error = JsValue> {
+    get_test_media_connections(true, true)
+        .and_then(|(media_connections, audio_track_id, video_track_id)| {
+            let audio_track = media_connections
+                .get_track_by_id(TransceiverDirection::Sendonly, audio_track_id)
+                .unwrap();
+            let video_track = media_connections
+                .get_track_by_id(TransceiverDirection::Sendonly, video_track_id)
+                .unwrap();
 
-    assert!(audio_track.is_enabled());
-    assert!(video_track.is_enabled());
+            assert!(audio_track.is_enabled());
+            assert!(video_track.is_enabled());
 
-    media_connections.toggle_send_media(TransceiverKind::Audio, false);
-    assert!(!audio_track.is_enabled());
-    assert!(video_track.is_enabled());
+            media_connections.toggle_send_media(TransceiverKind::Audio, false);
+            assert!(!audio_track.is_enabled());
+            assert!(video_track.is_enabled());
 
-    media_connections.toggle_send_media(TransceiverKind::Video, false);
-    assert!(!audio_track.is_enabled());
-    assert!(!video_track.is_enabled());
+            media_connections.toggle_send_media(TransceiverKind::Video, false);
+            assert!(!audio_track.is_enabled());
+            assert!(!video_track.is_enabled());
 
-    media_connections.toggle_send_media(TransceiverKind::Audio, true);
-    assert!(audio_track.is_enabled());
-    assert!(!video_track.is_enabled());
+            media_connections.toggle_send_media(TransceiverKind::Audio, true);
+            assert!(audio_track.is_enabled());
+            assert!(!video_track.is_enabled());
 
-    media_connections.toggle_send_media(TransceiverKind::Video, true);
-    assert!(audio_track.is_enabled());
-    assert!(video_track.is_enabled());
+            media_connections.toggle_send_media(TransceiverKind::Video, true);
+            assert!(audio_track.is_enabled());
+            assert!(video_track.is_enabled());
+
+            Ok(())
+        })
+        .map_err(Into::into)
 }
 
-#[wasm_bindgen_test]
-async fn new_media_connections_with_disabled_audio_tracks() {
-    let (media_connections, audio_track_id, video_track_id) =
-        get_test_media_connections(false, true).await.unwrap();
-    let audio_track = media_connections
-        .get_track_by_id(TransceiverDirection::Sendonly, audio_track_id)
-        .unwrap();
-    let video_track = media_connections
-        .get_track_by_id(TransceiverDirection::Sendonly, video_track_id)
-        .unwrap();
+#[wasm_bindgen_test(async)]
+fn new_media_connections_with_disabled_audio_tracks(
+) -> impl Future<Item = (), Error = JsValue> {
+    get_test_media_connections(false, true)
+        .and_then(|(media_connections, audio_track_id, video_track_id)| {
+            let audio_track = media_connections
+                .get_track_by_id(TransceiverDirection::Sendonly, audio_track_id)
+                .unwrap();
+            let video_track = media_connections
+                .get_track_by_id(TransceiverDirection::Sendonly, video_track_id)
+                .unwrap();
 
-    assert!(!audio_track.is_enabled());
-    assert!(video_track.is_enabled());
+            assert!(!audio_track.is_enabled());
+            assert!(video_track.is_enabled());
+
+            Ok(())
+        })
+        .map_err(Into::into)
 }
 
-#[wasm_bindgen_test]
-async fn new_media_connections_with_disabled_video_tracks() {
-    let (media_connections, audio_track_id, video_track_id) =
-        get_test_media_connections(true, false).await.unwrap();
-    let audio_track = media_connections
-        .get_track_by_id(TransceiverDirection::Sendonly, audio_track_id)
-        .unwrap();
-    let video_track = media_connections
-        .get_track_by_id(TransceiverDirection::Sendonly, video_track_id)
-        .unwrap();
+#[wasm_bindgen_test(async)]
+fn new_media_connections_with_disabled_video_tracks(
+) -> impl Future<Item = (), Error = JsValue> {
+    get_test_media_connections(true, false)
+        .and_then(|(media_connections, audio_track_id, video_track_id)| {
+            let audio_track = media_connections
+                .get_track_by_id(TransceiverDirection::Sendonly, audio_track_id)
+                .unwrap();
+            let video_track = media_connections
+                .get_track_by_id(TransceiverDirection::Sendonly, video_track_id)
+                .unwrap();
 
-    assert!(audio_track.is_enabled());
-    assert!(!video_track.is_enabled());
+            assert!(audio_track.is_enabled());
+            assert!(!video_track.is_enabled());
+
+            Ok(())
+        })
+        .map_err(Into::into)
 }