#![cfg(target_arch = "wasm32")]

use std::{convert::TryFrom, rc::Rc};

use medea_client_api_proto::TrackId;
use medea_jason::{
    media::MediaManager,
    peer::{
        MediaConnections, RtcPeerConnection, TransceiverDirection,
        TransceiverKind,
    },
    utils::WasmErr,
};
use wasm_bindgen_test::*;

use crate::get_test_tracks;
use medea_jason::peer::SimpleStreamRequest;

wasm_bindgen_test_configure!(run_in_browser);

async fn get_test_media_connections(
    enabled_audio: bool,
    enabled_video: bool,
) -> Result<(MediaConnections, TrackId, TrackId), WasmErr> {
    let media_connections = MediaConnections::new(
        Rc::new(RtcPeerConnection::new(vec![]).unwrap()),
        enabled_audio,
        enabled_video,
    );
    let (audio_track, video_track) = get_test_tracks();
    let audio_track_id = audio_track.id;
    let video_track_id = video_track.id;
    media_connections
        .update_tracks(vec![audio_track, video_track])
        .unwrap();
    let request = media_connections.get_stream_request().unwrap();
    let caps = SimpleStreamRequest::try_from(request).unwrap();
    let manager = Rc::new(MediaManager::default());
<<<<<<< HEAD
    let stream = manager.get_stream(&caps).await?;

    media_connections
        .insert_local_stream(&caps.parse_stream(&stream)?)
        .await?;

    Ok((media_connections, audio_track_id, video_track_id))
}

#[wasm_bindgen_test]
fn get_stream_request() {
    let media_connections = MediaConnections::new(
        Rc::new(RtcPeerConnection::new(vec![]).unwrap()),
        true,
        true,
    );
    let (audio_track, video_track) = get_test_tracks();
    media_connections
        .update_tracks(vec![audio_track, video_track])
        .unwrap();
    let request = media_connections.get_stream_request();
    assert!(request.is_some());

    let media_connections = MediaConnections::new(
        Rc::new(RtcPeerConnection::new(vec![]).unwrap()),
        true,
        true,
    );
    media_connections.update_tracks(vec![]).unwrap();
    let request = media_connections.get_stream_request();
    assert!(request.is_none());
=======
    let stream = manager.get_stream_by_request(request).await?;

    media_connections.insert_local_stream(&stream).await?;

    Ok((media_connections, audio_track_id, video_track_id))
>>>>>>> ae31179d
}

// Tests MediaConnections::toggle_send_media function.
// Setup:
//     1. Create MediaConnections.
//     2. Acquire tracks.
// Assertions:
//     1. Calling toggle_send_media(audio, false) disables audio track.
//     2. Calling toggle_send_media(audio, true) enables audio track.
//     3. Calling toggle_send_media(video, false) disables video track.
//     4. Calling toggle_send_media(video, true) enables video track.
#[wasm_bindgen_test]
async fn disable_and_enable_all_tracks_in_media_manager() {
    let (media_connections, audio_track_id, video_track_id) =
        get_test_media_connections(true, true).await.unwrap();

    let audio_track = media_connections
        .get_track_by_id(TransceiverDirection::Sendonly, audio_track_id)
        .unwrap();
    let video_track = media_connections
        .get_track_by_id(TransceiverDirection::Sendonly, video_track_id)
        .unwrap();

    assert!(audio_track.is_enabled());
    assert!(video_track.is_enabled());

    media_connections.toggle_send_media(TransceiverKind::Audio, false);
    assert!(!audio_track.is_enabled());
    assert!(video_track.is_enabled());

    media_connections.toggle_send_media(TransceiverKind::Video, false);
    assert!(!audio_track.is_enabled());
    assert!(!video_track.is_enabled());

    media_connections.toggle_send_media(TransceiverKind::Audio, true);
    assert!(audio_track.is_enabled());
    assert!(!video_track.is_enabled());

    media_connections.toggle_send_media(TransceiverKind::Video, true);
    assert!(audio_track.is_enabled());
    assert!(video_track.is_enabled());
}

#[wasm_bindgen_test]
async fn new_media_connections_with_disabled_audio_tracks() {
    let (media_connections, audio_track_id, video_track_id) =
        get_test_media_connections(false, true).await.unwrap();

    let audio_track = media_connections
        .get_track_by_id(TransceiverDirection::Sendonly, audio_track_id)
        .unwrap();
    let video_track = media_connections
        .get_track_by_id(TransceiverDirection::Sendonly, video_track_id)
        .unwrap();

    assert!(!audio_track.is_enabled());
    assert!(video_track.is_enabled());
}

#[wasm_bindgen_test]
async fn new_media_connections_with_disabled_video_tracks() {
    let (media_connections, audio_track_id, video_track_id) =
        get_test_media_connections(true, false).await.unwrap();

    let audio_track = media_connections
        .get_track_by_id(TransceiverDirection::Sendonly, audio_track_id)
        .unwrap();
    let video_track = media_connections
        .get_track_by_id(TransceiverDirection::Sendonly, video_track_id)
        .unwrap();

    assert!(audio_track.is_enabled());
    assert!(!video_track.is_enabled());
}<|MERGE_RESOLUTION|>--- conflicted
+++ resolved
@@ -7,14 +7,13 @@
     media::MediaManager,
     peer::{
         MediaConnections, RtcPeerConnection, TransceiverDirection,
-        TransceiverKind,
+        TransceiverKind, SimpleStreamRequest,
     },
     utils::WasmErr,
 };
 use wasm_bindgen_test::*;
 
 use crate::get_test_tracks;
-use medea_jason::peer::SimpleStreamRequest;
 
 wasm_bindgen_test_configure!(run_in_browser);
 
@@ -36,7 +35,6 @@
     let request = media_connections.get_stream_request().unwrap();
     let caps = SimpleStreamRequest::try_from(request).unwrap();
     let manager = Rc::new(MediaManager::default());
-<<<<<<< HEAD
     let stream = manager.get_stream(&caps).await?;
 
     media_connections
@@ -68,13 +66,6 @@
     media_connections.update_tracks(vec![]).unwrap();
     let request = media_connections.get_stream_request();
     assert!(request.is_none());
-=======
-    let stream = manager.get_stream_by_request(request).await?;
-
-    media_connections.insert_local_stream(&stream).await?;
-
-    Ok((media_connections, audio_track_id, video_track_id))
->>>>>>> ae31179d
 }
 
 // Tests MediaConnections::toggle_send_media function.
