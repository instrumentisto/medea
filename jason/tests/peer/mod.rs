#![cfg(target_arch = "wasm32")]

mod media;

use std::{pin::Pin, rc::Rc};

use futures::{
    channel::mpsc,
    future::{self, FutureExt as _},
    Stream, StreamExt as _,
};
use medea_client_api_proto::{
    stats::{
        HighResTimeStamp, KnownIceCandidatePairState, NonExhaustive,
        RtcInboundRtpStreamMediaType, RtcOutboundRtpStreamMediaType, RtcStat,
        RtcStatsType, StatId, TrackStats, TrackStatsKind,
    },
    AudioSettings, Direction, IceConnectionState, MediaSourceKind, MediaType,
    MemberId, PeerId, Track, TrackId, TrackPatchEvent, VideoSettings,
};
use medea_jason::{
    media::{LocalTracksConstraints, MediaManager, RecvConstraints, TrackKind},
    peer::{
        PeerConnection, PeerEvent, RtcStats, StableMuteState, TrackDirection,
        TransceiverKind,
    },
};
use wasm_bindgen_test::*;

use crate::{
    delay_for, get_media_stream_settings, get_test_unrequired_tracks,
    local_constraints, timeout,
};

wasm_bindgen_test_configure!(run_in_browser);

fn toggle_mute_tracks_updates(
    tracks_ids: &[u32],
    is_muted: bool,
) -> Vec<TrackPatchEvent> {
    tracks_ids
        .into_iter()
        .map(|track_id| TrackPatchEvent {
            id: TrackId(*track_id),
            is_muted_individual: Some(is_muted),
            is_muted_general: Some(is_muted),
        })
        .collect()
}

const AUDIO_TRACK_ID: u32 = 1;
const VIDEO_TRACK_ID: u32 = 2;

#[wasm_bindgen_test]
async fn mute_unmute_audio() {
    let (tx, _rx) = mpsc::unbounded();
    let manager = Rc::new(MediaManager::default());
    let (audio_track, video_track) = get_test_unrequired_tracks();
    let peer = PeerConnection::new(
        PeerId(1),
        tx,
        Vec::new(),
        manager,
        false,
        local_constraints(true, true),
        Rc::new(RecvConstraints::default()),
    )
    .unwrap();

    peer.get_offer(vec![audio_track, video_track])
        .await
        .unwrap();

    assert!(peer.is_send_audio_enabled());
    assert!(peer.is_send_video_enabled());

    peer.patch_tracks(toggle_mute_tracks_updates(&[AUDIO_TRACK_ID], true))
        .unwrap();
    assert!(!peer.is_send_audio_enabled());
    assert!(peer.is_send_video_enabled());

    peer.patch_tracks(toggle_mute_tracks_updates(&[AUDIO_TRACK_ID], false))
        .unwrap();
    assert!(peer.is_send_audio_enabled());
    assert!(peer.is_send_video_enabled());
}

#[wasm_bindgen_test]
async fn mute_unmute_video() {
    let (tx, _rx) = mpsc::unbounded();
    let manager = Rc::new(MediaManager::default());
    let (audio_track, video_track) = get_test_unrequired_tracks();
    let peer = PeerConnection::new(
        PeerId(1),
        tx,
        Vec::new(),
        manager,
        false,
        local_constraints(true, true),
        Rc::new(RecvConstraints::default()),
    )
    .unwrap();
    peer.get_offer(vec![audio_track, video_track])
        .await
        .unwrap();

    assert!(peer.is_send_audio_enabled());
    assert!(peer.is_send_video_enabled());

    peer.patch_tracks(toggle_mute_tracks_updates(&[VIDEO_TRACK_ID], true))
        .unwrap();
    assert!(peer.is_send_audio_enabled());
    assert!(!peer.is_send_video_enabled());

    peer.patch_tracks(toggle_mute_tracks_updates(&[VIDEO_TRACK_ID], false))
        .unwrap();
    assert!(peer.is_send_audio_enabled());
    assert!(peer.is_send_video_enabled());
}

#[wasm_bindgen_test]
async fn new_with_mute_audio() {
    let (tx, _rx) = mpsc::unbounded();
    let manager = Rc::new(MediaManager::default());
    let (audio_track, video_track) = get_test_unrequired_tracks();
    let peer = PeerConnection::new(
        PeerId(1),
        tx,
        Vec::new(),
        manager,
        false,
        get_media_stream_settings(false, true).into(),
        Rc::new(RecvConstraints::default()),
    )
    .unwrap();

    peer.get_offer(vec![audio_track, video_track])
        .await
        .unwrap();
    assert!(!peer.is_send_audio_enabled());

    assert!(peer.is_send_video_enabled());
}

#[wasm_bindgen_test]
async fn new_with_mute_video() {
    let (tx, _rx) = mpsc::unbounded();
    let manager = Rc::new(MediaManager::default());
    let (audio_track, video_track) = get_test_unrequired_tracks();
    let peer = PeerConnection::new(
        PeerId(1),
        tx,
        Vec::new(),
        manager,
        false,
        get_media_stream_settings(true, false).into(),
        Rc::new(RecvConstraints::default()),
    )
    .unwrap();
    peer.get_offer(vec![audio_track, video_track])
        .await
        .unwrap();

    assert!(peer.is_send_audio_enabled());
    assert!(!peer.is_send_video_enabled());
}

#[wasm_bindgen_test]
async fn add_candidates_to_answerer_before_offer() {
    let (tx1, rx1) = mpsc::unbounded();
    let (tx2, _) = mpsc::unbounded();

    let manager = Rc::new(MediaManager::default());
    let pc1 = PeerConnection::new(
        PeerId(1),
        tx1,
        Vec::new(),
        Rc::clone(&manager),
        false,
        LocalTracksConstraints::default(),
        Rc::new(RecvConstraints::default()),
    )
    .unwrap();

    let pc2 = PeerConnection::new(
        PeerId(2),
        tx2,
        Vec::new(),
        manager,
        false,
        LocalTracksConstraints::default(),
        Rc::new(RecvConstraints::default()),
    )
    .unwrap();
    let (audio_track, video_track) = get_test_unrequired_tracks();
    let offer = pc1.get_offer(vec![audio_track, video_track]).await.unwrap();

    handle_ice_candidates(rx1, &pc2, 1).await;
    // assert that pc2 has buffered candidates
    assert!(pc2.candidates_buffer_len() > 0);
    // then set its remote description
    pc2.process_offer(offer, Vec::new()).await.unwrap();

    // and assert that buffer was flushed
    assert_eq!(pc2.candidates_buffer_len(), 0);
}

#[wasm_bindgen_test]
async fn add_candidates_to_offerer_before_answer() {
    let (tx1, _) = mpsc::unbounded();
    let (tx2, rx2) = mpsc::unbounded();

    let manager = Rc::new(MediaManager::default());
    let pc1 = Rc::new(
        PeerConnection::new(
            PeerId(1),
            tx1,
            Vec::new(),
            Rc::clone(&manager),
            false,
            LocalTracksConstraints::default(),
            Rc::new(RecvConstraints::default()),
        )
        .unwrap(),
    );
    let pc2 = Rc::new(
        PeerConnection::new(
            PeerId(2),
            tx2,
            Vec::new(),
            manager,
            false,
            LocalTracksConstraints::default(),
            Rc::new(RecvConstraints::default()),
        )
        .unwrap(),
    );

    let (audio_track, video_track) = get_test_unrequired_tracks();
    let offer = pc1.get_offer(vec![audio_track, video_track]).await.unwrap();
    let answer = pc2.process_offer(offer, Vec::new()).await.unwrap();

    handle_ice_candidates(rx2, &pc1, 1).await;

    // assert that pc1 has buffered candidates
    assert!(pc1.candidates_buffer_len() > 0);
    pc1.set_remote_answer(answer).await.unwrap();
    // assert that pc1 has buffered candidates got fulshed
    assert_eq!(pc1.candidates_buffer_len(), 0);
}

#[wasm_bindgen_test]
async fn normal_exchange_of_candidates() {
    let (tx1, rx1) = mpsc::unbounded();
    let (tx2, rx2) = mpsc::unbounded();

    let manager = Rc::new(MediaManager::default());
    let peer1 = PeerConnection::new(
        PeerId(1),
        tx1,
        Vec::new(),
        Rc::clone(&manager),
        false,
        LocalTracksConstraints::default(),
        Rc::new(RecvConstraints::default()),
    )
    .unwrap();
    let peer2 = PeerConnection::new(
        PeerId(2),
        tx2,
        Vec::new(),
        manager,
        false,
        LocalTracksConstraints::default(),
        Rc::new(RecvConstraints::default()),
    )
    .unwrap();
    let (audio_track, video_track) = get_test_unrequired_tracks();

    let offer = peer1
        .get_offer(vec![audio_track.clone(), video_track.clone()])
        .await
        .unwrap();
    let answer = peer2
        .process_offer(offer, vec![audio_track, video_track])
        .await
        .unwrap();
    peer1.set_remote_answer(answer).await.unwrap();

    delay_for(500).await;

    handle_ice_candidates(rx1, &peer2, 1).await;
    handle_ice_candidates(rx2, &peer1, 1).await;
}

async fn handle_ice_candidates(
    mut candidates_rx: mpsc::UnboundedReceiver<PeerEvent>,
    peer: &PeerConnection,
    count: u8,
) {
    let mut cnt = 0;

    while let Some(event) = candidates_rx.next().await {
        match event {
            PeerEvent::IceCandidateDiscovered {
                peer_id: _,
                candidate,
                sdp_m_line_index,
                sdp_mid,
            } => {
                peer.add_ice_candidate(candidate, sdp_m_line_index, sdp_mid)
                    .await
                    .unwrap();

                cnt += 1;
                if cnt == count {
                    break;
                }
            }
            PeerEvent::NewLocalTrack { .. } => {}
            _ => unreachable!(),
        }
    }
}

#[wasm_bindgen_test]
async fn send_event_on_new_local_stream() {
    let (tx, mut rx) = mpsc::unbounded();
    let manager = Rc::new(MediaManager::default());
    let (audio_track, video_track) = get_test_unrequired_tracks();
    let id = PeerId(1);
    let peer = PeerConnection::new(
        id,
        tx,
        Vec::new(),
        manager,
        false,
        get_media_stream_settings(true, false).into(),
        Rc::new(RecvConstraints::default()),
    )
    .unwrap();
    peer.get_offer(vec![audio_track, video_track])
        .await
        .unwrap();

    while let Some(event) = rx.next().await {
        match event {
            PeerEvent::NewLocalTrack { .. } => {
                break;
            }
            _ => {}
        }
    }
}

/// Setup signalling between two peers and wait for:
/// 1. `IceConnectionState::Checking` from both peers.
/// 2. `IceConnectionState::Connected` from both peers.
#[wasm_bindgen_test]
async fn ice_connection_state_changed_is_emitted() {
    let (tx1, rx1) = mpsc::unbounded();
    let (tx2, rx2) = mpsc::unbounded();

    let manager = Rc::new(MediaManager::default());
    let peer1 = PeerConnection::new(
        PeerId(1),
        tx1,
        Vec::new(),
        Rc::clone(&manager),
        false,
        LocalTracksConstraints::default(),
        Rc::new(RecvConstraints::default()),
    )
    .unwrap();
    let peer2 = PeerConnection::new(
        PeerId(2),
        tx2,
        Vec::new(),
        manager,
        false,
        LocalTracksConstraints::default(),
        Rc::new(RecvConstraints::default()),
    )
    .unwrap();
    let (audio_track, video_track) = get_test_unrequired_tracks();

    let offer = peer1
        .get_offer(vec![audio_track.clone(), video_track.clone()])
        .await
        .unwrap();
    let answer = peer2
        .process_offer(offer, vec![audio_track, video_track])
        .await
        .unwrap();
    peer1.set_remote_answer(answer).await.unwrap();

    delay_for(500).await;

    let mut events = futures::stream::select(rx1, rx2);

    let mut checking1 = false;
    let mut checking2 = false;
    let mut connected1 = false;
    let mut connected2 = false;
    while let Some(event) = events.next().await {
        let event: PeerEvent = event;
        match event {
            PeerEvent::IceCandidateDiscovered {
                peer_id,
                candidate,
                sdp_m_line_index,
                sdp_mid,
            } => {
                if peer_id.0 == 1 {
                    peer2
                        .add_ice_candidate(candidate, sdp_m_line_index, sdp_mid)
                        .await
                        .unwrap();
                } else {
                    peer1
                        .add_ice_candidate(candidate, sdp_m_line_index, sdp_mid)
                        .await
                        .unwrap();
                }
            }
            PeerEvent::IceConnectionStateChanged {
                peer_id,
                ice_connection_state,
            } => match ice_connection_state {
                IceConnectionState::Checking => {
                    if peer_id.0 == 1 {
                        checking1 = true;
                    } else {
                        checking2 = true;
                    }
                }
                IceConnectionState::Connected => {
                    if peer_id.0 == 1 {
                        connected1 = true;
                    } else {
                        connected2 = true;
                    }
                }
                _ => {}
            },
            _ => {}
        };

        if checking1 && checking2 && connected1 && connected2 {
            break;
        }
    }
}

/// Two interconnected [`PeerConnection`]s for the test purposes.
///
/// `first_peer`
struct InterconnectedPeers {
    /// This [`PeerConnection`] will have one `video` track with `send`
    /// direction and one `audio` track with `send` direction.
    pub first_peer: Rc<PeerConnection>,

    /// This [`PeerConnection`] will have one `video` track with `recv`
    /// direction and one `audio` track with `recv` direction.
    pub second_peer: Rc<PeerConnection>,

    /// All [`PeerEvent`]s of this two interconnected [`PeerConnection`]s.
    pub peer_events_recv: Pin<Box<dyn Stream<Item = PeerEvent>>>,
}

impl InterconnectedPeers {
    /// Creates new interconnected [`PeerConnection`]s.
    pub async fn new() -> Self {
        let (tx1, peer_events_stream1) = mpsc::unbounded();
        let (tx2, peer_events_stream2) = mpsc::unbounded();

        let manager = Rc::new(MediaManager::default());
        let peer1 = PeerConnection::new(
            PeerId(1),
            tx1,
            Vec::new(),
            Rc::clone(&manager),
            false,
            local_constraints(true, true),
            Rc::new(RecvConstraints::default()),
        )
        .unwrap();
        let peer2 = PeerConnection::new(
            PeerId(2),
            tx2,
            Vec::new(),
            manager,
            false,
            local_constraints(true, true),
            Rc::new(RecvConstraints::default()),
        )
        .unwrap();

        let offer = peer1.get_offer(Self::get_peer1_tracks()).await.unwrap();
        let answer = peer2
            .process_offer(offer, Self::get_peer2_tracks())
            .await
            .unwrap();
        peer1.set_remote_answer(answer).await.unwrap();

        delay_for(1000).await;

        let events =
            futures::stream::select(peer_events_stream1, peer_events_stream2);

        let mut interconnected_peers = Self {
            first_peer: peer1,
            second_peer: peer2,
            peer_events_recv: Box::pin(events),
        };

        interconnected_peers.handle_ice_candidates().await;

        interconnected_peers
    }

    /// Handles [`PeerEvent::IceCandidateDiscovered`] and
    /// [`PeerEvent::IceConnectionStateChange`] events.
    ///
    /// This [`Future`] will be resolved when all needed ICE candidates will be
    /// received and [`PeerConnection`]'s ICE connection state will transit into
    /// [`IceConnectionState::Connected`].
    async fn handle_ice_candidates(&mut self) {
        let mut checking1 = false;
        let mut checking2 = false;
        let mut connected1 = false;
        let mut connected2 = false;
        while let Some(event) = self.peer_events_recv.next().await {
            let event: PeerEvent = event;
            match event {
                PeerEvent::IceCandidateDiscovered {
                    peer_id,
                    candidate,
                    sdp_m_line_index,
                    sdp_mid,
                } => {
                    if peer_id.0 == 1 {
                        self.second_peer
                            .add_ice_candidate(
                                candidate,
                                sdp_m_line_index,
                                sdp_mid,
                            )
                            .await
                            .unwrap();
                    } else {
                        self.first_peer
                            .add_ice_candidate(
                                candidate,
                                sdp_m_line_index,
                                sdp_mid,
                            )
                            .await
                            .unwrap();
                    }
                }
                PeerEvent::IceConnectionStateChanged {
                    peer_id,
                    ice_connection_state,
                } => match ice_connection_state {
                    IceConnectionState::Checking => {
                        if peer_id.0 == 1 {
                            checking1 = true;
                        } else {
                            checking2 = true;
                        }
                    }
                    IceConnectionState::Connected => {
                        if peer_id.0 == 1 {
                            connected1 = true;
                        } else {
                            connected2 = true;
                        }
                    }
                    _ => {}
                },
                _ => {}
            };

            if checking1 && checking2 && connected1 && connected2 {
                break;
            }
        }
    }

    /// Returns [`Track`]s for the `first_peer`.
    fn get_peer1_tracks() -> Vec<Track> {
        vec![
            Track {
                id: TrackId(1),
                direction: Direction::Send {
                    receivers: vec![MemberId::from("bob")],
                    mid: None,
                },
                media_type: MediaType::Audio(AudioSettings {
                    is_required: true,
                }),
            },
            Track {
                id: TrackId(2),
                direction: Direction::Send {
                    receivers: vec![MemberId::from("bob")],
                    mid: None,
                },
                media_type: MediaType::Video(VideoSettings {
                    is_required: true,
<<<<<<< HEAD
                    is_display: false,
=======
                    source_kind: MediaSourceKind::Device,
>>>>>>> 20f729b9
                }),
            },
        ]
    }

    /// Returns [`Track`]s for the `second_peer`.
    fn get_peer2_tracks() -> Vec<Track> {
        vec![
            Track {
                id: TrackId(1),
                direction: Direction::Recv {
                    sender: MemberId::from("alice"),
                    mid: None,
                },
                media_type: MediaType::Audio(AudioSettings {
                    is_required: true,
                }),
            },
            Track {
                id: TrackId(2),
                direction: Direction::Recv {
                    sender: MemberId::from("alice"),
                    mid: None,
                },
                media_type: MediaType::Video(VideoSettings {
                    is_required: true,
<<<<<<< HEAD
                    is_display: false,
=======
                    source_kind: MediaSourceKind::Device,
>>>>>>> 20f729b9
                }),
            },
        ]
    }
}

/// Tests that [`PeerConnection::get_stats`] works correctly and provides stats
/// which we need at the moment.
#[wasm_bindgen_test]
async fn get_traffic_stats() {
    let peers = InterconnectedPeers::new().await;

    let first_peer_stats = peers.first_peer.get_stats().await.unwrap();
    let mut first_peer_video_outbound_stats_count = 0;
    let mut first_peer_audio_outbound_stats_count = 0;
    for stat in first_peer_stats.0 {
        match stat.stats {
            RtcStatsType::OutboundRtp(outbound) => match outbound.media_type {
                RtcOutboundRtpStreamMediaType::Audio { .. } => {
                    first_peer_audio_outbound_stats_count += 1
                }
                RtcOutboundRtpStreamMediaType::Video { .. } => {
                    first_peer_video_outbound_stats_count += 1
                }
            },
            RtcStatsType::InboundRtp(_) => {
                unreachable!("First Peer shouldn't have any InboundRtp stats.")
            }
            RtcStatsType::CandidatePair(candidate_pair) => {
                assert_eq!(
                    candidate_pair.state,
                    NonExhaustive::Known(KnownIceCandidatePairState::Succeeded)
                );
            }
            _ => (),
        }
    }
    assert_eq!(first_peer_video_outbound_stats_count, 1);
    assert_eq!(first_peer_audio_outbound_stats_count, 1);

    let second_peer_stats = peers.second_peer.get_stats().await.unwrap();
    let mut second_peer_video_inbound_stats_count = 0;
    let mut second_peer_audio_inbound_stats_count = 0;
    let mut has_succeeded_pair = false;
    for stat in second_peer_stats.0 {
        match stat.stats {
            RtcStatsType::InboundRtp(inbound) => {
                match inbound.media_specific_stats {
                    RtcInboundRtpStreamMediaType::Audio { .. } => {
                        second_peer_audio_inbound_stats_count += 1
                    }
                    RtcInboundRtpStreamMediaType::Video { .. } => {
                        second_peer_video_inbound_stats_count += 1
                    }
                }
            }
            RtcStatsType::OutboundRtp(_) => unreachable!(
                "Second Peer shouldn't have any OutboundRtp stats."
            ),
            RtcStatsType::CandidatePair(candidate_pair) => {
                if let NonExhaustive::Known(
                    KnownIceCandidatePairState::Succeeded,
                ) = candidate_pair.state
                {
                    has_succeeded_pair = true;
                }
            }
            _ => (),
        }
    }
    assert!(has_succeeded_pair);
    assert_eq!(second_peer_video_inbound_stats_count, 1);
    assert_eq!(second_peer_audio_inbound_stats_count, 1);
}

/// Tests for a [`RtcStat`]s caching mechanism of the [`PeerConnection`].
mod peer_stats_caching {
    use super::*;

    /// Tests that [`PeerConnection::send_peer_stats`] will send only one
    /// [`RtcStat`] update when we try to send two identical [`RtcStat`]s.
    #[wasm_bindgen_test]
    async fn works() {
        let (tx, peer_events_stream) = mpsc::unbounded();
        let manager = Rc::new(MediaManager::default());
        let peer = PeerConnection::new(
            PeerId(1),
            tx,
            Vec::new(),
            manager,
            false,
            LocalTracksConstraints::default(),
            Rc::new(RecvConstraints::default()),
        )
        .unwrap();

        let stat = RtcStat {
            id: StatId("2ef2e34c".to_string()),
            timestamp: HighResTimeStamp(1584373509700.0),
            stats: RtcStatsType::Track(Box::new(TrackStats {
                track_identifier: "0d4f8e05-51d8-4f9b-90b2-453401fc8041"
                    .to_string(),
                kind: Some(TrackStatsKind::Audio),
                remote_source: None,
                ended: Some(false),
            })),
        };
        peer.send_peer_stats(RtcStats(vec![stat.clone()]));

        let mut peer_events_stream = peer_events_stream.filter_map(|event| {
            Box::pin(async move {
                if let PeerEvent::StatsUpdate { peer_id: _, stats } = event {
                    Some(stats)
                } else {
                    None
                }
            })
        });
        let first_rtc_stats = peer_events_stream.next().await.unwrap();
        assert_eq!(first_rtc_stats.0[0], stat);

        peer.send_peer_stats(RtcStats(vec![stat]));
        timeout(100, peer_events_stream.next()).await.unwrap_err();
    }

    /// Tests that [`PeerConnection::send_peer_stats`] will send two
    /// [`RtcStat`]s updates with identical content but with different
    /// [`StatId`]s.
    #[wasm_bindgen_test]
    async fn takes_into_account_stat_id() {
        let (tx, peer_events_stream) = mpsc::unbounded();
        let manager = Rc::new(MediaManager::default());
        let peer = PeerConnection::new(
            PeerId(1),
            tx,
            Vec::new(),
            manager,
            false,
            LocalTracksConstraints::default(),
            Rc::new(RecvConstraints::default()),
        )
        .unwrap();

        let mut stat = RtcStat {
            id: StatId("2ef2e34c".to_string()),
            timestamp: HighResTimeStamp(1584373509700.0),
            stats: RtcStatsType::Track(Box::new(TrackStats {
                track_identifier: "0d4f8e05-51d8-4f9b-90b2-453401fc8041"
                    .to_string(),
                kind: Some(TrackStatsKind::Audio),
                remote_source: None,
                ended: Some(false),
            })),
        };
        peer.send_peer_stats(RtcStats(vec![stat.clone()]));

        let mut peer_events_stream = peer_events_stream.filter_map(|event| {
            Box::pin(async move {
                if let PeerEvent::StatsUpdate { peer_id: _, stats } = event {
                    Some(stats)
                } else {
                    None
                }
            })
        });
        let first_rtc_stats = peer_events_stream.next().await.unwrap();
        assert_eq!(first_rtc_stats.0[0], stat);

        stat.id = StatId("3df3d34c".to_string());
        peer.send_peer_stats(RtcStats(vec![stat.clone()]));
        let first_rtc_stats = peer_events_stream.next().await.unwrap();
        assert_eq!(first_rtc_stats.0[0], stat);
    }

    /// Tests that [`PeerConnection::send_peer_stats`] will send two
    /// [`RtcStat`]s updates with different content, but with identical
    /// [`StatId`].
    #[wasm_bindgen_test]
    async fn sends_updated_stats() {
        let (tx, peer_events_stream) = mpsc::unbounded();
        let manager = Rc::new(MediaManager::default());
        let peer = PeerConnection::new(
            PeerId(1),
            tx,
            Vec::new(),
            manager,
            false,
            LocalTracksConstraints::default(),
            Rc::new(RecvConstraints::default()),
        )
        .unwrap();

        let mut track_stat = Box::new(TrackStats {
            track_identifier: "0d4f8e05-51d8-4f9b-90b2-453401fc8041"
                .to_string(),
            kind: Some(TrackStatsKind::Audio),
            remote_source: None,
            ended: Some(false),
        });
        let mut stat = RtcStat {
            id: StatId("2ef2e34c".to_string()),
            timestamp: HighResTimeStamp(1584373509700.0),
            stats: RtcStatsType::Track(track_stat.clone()),
        };
        peer.send_peer_stats(RtcStats(vec![stat.clone()]));

        let mut peer_events_stream = peer_events_stream.filter_map(|event| {
            Box::pin(async move {
                if let PeerEvent::StatsUpdate { peer_id: _, stats } = event {
                    Some(stats)
                } else {
                    None
                }
            })
        });
        let first_rtc_stats = peer_events_stream.next().await.unwrap();
        assert_eq!(first_rtc_stats.0[0], stat);

        track_stat.ended = Some(true);
        stat.stats = RtcStatsType::Track(track_stat);
        peer.send_peer_stats(RtcStats(vec![stat.clone()]));
        let first_rtc_stats = peer_events_stream.next().await.unwrap();
        assert_eq!(first_rtc_stats.0[0], stat);
    }
}

#[wasm_bindgen_test]
async fn reset_transition_timers() {
    let (tx, _) = mpsc::unbounded();
    let manager = Rc::new(MediaManager::default());
    let (audio_track, video_track) = get_test_unrequired_tracks();
    let peer = PeerConnection::new(
        PeerId(1),
        tx,
        Vec::new(),
        manager,
        false,
        local_constraints(true, true),
        Rc::new(RecvConstraints::default()),
    )
    .unwrap();
    peer.get_offer(vec![audio_track, video_track])
        .await
        .unwrap();

    let all_unmuted = future::join_all(
        peer.get_transceivers_sides(
            TransceiverKind::Audio,
            TrackDirection::Send,
        )
        .into_iter()
        .chain(
            peer.get_transceivers_sides(
                TransceiverKind::Video,
                TrackDirection::Send,
            )
            .into_iter(),
        )
        .map(|s| {
            s.mute_state_transition_to(StableMuteState::Muted).unwrap();

            s.when_mute_state_stable(StableMuteState::Unmuted)
        }),
    )
    .map(|_| ())
    .shared();

    delay_for(400).await;
    peer.stop_state_transitions_timers();
    timeout(600, all_unmuted.clone()).await.unwrap_err();

    peer.stop_state_transitions_timers();
    delay_for(30).await;
    peer.reset_state_transitions_timers();

    timeout(600, all_unmuted).await.unwrap();
}

#[wasm_bindgen_test]
async fn new_remote_track() {
    #[derive(Debug, PartialEq)]
    struct FinalTrack {
        has_audio: bool,
        has_video: bool,
    }
    async fn helper(
        audio_tx_enabled: bool,
        video_tx_enabled: bool,
        audio_rx_enabled: bool,
        video_rx_enabled: bool,
    ) -> Result<FinalTrack, TrackKind> {
        let (tx1, _rx1) = mpsc::unbounded();
        let (tx2, mut rx2) = mpsc::unbounded();
        let manager = Rc::new(MediaManager::default());

        let tx_caps = LocalTracksConstraints::default();
        tx_caps.set_enabled(audio_tx_enabled, TransceiverKind::Audio);
        tx_caps.set_enabled(video_tx_enabled, TransceiverKind::Video);
        let sender_peer = PeerConnection::new(
            PeerId(1),
            tx1,
            Vec::new(),
            Rc::clone(&manager),
            false,
            tx_caps,
            Rc::new(RecvConstraints::default()),
        )
        .unwrap();

        let rcv_caps = RecvConstraints::default();
        rcv_caps.set_enabled(audio_rx_enabled, TransceiverKind::Audio);
        rcv_caps.set_enabled(video_rx_enabled, TransceiverKind::Video);
        let rcvr_peer = PeerConnection::new(
            PeerId(2),
            tx2,
            Vec::new(),
            manager,
            false,
            LocalTracksConstraints::default(),
            Rc::new(rcv_caps),
        )
        .unwrap();
        let (audio_track, video_track) = get_test_unrequired_tracks();

        let offer = sender_peer
            .get_offer(vec![audio_track.clone(), video_track.clone()])
            .await
            .unwrap();
        let answer = rcvr_peer
            .process_offer(
                offer,
                vec![
                    Track {
                        id: TrackId(1),
                        direction: Direction::Recv {
                            sender: MemberId::from("whatever"),
                            mid: Some(String::from("0")),
                        },
                        media_type: MediaType::Audio(AudioSettings {
                            is_required: true,
                        }),
                    },
                    Track {
                        id: TrackId(2),
                        direction: Direction::Recv {
                            sender: MemberId::from("whatever"),
                            mid: Some(String::from("1")),
                        },
                        media_type: MediaType::Video(VideoSettings {
                            is_required: true,
<<<<<<< HEAD
                            is_display: false,
=======
                            source_kind: MediaSourceKind::Device,
>>>>>>> 20f729b9
                        }),
                    },
                ],
            )
            .await
            .unwrap();
        sender_peer.set_remote_answer(answer).await.unwrap();

        let mut result = FinalTrack {
            has_audio: false,
            has_video: false,
        };
        loop {
            match timeout(300, rx2.next()).await {
                Ok(Some(event)) => {
                    if let PeerEvent::NewRemoteTrack { track, .. } = event {
                        match track.kind() {
                            TrackKind::Audio => {
                                if result.has_audio {
                                    return Err(TrackKind::Audio);
                                } else {
                                    result.has_audio = true;
                                }
                            }
                            TrackKind::Video => {
                                if result.has_video {
                                    return Err(TrackKind::Video);
                                } else {
                                    result.has_video = true;
                                }
                            }
                        }
                    }
                }
                Ok(None) | Err(_) => {
                    break;
                }
            }
        }
        Ok(result)
    }

    fn bit_at(input: u32, n: u8) -> bool {
        (input >> n) & 1 != 0
    }

    for i in 0..16 {
        let audio_tx_enabled = bit_at(i, 0);
        let video_tx_enabled = bit_at(i, 1);
        let audio_rx_enabled = bit_at(i, 2);
        let video_rx_enabled = bit_at(i, 3);

        assert_eq!(
            helper(
                audio_tx_enabled,
                video_tx_enabled,
                audio_rx_enabled,
                video_rx_enabled
            )
            .await
            .unwrap(),
            FinalTrack {
                has_audio: audio_tx_enabled && audio_rx_enabled,
                has_video: video_tx_enabled && video_rx_enabled,
            }
        );
    }
}

/// Tests that after [`PeerConnection::restart_ice`] call, `ice-pwd` and
/// `ice-ufrag` IDs will be updated in the SDP offer.
#[wasm_bindgen_test]
async fn ice_restart_works() {
    fn get_ice_pwds(offer: &str) -> Vec<&str> {
        offer
            .lines()
            .filter_map(|line| {
                if line.contains("ice-pwd") {
                    Some(line.split(':').skip(1).next().unwrap())
                } else {
                    None
                }
            })
            .collect()
    }

    fn get_ice_ufrags(offer: &str) -> Vec<&str> {
        offer
            .lines()
            .filter_map(|line| {
                if line.contains("ice-ufrag") {
                    Some(line.split(':').skip(1).next().unwrap())
                } else {
                    None
                }
            })
            .collect()
    }

    let peers = InterconnectedPeers::new().await;
    let sdp_offer_before = peers.first_peer.get_offer(vec![]).await.unwrap();
    let ice_pwds_before = get_ice_pwds(&sdp_offer_before);
    let ice_ufrags_before = get_ice_ufrags(&sdp_offer_before);
    peers.first_peer.restart_ice();
    let sdp_offer_after = peers.first_peer.get_offer(vec![]).await.unwrap();
    let ice_pwds_after = get_ice_pwds(&sdp_offer_after);
    let ice_ufrags_after = get_ice_ufrags(&sdp_offer_after);

    ice_pwds_before
        .into_iter()
        .zip(ice_pwds_after.into_iter())
        .for_each(|(before, after)| assert_ne!(before, after));
    ice_ufrags_before
        .into_iter()
        .zip(ice_ufrags_after.into_iter())
        .for_each(|(before, after)| assert_ne!(before, after));
}<|MERGE_RESOLUTION|>--- conflicted
+++ resolved
@@ -609,11 +609,7 @@
                 },
                 media_type: MediaType::Video(VideoSettings {
                     is_required: true,
-<<<<<<< HEAD
-                    is_display: false,
-=======
                     source_kind: MediaSourceKind::Device,
->>>>>>> 20f729b9
                 }),
             },
         ]
@@ -640,11 +636,7 @@
                 },
                 media_type: MediaType::Video(VideoSettings {
                     is_required: true,
-<<<<<<< HEAD
-                    is_display: false,
-=======
                     source_kind: MediaSourceKind::Device,
->>>>>>> 20f729b9
                 }),
             },
         ]
@@ -995,11 +987,7 @@
                         },
                         media_type: MediaType::Video(VideoSettings {
                             is_required: true,
-<<<<<<< HEAD
-                            is_display: false,
-=======
                             source_kind: MediaSourceKind::Device,
->>>>>>> 20f729b9
                         }),
                     },
                 ],
