--- conflicted
+++ resolved
@@ -71,20 +71,12 @@
     assert!(peer.is_send_audio_enabled());
     assert!(peer.is_send_video_enabled());
 
-<<<<<<< HEAD
-    peer.update_tracks(toggle_mute_tracks_updates(&[AUDIO_TRACK_ID], true))
-=======
     peer.patch_tracks(toggle_mute_tracks_updates(&[AUDIO_TRACK_ID], true))
->>>>>>> c8bd98f1
         .unwrap();
     assert!(!peer.is_send_audio_enabled());
     assert!(peer.is_send_video_enabled());
 
-<<<<<<< HEAD
-    peer.update_tracks(toggle_mute_tracks_updates(&[AUDIO_TRACK_ID], false))
-=======
     peer.patch_tracks(toggle_mute_tracks_updates(&[AUDIO_TRACK_ID], false))
->>>>>>> c8bd98f1
         .unwrap();
     assert!(peer.is_send_audio_enabled());
     assert!(peer.is_send_video_enabled());
@@ -111,20 +103,12 @@
     assert!(peer.is_send_audio_enabled());
     assert!(peer.is_send_video_enabled());
 
-<<<<<<< HEAD
-    peer.update_tracks(toggle_mute_tracks_updates(&[VIDEO_TRACK_ID], true))
-=======
     peer.patch_tracks(toggle_mute_tracks_updates(&[VIDEO_TRACK_ID], true))
->>>>>>> c8bd98f1
         .unwrap();
     assert!(peer.is_send_audio_enabled());
     assert!(!peer.is_send_video_enabled());
 
-<<<<<<< HEAD
-    peer.update_tracks(toggle_mute_tracks_updates(&[VIDEO_TRACK_ID], false))
-=======
     peer.patch_tracks(toggle_mute_tracks_updates(&[VIDEO_TRACK_ID], false))
->>>>>>> c8bd98f1
         .unwrap();
     assert!(peer.is_send_audio_enabled());
     assert!(peer.is_send_video_enabled());
