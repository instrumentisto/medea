--- conflicted
+++ resolved
@@ -611,11 +611,7 @@
                 ended: Some(false),
             })),
         };
-<<<<<<< HEAD
-        peer.send_peer_stats(RtcStats(vec![stat.clone()])).await;
-=======
         peer.send_peer_stats(RtcStats(vec![stat.clone()]));
->>>>>>> e6975de4
 
         let mut peer_events_stream = peer_events_stream.filter_map(|event| {
             Box::pin(async move {
@@ -629,11 +625,7 @@
         let first_rtc_stats = peer_events_stream.next().await.unwrap();
         assert_eq!(first_rtc_stats.0[0], stat);
 
-<<<<<<< HEAD
-        peer.send_peer_stats(RtcStats(vec![stat])).await;
-=======
         peer.send_peer_stats(RtcStats(vec![stat]));
->>>>>>> e6975de4
         await_with_timeout(Box::pin(peer_events_stream.next()), 100)
             .await
             .unwrap_err();
@@ -659,11 +651,7 @@
                 ended: Some(false),
             })),
         };
-<<<<<<< HEAD
-        peer.send_peer_stats(RtcStats(vec![stat.clone()])).await;
-=======
         peer.send_peer_stats(RtcStats(vec![stat.clone()]));
->>>>>>> e6975de4
 
         let mut peer_events_stream = peer_events_stream.filter_map(|event| {
             Box::pin(async move {
@@ -678,11 +666,7 @@
         assert_eq!(first_rtc_stats.0[0], stat);
 
         stat.id = StatId("3df3d34c".to_string());
-<<<<<<< HEAD
-        peer.send_peer_stats(RtcStats(vec![stat.clone()])).await;
-=======
         peer.send_peer_stats(RtcStats(vec![stat.clone()]));
->>>>>>> e6975de4
         let first_rtc_stats = peer_events_stream.next().await.unwrap();
         assert_eq!(first_rtc_stats.0[0], stat);
     }
@@ -708,11 +692,7 @@
             timestamp: HighResTimeStamp(1584373509700.0),
             stats: RtcStatsType::Track(track_stat.clone()),
         };
-<<<<<<< HEAD
-        peer.send_peer_stats(RtcStats(vec![stat.clone()])).await;
-=======
         peer.send_peer_stats(RtcStats(vec![stat.clone()]));
->>>>>>> e6975de4
 
         let mut peer_events_stream = peer_events_stream.filter_map(|event| {
             Box::pin(async move {
@@ -728,11 +708,7 @@
 
         track_stat.ended = Some(true);
         stat.stats = RtcStatsType::Track(track_stat);
-<<<<<<< HEAD
-        peer.send_peer_stats(RtcStats(vec![stat.clone()])).await;
-=======
         peer.send_peer_stats(RtcStats(vec![stat.clone()]));
->>>>>>> e6975de4
         let first_rtc_stats = peer_events_stream.next().await.unwrap();
         assert_eq!(first_rtc_stats.0[0], stat);
     }
