#![cfg(target_arch = "wasm32")]

mod media;

use std::{pin::Pin, rc::Rc};

use futures::{
    channel::mpsc,
    future::{self, FutureExt as _},
    Stream, StreamExt as _,
};
use medea_client_api_proto::{
    stats::{
        HighResTimeStamp, KnownIceCandidatePairState, NonExhaustive,
        RtcInboundRtpStreamMediaType, RtcOutboundRtpStreamMediaType, RtcStat,
        RtcStatsType, StatId, TrackStats, TrackStatsKind,
    },
    AudioSettings, Direction, IceConnectionState, MediaType, MemberId, PeerId,
    Track, TrackId, TrackPatchEvent, VideoSettings,
};
use medea_jason::{
    media::{LocalTracksConstraints, MediaManager, RecvConstraints, TrackKind},
    peer::{
        PeerConnection, PeerEvent, RtcStats, StableMuteState, TrackDirection,
        TransceiverKind,
    },
};
use wasm_bindgen_test::*;

use crate::{
    delay_for, get_media_stream_settings, get_test_unrequired_tracks,
    local_constraints, timeout,
};

wasm_bindgen_test_configure!(run_in_browser);

fn toggle_mute_tracks_updates(
    tracks_ids: &[u32],
    is_muted: bool,
) -> Vec<TrackPatchEvent> {
    tracks_ids
        .into_iter()
        .map(|track_id| TrackPatchEvent {
            id: TrackId(*track_id),
            is_muted_individual: Some(is_muted),
            is_muted_general: Some(is_muted),
        })
        .collect()
}

const AUDIO_TRACK_ID: u32 = 1;
const VIDEO_TRACK_ID: u32 = 2;

#[wasm_bindgen_test]
async fn mute_unmute_audio() {
    let (tx, _rx) = mpsc::unbounded();
    let manager = Rc::new(MediaManager::default());
    let (audio_track, video_track) = get_test_unrequired_tracks();
    let peer = PeerConnection::new(
        PeerId(1),
        tx,
        Vec::new(),
        manager,
        false,
        local_constraints(true, true),
        Rc::new(RecvConstraints::default()),
    )
    .unwrap();

    peer.get_offer(vec![audio_track, video_track])
        .await
        .unwrap();

    assert!(peer.is_send_audio_enabled());
    assert!(peer.is_send_video_enabled());

    peer.patch_tracks(toggle_mute_tracks_updates(&[AUDIO_TRACK_ID], true))
        .unwrap();
    assert!(!peer.is_send_audio_enabled());
    assert!(peer.is_send_video_enabled());

    peer.patch_tracks(toggle_mute_tracks_updates(&[AUDIO_TRACK_ID], false))
        .unwrap();
    assert!(peer.is_send_audio_enabled());
    assert!(peer.is_send_video_enabled());
}

#[wasm_bindgen_test]
async fn mute_unmute_video() {
    let (tx, _rx) = mpsc::unbounded();
    let manager = Rc::new(MediaManager::default());
    let (audio_track, video_track) = get_test_unrequired_tracks();
    let peer = PeerConnection::new(
        PeerId(1),
        tx,
        Vec::new(),
        manager,
        false,
        local_constraints(true, true),
        Rc::new(RecvConstraints::default()),
    )
    .unwrap();
    peer.get_offer(vec![audio_track, video_track])
        .await
        .unwrap();

    assert!(peer.is_send_audio_enabled());
    assert!(peer.is_send_video_enabled());

    peer.patch_tracks(toggle_mute_tracks_updates(&[VIDEO_TRACK_ID], true))
        .unwrap();
    assert!(peer.is_send_audio_enabled());
    assert!(!peer.is_send_video_enabled());

    peer.patch_tracks(toggle_mute_tracks_updates(&[VIDEO_TRACK_ID], false))
        .unwrap();
    assert!(peer.is_send_audio_enabled());
    assert!(peer.is_send_video_enabled());
}

#[wasm_bindgen_test]
async fn new_with_mute_audio() {
    let (tx, _rx) = mpsc::unbounded();
    let manager = Rc::new(MediaManager::default());
    let (audio_track, video_track) = get_test_unrequired_tracks();
    let peer = PeerConnection::new(
        PeerId(1),
        tx,
        Vec::new(),
        manager,
        false,
        get_media_stream_settings(false, true).into(),
        Rc::new(RecvConstraints::default()),
    )
    .unwrap();

    peer.get_offer(vec![audio_track, video_track])
        .await
        .unwrap();
    assert!(!peer.is_send_audio_enabled());

    assert!(peer.is_send_video_enabled());
}

#[wasm_bindgen_test]
async fn new_with_mute_video() {
    let (tx, _rx) = mpsc::unbounded();
    let manager = Rc::new(MediaManager::default());
    let (audio_track, video_track) = get_test_unrequired_tracks();
    let peer = PeerConnection::new(
        PeerId(1),
        tx,
        Vec::new(),
        manager,
        false,
        get_media_stream_settings(true, false).into(),
        Rc::new(RecvConstraints::default()),
    )
    .unwrap();
    peer.get_offer(vec![audio_track, video_track])
        .await
        .unwrap();

    assert!(peer.is_send_audio_enabled());
    assert!(!peer.is_send_video_enabled());
}

#[wasm_bindgen_test]
async fn add_candidates_to_answerer_before_offer() {
    let (tx1, rx1) = mpsc::unbounded();
    let (tx2, _) = mpsc::unbounded();

    let manager = Rc::new(MediaManager::default());
    let pc1 = PeerConnection::new(
        PeerId(1),
        tx1,
        Vec::new(),
        Rc::clone(&manager),
        false,
        LocalTracksConstraints::default(),
        Rc::new(RecvConstraints::default()),
    )
    .unwrap();

    let pc2 = PeerConnection::new(
        PeerId(2),
        tx2,
        Vec::new(),
        manager,
        false,
        LocalTracksConstraints::default(),
        Rc::new(RecvConstraints::default()),
    )
    .unwrap();
    let (audio_track, video_track) = get_test_unrequired_tracks();
    let offer = pc1.get_offer(vec![audio_track, video_track]).await.unwrap();

    handle_ice_candidates(rx1, &pc2, 1).await;
    // assert that pc2 has buffered candidates
    assert!(pc2.candidates_buffer_len() > 0);
    // then set its remote description
    pc2.process_offer(offer, Vec::new()).await.unwrap();

    // and assert that buffer was flushed
    assert_eq!(pc2.candidates_buffer_len(), 0);
}

#[wasm_bindgen_test]
async fn add_candidates_to_offerer_before_answer() {
    let (tx1, _) = mpsc::unbounded();
    let (tx2, rx2) = mpsc::unbounded();

    let manager = Rc::new(MediaManager::default());
    let pc1 = Rc::new(
        PeerConnection::new(
            PeerId(1),
            tx1,
            Vec::new(),
            Rc::clone(&manager),
            false,
            LocalTracksConstraints::default(),
            Rc::new(RecvConstraints::default()),
        )
        .unwrap(),
    );
    let pc2 = Rc::new(
        PeerConnection::new(
            PeerId(2),
            tx2,
            Vec::new(),
            manager,
            false,
            LocalTracksConstraints::default(),
            Rc::new(RecvConstraints::default()),
        )
        .unwrap(),
    );

    let (audio_track, video_track) = get_test_unrequired_tracks();
    let offer = pc1.get_offer(vec![audio_track, video_track]).await.unwrap();
    let answer = pc2.process_offer(offer, Vec::new()).await.unwrap();

    handle_ice_candidates(rx2, &pc1, 1).await;

    // assert that pc1 has buffered candidates
    assert!(pc1.candidates_buffer_len() > 0);
    pc1.set_remote_answer(answer).await.unwrap();
    // assert that pc1 has buffered candidates got fulshed
    assert_eq!(pc1.candidates_buffer_len(), 0);
}

#[wasm_bindgen_test]
async fn normal_exchange_of_candidates() {
    let (tx1, rx1) = mpsc::unbounded();
    let (tx2, rx2) = mpsc::unbounded();

    let manager = Rc::new(MediaManager::default());
    let peer1 = PeerConnection::new(
        PeerId(1),
        tx1,
        Vec::new(),
        Rc::clone(&manager),
        false,
        LocalTracksConstraints::default(),
        Rc::new(RecvConstraints::default()),
    )
    .unwrap();
    let peer2 = PeerConnection::new(
        PeerId(2),
        tx2,
        Vec::new(),
        manager,
        false,
        LocalTracksConstraints::default(),
        Rc::new(RecvConstraints::default()),
    )
    .unwrap();
    let (audio_track, video_track) = get_test_unrequired_tracks();

    let offer = peer1
        .get_offer(vec![audio_track.clone(), video_track.clone()])
        .await
        .unwrap();
    let answer = peer2
        .process_offer(offer, vec![audio_track, video_track])
        .await
        .unwrap();
    peer1.set_remote_answer(answer).await.unwrap();

    delay_for(500).await;

    handle_ice_candidates(rx1, &peer2, 1).await;
    handle_ice_candidates(rx2, &peer1, 1).await;
}

async fn handle_ice_candidates(
    mut candidates_rx: mpsc::UnboundedReceiver<PeerEvent>,
    peer: &PeerConnection,
    count: u8,
) {
    let mut cnt = 0;

    while let Some(event) = candidates_rx.next().await {
        match event {
            PeerEvent::IceCandidateDiscovered {
                peer_id: _,
                candidate,
                sdp_m_line_index,
                sdp_mid,
            } => {
                peer.add_ice_candidate(candidate, sdp_m_line_index, sdp_mid)
                    .await
                    .unwrap();

                cnt += 1;
                if cnt == count {
                    break;
                }
            }
            PeerEvent::NewLocalTrack { .. } => {}
            _ => unreachable!(),
        }
    }
}

#[wasm_bindgen_test]
async fn send_event_on_new_local_stream() {
    let (tx, mut rx) = mpsc::unbounded();
    let manager = Rc::new(MediaManager::default());
    let (audio_track, video_track) = get_test_unrequired_tracks();
    let id = PeerId(1);
    let peer = PeerConnection::new(
        id,
        tx,
        Vec::new(),
        manager,
        false,
        get_media_stream_settings(true, false).into(),
        Rc::new(RecvConstraints::default()),
    )
    .unwrap();
    peer.get_offer(vec![audio_track, video_track])
        .await
        .unwrap();

    while let Some(event) = rx.next().await {
        match event {
<<<<<<< HEAD
            PeerEvent::NewLocalTrack { peer_id, .. } => {
                assert_eq!(peer_id, id);
=======
            PeerEvent::NewLocalTrack { .. } => {
>>>>>>> d22f9d2a
                break;
            }
            _ => {}
        }
    }
}

/// Setup signalling between two peers and wait for:
/// 1. `IceConnectionState::Checking` from both peers.
/// 2. `IceConnectionState::Connected` from both peers.
#[wasm_bindgen_test]
async fn ice_connection_state_changed_is_emitted() {
    let (tx1, rx1) = mpsc::unbounded();
    let (tx2, rx2) = mpsc::unbounded();

    let manager = Rc::new(MediaManager::default());
    let peer1 = PeerConnection::new(
        PeerId(1),
        tx1,
        Vec::new(),
        Rc::clone(&manager),
        false,
        LocalTracksConstraints::default(),
        Rc::new(RecvConstraints::default()),
    )
    .unwrap();
    let peer2 = PeerConnection::new(
        PeerId(2),
        tx2,
        Vec::new(),
        manager,
        false,
        LocalTracksConstraints::default(),
        Rc::new(RecvConstraints::default()),
    )
    .unwrap();
    let (audio_track, video_track) = get_test_unrequired_tracks();

    let offer = peer1
        .get_offer(vec![audio_track.clone(), video_track.clone()])
        .await
        .unwrap();
    let answer = peer2
        .process_offer(offer, vec![audio_track, video_track])
        .await
        .unwrap();
    peer1.set_remote_answer(answer).await.unwrap();

    delay_for(500).await;

    let mut events = futures::stream::select(rx1, rx2);

    let mut checking1 = false;
    let mut checking2 = false;
    let mut connected1 = false;
    let mut connected2 = false;
    while let Some(event) = events.next().await {
        let event: PeerEvent = event;
        match event {
            PeerEvent::IceCandidateDiscovered {
                peer_id,
                candidate,
                sdp_m_line_index,
                sdp_mid,
            } => {
                if peer_id.0 == 1 {
                    peer2
                        .add_ice_candidate(candidate, sdp_m_line_index, sdp_mid)
                        .await
                        .unwrap();
                } else {
                    peer1
                        .add_ice_candidate(candidate, sdp_m_line_index, sdp_mid)
                        .await
                        .unwrap();
                }
            }
            PeerEvent::IceConnectionStateChanged {
                peer_id,
                ice_connection_state,
            } => match ice_connection_state {
                IceConnectionState::Checking => {
                    if peer_id.0 == 1 {
                        checking1 = true;
                    } else {
                        checking2 = true;
                    }
                }
                IceConnectionState::Connected => {
                    if peer_id.0 == 1 {
                        connected1 = true;
                    } else {
                        connected2 = true;
                    }
                }
                _ => {}
            },
            _ => {}
        };

        if checking1 && checking2 && connected1 && connected2 {
            break;
        }
    }
}

/// Two interconnected [`PeerConnection`]s for the test purposes.
///
/// `first_peer`
struct InterconnectedPeers {
    /// This [`PeerConnection`] will have one `video` track with `send`
    /// direction and one `audio` track with `send` direction.
    pub first_peer: Rc<PeerConnection>,

    /// This [`PeerConnection`] will have one `video` track with `recv`
    /// direction and one `audio` track with `recv` direction.
    pub second_peer: Rc<PeerConnection>,

    /// All [`PeerEvent`]s of this two interconnected [`PeerConnection`]s.
    pub peer_events_recv: Pin<Box<dyn Stream<Item = PeerEvent>>>,
}

impl InterconnectedPeers {
    /// Creates new interconnected [`PeerConnection`]s.
    pub async fn new() -> Self {
        let (tx1, peer_events_stream1) = mpsc::unbounded();
        let (tx2, peer_events_stream2) = mpsc::unbounded();

        let manager = Rc::new(MediaManager::default());
        let peer1 = PeerConnection::new(
            PeerId(1),
            tx1,
            Vec::new(),
            Rc::clone(&manager),
            false,
            local_constraints(true, true),
            Rc::new(RecvConstraints::default()),
        )
        .unwrap();
        let peer2 = PeerConnection::new(
            PeerId(2),
            tx2,
            Vec::new(),
            manager,
            false,
            local_constraints(true, true),
            Rc::new(RecvConstraints::default()),
        )
        .unwrap();

        let offer = peer1.get_offer(Self::get_peer1_tracks()).await.unwrap();
        let answer = peer2
            .process_offer(offer, Self::get_peer2_tracks())
            .await
            .unwrap();
        peer1.set_remote_answer(answer).await.unwrap();

        delay_for(1000).await;

        let events =
            futures::stream::select(peer_events_stream1, peer_events_stream2);

        let mut interconnected_peers = Self {
            first_peer: peer1,
            second_peer: peer2,
            peer_events_recv: Box::pin(events),
        };

        interconnected_peers.handle_ice_candidates().await;

        interconnected_peers
    }

    /// Handles [`PeerEvent::IceCandidateDiscovered`] and
    /// [`PeerEvent::IceConnectionStateChange`] events.
    ///
    /// This [`Future`] will be resolved when all needed ICE candidates will be
    /// received and [`PeerConnection`]'s ICE connection state will transit into
    /// [`IceConnectionState::Connected`].
    async fn handle_ice_candidates(&mut self) {
        let mut checking1 = false;
        let mut checking2 = false;
        let mut connected1 = false;
        let mut connected2 = false;
        while let Some(event) = self.peer_events_recv.next().await {
            let event: PeerEvent = event;
            match event {
                PeerEvent::IceCandidateDiscovered {
                    peer_id,
                    candidate,
                    sdp_m_line_index,
                    sdp_mid,
                } => {
                    if peer_id.0 == 1 {
                        self.second_peer
                            .add_ice_candidate(
                                candidate,
                                sdp_m_line_index,
                                sdp_mid,
                            )
                            .await
                            .unwrap();
                    } else {
                        self.first_peer
                            .add_ice_candidate(
                                candidate,
                                sdp_m_line_index,
                                sdp_mid,
                            )
                            .await
                            .unwrap();
                    }
                }
                PeerEvent::IceConnectionStateChanged {
                    peer_id,
                    ice_connection_state,
                } => match ice_connection_state {
                    IceConnectionState::Checking => {
                        if peer_id.0 == 1 {
                            checking1 = true;
                        } else {
                            checking2 = true;
                        }
                    }
                    IceConnectionState::Connected => {
                        if peer_id.0 == 1 {
                            connected1 = true;
                        } else {
                            connected2 = true;
                        }
                    }
                    _ => {}
                },
                _ => {}
            };

            if checking1 && checking2 && connected1 && connected2 {
                break;
            }
        }
    }

    /// Returns [`Track`]s for the `first_peer`.
    fn get_peer1_tracks() -> Vec<Track> {
        vec![
            Track {
                id: TrackId(1),
                direction: Direction::Send {
                    receivers: vec![MemberId::from("bob")],
                    mid: None,
                },
                media_type: MediaType::Audio(AudioSettings {
                    is_required: true,
                }),
            },
            Track {
                id: TrackId(2),
                direction: Direction::Send {
                    receivers: vec![MemberId::from("bob")],
                    mid: None,
                },
                media_type: MediaType::Video(VideoSettings {
                    is_required: true,
                }),
            },
        ]
    }

    /// Returns [`Track`]s for the `second_peer`.
    fn get_peer2_tracks() -> Vec<Track> {
        vec![
            Track {
                id: TrackId(1),
                direction: Direction::Recv {
                    sender: MemberId::from("alice"),
                    mid: None,
                },
                media_type: MediaType::Audio(AudioSettings {
                    is_required: true,
                }),
            },
            Track {
                id: TrackId(2),
                direction: Direction::Recv {
                    sender: MemberId::from("alice"),
                    mid: None,
                },
                media_type: MediaType::Video(VideoSettings {
                    is_required: true,
                }),
            },
        ]
    }
}

/// Tests that [`PeerConnection::get_stats`] works correctly and provides stats
/// which we need at the moment.
#[wasm_bindgen_test]
async fn get_traffic_stats() {
    let peers = InterconnectedPeers::new().await;

    let first_peer_stats = peers.first_peer.get_stats().await.unwrap();
    let mut first_peer_video_outbound_stats_count = 0;
    let mut first_peer_audio_outbound_stats_count = 0;
    for stat in first_peer_stats.0 {
        match stat.stats {
            RtcStatsType::OutboundRtp(outbound) => match outbound.media_type {
                RtcOutboundRtpStreamMediaType::Audio { .. } => {
                    first_peer_audio_outbound_stats_count += 1
                }
                RtcOutboundRtpStreamMediaType::Video { .. } => {
                    first_peer_video_outbound_stats_count += 1
                }
            },
            RtcStatsType::InboundRtp(_) => {
                unreachable!("First Peer shouldn't have any InboundRtp stats.")
            }
            RtcStatsType::CandidatePair(candidate_pair) => {
                assert_eq!(
                    candidate_pair.state,
                    NonExhaustive::Known(KnownIceCandidatePairState::Succeeded)
                );
            }
            _ => (),
        }
    }
    assert_eq!(first_peer_video_outbound_stats_count, 1);
    assert_eq!(first_peer_audio_outbound_stats_count, 1);

    let second_peer_stats = peers.second_peer.get_stats().await.unwrap();
    let mut second_peer_video_inbound_stats_count = 0;
    let mut second_peer_audio_inbound_stats_count = 0;
    let mut has_succeeded_pair = false;
    for stat in second_peer_stats.0 {
        match stat.stats {
            RtcStatsType::InboundRtp(inbound) => {
                match inbound.media_specific_stats {
                    RtcInboundRtpStreamMediaType::Audio { .. } => {
                        second_peer_audio_inbound_stats_count += 1
                    }
                    RtcInboundRtpStreamMediaType::Video { .. } => {
                        second_peer_video_inbound_stats_count += 1
                    }
                }
            }
            RtcStatsType::OutboundRtp(_) => unreachable!(
                "Second Peer shouldn't have any OutboundRtp stats."
            ),
            RtcStatsType::CandidatePair(candidate_pair) => {
                if let NonExhaustive::Known(
                    KnownIceCandidatePairState::Succeeded,
                ) = candidate_pair.state
                {
                    has_succeeded_pair = true;
                }
            }
            _ => (),
        }
    }
    assert!(has_succeeded_pair);
    assert_eq!(second_peer_video_inbound_stats_count, 1);
    assert_eq!(second_peer_audio_inbound_stats_count, 1);
}

/// Tests for a [`RtcStat`]s caching mechanism of the [`PeerConnection`].
mod peer_stats_caching {
    use super::*;

    /// Tests that [`PeerConnection::send_peer_stats`] will send only one
    /// [`RtcStat`] update when we try to send two identical [`RtcStat`]s.
    #[wasm_bindgen_test]
    async fn works() {
        let (tx, peer_events_stream) = mpsc::unbounded();
        let manager = Rc::new(MediaManager::default());
        let peer = PeerConnection::new(
            PeerId(1),
            tx,
            Vec::new(),
            manager,
            false,
            LocalTracksConstraints::default(),
            Rc::new(RecvConstraints::default()),
        )
        .unwrap();

        let stat = RtcStat {
            id: StatId("2ef2e34c".to_string()),
            timestamp: HighResTimeStamp(1584373509700.0),
            stats: RtcStatsType::Track(Box::new(TrackStats {
                track_identifier: "0d4f8e05-51d8-4f9b-90b2-453401fc8041"
                    .to_string(),
                kind: Some(TrackStatsKind::Audio),
                remote_source: None,
                ended: Some(false),
            })),
        };
        peer.send_peer_stats(RtcStats(vec![stat.clone()]));

        let mut peer_events_stream = peer_events_stream.filter_map(|event| {
            Box::pin(async move {
                if let PeerEvent::StatsUpdate { peer_id: _, stats } = event {
                    Some(stats)
                } else {
                    None
                }
            })
        });
        let first_rtc_stats = peer_events_stream.next().await.unwrap();
        assert_eq!(first_rtc_stats.0[0], stat);

        peer.send_peer_stats(RtcStats(vec![stat]));
        timeout(100, peer_events_stream.next()).await.unwrap_err();
    }

    /// Tests that [`PeerConnection::send_peer_stats`] will send two
    /// [`RtcStat`]s updates with identical content but with different
    /// [`StatId`]s.
    #[wasm_bindgen_test]
    async fn takes_into_account_stat_id() {
        let (tx, peer_events_stream) = mpsc::unbounded();
        let manager = Rc::new(MediaManager::default());
        let peer = PeerConnection::new(
            PeerId(1),
            tx,
            Vec::new(),
            manager,
            false,
            LocalTracksConstraints::default(),
            Rc::new(RecvConstraints::default()),
        )
        .unwrap();

        let mut stat = RtcStat {
            id: StatId("2ef2e34c".to_string()),
            timestamp: HighResTimeStamp(1584373509700.0),
            stats: RtcStatsType::Track(Box::new(TrackStats {
                track_identifier: "0d4f8e05-51d8-4f9b-90b2-453401fc8041"
                    .to_string(),
                kind: Some(TrackStatsKind::Audio),
                remote_source: None,
                ended: Some(false),
            })),
        };
        peer.send_peer_stats(RtcStats(vec![stat.clone()]));

        let mut peer_events_stream = peer_events_stream.filter_map(|event| {
            Box::pin(async move {
                if let PeerEvent::StatsUpdate { peer_id: _, stats } = event {
                    Some(stats)
                } else {
                    None
                }
            })
        });
        let first_rtc_stats = peer_events_stream.next().await.unwrap();
        assert_eq!(first_rtc_stats.0[0], stat);

        stat.id = StatId("3df3d34c".to_string());
        peer.send_peer_stats(RtcStats(vec![stat.clone()]));
        let first_rtc_stats = peer_events_stream.next().await.unwrap();
        assert_eq!(first_rtc_stats.0[0], stat);
    }

    /// Tests that [`PeerConnection::send_peer_stats`] will send two
    /// [`RtcStat`]s updates with different content, but with identical
    /// [`StatId`].
    #[wasm_bindgen_test]
    async fn sends_updated_stats() {
        let (tx, peer_events_stream) = mpsc::unbounded();
        let manager = Rc::new(MediaManager::default());
        let peer = PeerConnection::new(
            PeerId(1),
            tx,
            Vec::new(),
            manager,
            false,
            LocalTracksConstraints::default(),
            Rc::new(RecvConstraints::default()),
        )
        .unwrap();

        let mut track_stat = Box::new(TrackStats {
            track_identifier: "0d4f8e05-51d8-4f9b-90b2-453401fc8041"
                .to_string(),
            kind: Some(TrackStatsKind::Audio),
            remote_source: None,
            ended: Some(false),
        });
        let mut stat = RtcStat {
            id: StatId("2ef2e34c".to_string()),
            timestamp: HighResTimeStamp(1584373509700.0),
            stats: RtcStatsType::Track(track_stat.clone()),
        };
        peer.send_peer_stats(RtcStats(vec![stat.clone()]));

        let mut peer_events_stream = peer_events_stream.filter_map(|event| {
            Box::pin(async move {
                if let PeerEvent::StatsUpdate { peer_id: _, stats } = event {
                    Some(stats)
                } else {
                    None
                }
            })
        });
        let first_rtc_stats = peer_events_stream.next().await.unwrap();
        assert_eq!(first_rtc_stats.0[0], stat);

        track_stat.ended = Some(true);
        stat.stats = RtcStatsType::Track(track_stat);
        peer.send_peer_stats(RtcStats(vec![stat.clone()]));
        let first_rtc_stats = peer_events_stream.next().await.unwrap();
        assert_eq!(first_rtc_stats.0[0], stat);
    }
}

#[wasm_bindgen_test]
async fn reset_transition_timers() {
    let (tx, _) = mpsc::unbounded();
    let manager = Rc::new(MediaManager::default());
    let (audio_track, video_track) = get_test_unrequired_tracks();
    let peer = PeerConnection::new(
        PeerId(1),
        tx,
        Vec::new(),
        manager,
        false,
        local_constraints(true, true),
        Rc::new(RecvConstraints::default()),
    )
    .unwrap();
    peer.get_offer(vec![audio_track, video_track])
        .await
        .unwrap();

    let all_unmuted = future::join_all(
        peer.get_transceivers_sides(
            TransceiverKind::Audio,
            TrackDirection::Send,
        )
        .into_iter()
        .chain(
            peer.get_transceivers_sides(
                TransceiverKind::Video,
                TrackDirection::Send,
            )
            .into_iter(),
        )
        .map(|s| {
            s.mute_state_transition_to(StableMuteState::Muted).unwrap();

            s.when_mute_state_stable(StableMuteState::Unmuted)
        }),
    )
    .map(|_| ())
    .shared();

    delay_for(400).await;
    peer.stop_state_transitions_timers();
    timeout(600, all_unmuted.clone()).await.unwrap_err();

    peer.stop_state_transitions_timers();
    delay_for(30).await;
    peer.reset_state_transitions_timers();

    timeout(600, all_unmuted).await.unwrap();
}

#[wasm_bindgen_test]
async fn new_remote_track() {
    #[derive(Debug, PartialEq)]
    struct FinalTrack {
        has_audio: bool,
        has_video: bool,
    }
    async fn helper(
        audio_tx_enabled: bool,
        video_tx_enabled: bool,
        audio_rx_enabled: bool,
        video_rx_enabled: bool,
    ) -> Result<FinalTrack, TrackKind> {
        let (tx1, _rx1) = mpsc::unbounded();
        let (tx2, mut rx2) = mpsc::unbounded();
        let manager = Rc::new(MediaManager::default());

        let tx_caps = LocalTracksConstraints::default();
        tx_caps.set_enabled(audio_tx_enabled, TransceiverKind::Audio);
        tx_caps.set_enabled(video_tx_enabled, TransceiverKind::Video);
        let sender_peer = PeerConnection::new(
            PeerId(1),
            tx1,
            Vec::new(),
            Rc::clone(&manager),
            false,
            tx_caps,
            Rc::new(RecvConstraints::default()),
        )
        .unwrap();

        let rcv_caps = RecvConstraints::default();
        rcv_caps.set_enabled(audio_rx_enabled, TransceiverKind::Audio);
        rcv_caps.set_enabled(video_rx_enabled, TransceiverKind::Video);
        let rcvr_peer = PeerConnection::new(
            PeerId(2),
            tx2,
            Vec::new(),
            manager,
            false,
            LocalTracksConstraints::default(),
            Rc::new(rcv_caps),
        )
        .unwrap();
        let (audio_track, video_track) = get_test_unrequired_tracks();

        let offer = sender_peer
            .get_offer(vec![audio_track.clone(), video_track.clone()])
            .await
            .unwrap();
        let answer = rcvr_peer
            .process_offer(
                offer,
                vec![
                    Track {
                        id: TrackId(1),
                        direction: Direction::Recv {
                            sender: MemberId::from("whatever"),
                            mid: Some(String::from("0")),
                        },
                        media_type: MediaType::Audio(AudioSettings {
                            is_required: true,
                        }),
                    },
                    Track {
                        id: TrackId(2),
                        direction: Direction::Recv {
                            sender: MemberId::from("whatever"),
                            mid: Some(String::from("1")),
                        },
                        media_type: MediaType::Video(VideoSettings {
                            is_required: true,
                        }),
                    },
                ],
            )
            .await
            .unwrap();
        sender_peer.set_remote_answer(answer).await.unwrap();

        let mut result = FinalTrack {
            has_audio: false,
            has_video: false,
        };
        loop {
            match timeout(300, rx2.next()).await {
                Ok(Some(event)) => {
                    if let PeerEvent::NewRemoteTrack { track, .. } = event {
                        match track.kind() {
                            TrackKind::Audio => {
                                if result.has_audio {
                                    return Err(TrackKind::Audio);
                                } else {
                                    result.has_audio = true;
                                }
                            }
                            TrackKind::Video => {
                                if result.has_video {
                                    return Err(TrackKind::Video);
                                } else {
                                    result.has_video = true;
                                }
                            }
                        }
                    }
                }
                Ok(None) | Err(_) => {
                    break;
                }
            }
        }
        Ok(result)
    }

    fn bit_at(input: u32, n: u8) -> bool {
        (input >> n) & 1 != 0
    }

    for i in 0..16 {
        let audio_tx_enabled = bit_at(i, 0);
        let video_tx_enabled = bit_at(i, 1);
        let audio_rx_enabled = bit_at(i, 2);
        let video_rx_enabled = bit_at(i, 3);

        assert_eq!(
            helper(
                audio_tx_enabled,
                video_tx_enabled,
                audio_rx_enabled,
                video_rx_enabled
            )
            .await
            .unwrap(),
            FinalTrack {
                has_audio: audio_tx_enabled && audio_rx_enabled,
                has_video: video_tx_enabled && video_rx_enabled,
            }
        );
    }
}

/// Tests that after [`PeerConnection::restart_ice`] call, `ice-pwd` and
/// `ice-ufrag` IDs will be updated in the SDP offer.
#[wasm_bindgen_test]
async fn ice_restart_works() {
    fn get_ice_pwds(offer: &str) -> Vec<&str> {
        offer
            .lines()
            .filter_map(|line| {
                if line.contains("ice-pwd") {
                    Some(line.split(':').skip(1).next().unwrap())
                } else {
                    None
                }
            })
            .collect()
    }

    fn get_ice_ufrags(offer: &str) -> Vec<&str> {
        offer
            .lines()
            .filter_map(|line| {
                if line.contains("ice-ufrag") {
                    Some(line.split(':').skip(1).next().unwrap())
                } else {
                    None
                }
            })
            .collect()
    }

    let peers = InterconnectedPeers::new().await;
    let sdp_offer_before = peers.first_peer.get_offer(vec![]).await.unwrap();
    let ice_pwds_before = get_ice_pwds(&sdp_offer_before);
    let ice_ufrags_before = get_ice_ufrags(&sdp_offer_before);
    peers.first_peer.restart_ice();
    let sdp_offer_after = peers.first_peer.get_offer(vec![]).await.unwrap();
    let ice_pwds_after = get_ice_pwds(&sdp_offer_after);
    let ice_ufrags_after = get_ice_ufrags(&sdp_offer_after);

    ice_pwds_before
        .into_iter()
        .zip(ice_pwds_after.into_iter())
        .for_each(|(before, after)| assert_ne!(before, after));
    ice_ufrags_before
        .into_iter()
        .zip(ice_ufrags_after.into_iter())
        .for_each(|(before, after)| assert_ne!(before, after));
}<|MERGE_RESOLUTION|>--- conflicted
+++ resolved
@@ -345,12 +345,7 @@
 
     while let Some(event) = rx.next().await {
         match event {
-<<<<<<< HEAD
-            PeerEvent::NewLocalTrack { peer_id, .. } => {
-                assert_eq!(peer_id, id);
-=======
             PeerEvent::NewLocalTrack { .. } => {
->>>>>>> d22f9d2a
                 break;
             }
             _ => {}
