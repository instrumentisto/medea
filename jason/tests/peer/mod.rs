--- conflicted
+++ resolved
@@ -262,31 +262,6 @@
                 }
             }
             _ => unreachable!(),
-        }
-    }
-<<<<<<< HEAD
-=======
-}
-
-#[wasm_bindgen_test]
-async fn send_event_on_new_local_stream() {
-    let (tx, mut rx) = mpsc::unbounded();
-    let manager = Rc::new(MediaManager::default());
-    let (audio_track, video_track) = get_test_tracks();
-    let id = PeerId(1);
-    let peer =
-        PeerConnection::new(id, tx, vec![], manager, true, false).unwrap();
-    peer.get_offer(vec![audio_track, video_track], None)
-        .await
-        .unwrap();
-
-    while let Some(event) = rx.next().await {
-        match event {
-            PeerEvent::NewLocalStream { peer_id, .. } => {
-                assert_eq!(peer_id, id);
-                break;
-            }
-            _ => {}
         }
     }
 }
@@ -380,5 +355,4 @@
             break;
         }
     }
->>>>>>> d6780f83
 }