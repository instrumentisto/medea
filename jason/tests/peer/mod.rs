#![cfg(target_arch = "wasm32")]

mod media;

use std::{pin::Pin, rc::Rc};

use futures::{
    channel::mpsc,
    future::{self, FutureExt as _},
    Stream, StreamExt as _,
};
use medea_client_api_proto::{
    stats::{
        HighResTimeStamp, KnownIceCandidatePairState, NonExhaustive,
        RtcInboundRtpStreamMediaType, RtcOutboundRtpStreamMediaType, RtcStat,
        RtcStatsType, StatId, TrackStats, TrackStatsKind,
    },
    AudioSettings, Direction, IceConnectionState, MediaSourceKind, MediaType,
    MemberId, PeerId, Track, TrackId, TrackPatchEvent, VideoSettings,
};
use medea_jason::{
    media::{LocalTracksConstraints, MediaKind, MediaManager, RecvConstraints},
    peer::{
        PeerConnection, PeerEvent, RtcStats, StableMediaExchangeState,
        TrackDirection,
    },
};
use wasm_bindgen_test::*;

use crate::{
    delay_for, get_media_stream_settings, get_test_unrequired_tracks,
    local_constraints, timeout,
};

wasm_bindgen_test_configure!(run_in_browser);

fn toggle_disable_tracks_updates(
    tracks_ids: &[u32],
    is_disabled: bool,
) -> Vec<TrackPatchEvent> {
    tracks_ids
        .into_iter()
        .map(|track_id| TrackPatchEvent {
            id: TrackId(*track_id),
            is_disabled_individual: Some(is_disabled),
            is_disabled_general: Some(is_disabled),
        })
        .collect()
}

const AUDIO_TRACK_ID: u32 = 1;
const VIDEO_TRACK_ID: u32 = 2;

#[wasm_bindgen_test]
async fn disable_enable_audio() {
    let (tx, _rx) = mpsc::unbounded();
    let manager = Rc::new(MediaManager::default());
    let (audio_track, video_track) = get_test_unrequired_tracks();
    let peer = PeerConnection::new(
        PeerId(1),
        tx,
        Vec::new(),
        manager,
        false,
        local_constraints(true, true),
        Rc::new(RecvConstraints::default()),
    )
    .unwrap();

    peer.get_offer(vec![audio_track, video_track], true)
        .await
        .unwrap();

    assert!(peer.is_send_audio_enabled());
    assert!(peer.is_send_video_enabled(None));

<<<<<<< HEAD
    peer.patch_tracks(toggle_disable_tracks_updates(&[AUDIO_TRACK_ID], true))
=======
    peer.patch_tracks(toggle_mute_tracks_updates(&[AUDIO_TRACK_ID], true))
        .await
>>>>>>> 9e2c119c
        .unwrap();
    assert!(!peer.is_send_audio_enabled());
    assert!(peer.is_send_video_enabled(None));

<<<<<<< HEAD
    peer.patch_tracks(toggle_disable_tracks_updates(&[AUDIO_TRACK_ID], false))
=======
    peer.patch_tracks(toggle_mute_tracks_updates(&[AUDIO_TRACK_ID], false))
        .await
>>>>>>> 9e2c119c
        .unwrap();
    assert!(peer.is_send_audio_enabled());
    assert!(peer.is_send_video_enabled(None));
}

#[wasm_bindgen_test]
async fn disable_enable_video() {
    let (tx, _rx) = mpsc::unbounded();
    let manager = Rc::new(MediaManager::default());
    let (audio_track, video_track) = get_test_unrequired_tracks();
    let peer = PeerConnection::new(
        PeerId(1),
        tx,
        Vec::new(),
        manager,
        false,
        local_constraints(true, true),
        Rc::new(RecvConstraints::default()),
    )
    .unwrap();
    peer.get_offer(vec![audio_track, video_track], true)
        .await
        .unwrap();

    assert!(peer.is_send_audio_enabled());
    assert!(peer.is_send_video_enabled(None));

<<<<<<< HEAD
    peer.patch_tracks(toggle_disable_tracks_updates(&[VIDEO_TRACK_ID], true))
=======
    peer.patch_tracks(toggle_mute_tracks_updates(&[VIDEO_TRACK_ID], true))
        .await
>>>>>>> 9e2c119c
        .unwrap();
    assert!(peer.is_send_audio_enabled());
    assert!(!peer.is_send_video_enabled(None));

<<<<<<< HEAD
    peer.patch_tracks(toggle_disable_tracks_updates(&[VIDEO_TRACK_ID], false))
=======
    peer.patch_tracks(toggle_mute_tracks_updates(&[VIDEO_TRACK_ID], false))
        .await
>>>>>>> 9e2c119c
        .unwrap();
    assert!(peer.is_send_audio_enabled());
    assert!(peer.is_send_video_enabled(None));
}

#[wasm_bindgen_test]
async fn new_with_disable_audio() {
    let (tx, _rx) = mpsc::unbounded();
    let manager = Rc::new(MediaManager::default());
    let (audio_track, video_track) = get_test_unrequired_tracks();
    let peer = PeerConnection::new(
        PeerId(1),
        tx,
        Vec::new(),
        manager,
        false,
        get_media_stream_settings(false, true).into(),
        Rc::new(RecvConstraints::default()),
    )
    .unwrap();

    peer.get_offer(vec![audio_track, video_track], true)
        .await
        .unwrap();
    assert!(!peer.is_send_audio_enabled());

    assert!(peer.is_send_video_enabled(None));
}

#[wasm_bindgen_test]
async fn new_with_disable_video() {
    let (tx, _rx) = mpsc::unbounded();
    let manager = Rc::new(MediaManager::default());
    let (audio_track, video_track) = get_test_unrequired_tracks();
    let peer = PeerConnection::new(
        PeerId(1),
        tx,
        Vec::new(),
        manager,
        false,
        get_media_stream_settings(true, false).into(),
        Rc::new(RecvConstraints::default()),
    )
    .unwrap();
    peer.get_offer(vec![audio_track, video_track], true)
        .await
        .unwrap();

    assert!(peer.is_send_audio_enabled());
    assert!(!peer.is_send_video_enabled(None));
}

#[wasm_bindgen_test]
async fn add_candidates_to_answerer_before_offer() {
    let (tx1, rx1) = mpsc::unbounded();
    let (tx2, _) = mpsc::unbounded();

    let manager = Rc::new(MediaManager::default());
    let pc1 = PeerConnection::new(
        PeerId(1),
        tx1,
        Vec::new(),
        Rc::clone(&manager),
        false,
        LocalTracksConstraints::default(),
        Rc::new(RecvConstraints::default()),
    )
    .unwrap();

    let pc2 = PeerConnection::new(
        PeerId(2),
        tx2,
        Vec::new(),
        manager,
        false,
        LocalTracksConstraints::default(),
        Rc::new(RecvConstraints::default()),
    )
    .unwrap();
    let (audio_track, video_track) = get_test_unrequired_tracks();
    let offer = pc1
        .get_offer(vec![audio_track, video_track], true)
        .await
        .unwrap();

    handle_ice_candidates(rx1, &pc2, 1).await;
    // assert that pc2 has buffered candidates
    assert!(pc2.candidates_buffer_len() > 0);
    // then set its remote description
    pc2.process_offer(offer, Vec::new(), true).await.unwrap();

    // and assert that buffer was flushed
    assert_eq!(pc2.candidates_buffer_len(), 0);
}

#[wasm_bindgen_test]
async fn add_candidates_to_offerer_before_answer() {
    let (tx1, _) = mpsc::unbounded();
    let (tx2, rx2) = mpsc::unbounded();

    let manager = Rc::new(MediaManager::default());
    let pc1 = Rc::new(
        PeerConnection::new(
            PeerId(1),
            tx1,
            Vec::new(),
            Rc::clone(&manager),
            false,
            LocalTracksConstraints::default(),
            Rc::new(RecvConstraints::default()),
        )
        .unwrap(),
    );
    let pc2 = Rc::new(
        PeerConnection::new(
            PeerId(2),
            tx2,
            Vec::new(),
            manager,
            false,
            LocalTracksConstraints::default(),
            Rc::new(RecvConstraints::default()),
        )
        .unwrap(),
    );

    let (audio_track, video_track) = get_test_unrequired_tracks();
    let offer = pc1
        .get_offer(vec![audio_track, video_track], true)
        .await
        .unwrap();
    let answer = pc2.process_offer(offer, Vec::new(), true).await.unwrap();

    handle_ice_candidates(rx2, &pc1, 1).await;

    // assert that pc1 has buffered candidates
    assert!(pc1.candidates_buffer_len() > 0);
    pc1.set_remote_answer(answer).await.unwrap();
    // assert that pc1 has buffered candidates got fulshed
    assert_eq!(pc1.candidates_buffer_len(), 0);
}

#[wasm_bindgen_test]
async fn normal_exchange_of_candidates() {
    let (tx1, rx1) = mpsc::unbounded();
    let (tx2, rx2) = mpsc::unbounded();

    let manager = Rc::new(MediaManager::default());
    let peer1 = PeerConnection::new(
        PeerId(1),
        tx1,
        Vec::new(),
        Rc::clone(&manager),
        false,
        LocalTracksConstraints::default(),
        Rc::new(RecvConstraints::default()),
    )
    .unwrap();
    let peer2 = PeerConnection::new(
        PeerId(2),
        tx2,
        Vec::new(),
        manager,
        false,
        LocalTracksConstraints::default(),
        Rc::new(RecvConstraints::default()),
    )
    .unwrap();
    let (audio_track, video_track) = get_test_unrequired_tracks();

    let offer = peer1
        .get_offer(vec![audio_track.clone(), video_track.clone()], true)
        .await
        .unwrap();
    let answer = peer2
        .process_offer(offer, vec![audio_track, video_track], true)
        .await
        .unwrap();
    peer1.set_remote_answer(answer).await.unwrap();

    delay_for(500).await;

    handle_ice_candidates(rx1, &peer2, 1).await;
    handle_ice_candidates(rx2, &peer1, 1).await;
}

async fn handle_ice_candidates(
    mut candidates_rx: mpsc::UnboundedReceiver<PeerEvent>,
    peer: &PeerConnection,
    count: u8,
) {
    let mut cnt = 0;

    while let Some(event) = candidates_rx.next().await {
        match event {
            PeerEvent::IceCandidateDiscovered {
                peer_id: _,
                candidate,
                sdp_m_line_index,
                sdp_mid,
            } => {
                peer.add_ice_candidate(candidate, sdp_m_line_index, sdp_mid)
                    .await
                    .unwrap();

                cnt += 1;
                if cnt == count {
                    break;
                }
            }
            PeerEvent::NewLocalTrack { .. } => {}
            _ => unreachable!(),
        }
    }
}

#[wasm_bindgen_test]
async fn send_event_on_new_local_stream() {
    let (tx, mut rx) = mpsc::unbounded();
    let manager = Rc::new(MediaManager::default());
    let (audio_track, video_track) = get_test_unrequired_tracks();
    let id = PeerId(1);
    let peer = PeerConnection::new(
        id,
        tx,
        Vec::new(),
        manager,
        false,
        get_media_stream_settings(true, false).into(),
        Rc::new(RecvConstraints::default()),
    )
    .unwrap();
    peer.get_offer(vec![audio_track, video_track], true)
        .await
        .unwrap();

    while let Some(event) = rx.next().await {
        match event {
            PeerEvent::NewLocalTrack { .. } => {
                break;
            }
            _ => {}
        }
    }
}

/// Setup signalling between two peers and wait for:
/// 1. `IceConnectionState::Checking` from both peers.
/// 2. `IceConnectionState::Connected` from both peers.
#[wasm_bindgen_test]
async fn ice_connection_state_changed_is_emitted() {
    let (tx1, rx1) = mpsc::unbounded();
    let (tx2, rx2) = mpsc::unbounded();

    let manager = Rc::new(MediaManager::default());
    let peer1 = PeerConnection::new(
        PeerId(1),
        tx1,
        Vec::new(),
        Rc::clone(&manager),
        false,
        LocalTracksConstraints::default(),
        Rc::new(RecvConstraints::default()),
    )
    .unwrap();
    let peer2 = PeerConnection::new(
        PeerId(2),
        tx2,
        Vec::new(),
        manager,
        false,
        LocalTracksConstraints::default(),
        Rc::new(RecvConstraints::default()),
    )
    .unwrap();
    let (audio_track, video_track) = get_test_unrequired_tracks();

    let offer = peer1
        .get_offer(vec![audio_track.clone(), video_track.clone()], true)
        .await
        .unwrap();
    let answer = peer2
        .process_offer(offer, vec![audio_track, video_track], true)
        .await
        .unwrap();
    peer1.set_remote_answer(answer).await.unwrap();

    delay_for(500).await;

    let mut events = futures::stream::select(rx1, rx2);

    let mut checking1 = false;
    let mut checking2 = false;
    let mut connected1 = false;
    let mut connected2 = false;
    while let Some(event) = events.next().await {
        let event: PeerEvent = event;
        match event {
            PeerEvent::IceCandidateDiscovered {
                peer_id,
                candidate,
                sdp_m_line_index,
                sdp_mid,
            } => {
                if peer_id.0 == 1 {
                    peer2
                        .add_ice_candidate(candidate, sdp_m_line_index, sdp_mid)
                        .await
                        .unwrap();
                } else {
                    peer1
                        .add_ice_candidate(candidate, sdp_m_line_index, sdp_mid)
                        .await
                        .unwrap();
                }
            }
            PeerEvent::IceConnectionStateChanged {
                peer_id,
                ice_connection_state,
            } => match ice_connection_state {
                IceConnectionState::Checking => {
                    if peer_id.0 == 1 {
                        checking1 = true;
                    } else {
                        checking2 = true;
                    }
                }
                IceConnectionState::Connected => {
                    if peer_id.0 == 1 {
                        connected1 = true;
                    } else {
                        connected2 = true;
                    }
                }
                _ => {}
            },
            _ => {}
        };

        if checking1 && checking2 && connected1 && connected2 {
            break;
        }
    }
}

/// Two interconnected [`PeerConnection`]s for the test purposes.
///
/// `first_peer`
struct InterconnectedPeers {
    /// This [`PeerConnection`] will have one `video` track with `send`
    /// direction and one `audio` track with `send` direction.
    pub first_peer: Rc<PeerConnection>,

    /// This [`PeerConnection`] will have one `video` track with `recv`
    /// direction and one `audio` track with `recv` direction.
    pub second_peer: Rc<PeerConnection>,

    /// All [`PeerEvent`]s of this two interconnected [`PeerConnection`]s.
    pub peer_events_recv: Pin<Box<dyn Stream<Item = PeerEvent>>>,
}

impl InterconnectedPeers {
    /// Creates new interconnected [`PeerConnection`]s.
    pub async fn new() -> Self {
        let (tx1, peer_events_stream1) = mpsc::unbounded();
        let (tx2, peer_events_stream2) = mpsc::unbounded();

        let manager = Rc::new(MediaManager::default());
        let peer1 = PeerConnection::new(
            PeerId(1),
            tx1,
            Vec::new(),
            Rc::clone(&manager),
            false,
            local_constraints(true, true),
            Rc::new(RecvConstraints::default()),
        )
        .unwrap();
        let peer2 = PeerConnection::new(
            PeerId(2),
            tx2,
            Vec::new(),
            manager,
            false,
            local_constraints(true, true),
            Rc::new(RecvConstraints::default()),
        )
        .unwrap();

        let offer = peer1
            .get_offer(Self::get_peer1_tracks(), true)
            .await
            .unwrap();
        let answer = peer2
            .process_offer(offer, Self::get_peer2_tracks(), true)
            .await
            .unwrap();
        peer1.set_remote_answer(answer).await.unwrap();

        delay_for(1000).await;

        let events =
            futures::stream::select(peer_events_stream1, peer_events_stream2);

        let mut interconnected_peers = Self {
            first_peer: peer1,
            second_peer: peer2,
            peer_events_recv: Box::pin(events),
        };

        interconnected_peers.handle_ice_candidates().await;

        interconnected_peers
    }

    /// Handles [`PeerEvent::IceCandidateDiscovered`] and
    /// [`PeerEvent::IceConnectionStateChange`] events.
    ///
    /// This [`Future`] will be resolved when all needed ICE candidates will be
    /// received and [`PeerConnection`]'s ICE connection state will transit into
    /// [`IceConnectionState::Connected`].
    async fn handle_ice_candidates(&mut self) {
        let mut checking1 = false;
        let mut checking2 = false;
        let mut connected1 = false;
        let mut connected2 = false;
        while let Some(event) = self.peer_events_recv.next().await {
            let event: PeerEvent = event;
            match event {
                PeerEvent::IceCandidateDiscovered {
                    peer_id,
                    candidate,
                    sdp_m_line_index,
                    sdp_mid,
                } => {
                    if peer_id.0 == 1 {
                        self.second_peer
                            .add_ice_candidate(
                                candidate,
                                sdp_m_line_index,
                                sdp_mid,
                            )
                            .await
                            .unwrap();
                    } else {
                        self.first_peer
                            .add_ice_candidate(
                                candidate,
                                sdp_m_line_index,
                                sdp_mid,
                            )
                            .await
                            .unwrap();
                    }
                }
                PeerEvent::IceConnectionStateChanged {
                    peer_id,
                    ice_connection_state,
                } => match ice_connection_state {
                    IceConnectionState::Checking => {
                        if peer_id.0 == 1 {
                            checking1 = true;
                        } else {
                            checking2 = true;
                        }
                    }
                    IceConnectionState::Connected => {
                        if peer_id.0 == 1 {
                            connected1 = true;
                        } else {
                            connected2 = true;
                        }
                    }
                    _ => {}
                },
                _ => {}
            };

            if checking1 && checking2 && connected1 && connected2 {
                break;
            }
        }
    }

    /// Returns [`Track`]s for the `first_peer`.
    fn get_peer1_tracks() -> Vec<Track> {
        vec![
            Track {
                id: TrackId(1),
                direction: Direction::Send {
                    receivers: vec![MemberId::from("bob")],
                    mid: None,
                },
                media_type: MediaType::Audio(AudioSettings {
                    is_required: true,
                }),
            },
            Track {
                id: TrackId(2),
                direction: Direction::Send {
                    receivers: vec![MemberId::from("bob")],
                    mid: None,
                },
                media_type: MediaType::Video(VideoSettings {
                    is_required: true,
                    source_kind: MediaSourceKind::Device,
                }),
            },
        ]
    }

    /// Returns [`Track`]s for the `second_peer`.
    fn get_peer2_tracks() -> Vec<Track> {
        vec![
            Track {
                id: TrackId(1),
                direction: Direction::Recv {
                    sender: MemberId::from("alice"),
                    mid: None,
                },
                media_type: MediaType::Audio(AudioSettings {
                    is_required: true,
                }),
            },
            Track {
                id: TrackId(2),
                direction: Direction::Recv {
                    sender: MemberId::from("alice"),
                    mid: None,
                },
                media_type: MediaType::Video(VideoSettings {
                    is_required: true,
                    source_kind: MediaSourceKind::Device,
                }),
            },
        ]
    }
}

/// Tests that [`PeerConnection::get_stats`] works correctly and provides stats
/// which we need at the moment.
#[wasm_bindgen_test]
async fn get_traffic_stats() {
    let peers = InterconnectedPeers::new().await;

    let first_peer_stats = peers.first_peer.get_stats().await.unwrap();
    let mut first_peer_video_outbound_stats_count = 0;
    let mut first_peer_audio_outbound_stats_count = 0;
    for stat in first_peer_stats.0 {
        match stat.stats {
            RtcStatsType::OutboundRtp(outbound) => match outbound.media_type {
                RtcOutboundRtpStreamMediaType::Audio { .. } => {
                    first_peer_audio_outbound_stats_count += 1
                }
                RtcOutboundRtpStreamMediaType::Video { .. } => {
                    first_peer_video_outbound_stats_count += 1
                }
            },
            RtcStatsType::InboundRtp(_) => {
                unreachable!("First Peer shouldn't have any InboundRtp stats.")
            }
            RtcStatsType::CandidatePair(candidate_pair) => {
                assert_eq!(
                    candidate_pair.state,
                    NonExhaustive::Known(KnownIceCandidatePairState::Succeeded)
                );
            }
            _ => (),
        }
    }
    assert_eq!(first_peer_video_outbound_stats_count, 1);
    assert_eq!(first_peer_audio_outbound_stats_count, 1);

    let second_peer_stats = peers.second_peer.get_stats().await.unwrap();
    let mut second_peer_video_inbound_stats_count = 0;
    let mut second_peer_audio_inbound_stats_count = 0;
    let mut has_succeeded_pair = false;
    for stat in second_peer_stats.0 {
        match stat.stats {
            RtcStatsType::InboundRtp(inbound) => {
                match inbound.media_specific_stats {
                    RtcInboundRtpStreamMediaType::Audio { .. } => {
                        second_peer_audio_inbound_stats_count += 1
                    }
                    RtcInboundRtpStreamMediaType::Video { .. } => {
                        second_peer_video_inbound_stats_count += 1
                    }
                }
            }
            RtcStatsType::OutboundRtp(_) => unreachable!(
                "Second Peer shouldn't have any OutboundRtp stats."
            ),
            RtcStatsType::CandidatePair(candidate_pair) => {
                if let NonExhaustive::Known(
                    KnownIceCandidatePairState::Succeeded,
                ) = candidate_pair.state
                {
                    has_succeeded_pair = true;
                }
            }
            _ => (),
        }
    }
    assert!(has_succeeded_pair);
    assert_eq!(second_peer_video_inbound_stats_count, 1);
    assert_eq!(second_peer_audio_inbound_stats_count, 1);
}

/// Tests for a [`RtcStat`]s caching mechanism of the [`PeerConnection`].
mod peer_stats_caching {
    use super::*;

    /// Tests that [`PeerConnection::send_peer_stats`] will send only one
    /// [`RtcStat`] update when we try to send two identical [`RtcStat`]s.
    #[wasm_bindgen_test]
    async fn works() {
        let (tx, peer_events_stream) = mpsc::unbounded();
        let manager = Rc::new(MediaManager::default());
        let peer = PeerConnection::new(
            PeerId(1),
            tx,
            Vec::new(),
            manager,
            false,
            LocalTracksConstraints::default(),
            Rc::new(RecvConstraints::default()),
        )
        .unwrap();

        let stat = RtcStat {
            id: StatId("2ef2e34c".to_string()),
            timestamp: HighResTimeStamp(1584373509700.0),
            stats: RtcStatsType::Track(Box::new(TrackStats {
                track_identifier: "0d4f8e05-51d8-4f9b-90b2-453401fc8041"
                    .to_string(),
                kind: Some(TrackStatsKind::Audio),
                remote_source: None,
                ended: Some(false),
            })),
        };
        peer.send_peer_stats(RtcStats(vec![stat.clone()]));

        let mut peer_events_stream = peer_events_stream.filter_map(|event| {
            Box::pin(async move {
                if let PeerEvent::StatsUpdate { peer_id: _, stats } = event {
                    Some(stats)
                } else {
                    None
                }
            })
        });
        let first_rtc_stats = peer_events_stream.next().await.unwrap();
        assert_eq!(first_rtc_stats.0[0], stat);

        peer.send_peer_stats(RtcStats(vec![stat]));
        timeout(100, peer_events_stream.next()).await.unwrap_err();
    }

    /// Tests that [`PeerConnection::send_peer_stats`] will send two
    /// [`RtcStat`]s updates with identical content but with different
    /// [`StatId`]s.
    #[wasm_bindgen_test]
    async fn takes_into_account_stat_id() {
        let (tx, peer_events_stream) = mpsc::unbounded();
        let manager = Rc::new(MediaManager::default());
        let peer = PeerConnection::new(
            PeerId(1),
            tx,
            Vec::new(),
            manager,
            false,
            LocalTracksConstraints::default(),
            Rc::new(RecvConstraints::default()),
        )
        .unwrap();

        let mut stat = RtcStat {
            id: StatId("2ef2e34c".to_string()),
            timestamp: HighResTimeStamp(1584373509700.0),
            stats: RtcStatsType::Track(Box::new(TrackStats {
                track_identifier: "0d4f8e05-51d8-4f9b-90b2-453401fc8041"
                    .to_string(),
                kind: Some(TrackStatsKind::Audio),
                remote_source: None,
                ended: Some(false),
            })),
        };
        peer.send_peer_stats(RtcStats(vec![stat.clone()]));

        let mut peer_events_stream = peer_events_stream.filter_map(|event| {
            Box::pin(async move {
                if let PeerEvent::StatsUpdate { peer_id: _, stats } = event {
                    Some(stats)
                } else {
                    None
                }
            })
        });
        let first_rtc_stats = peer_events_stream.next().await.unwrap();
        assert_eq!(first_rtc_stats.0[0], stat);

        stat.id = StatId("3df3d34c".to_string());
        peer.send_peer_stats(RtcStats(vec![stat.clone()]));
        let first_rtc_stats = peer_events_stream.next().await.unwrap();
        assert_eq!(first_rtc_stats.0[0], stat);
    }

    /// Tests that [`PeerConnection::send_peer_stats`] will send two
    /// [`RtcStat`]s updates with different content, but with identical
    /// [`StatId`].
    #[wasm_bindgen_test]
    async fn sends_updated_stats() {
        let (tx, peer_events_stream) = mpsc::unbounded();
        let manager = Rc::new(MediaManager::default());
        let peer = PeerConnection::new(
            PeerId(1),
            tx,
            Vec::new(),
            manager,
            false,
            LocalTracksConstraints::default(),
            Rc::new(RecvConstraints::default()),
        )
        .unwrap();

        let mut track_stat = Box::new(TrackStats {
            track_identifier: "0d4f8e05-51d8-4f9b-90b2-453401fc8041"
                .to_string(),
            kind: Some(TrackStatsKind::Audio),
            remote_source: None,
            ended: Some(false),
        });
        let mut stat = RtcStat {
            id: StatId("2ef2e34c".to_string()),
            timestamp: HighResTimeStamp(1584373509700.0),
            stats: RtcStatsType::Track(track_stat.clone()),
        };
        peer.send_peer_stats(RtcStats(vec![stat.clone()]));

        let mut peer_events_stream = peer_events_stream.filter_map(|event| {
            Box::pin(async move {
                if let PeerEvent::StatsUpdate { peer_id: _, stats } = event {
                    Some(stats)
                } else {
                    None
                }
            })
        });
        let first_rtc_stats = peer_events_stream.next().await.unwrap();
        assert_eq!(first_rtc_stats.0[0], stat);

        track_stat.ended = Some(true);
        stat.stats = RtcStatsType::Track(track_stat);
        peer.send_peer_stats(RtcStats(vec![stat.clone()]));
        let first_rtc_stats = peer_events_stream.next().await.unwrap();
        assert_eq!(first_rtc_stats.0[0], stat);
    }
}

#[wasm_bindgen_test]
async fn reset_transition_timers() {
    let (tx, _) = mpsc::unbounded();
    let manager = Rc::new(MediaManager::default());
    let (audio_track, video_track) = get_test_unrequired_tracks();
    let peer = PeerConnection::new(
        PeerId(1),
        tx,
        Vec::new(),
        manager,
        false,
        local_constraints(true, true),
        Rc::new(RecvConstraints::default()),
    )
    .unwrap();
    peer.get_offer(vec![audio_track, video_track], true)
        .await
        .unwrap();

    let all_enabled = future::join_all(
        peer.get_transceivers_sides(
            MediaKind::Audio,
            TrackDirection::Send,
            None,
        )
        .into_iter()
        .chain(
            peer.get_transceivers_sides(
                MediaKind::Video,
                TrackDirection::Send,
                None,
            )
            .into_iter(),
        )
        .map(|s| {
            s.media_exchange_state_transition_to(
                StableMediaExchangeState::Disabled,
            )
            .unwrap();

            s.when_media_exchange_state_stable(
                StableMediaExchangeState::Enabled,
            )
        }),
    )
    .map(|_| ())
    .shared();

    delay_for(400).await;
    peer.stop_state_transitions_timers();
    timeout(600, all_enabled.clone()).await.unwrap_err();

    peer.stop_state_transitions_timers();
    delay_for(30).await;
    peer.reset_state_transitions_timers();

    timeout(600, all_enabled).await.unwrap();
}

#[wasm_bindgen_test]
async fn new_remote_track() {
    #[derive(Debug, PartialEq)]
    struct FinalTrack {
        has_audio: bool,
        has_video: bool,
    }
    async fn helper(
        audio_tx_enabled: bool,
        video_tx_enabled: bool,
        audio_rx_enabled: bool,
        video_rx_enabled: bool,
    ) -> Result<FinalTrack, MediaKind> {
        let (tx1, _rx1) = mpsc::unbounded();
        let (tx2, mut rx2) = mpsc::unbounded();
        let manager = Rc::new(MediaManager::default());

        let tx_caps = LocalTracksConstraints::default();
        tx_caps.set_enabled(audio_tx_enabled, MediaKind::Audio, None);
        tx_caps.set_enabled(video_tx_enabled, MediaKind::Video, None);
        let sender_peer = PeerConnection::new(
            PeerId(1),
            tx1,
            Vec::new(),
            Rc::clone(&manager),
            false,
            tx_caps,
            Rc::new(RecvConstraints::default()),
        )
        .unwrap();

        let rcv_caps = RecvConstraints::default();
        rcv_caps.set_enabled(audio_rx_enabled, MediaKind::Audio);
        rcv_caps.set_enabled(video_rx_enabled, MediaKind::Video);
        let rcvr_peer = PeerConnection::new(
            PeerId(2),
            tx2,
            Vec::new(),
            manager,
            false,
            LocalTracksConstraints::default(),
            Rc::new(rcv_caps),
        )
        .unwrap();
        let (audio_track, video_track) = get_test_unrequired_tracks();

        let offer = sender_peer
            .get_offer(vec![audio_track.clone(), video_track.clone()], true)
            .await
            .unwrap();
        let answer = rcvr_peer
            .process_offer(
                offer,
                vec![
                    Track {
                        id: TrackId(1),
                        direction: Direction::Recv {
                            sender: MemberId::from("whatever"),
                            mid: Some(String::from("0")),
                        },
                        media_type: MediaType::Audio(AudioSettings {
                            is_required: true,
                        }),
                    },
                    Track {
                        id: TrackId(2),
                        direction: Direction::Recv {
                            sender: MemberId::from("whatever"),
                            mid: Some(String::from("1")),
                        },
                        media_type: MediaType::Video(VideoSettings {
                            is_required: true,
                            source_kind: MediaSourceKind::Device,
                        }),
                    },
                ],
                true,
            )
            .await
            .unwrap();
        sender_peer.set_remote_answer(answer).await.unwrap();

        let mut result = FinalTrack {
            has_audio: false,
            has_video: false,
        };
        loop {
            match timeout(300, rx2.next()).await {
                Ok(Some(event)) => {
                    if let PeerEvent::NewRemoteTrack { track, .. } = event {
                        match track.kind() {
                            MediaKind::Audio => {
                                if result.has_audio {
                                    return Err(MediaKind::Audio);
                                } else {
                                    result.has_audio = true;
                                }
                            }
                            MediaKind::Video => {
                                if result.has_video {
                                    return Err(MediaKind::Video);
                                } else {
                                    result.has_video = true;
                                }
                            }
                        }
                    }
                }
                Ok(None) | Err(_) => {
                    break;
                }
            }
        }
        Ok(result)
    }

    fn bit_at(input: u32, n: u8) -> bool {
        (input >> n) & 1 != 0
    }

    for i in 0..16 {
        let audio_tx_enabled = bit_at(i, 0);
        let video_tx_enabled = bit_at(i, 1);
        let audio_rx_enabled = bit_at(i, 2);
        let video_rx_enabled = bit_at(i, 3);

        assert_eq!(
            helper(
                audio_tx_enabled,
                video_tx_enabled,
                audio_rx_enabled,
                video_rx_enabled
            )
            .await
            .unwrap(),
            FinalTrack {
                has_audio: audio_tx_enabled && audio_rx_enabled,
                has_video: video_tx_enabled && video_rx_enabled,
            }
        );
    }
}

/// Tests that after [`PeerConnection::restart_ice`] call, `ice-pwd` and
/// `ice-ufrag` IDs will be updated in the SDP offer.
#[wasm_bindgen_test]
async fn ice_restart_works() {
    fn get_ice_pwds(offer: &str) -> Vec<&str> {
        offer
            .lines()
            .filter_map(|line| {
                if line.contains("ice-pwd") {
                    Some(line.split(':').skip(1).next().unwrap())
                } else {
                    None
                }
            })
            .collect()
    }

    fn get_ice_ufrags(offer: &str) -> Vec<&str> {
        offer
            .lines()
            .filter_map(|line| {
                if line.contains("ice-ufrag") {
                    Some(line.split(':').skip(1).next().unwrap())
                } else {
                    None
                }
            })
            .collect()
    }

    let peers = InterconnectedPeers::new().await;
    let sdp_offer_before =
        peers.first_peer.get_offer(vec![], true).await.unwrap();
    let ice_pwds_before = get_ice_pwds(&sdp_offer_before);
    let ice_ufrags_before = get_ice_ufrags(&sdp_offer_before);
    peers.first_peer.restart_ice();
    let sdp_offer_after =
        peers.first_peer.get_offer(vec![], true).await.unwrap();
    let ice_pwds_after = get_ice_pwds(&sdp_offer_after);
    let ice_ufrags_after = get_ice_ufrags(&sdp_offer_after);

    ice_pwds_before
        .into_iter()
        .zip(ice_pwds_after.into_iter())
        .for_each(|(before, after)| assert_ne!(before, after));
    ice_ufrags_before
        .into_iter()
        .zip(ice_ufrags_after.into_iter())
        .for_each(|(before, after)| assert_ne!(before, after));
}<|MERGE_RESOLUTION|>--- conflicted
+++ resolved
@@ -74,22 +74,14 @@
     assert!(peer.is_send_audio_enabled());
     assert!(peer.is_send_video_enabled(None));
 
-<<<<<<< HEAD
     peer.patch_tracks(toggle_disable_tracks_updates(&[AUDIO_TRACK_ID], true))
-=======
-    peer.patch_tracks(toggle_mute_tracks_updates(&[AUDIO_TRACK_ID], true))
-        .await
->>>>>>> 9e2c119c
+        .await
         .unwrap();
     assert!(!peer.is_send_audio_enabled());
     assert!(peer.is_send_video_enabled(None));
 
-<<<<<<< HEAD
     peer.patch_tracks(toggle_disable_tracks_updates(&[AUDIO_TRACK_ID], false))
-=======
-    peer.patch_tracks(toggle_mute_tracks_updates(&[AUDIO_TRACK_ID], false))
-        .await
->>>>>>> 9e2c119c
+        .await
         .unwrap();
     assert!(peer.is_send_audio_enabled());
     assert!(peer.is_send_video_enabled(None));
@@ -117,22 +109,14 @@
     assert!(peer.is_send_audio_enabled());
     assert!(peer.is_send_video_enabled(None));
 
-<<<<<<< HEAD
     peer.patch_tracks(toggle_disable_tracks_updates(&[VIDEO_TRACK_ID], true))
-=======
-    peer.patch_tracks(toggle_mute_tracks_updates(&[VIDEO_TRACK_ID], true))
-        .await
->>>>>>> 9e2c119c
+        .await
         .unwrap();
     assert!(peer.is_send_audio_enabled());
     assert!(!peer.is_send_video_enabled(None));
 
-<<<<<<< HEAD
     peer.patch_tracks(toggle_disable_tracks_updates(&[VIDEO_TRACK_ID], false))
-=======
-    peer.patch_tracks(toggle_mute_tracks_updates(&[VIDEO_TRACK_ID], false))
-        .await
->>>>>>> 9e2c119c
+        .await
         .unwrap();
     assert!(peer.is_send_audio_enabled());
     assert!(peer.is_send_video_enabled(None));
