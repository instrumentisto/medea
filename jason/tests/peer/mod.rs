--- conflicted
+++ resolved
@@ -78,13 +78,8 @@
     let manager = Rc::new(MediaManager::default());
     let (audio_track, video_track) = get_test_tracks(false, false);
     let peer =
-<<<<<<< HEAD
-        PeerConnection::new(PeerId(1), tx, vec![], manager, false).unwrap();
+        PeerConnection::new(PeerId(1), tx, Vec::new(), manager, false).unwrap();
     peer.get_offer(vec![audio_track, video_track], None, false)
-=======
-        PeerConnection::new(PeerId(1), tx, Vec::new(), manager, false).unwrap();
-    peer.get_offer(vec![audio_track, video_track], None)
->>>>>>> 2387b1a5
         .await
         .unwrap();
 
@@ -124,13 +119,8 @@
     let manager = Rc::new(MediaManager::default());
     let (audio_track, video_track) = get_test_tracks(false, true);
     let peer =
-<<<<<<< HEAD
-        PeerConnection::new(PeerId(1), tx, vec![], manager, false).unwrap();
+        PeerConnection::new(PeerId(1), tx, Vec::new(), manager, false).unwrap();
     peer.get_offer(vec![audio_track, video_track], None, false)
-=======
-        PeerConnection::new(PeerId(1), tx, Vec::new(), manager, false).unwrap();
-    peer.get_offer(vec![audio_track, video_track], None)
->>>>>>> 2387b1a5
         .await
         .unwrap();
 
@@ -278,13 +268,8 @@
     let manager = Rc::new(MediaManager::default());
     let (audio_track, video_track) = get_test_tracks(false, true);
     let id = PeerId(1);
-<<<<<<< HEAD
-    let peer = PeerConnection::new(id, tx, vec![], manager, false).unwrap();
+    let peer = PeerConnection::new(id, tx, Vec::new(), manager, false).unwrap();
     peer.get_offer(vec![audio_track, video_track], None, false)
-=======
-    let peer = PeerConnection::new(id, tx, Vec::new(), manager, false).unwrap();
-    peer.get_offer(vec![audio_track, video_track], None)
->>>>>>> 2387b1a5
         .await
         .unwrap();
 
