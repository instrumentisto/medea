#![cfg(target_arch = "wasm32")]

mod media;

use std::{pin::Pin, rc::Rc};

use futures::{
    channel::mpsc,
    future::{self, FutureExt as _},
    Stream, StreamExt as _,
};
use medea_client_api_proto::{
    stats::{
        HighResTimeStamp, KnownIceCandidatePairState, NonExhaustive,
        RtcInboundRtpStreamMediaType, RtcOutboundRtpStreamMediaType, RtcStat,
        RtcStatsType, StatId, TrackStats, TrackStatsKind,
    },
    AudioSettings, Direction, IceConnectionState, MediaSourceKind, MediaType,
    MemberId, NegotiationRole, PeerId, Track, TrackId, TrackPatchEvent,
    VideoSettings,
};
use medea_jason::{
    api::Connections,
    media::{LocalTracksConstraints, MediaKind, MediaManager, RecvConstraints},
    peer::{
        self, media_exchange_state, MediaStateControllable, PeerEvent,
        RtcStats, TrackDirection,
    },
};
use wasm_bindgen_test::*;

use crate::{
    delay_for, get_media_stream_settings, get_test_recv_tracks,
    get_test_unrequired_tracks, local_constraints, timeout,
};

wasm_bindgen_test_configure!(run_in_browser);

#[inline]
#[must_use]
fn toggle_disable_track_update(id: TrackId, enabled: bool) -> TrackPatchEvent {
    TrackPatchEvent {
        id,
        enabled_individual: Some(enabled),
        enabled_general: Some(enabled),
        muted: None,
    }
}

const AUDIO_TRACK_ID: TrackId = TrackId(1);
const VIDEO_TRACK_ID: TrackId = TrackId(2);

#[wasm_bindgen_test]
async fn disable_enable_audio() {
    let (tx, _rx) = mpsc::unbounded();
    let manager = Rc::new(MediaManager::default());
    let (audio_track, video_track) = get_test_unrequired_tracks();
    let peer_state = peer::State::new(
        PeerId(1),
        Vec::new(),
        false,
        Some(NegotiationRole::Offerer),
    );
    let send_constraints = local_constraints(true, true);
    let peer = peer::Component::new(
        peer::PeerConnection::new(
            &peer_state,
            tx,
            manager,
            send_constraints.clone(),
            Rc::new(Connections::default()),
            Rc::new(RecvConstraints::default()),
        )
        .unwrap(),
        Rc::new(peer_state),
    );

    peer.state()
        .insert_track(&audio_track, send_constraints.clone())
        .unwrap();
    peer.state()
        .insert_track(&video_track, send_constraints.clone())
        .unwrap();
    peer.state().when_local_sdp_updated().await.unwrap();
    assert!(peer.is_send_audio_enabled());
    assert!(peer.is_send_video_enabled(None));

    peer.state()
        .patch_track(&toggle_disable_track_update(AUDIO_TRACK_ID, false));
    peer.state().when_all_updated().await;
    assert!(!peer.is_send_audio_enabled());
    assert!(peer.is_send_video_enabled(None));

    peer.state()
        .patch_track(&toggle_disable_track_update(AUDIO_TRACK_ID, true));
    peer.state().when_all_updated().await;
    assert!(peer.is_send_audio_enabled());
    assert!(peer.is_send_video_enabled(None));
}

#[wasm_bindgen_test]
async fn disable_enable_video() {
    let (tx, _rx) = mpsc::unbounded();
    let manager = Rc::new(MediaManager::default());
    let (audio_track, video_track) = get_test_unrequired_tracks();

    let peer_state = peer::State::new(
        PeerId(1),
        Vec::new(),
        false,
        Some(NegotiationRole::Offerer),
    );
    let send_constraints = local_constraints(true, true);
    let peer = peer::Component::new(
        peer::PeerConnection::new(
            &peer_state,
            tx,
            manager,
            send_constraints.clone(),
            Rc::new(Connections::default()),
            Rc::new(RecvConstraints::default()),
        )
        .unwrap(),
        Rc::new(peer_state),
    );
    peer.state()
        .insert_track(&audio_track, send_constraints.clone())
        .unwrap();
    peer.state()
        .insert_track(&video_track, send_constraints.clone())
        .unwrap();
    peer.state().when_local_sdp_updated().await.unwrap();

    assert!(peer.is_send_audio_enabled());
    assert!(peer.is_send_video_enabled(None));

    peer.state()
        .patch_track(&toggle_disable_track_update(VIDEO_TRACK_ID, false));
    peer.state().when_all_updated().await;
    assert!(peer.is_send_audio_enabled());
    assert!(!peer.is_send_video_enabled(None));

    peer.state()
        .patch_track(&toggle_disable_track_update(VIDEO_TRACK_ID, true));
    peer.state().when_all_updated().await;
    assert!(peer.is_send_audio_enabled());
    assert!(peer.is_send_video_enabled(None));
}

#[wasm_bindgen_test]
async fn new_with_disable_audio() {
    let (tx, _rx) = mpsc::unbounded();
    let manager = Rc::new(MediaManager::default());
    let (audio_track, video_track) = get_test_unrequired_tracks();
    let peer_state = peer::State::new(PeerId(1), Vec::new(), false, None);
    let send_constraints = local_constraints(false, true);
    peer_state
        .insert_track(&audio_track, send_constraints.clone())
        .unwrap();
    peer_state
        .insert_track(&video_track, send_constraints.clone())
        .unwrap();
    let peer = peer::Component::new(
        peer::PeerConnection::new(
            &peer_state,
            tx,
            manager,
            send_constraints.clone(),
            Rc::new(Connections::default()),
            Rc::new(RecvConstraints::default()),
        )
        .unwrap(),
        Rc::new(peer_state),
    );
    peer.state().when_all_updated().await;

    assert!(!peer.is_send_audio_enabled());
    assert!(peer.is_send_video_enabled(None));
}

#[wasm_bindgen_test]
async fn new_with_disable_video() {
    let (tx, _rx) = mpsc::unbounded();
    let manager = Rc::new(MediaManager::default());
    let (audio_track, video_track) = get_test_unrequired_tracks();
    let peer_state = peer::State::new(PeerId(1), Vec::new(), false, None);
    let send_constraints = local_constraints(true, false);
    let peer = peer::Component::new(
        peer::PeerConnection::new(
            &peer_state,
            tx,
            manager,
            send_constraints.clone(),
            Rc::new(Connections::default()),
            Rc::new(RecvConstraints::default()),
        )
        .unwrap(),
        Rc::new(peer_state),
    );
    peer.state()
        .insert_track(&audio_track, send_constraints.clone())
        .unwrap();
    peer.state()
        .insert_track(&video_track, send_constraints.clone())
        .unwrap();
    peer.state().when_all_updated().await;

    assert!(peer.is_send_audio_enabled());
    assert!(!peer.is_send_video_enabled(None));
}

#[wasm_bindgen_test]
async fn add_candidates_to_answerer_before_offer() {
    let (tx1, rx1) = mpsc::unbounded();
    let (tx2, _) = mpsc::unbounded();
    let (audio_track, video_track) = get_test_unrequired_tracks();

    let manager = Rc::new(MediaManager::default());
    let pc1_state = peer::State::new(
        PeerId(1),
        Vec::new(),
        false,
        Some(NegotiationRole::Offerer),
    );
    let pc1 = peer::Component::new(
        peer::PeerConnection::new(
            &pc1_state,
            tx1,
            Rc::clone(&manager),
            LocalTracksConstraints::default(),
            Rc::new(Connections::default()),
            Rc::new(RecvConstraints::default()),
        )
        .unwrap(),
        Rc::new(pc1_state),
    );
    pc1.state()
        .insert_track(&audio_track, LocalTracksConstraints::default())
        .unwrap();
    pc1.state()
        .insert_track(&video_track, LocalTracksConstraints::default())
        .unwrap();
    let pc1_offer = pc1.state().when_local_sdp_updated().await.unwrap();

    let pc2_state = peer::State::new(PeerId(2), Vec::new(), false, None);
    let pc2 = peer::Component::new(
        peer::PeerConnection::new(
            &pc2_state,
            tx2,
            Rc::clone(&manager),
            LocalTracksConstraints::default(),
            Rc::new(Connections::default()),
            Rc::new(RecvConstraints::default()),
        )
        .unwrap(),
        Rc::new(pc2_state),
    );

    handle_ice_candidates(rx1, &pc2, 1).await;
    assert!(pc2.candidates_buffer_len() > 0);

    pc2.state()
        .set_negotiation_role(NegotiationRole::Answerer(pc1_offer))
        .await;
    pc2.state().when_local_sdp_updated().await.unwrap();
    assert_eq!(pc2.candidates_buffer_len(), 0);
}

#[wasm_bindgen_test]
async fn add_candidates_to_offerer_before_answer() {
    let (tx1, _) = mpsc::unbounded();
    let (tx2, rx2) = mpsc::unbounded();
    let (audio_track, video_track) = get_test_unrequired_tracks();

    let manager = Rc::new(MediaManager::default());
    let pc1_state = peer::State::new(
        PeerId(1),
        Vec::new(),
        false,
        Some(NegotiationRole::Offerer),
    );
    let pc1 = peer::Component::new(
        peer::PeerConnection::new(
            &pc1_state,
            tx1,
            Rc::clone(&manager),
            LocalTracksConstraints::default(),
            Rc::new(Connections::default()),
            Rc::new(RecvConstraints::default()),
        )
        .unwrap(),
        Rc::new(pc1_state),
    );
    pc1.state()
        .insert_track(&audio_track, LocalTracksConstraints::default())
        .unwrap();
    pc1.state()
        .insert_track(&video_track, LocalTracksConstraints::default())
        .unwrap();

    let pc2_state = peer::State::new(PeerId(2), Vec::new(), false, None);
    let pc2 = peer::Component::new(
        peer::PeerConnection::new(
            &pc2_state,
            tx2,
            Rc::clone(&manager),
            LocalTracksConstraints::default(),
            Rc::new(Connections::default()),
            Rc::new(RecvConstraints::default()),
        )
        .unwrap(),
        Rc::new(pc2_state),
    );

    let offer = pc1.state().when_local_sdp_updated().await.unwrap();
    pc2.state()
        .set_negotiation_role(NegotiationRole::Answerer(offer))
        .await;
    let answer = pc2.state().when_local_sdp_updated().await.unwrap();

    handle_ice_candidates(rx2, &pc1, 1).await;

    // assert that pc1 has buffered candidates
    assert!(pc1.candidates_buffer_len() > 0);
    pc1.state().set_remote_sdp(answer);
    pc1.state().when_remote_sdp_processed().await;
    // assert that pc1 has buffered candidates got fulshed
    assert_eq!(pc1.candidates_buffer_len(), 0);
}

#[wasm_bindgen_test]
async fn normal_exchange_of_candidates() {
    let (tx1, rx1) = mpsc::unbounded();
    let (tx2, rx2) = mpsc::unbounded();

    let (audio_track, video_track) = get_test_unrequired_tracks();

    let manager = Rc::new(MediaManager::default());
    let pc1_state = peer::State::new(
        PeerId(1),
        Vec::new(),
        false,
        Some(NegotiationRole::Offerer),
    );
    let pc1 = peer::Component::new(
        peer::PeerConnection::new(
            &pc1_state,
            tx1,
            Rc::clone(&manager),
            LocalTracksConstraints::default(),
            Rc::new(Connections::default()),
            Rc::new(RecvConstraints::default()),
        )
        .unwrap(),
        Rc::new(pc1_state),
    );
    pc1.state()
        .insert_track(&audio_track, LocalTracksConstraints::default())
        .unwrap();
    pc1.state()
        .insert_track(&video_track, LocalTracksConstraints::default())
        .unwrap();

    let pc2_state = peer::State::new(PeerId(2), Vec::new(), false, None);
    let pc2 = peer::Component::new(
        peer::PeerConnection::new(
            &pc2_state,
            tx2,
            Rc::clone(&manager),
            LocalTracksConstraints::default(),
            Rc::new(Connections::default()),
            Rc::new(RecvConstraints::default()),
        )
        .unwrap(),
        Rc::new(pc2_state),
    );

    let offer = pc1.state().when_local_sdp_updated().await.unwrap();
    pc2.state()
        .set_negotiation_role(NegotiationRole::Answerer(offer))
        .await;
    let answer = pc2.state().when_local_sdp_updated().await.unwrap();
    pc1.state().set_remote_sdp(answer);
    pc1.state().when_remote_sdp_processed().await;

    handle_ice_candidates(rx1, &pc2, 1).await;
    handle_ice_candidates(rx2, &pc1, 1).await;
}

async fn handle_ice_candidates(
    mut candidates_rx: mpsc::UnboundedReceiver<PeerEvent>,
    peer: &peer::Component,
    count: u8,
) {
    let mut cnt = 0;

    while let Some(event) = candidates_rx.next().await {
        match event {
            PeerEvent::IceCandidateDiscovered {
                peer_id: _,
                candidate,
                sdp_m_line_index,
                sdp_mid,
            } => {
                peer.add_ice_candidate(candidate, sdp_m_line_index, sdp_mid)
                    .await
                    .unwrap();

                cnt += 1;
                if cnt == count {
                    break;
                }
            }
<<<<<<< HEAD
            PeerEvent::NewLocalTrack { .. }
            | PeerEvent::NewSdpAnswer { .. }
            | PeerEvent::MediaUpdateCommand { .. }
            | PeerEvent::NewSdpOffer { .. } => {}
            _ => unreachable!(),
=======
            _ => (),
>>>>>>> 5db3966f
        }
    }
}

#[wasm_bindgen_test]
async fn send_event_on_new_local_stream() {
    let (tx, mut rx) = mpsc::unbounded();
    let manager = Rc::new(MediaManager::default());
    let (audio_track, video_track) = get_test_unrequired_tracks();
    let send_constraints: LocalTracksConstraints =
        get_media_stream_settings(true, true).into();

    let peer_state = peer::State::new(
        PeerId(1),
        Vec::new(),
        false,
        Some(NegotiationRole::Offerer),
    );
    peer_state
        .insert_track(&audio_track, send_constraints.clone())
        .unwrap();
    peer_state
        .insert_track(&video_track, send_constraints.clone())
        .unwrap();
    let peer = peer::Component::new(
        peer::PeerConnection::new(
            &peer_state,
            tx,
            manager,
            send_constraints.clone(),
            Rc::new(Connections::default()),
            Rc::new(RecvConstraints::default()),
        )
        .unwrap(),
        Rc::new(peer_state),
    );
    peer.state().when_local_sdp_updated().await.unwrap();

    while let Some(event) = rx.next().await {
        match event {
            PeerEvent::NewLocalTrack { .. } => {
                break;
            }
            _ => {}
        }
    }
}

/// Setup signalling between two peers and wait for:
/// 1. `IceConnectionState::Checking` from both peers.
/// 2. `IceConnectionState::Connected` from both peers.
#[wasm_bindgen_test]
async fn ice_connection_state_changed_is_emitted() {
    let (tx1, rx1) = mpsc::unbounded();
    let (tx2, rx2) = mpsc::unbounded();
    let (audio_track, video_track) = get_test_unrequired_tracks();

    let manager = Rc::new(MediaManager::default());
    let pc1_state = peer::State::new(
        PeerId(1),
        Vec::new(),
        false,
        Some(NegotiationRole::Offerer),
    );
    let pc1 = peer::Component::new(
        peer::PeerConnection::new(
            &pc1_state,
            tx1,
            manager.clone(),
            LocalTracksConstraints::default(),
            Rc::new(Connections::default()),
            Rc::new(RecvConstraints::default()),
        )
        .unwrap(),
        Rc::new(pc1_state),
    );
    pc1.state()
        .insert_track(&audio_track, LocalTracksConstraints::default())
        .unwrap();
    pc1.state()
        .insert_track(&video_track, LocalTracksConstraints::default())
        .unwrap();
    let pc1_offer = pc1.state().when_local_sdp_updated().await.unwrap();

    let pc2_state = peer::State::new(
        PeerId(2),
        Vec::new(),
        false,
        Some(NegotiationRole::Answerer(pc1_offer)),
    );
    let pc2 = peer::Component::new(
        peer::PeerConnection::new(
            &pc2_state,
            tx2,
            manager,
            LocalTracksConstraints::default(),
            Rc::new(Connections::default()),
            Rc::new(RecvConstraints::default()),
        )
        .unwrap(),
        Rc::new(pc2_state),
    );

    let answer = pc2.state().when_local_sdp_updated().await.unwrap();
    pc1.state().set_remote_sdp(answer);
    pc1.state().when_remote_sdp_processed().await;

    let mut events = futures::stream::select(rx1, rx2);

    let mut checking1 = false;
    let mut checking2 = false;
    let mut connected1 = false;
    let mut connected2 = false;
    while let Some(event) = events.next().await {
        let event: PeerEvent = event;
        match event {
            PeerEvent::IceCandidateDiscovered {
                peer_id,
                candidate,
                sdp_m_line_index,
                sdp_mid,
            } => {
                if peer_id.0 == 1 {
                    pc2.add_ice_candidate(candidate, sdp_m_line_index, sdp_mid)
                        .await
                        .unwrap();
                } else {
                    pc1.add_ice_candidate(candidate, sdp_m_line_index, sdp_mid)
                        .await
                        .unwrap();
                }
            }
            PeerEvent::IceConnectionStateChanged {
                peer_id,
                ice_connection_state,
            } => match ice_connection_state {
                IceConnectionState::Checking => {
                    if peer_id.0 == 1 {
                        checking1 = true;
                    } else {
                        checking2 = true;
                    }
                }
                IceConnectionState::Connected => {
                    if peer_id.0 == 1 {
                        connected1 = true;
                    } else {
                        connected2 = true;
                    }
                }
                _ => {}
            },
            _ => {}
        };

        if checking1 && checking2 && connected1 && connected2 {
            break;
        }
    }
}
/// Two interconnected [`PeerConnection`]s for the test purposes.
///
/// `first_peer`
struct InterconnectedPeers {
    /// This [`PeerConnection`] will have one `video` track with `send`
    /// direction and one `audio` track with `send` direction.
    pub first_peer: peer::Component,

    /// This [`PeerConnection`] will have one `video` track with `recv`
    /// direction and one `audio` track with `recv` direction.
    pub second_peer: peer::Component,

    /// All [`PeerEvent`]s of this two interconnected [`PeerConnection`]s.
    pub peer_events_recv: Pin<Box<dyn Stream<Item = PeerEvent>>>,
}

impl InterconnectedPeers {
    /// Creates new interconnected [`PeerConnection`]s.
    pub async fn new() -> Self {
        let (tx1, peer_events_stream1) = mpsc::unbounded();
        let (tx2, peer_events_stream2) = mpsc::unbounded();

        let pc1_send_cons = local_constraints(true, true);
        let manager = Rc::new(MediaManager::default());
        let pc1_state = peer::State::new(
            PeerId(1),
            Vec::new(),
            false,
            Some(NegotiationRole::Offerer),
        );
        for track in Self::get_peer1_tracks() {
            pc1_state
                .insert_track(&track, pc1_send_cons.clone())
                .unwrap();
        }
        let pc1 = peer::Component::new(
            peer::PeerConnection::new(
                &pc1_state,
                tx1,
                manager.clone(),
                pc1_send_cons,
                Rc::new(Connections::default()),
                Rc::new(RecvConstraints::default()),
            )
            .unwrap(),
            Rc::new(pc1_state),
        );

        let pc1_offer = pc1.state().when_local_sdp_updated().await.unwrap();
        let pc2_send_cons = local_constraints(true, true);
        let pc2_state = peer::State::new(
            PeerId(2),
            Vec::new(),
            false,
            Some(NegotiationRole::Answerer(pc1_offer)),
        );
        for track in Self::get_peer2_tracks() {
            pc2_state
                .insert_track(&track, pc2_send_cons.clone())
                .unwrap();
        }
        let pc2 = peer::Component::new(
            peer::PeerConnection::new(
                &pc2_state,
                tx2,
                manager,
                pc2_send_cons,
                Rc::new(Connections::default()),
                Rc::new(RecvConstraints::default()),
            )
            .unwrap(),
            Rc::new(pc2_state),
        );

        let pc2_offer = pc2.state().when_local_sdp_updated().await.unwrap();
        pc1.state().set_remote_sdp(pc2_offer);
        pc1.state().when_remote_sdp_processed().await;

        let events =
            futures::stream::select(peer_events_stream1, peer_events_stream2);

        let mut interconnected_peers = Self {
            first_peer: pc1,
            second_peer: pc2,
            peer_events_recv: Box::pin(events),
        };

        interconnected_peers.handle_ice_candidates().await;

        interconnected_peers
    }

    /// Handles [`PeerEvent::IceCandidateDiscovered`] and
    /// [`PeerEvent::IceConnectionStateChange`] events.
    ///
    /// This [`Future`] will be resolved when all needed ICE candidates will
    /// received and [`PeerConnection`]'s ICE connection state will be
    /// transit into
    /// [`IceConnectionState::Connected`].
    async fn handle_ice_candidates(&mut self) {
        let mut checking1 = false;
        let mut checking2 = false;
        let mut connected1 = false;
        let mut connected2 = false;
        while let Some(event) = self.peer_events_recv.next().await {
            let event: PeerEvent = event;
            match event {
                PeerEvent::IceCandidateDiscovered {
                    peer_id,
                    candidate,
                    sdp_m_line_index,
                    sdp_mid,
                } => {
                    if peer_id.0 == 1 {
                        self.second_peer
                            .add_ice_candidate(
                                candidate,
                                sdp_m_line_index,
                                sdp_mid,
                            )
                            .await
                            .unwrap();
                    } else {
                        self.first_peer
                            .add_ice_candidate(
                                candidate,
                                sdp_m_line_index,
                                sdp_mid,
                            )
                            .await
                            .unwrap();
                    }
                }
                PeerEvent::IceConnectionStateChanged {
                    peer_id,
                    ice_connection_state,
                } => match ice_connection_state {
                    IceConnectionState::Checking => {
                        if peer_id.0 == 1 {
                            checking1 = true;
                        } else {
                            checking2 = true;
                        }
                    }
                    IceConnectionState::Connected => {
                        if peer_id.0 == 1 {
                            connected1 = true;
                        } else {
                            connected2 = true;
                        }
                    }
                    _ => {}
                },
                _ => {}
            };

            if checking1 && checking2 && connected1 && connected2 {
                break;
            }
        }
    }

    /// Returns [`Track`]s for the `first_peer`.
    fn get_peer1_tracks() -> Vec<Track> {
        vec![
            Track {
                id: TrackId(1),
                direction: Direction::Send {
                    receivers: vec![MemberId::from("bob")],
                    mid: None,
                },
                media_type: MediaType::Audio(AudioSettings { required: true }),
            },
            Track {
                id: TrackId(2),
                direction: Direction::Send {
                    receivers: vec![MemberId::from("bob")],
                    mid: None,
                },
                media_type: MediaType::Video(VideoSettings {
                    required: true,
                    source_kind: MediaSourceKind::Device,
                }),
            },
        ]
    }

    /// Returns [`Track`]s for the `second_peer`.
    fn get_peer2_tracks() -> Vec<Track> {
        vec![
            Track {
                id: TrackId(1),
                direction: Direction::Recv {
                    sender: MemberId::from("alice"),
                    mid: None,
                },
                media_type: MediaType::Audio(AudioSettings { required: true }),
            },
            Track {
                id: TrackId(2),
                direction: Direction::Recv {
                    sender: MemberId::from("alice"),
                    mid: None,
                },
                media_type: MediaType::Video(VideoSettings {
                    required: true,
                    source_kind: MediaSourceKind::Device,
                }),
            },
        ]
    }
}

/// Tests that [`PeerConnection::get_stats`] works correctly and provides stats
/// which we need at the moment.
#[wasm_bindgen_test]
async fn get_traffic_stats() {
    let peers = InterconnectedPeers::new().await;

    let first_peer_stats = peers.first_peer.get_stats().await.unwrap();
    let mut first_peer_video_outbound_stats_count = 0;
    let mut first_peer_audio_outbound_stats_count = 0;
    for stat in first_peer_stats.0 {
        match stat.stats {
            RtcStatsType::OutboundRtp(outbound) => match outbound.media_type {
                RtcOutboundRtpStreamMediaType::Audio { .. } => {
                    first_peer_audio_outbound_stats_count += 1
                }
                RtcOutboundRtpStreamMediaType::Video { .. } => {
                    first_peer_video_outbound_stats_count += 1
                }
            },
            RtcStatsType::InboundRtp(_) => {
                unreachable!(
                    "First Peer shouldn't have any InboundRtp
stats."
                )
            }
            RtcStatsType::CandidatePair(candidate_pair) => {
                assert_eq!(
                    candidate_pair.state,
                    NonExhaustive::Known(KnownIceCandidatePairState::Succeeded)
                );
            }
            _ => (),
        }
    }
    assert_eq!(first_peer_video_outbound_stats_count, 1);
    assert_eq!(first_peer_audio_outbound_stats_count, 1);

    let second_peer_stats = peers.second_peer.get_stats().await.unwrap();
    let mut second_peer_video_inbound_stats_count = 0;
    let mut second_peer_audio_inbound_stats_count = 0;
    let mut has_succeeded_pair = false;
    for stat in second_peer_stats.0 {
        match stat.stats {
            RtcStatsType::InboundRtp(inbound) => {
                match inbound.media_specific_stats {
                    RtcInboundRtpStreamMediaType::Audio { .. } => {
                        second_peer_audio_inbound_stats_count += 1
                    }
                    RtcInboundRtpStreamMediaType::Video { .. } => {
                        second_peer_video_inbound_stats_count += 1
                    }
                }
            }
            RtcStatsType::OutboundRtp(_) => unreachable!(
                "Second Peer shouldn't have any OutboundRtp stats."
            ),
            RtcStatsType::CandidatePair(candidate_pair) => {
                if let NonExhaustive::Known(
                    KnownIceCandidatePairState::Succeeded,
                ) = candidate_pair.state
                {
                    has_succeeded_pair = true;
                }
            }
            _ => (),
        }
    }
    assert!(has_succeeded_pair);
    assert_eq!(second_peer_video_inbound_stats_count, 1);
    assert_eq!(second_peer_audio_inbound_stats_count, 1);
}

/// Tests for a [`RtcStat`]s caching mechanism of the [`PeerConnection`].
mod peer_stats_caching {
    use super::*;

    /// Tests that [`PeerConnection::send_peer_stats`] will send only one
    /// [`RtcStat`] update when we try to send two identical [`RtcStat`]s.
    #[wasm_bindgen_test]
    async fn works() {
        let (tx, peer_events_stream) = mpsc::unbounded();
        let manager = Rc::new(MediaManager::default());
        let peer_state = peer::State::new(PeerId(1), Vec::new(), false, None);
        let peer = peer::Component::new(
            peer::PeerConnection::new(
                &peer_state,
                tx,
                manager,
                LocalTracksConstraints::default(),
                Rc::new(Connections::default()),
                Rc::new(RecvConstraints::default()),
            )
            .unwrap(),
            Rc::new(peer_state),
        );

        let stat = RtcStat {
            id: StatId("2ef2e34c".to_string()),
            timestamp: HighResTimeStamp(1584373509700.0),
            stats: RtcStatsType::Track(Box::new(TrackStats {
                track_identifier: "0d4f8e05-51d8-4f9b-90b2-453401fc8041"
                    .to_string(),
                kind: Some(TrackStatsKind::Audio),
                remote_source: None,
                ended: Some(false),
            })),
        };
        peer.send_peer_stats(RtcStats(vec![stat.clone()]));

        let mut peer_events_stream = peer_events_stream.filter_map(|event| {
            Box::pin(async move {
                if let PeerEvent::StatsUpdate { peer_id: _, stats } = event {
                    Some(stats)
                } else {
                    None
                }
            })
        });
        let first_rtc_stats = peer_events_stream.next().await.unwrap();
        assert_eq!(first_rtc_stats.0[0], stat);

        peer.send_peer_stats(RtcStats(vec![stat]));
        timeout(100, peer_events_stream.next()).await.unwrap_err();
    }

    /// Tests that [`PeerConnection::send_peer_stats`] will send two
    /// [`RtcStat`]s updates with identical content but with different
    /// [`StatId`]s.
    #[wasm_bindgen_test]
    async fn takes_into_account_stat_id() {
        let (tx, peer_events_stream) = mpsc::unbounded();
        let manager = Rc::new(MediaManager::default());
        let peer_state = peer::State::new(PeerId(1), Vec::new(), false, None);
        let peer = peer::Component::new(
            peer::PeerConnection::new(
                &peer_state,
                tx,
                manager,
                LocalTracksConstraints::default(),
                Rc::new(Connections::default()),
                Rc::new(RecvConstraints::default()),
            )
            .unwrap(),
            Rc::new(peer_state),
        );

        let mut stat = RtcStat {
            id: StatId("2ef2e34c".to_string()),
            timestamp: HighResTimeStamp(1584373509700.0),
            stats: RtcStatsType::Track(Box::new(TrackStats {
                track_identifier: "0d4f8e05-51d8-4f9b-90b2-453401fc8041"
                    .to_string(),
                kind: Some(TrackStatsKind::Audio),
                remote_source: None,
                ended: Some(false),
            })),
        };
        peer.send_peer_stats(RtcStats(vec![stat.clone()]));

        let mut peer_events_stream = peer_events_stream.filter_map(|event| {
            Box::pin(async move {
                if let PeerEvent::StatsUpdate { peer_id: _, stats } = event {
                    Some(stats)
                } else {
                    None
                }
            })
        });
        let first_rtc_stats = peer_events_stream.next().await.unwrap();
        assert_eq!(first_rtc_stats.0[0], stat);

        stat.id = StatId("3df3d34c".to_string());
        peer.send_peer_stats(RtcStats(vec![stat.clone()]));
        let first_rtc_stats = peer_events_stream.next().await.unwrap();
        assert_eq!(first_rtc_stats.0[0], stat);
    }

    /// Tests that [`PeerConnection::send_peer_stats`] will send two
    /// [`RtcStat`]s updates with different content, but with identical
    /// [`StatId`].
    #[wasm_bindgen_test]
    async fn sends_updated_stats() {
        let (tx, peer_events_stream) = mpsc::unbounded();
        let manager = Rc::new(MediaManager::default());
        let peer_state = peer::State::new(PeerId(1), Vec::new(), false, None);
        let peer = peer::Component::new(
            peer::PeerConnection::new(
                &peer_state,
                tx,
                manager,
                LocalTracksConstraints::default(),
                Rc::new(Connections::default()),
                Rc::new(RecvConstraints::default()),
            )
            .unwrap(),
            Rc::new(peer_state),
        );

        let mut track_stat = Box::new(TrackStats {
            track_identifier: "0d4f8e05-51d8-4f9b-90b2-453401fc8041"
                .to_string(),
            kind: Some(TrackStatsKind::Audio),
            remote_source: None,
            ended: Some(false),
        });
        let mut stat = RtcStat {
            id: StatId("2ef2e34c".to_string()),
            timestamp: HighResTimeStamp(1584373509700.0),
            stats: RtcStatsType::Track(track_stat.clone()),
        };
        peer.send_peer_stats(RtcStats(vec![stat.clone()]));

        let mut peer_events_stream = peer_events_stream.filter_map(|event| {
            Box::pin(async move {
                if let PeerEvent::StatsUpdate { peer_id: _, stats } = event {
                    Some(stats)
                } else {
                    None
                }
            })
        });
        let first_rtc_stats = peer_events_stream.next().await.unwrap();
        assert_eq!(first_rtc_stats.0[0], stat);

        track_stat.ended = Some(true);
        stat.stats = RtcStatsType::Track(track_stat);
        peer.send_peer_stats(RtcStats(vec![stat.clone()]));
        let first_rtc_stats = peer_events_stream.next().await.unwrap();
        assert_eq!(first_rtc_stats.0[0], stat);
    }
}

#[wasm_bindgen_test]
async fn reset_transition_timers() {
    let (tx, _) = mpsc::unbounded();
    let manager = Rc::new(MediaManager::default());

    let peer_state = peer::State::new(
        PeerId(1),
        Vec::new(),
        false,
        Some(NegotiationRole::Offerer),
    );
    let send_constraints = local_constraints(true, true);
    let recv_constraints = Rc::new(RecvConstraints::default());
    let (audio_tx, video_tx) = get_test_unrequired_tracks();
    let (audio_rx, video_rx) = get_test_recv_tracks();
    peer_state
        .insert_track(&audio_tx, send_constraints.clone())
        .unwrap();
    peer_state
        .insert_track(&audio_rx, send_constraints.clone())
        .unwrap();
    peer_state
        .insert_track(&video_tx, send_constraints.clone())
        .unwrap();
    peer_state
        .insert_track(&video_rx, send_constraints.clone())
        .unwrap();
    let peer = peer::Component::new(
        peer::PeerConnection::new(
            &peer_state,
            tx,
            manager,
            send_constraints,
            Rc::new(Connections::default()),
            recv_constraints,
        )
        .unwrap(),
        Rc::new(peer_state),
    );

    peer.state().when_local_sdp_updated().await.unwrap();

    let all_enabled = future::join_all(
        peer.get_transceivers_sides(
            MediaKind::Audio,
            TrackDirection::Send,
            None,
        )
        .into_iter()
        .chain(
            peer.get_transceivers_sides(
                MediaKind::Video,
                TrackDirection::Send,
                None,
            )
            .into_iter(),
        )
        .map(|s| {
            s.media_state_transition_to(
                media_exchange_state::Stable::Disabled.into(),
            )
            .unwrap();

            s.when_media_state_stable(
                media_exchange_state::Stable::Enabled.into(),
            )
        }),
    )
    .map(|_| ())
    .shared();

    delay_for(400).await;
    peer.stop_state_transitions_timers();
    timeout(600, all_enabled.clone()).await.unwrap_err();

    peer.stop_state_transitions_timers();
    delay_for(30).await;
    peer.reset_state_transitions_timers();

    timeout(600, all_enabled).await.unwrap();
}

#[wasm_bindgen_test]
async fn new_remote_track() {
    #[derive(Debug, PartialEq)]
    struct FinalTrack {
        has_audio: bool,
        has_video: bool,
    }
    async fn helper(
        audio_tx_enabled: bool,
        video_tx_enabled: bool,
        audio_rx_enabled: bool,
        video_rx_enabled: bool,
    ) -> Result<FinalTrack, MediaKind> {
        let (tx1, _rx1) = mpsc::unbounded();
        let (tx2, mut rx2) = mpsc::unbounded();
        let manager = Rc::new(MediaManager::default());

        let tx_caps = LocalTracksConstraints::default();
        tx_caps.set_media_state(
            media_exchange_state::Stable::from(audio_tx_enabled).into(),
            MediaKind::Audio,
            None,
        );
        tx_caps.set_media_state(
            media_exchange_state::Stable::from(video_tx_enabled).into(),
            MediaKind::Video,
            None,
        );

        let sender_peer_state =
            peer::State::new(PeerId(1), Vec::new(), false, None);
        let sender_peer = peer::Component::new(
            peer::PeerConnection::new(
                &sender_peer_state,
                tx1,
                manager.clone(),
                tx_caps.clone(),
                Rc::new(Connections::default()),
                Rc::new(RecvConstraints::default()),
            )
            .unwrap(),
            Rc::new(sender_peer_state),
        );

        let (audio_track, video_track) = get_test_unrequired_tracks();
        sender_peer
            .state()
            .insert_track(&audio_track, tx_caps.clone())
            .unwrap();
        sender_peer
            .state()
            .insert_track(&video_track, tx_caps.clone())
            .unwrap();
        sender_peer
            .state()
            .set_negotiation_role(NegotiationRole::Offerer)
            .await;

        let sender_offer =
            sender_peer.state().when_local_sdp_updated().await.unwrap();
        // sender_peer.state().when_local_sdp_approve_needed().await;
        // sender_peer.state().apply_local_sdp(sender_offer.clone());

        let rcv_caps = RecvConstraints::default();
        rcv_caps.set_enabled(audio_rx_enabled, MediaKind::Audio);
        rcv_caps.set_enabled(video_rx_enabled, MediaKind::Video);

        let rcvr_peer_state =
            peer::State::new(PeerId(2), Vec::new(), false, None);
        let rcvr_peer = peer::Component::new(
            peer::PeerConnection::new(
                &rcvr_peer_state,
                tx2,
                manager,
                LocalTracksConstraints::default(),
                Rc::new(Connections::default()),
                Rc::new(rcv_caps),
            )
            .unwrap(),
            Rc::new(rcvr_peer_state),
        );

        rcvr_peer
            .state()
            .insert_track(
                &Track {
                    id: TrackId(1),
                    direction: Direction::Recv {
                        sender: MemberId::from("whatever"),
                        mid: Some(String::from("0")),
                    },
                    media_type: MediaType::Audio(AudioSettings {
                        required: true,
                    }),
                },
                LocalTracksConstraints::default(),
            )
            .unwrap();
        rcvr_peer
            .state()
            .insert_track(
                &Track {
                    id: TrackId(2),
                    direction: Direction::Recv {
                        sender: MemberId::from("whatever"),
                        mid: Some(String::from("1")),
                    },
                    media_type: MediaType::Video(VideoSettings {
                        required: true,
                        source_kind: MediaSourceKind::Device,
                    }),
                },
                LocalTracksConstraints::default(),
            )
            .unwrap();

        rcvr_peer.state().when_all_tracks_created().await;
        rcvr_peer.state().stabilize_all();
        rcvr_peer.state().when_all_updated().await;

        rcvr_peer
            .state()
            .set_negotiation_role(NegotiationRole::Answerer(sender_offer))
            .await;

        let answer = rcvr_peer.state().when_local_sdp_updated().await.unwrap();
        // rcvr_peer.state().when_local_sdp_approve_needed().await;
        // rcvr_peer.state().apply_local_sdp(answer.clone());

        sender_peer.state().set_remote_sdp(answer);
        sender_peer.state().when_remote_sdp_processed().await;

        let mut result = FinalTrack {
            has_audio: false,
            has_video: false,
        };
        loop {
            match timeout(300, rx2.next()).await {
                Ok(Some(event)) => {
                    if let PeerEvent::NewRemoteTrack { track, .. } = event {
                        match track.kind() {
                            MediaKind::Audio => {
                                if result.has_audio {
                                    return Err(MediaKind::Audio);
                                } else {
                                    result.has_audio = true;
                                }
                            }
                            MediaKind::Video => {
                                if result.has_video {
                                    return Err(MediaKind::Video);
                                } else {
                                    result.has_video = true;
                                }
                            }
                        }
                    }
                }
                Ok(None) | Err(_) => {
                    break;
                }
            }
        }
        Ok(result)
    }

    fn bit_at(input: u32, n: u8) -> bool {
        (input >> n) & 1 != 0
    }

    for i in 0..16 {
        let audio_tx_enabled = bit_at(i, 0);
        let video_tx_enabled = bit_at(i, 1);
        let audio_rx_enabled = bit_at(i, 2);
        let video_rx_enabled = bit_at(i, 3);

        assert_eq!(
            helper(
                audio_tx_enabled,
                video_tx_enabled,
                audio_rx_enabled,
                video_rx_enabled
            )
            .await
            .unwrap(),
            FinalTrack {
                has_audio: audio_tx_enabled && audio_rx_enabled,
                has_video: video_tx_enabled && video_rx_enabled,
            },
            "{} {} {} {}",
            audio_tx_enabled,
            video_tx_enabled,
            audio_rx_enabled,
            video_rx_enabled,
        );
    }
}

/// Tests that after [`PeerConnection::restart_ice`] call, `ice-pwd` and
/// `ice-ufrag` IDs will be updated in the SDP offer.
#[wasm_bindgen_test]
async fn ice_restart_works() {
    fn get_ice_pwds(offer: &str) -> Vec<&str> {
        offer
            .lines()
            .filter_map(|line| {
                if line.contains("ice-pwd") {
                    Some(line.split(':').skip(1).next().unwrap())
                } else {
                    None
                }
            })
            .collect()
    }

    fn get_ice_ufrags(offer: &str) -> Vec<&str> {
        offer
            .lines()
            .filter_map(|line| {
                if line.contains("ice-ufrag") {
                    Some(line.split(':').skip(1).next().unwrap())
                } else {
                    None
                }
            })
            .collect()
    }

    let peers = InterconnectedPeers::new().await;
    peers
        .first_peer
        .state()
        .set_negotiation_role(NegotiationRole::Offerer)
        .await;
    let sdp_offer_before = peers
        .first_peer
        .state()
        .when_local_sdp_updated()
        .await
        .unwrap();
    let ice_pwds_before = get_ice_pwds(&sdp_offer_before);
    let ice_ufrags_before = get_ice_ufrags(&sdp_offer_before);
    peers.first_peer.state().reset_negotiation_role();
    crate::delay_for(100).await;
    peers.first_peer.state().restart_ice();
    peers
        .first_peer
        .state()
        .set_negotiation_role(NegotiationRole::Offerer)
        .await;
    let sdp_offer_after = peers
        .first_peer
        .state()
        .when_local_sdp_updated()
        .await
        .unwrap();
    let ice_pwds_after = get_ice_pwds(&sdp_offer_after);
    let ice_ufrags_after = get_ice_ufrags(&sdp_offer_after);

    ice_pwds_before
        .into_iter()
        .zip(ice_pwds_after.into_iter())
        .for_each(|(before, after)| assert_ne!(before, after));
    ice_ufrags_before
        .into_iter()
        .zip(ice_ufrags_after.into_iter())
        .for_each(|(before, after)| assert_ne!(before, after));
}

/// Tests [`peer::State::patch_track`] method.
#[wasm_bindgen_test]
async fn disable_and_enable_all_tracks() {
    use media_exchange_state::Stable::{Disabled, Enabled};

    let (audio_track, video_track) = get_test_unrequired_tracks();
    let audio_track_id = audio_track.id;
    let video_track_id = video_track.id;
    let pc_state = peer::State::new(PeerId(0), Vec::new(), false, None);
    pc_state
        .insert_track(&audio_track, LocalTracksConstraints::default())
        .unwrap();
    pc_state
        .insert_track(&video_track, LocalTracksConstraints::default())
        .unwrap();

    let (tx, _rx) = mpsc::unbounded();
    let pc = peer::Component::new(
        peer::PeerConnection::new(
            &pc_state,
            tx,
            Rc::new(MediaManager::default()),
            LocalTracksConstraints::default(),
            Rc::new(Connections::default()),
            Rc::new(RecvConstraints::default()),
        )
        .unwrap(),
        Rc::new(pc_state),
    );
    pc.state().when_all_tracks_created().await;
    pc.state().when_all_updated().await;

    let audio_track = pc.obj().get_sender_by_id(audio_track_id).unwrap();
    let video_track = pc.obj().get_sender_by_id(video_track_id).unwrap();
    let audio_track_state =
        pc.obj().get_sender_state_by_id(audio_track_id).unwrap();
    let video_track_state =
        pc.obj().get_sender_state_by_id(video_track_id).unwrap();

    assert!(!audio_track.general_disabled());
    assert!(!video_track.general_disabled());

    audio_track_state
        .media_state_transition_to(Disabled.into())
        .unwrap();
    pc.state().patch_track(&TrackPatchEvent {
        id: audio_track_id,
        enabled_general: Some(false),
        enabled_individual: Some(false),
        muted: None,
    });
    pc.state().when_all_updated().await;
    assert!(audio_track.general_disabled());
    assert!(!video_track.general_disabled());

    video_track_state
        .media_state_transition_to(Disabled.into())
        .unwrap();
    pc.state().patch_track(&TrackPatchEvent {
        id: video_track_id,
        enabled_general: Some(false),
        enabled_individual: Some(false),
        muted: None,
    });
    pc.state().when_all_updated().await;
    assert!(audio_track.general_disabled());
    assert!(video_track.general_disabled());

    audio_track_state
        .media_state_transition_to(Enabled.into())
        .unwrap();
    pc.state().patch_track(&TrackPatchEvent {
        id: audio_track_id,
        enabled_individual: Some(true),
        enabled_general: Some(true),
        muted: None,
    });
    pc.state().when_all_updated().await;
    assert!(!audio_track.general_disabled());
    assert!(video_track.general_disabled());

    video_track_state
        .media_state_transition_to(Enabled.into())
        .unwrap();
    pc.state().patch_track(&TrackPatchEvent {
        id: video_track_id,
        enabled_individual: Some(true),
        enabled_general: Some(true),
        muted: None,
    });
    pc.state().when_all_updated().await;
    assert!(!audio_track.general_disabled());
    assert!(!video_track.general_disabled());
}<|MERGE_RESOLUTION|>--- conflicted
+++ resolved
@@ -411,15 +411,7 @@
                     break;
                 }
             }
-<<<<<<< HEAD
-            PeerEvent::NewLocalTrack { .. }
-            | PeerEvent::NewSdpAnswer { .. }
-            | PeerEvent::MediaUpdateCommand { .. }
-            | PeerEvent::NewSdpOffer { .. } => {}
-            _ => unreachable!(),
-=======
             _ => (),
->>>>>>> 5db3966f
         }
     }
 }
