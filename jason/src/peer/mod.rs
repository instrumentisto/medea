--- conflicted
+++ resolved
@@ -48,12 +48,8 @@
     },
     media::{
         MediaConnections, MediaConnectionsError, MuteState,
-<<<<<<< HEAD
         MuteStateTransition, MuteableTrack, Sender, StableMuteState,
         TrackDirection,
-=======
-        MuteStateTransition, Sender, StableMuteState, TrackDirection,
->>>>>>> cf35d982
     },
     repo::{PeerRepository, Repository},
     stats::RtcStats,
