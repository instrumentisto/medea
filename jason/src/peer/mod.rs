--- conflicted
+++ resolved
@@ -48,12 +48,8 @@
     },
     media::{
         MediaConnections, MediaConnectionsError, MuteState,
-<<<<<<< HEAD
         MuteStateTransition, MuteableTrack, Receiver, Sender, StableMuteState,
         Track, TrackDirection,
-=======
-        MuteStateTransition, Sender, StableMuteState, TrackDirection,
->>>>>>> 48ca2942
     },
     repo::{PeerRepository, Repository},
     stats::RtcStats,
@@ -223,12 +219,8 @@
     /// Local media stream constraints used in this [`PeerConnection`].
     send_constraints: LocalStreamConstraints,
 
-<<<<<<< HEAD
-    /// Constraints for the [`Receiver`]s from this [`PeerConnection`].
-=======
     /// Constraints to the [`MediaStream`]s received by this
     /// [`PeerConnection`]. Used to disable or enable media receiving.
->>>>>>> 48ca2942
     recv_constraints: Rc<RecvConstraints>,
 }
 
