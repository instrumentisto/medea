//! Adapters to [RTCPeerConnection][1] and related objects.
//!
//! [1]: https://w3.org/TR/webrtc/#rtcpeerconnection-interface

mod conn;
mod ice_server;
mod media;
mod repo;
mod stats;
mod stream;
mod stream_request;

use std::{
    cell::RefCell,
    collections::{hash_map::DefaultHasher, HashMap},
    convert::TryFrom as _,
    hash::{Hash, Hasher},
    rc::Rc,
};

use derive_more::{Display, From};
use futures::{channel::mpsc, future};
use medea_client_api_proto::{
    self as proto, stats::StatId, Direction, IceConnectionState, IceServer,
    PeerConnectionState, PeerId as Id, PeerId, Track, TrackId,
};
use medea_macro::dispatchable;
use tracerr::Traced;
use web_sys::{RtcIceConnectionState, RtcTrackEvent};

use crate::{
    media::{MediaManager, MediaManagerError, MediaStream},
    utils::{console_error, JasonError, JsCaused, JsError},
    MediaStreamSettings,
};

#[cfg(feature = "mockable")]
#[doc(inline)]
pub use self::repo::MockPeerRepository;
#[doc(inline)]
pub use self::repo::{PeerRepository, Repository};
pub use self::{
    conn::{
        IceCandidate, RTCPeerConnectionError, RtcPeerConnection, SdpType,
        TransceiverDirection, TransceiverKind,
    },
    media::{
        MediaConnections, MediaConnectionsError, MuteState,
        MuteStateTransition, Sender, StableMuteState,
    },
    stats::RtcStats,
    stream::{PeerMediaStream, RemoteMediaStream},
    stream_request::{SimpleStreamRequest, StreamRequest, StreamRequestError},
};

/// Errors that may occur in [RTCPeerConnection][1].
///
/// [1]: https://w3.org/TR/webrtc/#rtcpeerconnection-interface
#[derive(Debug, Display, From, JsCaused)]
pub enum PeerError {
    /// Errors that may occur in [`MediaConnections`] storage.
    #[display(fmt = "{}", _0)]
    MediaConnections(#[js(cause)] MediaConnectionsError),

    /// Errors that may occur in a [`MediaManager`].
    #[display(fmt = "{}", _0)]
    MediaManager(#[js(cause)] MediaManagerError),

    /// Errors that may occur during signaling between this and remote
    /// [RTCPeerConnection][1] and event handlers setting errors.
    ///
    /// [1]: https://w3.org/TR/webrtc/#dom-rtcpeerconnection
    #[display(fmt = "{}", _0)]
    RtcPeerConnection(#[js(cause)] RTCPeerConnectionError),

    /// Errors that may occur when validating [`StreamRequest`] or
    /// parsing [`MediaStream`].
    #[display(fmt = "{}", _0)]
    StreamRequest(#[js(cause)] StreamRequestError),
}

type Result<T> = std::result::Result<T, Traced<PeerError>>;

#[dispatchable]
/// Events emitted from [`RtcPeerConnection`].
pub enum PeerEvent {
    /// [`RtcPeerConnection`] discovered new ICE candidate.
    ///
    /// Wrapper around [RTCPeerConnectionIceEvent][1].
    ///
    /// [1]: https://w3.org/TR/webrtc/#rtcpeerconnectioniceevent
    IceCandidateDiscovered {
        /// ID of the [`PeerConnection`] that discovered new ICE candidate.
        peer_id: Id,

        /// [`candidate` field][2] of the discovered [RTCIceCandidate][1].
        ///
        /// [1]: https://w3.org/TR/webrtc/#dom-rtcicecandidate
        /// [2]: https://w3.org/TR/webrtc/#dom-rtcicecandidate-candidate
        candidate: String,

        /// [`sdpMLineIndex` field][2] of the discovered [RTCIceCandidate][1].
        ///
        /// [1]: https://w3.org/TR/webrtc/#dom-rtcicecandidate
        /// [2]: https://w3.org/TR/webrtc/#dom-rtcicecandidate-sdpmlineindex
        sdp_m_line_index: Option<u16>,

        /// [`sdpMid` field][2] of the discovered [RTCIceCandidate][1].
        ///
        /// [1]: https://w3.org/TR/webrtc/#dom-rtcicecandidate
        /// [2]: https://w3.org/TR/webrtc/#dom-rtcicecandidate-sdpmid
        sdp_mid: Option<String>,
    },

    /// [`RtcPeerConnection`] received new stream from remote sender.
    NewRemoteStream {
        /// ID of the [`PeerConnection`] that received new stream from remote
        /// sender.
        peer_id: Id,

        /// ID of the remote sender's [`PeerConnection`].
        sender_id: Id,

        /// Received [`MediaStream`].
        remote_stream: PeerMediaStream,
    },

    /// [`RtcPeerConnection`] sent new local stream to remote members.
    NewLocalStream {
        /// ID of the [`PeerConnection`] that sent new local stream to remote
        /// members.
        peer_id: Id,

        /// Local [`MediaStream`] that is sent to remote members.
        local_stream: MediaStream,
    },

    /// [`RtcPeerConnection`]'s [ICE connection][1] state changed.
    ///
    /// [1]: https://w3.org/TR/webrtc/#dfn-ice-connection-state
    IceConnectionStateChanged {
        /// ID of the [`PeerConnection`] that sends
        /// [`iceconnectionstatechange`][1] event.
        ///
        /// [1]: https://w3.org/TR/webrtc/#event-iceconnectionstatechange
        peer_id: Id,

        /// New [`IceConnectionState`].
        ice_connection_state: IceConnectionState,
    },

    /// [`RtcPeerConnection`]'s [connection][1] state changed.
    ///
    /// [1]: https://w3.org/TR/webrtc/#dfn-ice-connection-state
    ConnectionStateChanged {
        /// ID of the [`PeerConnection`] that sends
        /// [`connectionstatechange`][1] event.
        ///
        /// [1]: https://w3.org/TR/webrtc/#event-connectionstatechange
        peer_id: Id,

        /// New [`PeerConnectionState`].
        peer_connection_state: PeerConnectionState,
    },

    /// [`RtcPeerConnection`]'s [`RtcStats`] update.
    StatsUpdate {
        /// ID of the [`PeerConnection`] for which [`RtcStats`] was sent.
        peer_id: Id,

        /// [`RtcStats`] of this [`PeerConnection`].
        stats: RtcStats,
    },

    /// [`RtcPeerConnection`] is signalling that it [`MediaStream`]
    NewLocalStreamRequired {
        /// ID of the [`PeerConnection`] that requested new media stream.
        peer_id: Id,
    },
}

/// High-level wrapper around [`RtcPeerConnection`].
pub struct PeerConnection {
    /// Unique ID of [`PeerConnection`].
    id: Id,

    /// Underlying [`RtcPeerConnection`].
    peer: Rc<RtcPeerConnection>,

    /// [`Sender`]s and [`Receiver`]s of this [`RtcPeerConnection`].
    ///
    /// [`Receiver`]: self::media::Receiver
    media_connections: Rc<MediaConnections>,

    /// [`MediaManager`] that will be used to acquire local [`MediaStream`]s.
    media_manager: Rc<MediaManager>,

    /// [`PeerEvent`]s tx.
    peer_events_sender: mpsc::UnboundedSender<PeerEvent>,

    /// Indicates if underlying [`RtcPeerConnection`] has remote description.
    has_remote_description: RefCell<bool>,

    /// Stores [`IceCandidate`]s received before remote description for
    /// underlying [`RtcPeerConnection`].
    ice_candidates_buffer: RefCell<Vec<IceCandidate>>,

    /// Last hashes of the all [`RtcStat`]s which was already sent to the
    /// server, so we won't duplicate stats that were already sent.
    ///
    /// Stores precomputed hashes, since we don't need access to actual stats
    /// values.
    sent_stats_cache: RefCell<HashMap<StatId, u64>>,
}

impl PeerConnection {
    /// Creates new [`PeerConnection`].
    ///
    /// Provided `peer_events_sender` will be used to emit [`PeerEvent`]s from
    /// this peer.
    ///
    /// Provided `ice_servers` will be used by created [`RtcPeerConnection`].
    ///
    /// # Errors
    ///
    /// Errors with [`PeerError::RtcPeerConnection`] if [`RtcPeerConnection`]
    /// creating fails.
    ///
    /// Errors with [`PeerError::RtcPeerConnection`] if some callback of
    /// [`RtcPeerConnection`] can't be set.
    pub fn new<I: IntoIterator<Item = IceServer>>(
        id: Id,
        peer_events_sender: mpsc::UnboundedSender<PeerEvent>,
        ice_servers: I,
        media_manager: Rc<MediaManager>,
        is_force_relayed: bool,
    ) -> Result<Self> {
        let peer = Rc::new(
            RtcPeerConnection::new(ice_servers, is_force_relayed)
                .map_err(tracerr::map_from_and_wrap!())?,
        );
        let media_connections = Rc::new(MediaConnections::new(
            id,
            Rc::clone(&peer),
            peer_events_sender.clone(),
        ));

        let peer = Self {
            id,
            peer,
            media_connections,
            media_manager,
            peer_events_sender,
            sent_stats_cache: RefCell::new(HashMap::new()),
            has_remote_description: RefCell::new(false),
            ice_candidates_buffer: RefCell::new(vec![]),
        };

        // Bind to `icecandidate` event.
        let id = peer.id;
        let sender = peer.peer_events_sender.clone();
        peer.peer
            .on_ice_candidate(Some(move |candidate| {
                Self::on_ice_candidate(id, &sender, candidate);
            }))
            .map_err(tracerr::map_from_and_wrap!())?;

        // Bind to `iceconnectionstatechange` event.
        let id = peer.id;
        let sender = peer.peer_events_sender.clone();
        peer.peer
            .on_ice_connection_state_change(Some(move |ice_connection_state| {
                Self::on_ice_connection_state_changed(
                    id,
                    &sender,
                    ice_connection_state,
                );
            }))
            .map_err(tracerr::map_from_and_wrap!())?;

        // Bind to `connectionstatechange` event.
        let id = peer.id;
        let sender = peer.peer_events_sender.clone();
        peer.peer
            .on_connection_state_change(Some(move |peer_connection_state| {
                let _ =
                    sender.unbounded_send(PeerEvent::ConnectionStateChanged {
                        peer_id: id,
                        peer_connection_state,
                    });
            }))
            .map_err(tracerr::map_from_and_wrap!())?;

        // Bind to `track` event.
        let id = peer.id;
        let media_connections = Rc::clone(&peer.media_connections);
        let sender = peer.peer_events_sender.clone();
        peer.peer
            .on_track(Some(move |track_event| {
                Self::on_track(id, &media_connections, &sender, &track_event);
            }))
            .map_err(tracerr::map_from_and_wrap!())?;

        Ok(peer)
    }

    /// Filters out already sent stats, and send new statss from
    /// provided [`RtcStats`].
    pub fn send_peer_stats(&self, stats: RtcStats) {
        let mut stats_cache = self.sent_stats_cache.borrow_mut();
        let stats = RtcStats(
            stats
                .0
                .into_iter()
                .filter(|stat| {
                    let mut hasher = DefaultHasher::new();
                    stat.stats.hash(&mut hasher);
                    let stat_hash = hasher.finish();

                    if let Some(last_hash) = stats_cache.get_mut(&stat.id) {
                        if *last_hash == stat_hash {
                            false
                        } else {
                            *last_hash = stat_hash;
                            true
                        }
                    } else {
                        stats_cache.insert(stat.id.clone(), stat_hash);
                        true
                    }
                })
                .collect(),
        );

        if !stats.0.is_empty() {
            let _ = self.peer_events_sender.unbounded_send(
                PeerEvent::StatsUpdate {
                    peer_id: self.id,
                    stats,
                },
            );
        }
    }

    /// Sends [`RtcStats`] update of this [`PeerConnection`] to the server.
    pub async fn scrape_and_send_peer_stats(&self) {
        match self.peer.get_stats().await {
            Ok(stats) => self.send_peer_stats(stats),
            Err(e) => {
                JasonError::from(e).print();
            }
        };
    }

    /// Returns [`RtcStats`] of this [`PeerConnection`].
    ///
    /// # Errors
    ///
    /// Errors with [`PeerError::RtcPeerConnection`] if failed to get
    /// [`RtcStats`].
    pub async fn get_stats(&self) -> Result<RtcStats> {
        self.peer
            .get_stats()
            .await
            .map_err(tracerr::map_from_and_wrap!())
    }

    /// Returns `true` if all [`Sender`]s of this [`PeerConnection`] is in
    /// the provided `mute_state`.
    #[inline]
    pub fn is_all_senders_in_mute_state(
        &self,
        kind: TransceiverKind,
        mute_state: StableMuteState,
    ) -> bool {
        self.media_connections
            .is_all_senders_in_mute_state(kind, mute_state)
    }

    /// Returns [`PeerId`] of this [`PeerConnection`].
    #[inline]
    pub fn id(&self) -> PeerId {
        self.id
    }

    /// Updates [`Sender`]s of this [`PeerConnection`] with
    /// [`proto::TrackPatch`].
    ///
    /// # Errors
    ///
    /// Errors with [`MediaConnectionsError::InvalidTrackPatch`] if
    /// provided [`proto::TrackPatch`] contains unknown ID.
    pub fn update_senders(&self, tracks: Vec<proto::TrackPatch>) -> Result<()> {
        Ok(self
            .media_connections
            .update_senders(tracks)
            .map_err(tracerr::map_from_and_wrap!())?)
    }

    /// Returns inner [`IceCandidate`]'s buffer len. Used in tests.
    pub fn candidates_buffer_len(&self) -> usize {
        self.ice_candidates_buffer.borrow().len()
    }

    /// Handle `icecandidate` event from underlying peer emitting
    /// [`PeerEvent::IceCandidateDiscovered`] event into this peers
    /// `peer_events_sender`.
    fn on_ice_candidate(
        id: Id,
        sender: &mpsc::UnboundedSender<PeerEvent>,
        candidate: IceCandidate,
    ) {
        let _ = sender.unbounded_send(PeerEvent::IceCandidateDiscovered {
            peer_id: id,
            candidate: candidate.candidate,
            sdp_m_line_index: candidate.sdp_m_line_index,
            sdp_mid: candidate.sdp_mid,
        });
    }

    /// Handle `iceconnectionstatechange` event from underlying peer emitting
    /// [`PeerEvent::IceConnectionStateChanged`] event into this peers
    /// `peer_events_sender`.
    fn on_ice_connection_state_changed(
        peer_id: Id,
        sender: &mpsc::UnboundedSender<PeerEvent>,
        ice_connection_state: RtcIceConnectionState,
    ) {
        use RtcIceConnectionState as S;

        let ice_connection_state = match ice_connection_state {
            S::New => IceConnectionState::New,
            S::Checking => IceConnectionState::Checking,
            S::Connected => IceConnectionState::Connected,
            S::Completed => IceConnectionState::Completed,
            S::Failed => IceConnectionState::Failed,
            S::Disconnected => IceConnectionState::Disconnected,
            S::Closed => IceConnectionState::Closed,
            _ => {
                console_error("Unknown ICE connection state");
                return;
            }
        };

        let _ = sender.unbounded_send(PeerEvent::IceConnectionStateChanged {
            peer_id,
            ice_connection_state,
        });
    }

    /// Handle `track` event from underlying peer adding new track to
    /// `media_connections` and emitting [`PeerEvent::NewRemoteStream`]
    /// event into this peers `peer_events_sender` if all tracks from this
    /// sender has arrived.
    fn on_track(
        id: Id,
        media_connections: &MediaConnections,
        sender: &mpsc::UnboundedSender<PeerEvent>,
        track_event: &RtcTrackEvent,
    ) {
        let transceiver = track_event.transceiver();
        let track = track_event.track();

        if let Some(sender_id) =
            media_connections.add_remote_track(transceiver, track.into())
        {
            if let Some(remote_stream) =
                media_connections.get_stream_by_sender(sender_id)
            {
                // got all tracks from this sender, so emit
                // PeerEvent::NewRemoteStream
                let _ = sender.unbounded_send(PeerEvent::NewRemoteStream {
                    peer_id: id,
                    sender_id,
                    remote_stream,
                });
            };
        } else {
            // TODO: means that this peer is out of sync, should be
            //       handled somehow (propagated to medea to init peer
            //       recreation?)
        }
    }

    /// Returns `true` if all [`Sender`]s audio tracks are enabled.
    pub fn is_send_audio_enabled(&self) -> bool {
        self.media_connections.is_send_audio_enabled()
    }

    /// Returns `true` if all [`Sender`]s video tracks are enabled.
    pub fn is_send_video_enabled(&self) -> bool {
        self.media_connections.is_send_video_enabled()
    }

    /// Returns all [`Sender`]s from this [`PeerConnection`] with provided
    /// [`TransceiverKind`].
    #[inline]
    pub fn get_senders(&self, kind: TransceiverKind) -> Vec<Rc<Sender>> {
        self.media_connections.get_senders(kind)
    }

    /// Track id to mid relations of all send tracks of this
    /// [`RtcPeerConnection`]. mid is id of [`m= section`][1]. mids are received
    /// directly from registered [`RTCRtpTransceiver`][2]s, and are being
    /// allocated on sdp update.
    ///
    /// # Errors
    ///
    /// Errors if finds transceiver without mid, so must be called after setting
    /// local description if offerer, and remote if answerer.
    ///
    /// [1]: https://tools.ietf.org/html/rfc4566#section-5.14
    /// [2]: https://w3.org/TR/webrtc/#rtcrtptransceiver-interface
    #[inline]
    pub fn get_mids(&self) -> Result<HashMap<TrackId, String>> {
        let mids = self
            .media_connections
            .get_mids()
            .map_err(tracerr::map_from_and_wrap!())?;

        Ok(mids)
    }

<<<<<<< HEAD
    /// Sync provided tracks creating all required `Sender`s and
    /// `Receiver`s, request local stream if required, get, set and return
    /// sdp offer.
    ///
    /// Can be used to initiate [ICE restart][1]. This makes sense only when
    /// renegotiating [stable][2] [RTCPeerConnection][3].
    ///
    /// This method can be called during renegotiation. If no tracks were
    /// changed (e.g. [ICE restart][1] renegotiation), then no tracks or a
    /// stream should be provided.
    ///
    /// [1]: https://www.w3.org/TR/webrtc/#dom-rtcofferoptions-icerestart
    /// [2]: https://www.w3.org/TR/webrtc/#dom-rtcsignalingstate-stable
    /// [3]: https://www.w3.org/TR/webrtc/#rtcpeerconnection-interface
    pub async fn get_offer(
        &self,
        track_updates: Vec<Track>,
        local_stream: Option<&SysMediaStream>,
        ice_restart: bool,
=======
    /// Syncs provided tracks creating all required `Sender`s and `Receiver`s,
    /// request local stream if required, get, set and return SDP offer.
    ///
    /// # Errors
    ///
    /// With [`MediaConnectionsError::TransceiverNotFound`] if cannot find
    /// transceiver by `mid`.
    ///
    /// With [`RTCPeerConnectionError::CreateOfferFailed`] if
    /// [RtcPeerConnection.createOffer()][1] fails.
    ///
    /// With [`RTCPeerConnectionError::SetLocalDescriptionFailed`] if
    /// [RtcPeerConnection.setLocalDescription()][2] fails.
    ///
    /// [1]: https://w3.org/TR/webrtc/#dom-rtcpeerconnection-createoffer
    /// [2]: https://w3.org/TR/webrtc/#dom-peerconnection-setlocaldescription
    pub async fn get_offer(
        &self,
        tracks: Vec<Track>,
        local_stream: Option<MediaStreamSettings>,
>>>>>>> 000173d9
    ) -> Result<String> {
        self.media_connections
            .update_tracks(track_updates)
            .map_err(tracerr::map_from_and_wrap!())?;

        self.update_local_stream(local_stream)
            .await
            .map_err(tracerr::wrap!())?;

        let offer = self
            .peer
            .create_and_set_offer(ice_restart)
            .await
            .map_err(tracerr::map_from_and_wrap!())?;

        Ok(offer)
    }

    /// Inserts provided [MediaStream][1] into underlying [RTCPeerConnection][2]
    /// if it has all required tracks.
    /// Requests local stream from [`MediaManager`] if no stream was provided.
    /// Will produce [`PeerEvent::NewLocalStream`] if new stream was received
    /// from [`MediaManager`].
    ///
    /// # Errors
    ///
    /// With [`StreamRequestError`] if current state of peer's [`Sender`]s
    /// cannot be represented as [`SimpleStreamRequest`] (max 1 audio [`Sender`]
    /// and max 1 video [`Sender`]), or [`MediaStream`] requested from
    /// [`MediaManager`] does not satisfy [`Sender`]s constraints.
    ///
    /// With [`StreamRequestError::ExpectedAudioTracks`] or
    /// [`StreamRequestError::ExpectedVideoTracks`] if provided
    /// [`MediaStreamSettings`] are incompatible with this peer [`Sender`]s
    /// constraints.
    ///
    /// With [`MediaManagerError::GetUserMediaFailed`] or
    /// [`MediaManagerError::GetDisplayMediaFailed`] if corresponding request to
    /// UA failed.
    ///
    /// With [`MediaConnectionsError::InvalidMediaStream`],
    /// [`MediaConnectionsError::InvalidMediaTrack`] or
    /// [`MediaConnectionsError::CouldNotInsertTrack`] if [`MediaStream`] cannot
    /// be inserted into peer's [`Sender`]s.
    ///
    /// [1]: https://w3.org/TR/mediacapture-streams/#mediastream
    /// [2]: https://w3.org/TR/webrtc/#rtcpeerconnection-interface
    pub async fn update_local_stream(
        &self,
        local_constraints: Option<MediaStreamSettings>,
    ) -> Result<()> {
        if let Some(request) = self.media_connections.get_stream_request() {
            let mut required_caps = SimpleStreamRequest::try_from(request)
                .map_err(tracerr::from_and_wrap!())?;

            let used_caps: MediaStreamSettings = match local_constraints {
                None => (&required_caps).into(),
                Some(local_constraints) => {
                    required_caps
                        .merge(local_constraints)
                        .map_err(tracerr::map_from_and_wrap!())?;
                    (&required_caps).into()
                }
            };
            let (media_stream, is_new_stream) = self
                .media_manager
                .get_stream(used_caps)
                .await
                .map_err(tracerr::map_from_and_wrap!())?;
            let peer_stream = required_caps
                .parse_stream(media_stream.clone())
                .map_err(tracerr::map_from_and_wrap!())?;
            self.media_connections
                .insert_local_stream(&peer_stream)
                .await
                .map_err(tracerr::map_from_and_wrap!())?;

            if is_new_stream {
                let _ = self.peer_events_sender.unbounded_send(
                    PeerEvent::NewLocalStream {
                        peer_id: self.id,
                        local_stream: media_stream,
                    },
                );
            }
        }
        Ok(())
    }

    /// Updates underlying [RTCPeerConnection][1]'s remote SDP from answer.
    ///
    /// # Errors
    ///
    /// With [`RTCPeerConnectionError::SetRemoteDescriptionFailed`] if
    /// [RTCPeerConnection.setRemoteDescription()][2] fails.
    ///
    /// [1]: https://w3.org/TR/webrtc/#rtcpeerconnection-interface
    /// [2]: https://w3.org/TR/webrtc/#dom-peerconnection-setremotedescription
    pub async fn set_remote_answer(&self, answer: String) -> Result<()> {
        self.set_remote_description(SdpType::Answer(answer))
            .await
            .map_err(tracerr::wrap!())
    }

    /// Updates underlying [RTCPeerConnection][1]'s remote SDP from offer.
    ///
    /// # Errors
    ///
    /// With [`RTCPeerConnectionError::SetRemoteDescriptionFailed`] if
    /// [RTCPeerConnection.setRemoteDescription()][2] fails.
    ///
    /// [1]: https://w3.org/TR/webrtc/#rtcpeerconnection-interface
    /// [2]: https://w3.org/TR/webrtc/#dom-peerconnection-setremotedescription
    async fn set_remote_offer(&self, offer: String) -> Result<()> {
        self.set_remote_description(SdpType::Offer(offer))
            .await
            .map_err(tracerr::wrap!())
    }

    /// Updates underlying [RTCPeerConnection][1]'s remote SDP with given
    /// description.
    ///
    /// # Errors
    ///
    /// With [`RTCPeerConnectionError::SetRemoteDescriptionFailed`] if
    /// [RTCPeerConnection.setRemoteDescription()][2] fails.
    ///
    /// With [`RTCPeerConnectionError::AddIceCandidateFailed`] if
    /// [RtcPeerConnection.addIceCandidate()][3] fails when adding buffered ICE
    /// candidates.
    ///
    /// [1]: https://w3.org/TR/webrtc/#rtcpeerconnection-interface
    /// [2]: https://w3.org/TR/webrtc/#dom-peerconnection-setremotedescription
    /// [3]: https://w3.org/TR/webrtc/#dom-peerconnection-addicecandidate
    async fn set_remote_description(&self, desc: SdpType) -> Result<()> {
        self.peer
            .set_remote_description(desc)
            .await
            .map_err(tracerr::map_from_and_wrap!())?;
        *self.has_remote_description.borrow_mut() = true;

        let mut candidates = self.ice_candidates_buffer.borrow_mut();
        let mut futures = Vec::with_capacity(candidates.len());
        while let Some(candidate) = candidates.pop() {
            let peer = Rc::clone(&self.peer);
            futures.push(async move {
                peer.add_ice_candidate(
                    &candidate.candidate,
                    candidate.sdp_m_line_index,
                    &candidate.sdp_mid,
                )
                .await
            });
        }
        future::try_join_all(futures)
            .await
            .map_err(tracerr::map_from_and_wrap!())?;
        Ok(())
    }

    /// Sync provided tracks creating all required `Sender`s and
    /// `Receiver`s, request local stream if required, get, set and return
    /// SDP answer.
    ///
    /// If provided track updates contains send-tracks and stream was provided,
    /// then stream will be inserted into created `Sender`s, if no stream was
    /// provided, then stream will be requested from UA.
    ///
    /// This method can be called during renegotiation. If no tracks were
    /// changed (e.g. [ICE restart][2] renegotiation), then no tracks or a
    /// stream should be provided.
    ///
    /// `set_remote_description` will create all transceivers and fire all
    /// `on_track` events, so it updates `Receiver`s before
    /// `set_remote_description` and update `Sender`s after.
    ///
<<<<<<< HEAD
    /// [1]: https://www.w3.org/TR/webrtc/#rtcpeerconnection-interface
    /// [2]: https://www.w3.org/TR/webrtc/#dom-rtcofferoptions-icerestart
    pub async fn process_offer(
        &self,
        offer: String,
        track_updates: Vec<Track>,
        local_stream: Option<&SysMediaStream>,
=======
    /// # Errors
    ///
    /// With [`MediaConnectionsError::TransceiverNotFound`] if cannot create
    /// new [`Sender`] because of transceiver with specified `mid` being absent.
    ///
    /// With [`RTCPeerConnectionError::SetRemoteDescriptionFailed`] if
    /// [RTCPeerConnection.setRemoteDescription()][2] fails.
    ///
    /// With [`StreamRequestError`], [`MediaManagerError`] or
    /// [`MediaConnectionsError`] if cannot get or insert [`MediaStream`].
    ///
    /// With [`RTCPeerConnectionError::CreateAnswerFailed`] if
    /// [RtcPeerConnection.createAnswer()][3] fails.
    ///
    /// With [`RTCPeerConnectionError::SetLocalDescriptionFailed`] if
    /// [RtcPeerConnection.setLocalDescription()][4] fails.
    ///
    /// [1]: https://w3.org/TR/webrtc/#rtcpeerconnection-interface
    /// [2]: https://w3.org/TR/webrtc/#dom-peerconnection-setremotedescription
    /// [3]: https://w3.org/TR/webrtc/#dom-rtcpeerconnection-createanswer
    /// [4]: https://w3.org/TR/webrtc/#dom-peerconnection-setlocaldescription
    pub async fn process_offer(
        &self,
        offer: String,
        tracks: Vec<Track>,
        local_constraints: Option<MediaStreamSettings>,
>>>>>>> 000173d9
    ) -> Result<String> {
        // TODO: use drain_filter when its stable
        let (recv, send): (Vec<_>, Vec<_>) = track_updates
            .into_iter()
            .partition(|track| match track.direction {
                Direction::Send { .. } => false,
                Direction::Recv { .. } => true,
            });

        // update receivers
        self.media_connections
            .update_tracks(recv)
            .map_err(tracerr::map_from_and_wrap!())?;

        // set offer, which will create transceivers and discover remote tracks
        // in receivers
        self.set_remote_offer(offer)
            .await
            .map_err(tracerr::wrap!())?;

        // update senders
        self.media_connections
            .update_tracks(send)
            .map_err(tracerr::map_from_and_wrap!())?;

        self.update_local_stream(local_constraints)
            .await
            .map_err(tracerr::wrap!())?;

        let answer = self
            .peer
            .create_and_set_answer()
            .await
            .map_err(tracerr::map_from_and_wrap!())?;

        Ok(answer)
    }

    /// Adds remote peers [ICE Candidate][1] to this peer.
    ///
    /// # Errors
    ///
    /// With [`RTCPeerConnectionError::AddIceCandidateFailed`] if
    /// [RtcPeerConnection.addIceCandidate()][2] fails to add buffered
    /// [ICE candidates][1].
    ///
    /// [1]: https://tools.ietf.org/html/rfc5245#section-2
    /// [2]: https://w3.org/TR/webrtc/#dom-peerconnection-addicecandidate
    pub async fn add_ice_candidate(
        &self,
        candidate: String,
        sdp_m_line_index: Option<u16>,
        sdp_mid: Option<String>,
    ) -> Result<()> {
        if *self.has_remote_description.borrow() {
            self.peer
                .add_ice_candidate(&candidate, sdp_m_line_index, &sdp_mid)
                .await
                .map_err(tracerr::map_from_and_wrap!())?;
        } else {
            self.ice_candidates_buffer.borrow_mut().push(IceCandidate {
                candidate,
                sdp_m_line_index,
                sdp_mid,
            });
        }
        Ok(())
    }
}

impl Drop for PeerConnection {
    /// Drops `on_track` and `on_ice_candidate` callbacks to prevent leak.
    fn drop(&mut self) {
        let _ = self.peer.on_track::<Box<dyn FnMut(RtcTrackEvent)>>(None);
        let _ = self
            .peer
            .on_ice_candidate::<Box<dyn FnMut(IceCandidate)>>(None);
    }
}<|MERGE_RESOLUTION|>--- conflicted
+++ resolved
@@ -521,10 +521,8 @@
         Ok(mids)
     }
 
-<<<<<<< HEAD
-    /// Sync provided tracks creating all required `Sender`s and
-    /// `Receiver`s, request local stream if required, get, set and return
-    /// sdp offer.
+    /// Syncs provided tracks creating all required `Sender`s and `Receiver`s,
+    /// request local stream if required, get, set and return SDP offer.
     ///
     /// Can be used to initiate [ICE restart][1]. This makes sense only when
     /// renegotiating [stable][2] [RTCPeerConnection][3].
@@ -532,18 +530,6 @@
     /// This method can be called during renegotiation. If no tracks were
     /// changed (e.g. [ICE restart][1] renegotiation), then no tracks or a
     /// stream should be provided.
-    ///
-    /// [1]: https://www.w3.org/TR/webrtc/#dom-rtcofferoptions-icerestart
-    /// [2]: https://www.w3.org/TR/webrtc/#dom-rtcsignalingstate-stable
-    /// [3]: https://www.w3.org/TR/webrtc/#rtcpeerconnection-interface
-    pub async fn get_offer(
-        &self,
-        track_updates: Vec<Track>,
-        local_stream: Option<&SysMediaStream>,
-        ice_restart: bool,
-=======
-    /// Syncs provided tracks creating all required `Sender`s and `Receiver`s,
-    /// request local stream if required, get, set and return SDP offer.
     ///
     /// # Errors
     ///
@@ -562,10 +548,10 @@
         &self,
         tracks: Vec<Track>,
         local_stream: Option<MediaStreamSettings>,
->>>>>>> 000173d9
+        ice_restart: bool,
     ) -> Result<String> {
         self.media_connections
-            .update_tracks(track_updates)
+            .update_tracks(tracks)
             .map_err(tracerr::map_from_and_wrap!())?;
 
         self.update_local_stream(local_stream)
@@ -739,15 +725,6 @@
     /// `on_track` events, so it updates `Receiver`s before
     /// `set_remote_description` and update `Sender`s after.
     ///
-<<<<<<< HEAD
-    /// [1]: https://www.w3.org/TR/webrtc/#rtcpeerconnection-interface
-    /// [2]: https://www.w3.org/TR/webrtc/#dom-rtcofferoptions-icerestart
-    pub async fn process_offer(
-        &self,
-        offer: String,
-        track_updates: Vec<Track>,
-        local_stream: Option<&SysMediaStream>,
-=======
     /// # Errors
     ///
     /// With [`MediaConnectionsError::TransceiverNotFound`] if cannot create
@@ -774,7 +751,6 @@
         offer: String,
         tracks: Vec<Track>,
         local_constraints: Option<MediaStreamSettings>,
->>>>>>> 000173d9
     ) -> Result<String> {
         // TODO: use drain_filter when its stable
         let (recv, send): (Vec<_>, Vec<_>) = track_updates
