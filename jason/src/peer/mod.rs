//! Adapters to [RTCPeerConnection][1] and related objects.
//!
//! [1]: https://www.w3.org/TR/webrtc/#rtcpeerconnection-interface

mod conn;
mod ice_server;
mod media;
mod repo;
mod stream;
mod stream_request;
mod track;

use std::{cell::RefCell, collections::HashMap, convert::From, rc::Rc};

use derive_more as dm;
use futures::{channel::mpsc, future::try_join_all};
use medea_client_api_proto::{
    Direction, IceConnectionState, IceServer, PeerId as Id, Track, TrackId,
};
use medea_macro::dispatchable;
use tracerr::Traced;
use web_sys::{RtcIceConnectionState, RtcTrackEvent};

use crate::{
    api::RoomStream as StreamSource,
    media::MediaSource,
    utils::{JsCaused, JsError},
};

#[cfg(feature = "mockable")]
#[doc(inline)]
pub use self::repo::MockPeerRepository;
#[doc(inline)]
pub use self::repo::{PeerRepository, Repository};
pub use self::{
    conn::{
        IceCandidate, RTCPeerConnectionError, RtcPeerConnection, SdpType,
        TransceiverDirection, TransceiverKind,
    },
    media::{MediaConnections, MediaConnectionsError},
    stream::{MediaStream, MediaStreamHandle},
    stream_request::{SimpleStreamRequest, StreamRequest, StreamRequestError},
    track::MediaTrack,
};

/// Errors that may occur in [RTCPeerConnection][1].
///
/// [1]: https://w3.org/TR/webrtc/#rtcpeerconnection-interface
<<<<<<< HEAD
#[derive(Debug, dm::Display, dm::From, JsCaused)]
#[allow(clippy::module_name_repetitions)]
=======
#[derive(Debug, Display, From, JsCaused)]
>>>>>>> cf39f8c9
pub enum PeerError {
    /// Errors that may occur in [`MediaConnections`] storage.
    #[display(fmt = "{}", _0)]
    MediaConnections(#[js(cause)] MediaConnectionsError),

    /// Errors that may occur during signaling between this and remote
    /// [RTCPeerConnection][1] and event handlers setting errors.
    ///
    /// [1]: https://w3.org/TR/webrtc/#dom-rtcpeerconnection.
    #[display(fmt = "{}", _0)]
    RtcPeerConnection(#[js(cause)] RTCPeerConnectionError),

    /// Errors that may occur during receiving the media stream from
    /// [`MediaSource`].
    #[display(fmt = "{}", _0)]
    CouldNotGetMediaStream(#[js(cause)] <StreamSource as MediaSource>::Error),
}

type Result<T, E = Traced<PeerError>> = std::result::Result<T, E>;

#[dispatchable]
/// Events emitted from [`RtcPeerConnection`].
pub enum PeerEvent {
    /// [`RtcPeerConnection`] discovered new ICE candidate.
    ///
    /// Wrapper around [RTCPeerConnectionIceEvent][1].
    ///
    /// [1]: https://w3.org/TR/webrtc/#rtcpeerconnectioniceevent
    IceCandidateDiscovered {
        /// ID of the [`PeerConnection`] that discovered new ICE candidate.
        peer_id: Id,

        /// [`candidate` field][2] of the discovered [RTCIceCandidate][1].
        ///
        /// [1]: https://w3.org/TR/webrtc/#dom-rtcicecandidate
        /// [2]: https://w3.org/TR/webrtc/#dom-rtcicecandidate-candidate
        candidate: String,

        /// [`sdpMLineIndex` field][2] of the discovered [RTCIceCandidate][1].
        ///
        /// [1]: https://w3.org/TR/webrtc/#dom-rtcicecandidate
        /// [2]: https://w3.org/TR/webrtc/#dom-rtcicecandidate-sdpmlineindex
        sdp_m_line_index: Option<u16>,

        /// [`sdpMid` field][2] of the discovered [RTCIceCandidate][1].
        ///
        /// [1]: https://w3.org/TR/webrtc/#dom-rtcicecandidate
        /// [2]: https://w3.org/TR/webrtc/#dom-rtcicecandidate-sdpmid
        sdp_mid: Option<String>,
    },

    /// [`RtcPeerConnection`] received new stream from remote sender.
    NewRemoteStream {
        /// ID of the [`PeerConnection`] that received new stream from remote
        /// sender.
        peer_id: Id,

        /// ID of the remote sender's [`PeerConnection`].
        sender_id: Id,

        /// Received [`MediaStream`].
        remote_stream: MediaStream,
    },

    /// [`RtcPeerConnection`]'s [ICE connection][1] state changed.
    ///
    /// [1]: https://w3.org/TR/webrtc/#dfn-ice-connection-state
    IceConnectionStateChanged {
        /// ID of the [`PeerConnection`] that sends
        /// [`iceconnectionstatechange`][1] event.
        ///
        /// [1]: https://w3.org/TR/webrtc/#event-iceconnectionstatechange
        peer_id: Id,

        /// New [`IceConnectionState`].
        ice_connection_state: IceConnectionState,
    },
}

/// High-level wrapper around [`RtcPeerConnection`].
pub struct PeerConnection {
    /// Unique ID of [`PeerConnection`].
    id: Id,

    /// Underlying [`RtcPeerConnection`].
    peer: Rc<RtcPeerConnection>,

    /// [`Sender`]s and [`Receivers`] of this [`RtcPeerConnection`].
    media_connections: Rc<MediaConnections>,

    /// [`PeerEvent`]s tx.
    peer_events_sender: mpsc::UnboundedSender<PeerEvent>,

    /// Indicates if underlying [`RtcPeerConnection`] has remote description.
    has_remote_description: RefCell<bool>,

    /// Stores [`IceCandidate`]s received before remote description for
    /// underlying [`RtcPeerConnection`].
    ice_candidates_buffer: RefCell<Vec<IceCandidate>>,
}

impl PeerConnection {
    /// Creates new [`PeerConnection`].
    ///
    /// Provided `peer_events_sender` will be used to emit [`PeerEvent`]s from
    /// this peer.
    ///
    /// Provided `ice_servers` will be used by created [`RtcPeerConnection`].
    pub fn new<I: IntoIterator<Item = IceServer>>(
        id: Id,
        peer_events_sender: mpsc::UnboundedSender<PeerEvent>,
        ice_servers: I,
        enabled_audio: bool,
        enabled_video: bool,
    ) -> Result<Self> {
        let peer = Rc::new(
            RtcPeerConnection::new(ice_servers)
                .map_err(tracerr::map_from_and_wrap!())?,
        );
        let media_connections = Rc::new(MediaConnections::new(
            Rc::clone(&peer),
            enabled_audio,
            enabled_video,
        ));

        let peer = Self {
            id,
            peer,
            media_connections,
            peer_events_sender,
            has_remote_description: RefCell::new(false),
            ice_candidates_buffer: RefCell::new(vec![]),
        };

        // Bind to `icecandidate` event.
        let id = peer.id;
        let sender = peer.peer_events_sender.clone();
        peer.peer
            .on_ice_candidate(Some(move |candidate| {
                Self::on_ice_candidate(id, &sender, candidate);
            }))
            .map_err(tracerr::map_from_and_wrap!())?;

        // Bind to `iceconnectionstatechange` event.
        let id = peer.id;
        let sender = peer.peer_events_sender.clone();
        peer.peer
            .on_ice_connection_state_change(Some(move |ice_connection_state| {
                Self::on_ice_connection_state_changed(
                    id,
                    &sender,
                    ice_connection_state,
                );
            }))
            .map_err(tracerr::map_from_and_wrap!())?;

        // Bind to `track` event.
        let id = peer.id;
        let media_connections = Rc::clone(&peer.media_connections);
        let sender = peer.peer_events_sender.clone();
        peer.peer
            .on_track(Some(move |track_event| {
                Self::on_track(id, &media_connections, &sender, &track_event);
            }))
            .map_err(tracerr::map_from_and_wrap!())?;

        Ok(peer)
    }

    /// Returns inner [`IceCandidate`]'s buffer len. Used in tests.
    pub fn candidates_buffer_len(&self) -> usize {
        self.ice_candidates_buffer.borrow().len()
    }

    /// Handle `icecandidate` event from underlying peer emitting
    /// [`PeerEvent::IceCandidateDiscovered`] event into this peers
    /// `peer_events_sender`.
    fn on_ice_candidate(
        id: Id,
        sender: &mpsc::UnboundedSender<PeerEvent>,
        candidate: IceCandidate,
    ) {
        let _ = sender.unbounded_send(PeerEvent::IceCandidateDiscovered {
            peer_id: id,
            candidate: candidate.candidate,
            sdp_m_line_index: candidate.sdp_m_line_index,
            sdp_mid: candidate.sdp_mid,
        });
    }

    /// Handle `iceconnectionstatechange` event from underlying peer emitting
    /// [`PeerEvent::IceConnectionStateChanged`] event into this peers
    /// `peer_events_sender`.
    fn on_ice_connection_state_changed(
        peer_id: Id,
        sender: &mpsc::UnboundedSender<PeerEvent>,
        ice_connection_state: RtcIceConnectionState,
    ) {
        use RtcIceConnectionState::*;

        let ice_connection_state = match ice_connection_state {
            New => IceConnectionState::New,
            Checking => IceConnectionState::Checking,
            Connected => IceConnectionState::Connected,
            Completed => IceConnectionState::Completed,
            Failed => IceConnectionState::Failed,
            Disconnected => IceConnectionState::Disconnected,
            Closed => IceConnectionState::Closed,
            _ => {
                console_error!("Unknown ICE connection state");
                return;
            }
        };

        let _ = sender.unbounded_send(PeerEvent::IceConnectionStateChanged {
            peer_id,
            ice_connection_state,
        });
    }

    /// Handle `track` event from underlying peer adding new track to
    /// `media_connections` and emitting [`PeerEvent::NewRemoteStream`]
    /// event into this peers `peer_events_sender` if all tracks from this
    /// sender has arrived.
    fn on_track(
        id: Id,
        media_connections: &MediaConnections,
        sender: &mpsc::UnboundedSender<PeerEvent>,
        track_event: &RtcTrackEvent,
    ) {
        let transceiver = track_event.transceiver();
        let track = track_event.track();

        if let Some(sender_id) =
            media_connections.add_remote_track(transceiver, track)
        {
            if let Some(tracks) =
                media_connections.get_tracks_by_sender(sender_id)
            {
                // got all tracks from this sender, so emit
                // PeerEvent::NewRemoteStream
                let _ = sender.unbounded_send(PeerEvent::NewRemoteStream {
                    peer_id: id,
                    sender_id,
                    remote_stream: MediaStream::from_tracks(tracks),
                });
            };
        } else {
            // TODO: means that this peer is out of sync, should be
            //       handled somehow (propagated to medea to init peer
            //       recreation?)
        }
    }

    /// Disables or enables all audio tracks for all [`Sender`]s.
    pub fn toggle_send_audio(&self, enabled: bool) {
        self.media_connections
            .toggle_send_media(TransceiverKind::Audio, enabled)
    }

    /// Disables or enables all video tracks for all [`Sender`]s.
    pub fn toggle_send_video(&self, enabled: bool) {
        self.media_connections
            .toggle_send_media(TransceiverKind::Video, enabled)
    }

    /// Returns `true` if all [`Sender`]s audio tracks are enabled.
    pub fn is_send_audio_enabled(&self) -> bool {
        self.media_connections
            .are_senders_enabled(TransceiverKind::Audio)
    }

    /// Returns `true` if all [`Sender`]s video tracks are enabled.
    pub fn is_send_video_enabled(&self) -> bool {
        self.media_connections
            .are_senders_enabled(TransceiverKind::Video)
    }

    /// Track id to mid relations of all send tracks of this
    /// [`RtcPeerConnection`]. mid is id of [`m= section`][1]. mids are received
    /// directly from registered [`RTCRtpTransceiver`][2]s, and are being
    /// allocated on sdp update.
    /// Errors if finds transceiver without mid, so must be called after setting
    /// local description if offerrer, and remote if answerer.
    ///
    /// [1]: https://tools.ietf.org/html/rfc4566#section-5.14
    /// [2]: https://www.w3.org/TR/webrtc/#rtcrtptransceiver-interface
    #[inline]
    pub fn get_mids(&self) -> Result<HashMap<TrackId, String>> {
        let mids = self
            .media_connections
            .get_mids()
            .map_err(tracerr::map_from_and_wrap!())?;

        Ok(mids)
    }

    /// Requests [`MediaStream`] from [`MediaSource`] if [`MediaConnections`]
    /// have [`Sender`]s and insert or replace [`MediaTrack`]s into this
    /// [`Sender]`s from requested the media stream.
    pub async fn update_stream<S: MediaSource>(
        &self,
        media_source: &S,
    ) -> Result<()>
    where
        PeerError: From<<S as MediaSource>::Error>,
    {
        if let Some(request) = self.media_connections.get_stream_request() {
            let media_stream = media_source
                .get_media_stream(request)
                .await
                .map_err(tracerr::map_from_and_wrap!())?;
            self.media_connections
                .insert_local_stream(&media_stream)
                .await
                .map_err(tracerr::map_from_and_wrap!())?;
        }
        Ok(())
    }

    /// Sync provided tracks creating all required `Sender`s and
    /// `Receiver`s, request local stream if required, get, set and return
    /// sdp offer.
    pub async fn get_offer<S: MediaSource>(
        &self,
        tracks: Vec<Track>,
        media_source: &S,
    ) -> Result<String>
    where
        PeerError: From<<S as MediaSource>::Error>,
    {
        self.media_connections
            .update_tracks(tracks)
            .map_err(tracerr::map_from_and_wrap!())?;

        self.update_stream(media_source)
            .await
            .map_err(tracerr::wrap!())?;

        let offer = self
            .peer
            .create_and_set_offer()
            .await
            .map_err(tracerr::map_from_and_wrap!())?;

        Ok(offer)
    }

    /// Updates underlying [RTCPeerConnection][1]'s remote SDP from answer.
    ///
    /// [1]: https://www.w3.org/TR/webrtc/#rtcpeerconnection-interface
    pub async fn set_remote_answer(&self, answer: String) -> Result<()> {
        self.set_remote_description(SdpType::Answer(answer))
            .await
            .map_err(tracerr::wrap!())
    }

    /// Updates underlying [RTCPeerConnection][1]'s remote SDP from offer.
    ///
    /// [1]: https://www.w3.org/TR/webrtc/#rtcpeerconnection-interface
    async fn set_remote_offer(&self, offer: String) -> Result<()> {
        self.set_remote_description(SdpType::Offer(offer))
            .await
            .map_err(tracerr::wrap!())
    }

    /// Updates underlying [RTCPeerConnection][1]'s remote SDP with given
    /// description.
    ///
    /// [1]: https://www.w3.org/TR/webrtc/#rtcpeerconnection-interface
    async fn set_remote_description(&self, desc: SdpType) -> Result<()> {
        self.peer
            .set_remote_description(desc)
            .await
            .map_err(tracerr::map_from_and_wrap!())?;
        *self.has_remote_description.borrow_mut() = true;

        let mut candidates = self.ice_candidates_buffer.borrow_mut();
        let mut futures = Vec::with_capacity(candidates.len());
        while let Some(candidate) = candidates.pop() {
            let peer = Rc::clone(&self.peer);
            futures.push(async move {
                peer.add_ice_candidate(
                    &candidate.candidate,
                    candidate.sdp_m_line_index,
                    &candidate.sdp_mid,
                )
                .await
            });
        }
        try_join_all(futures)
            .await
            .map_err(tracerr::map_from_and_wrap!())?;
        Ok(())
    }

    /// Sync provided tracks creating all required `Sender`s and
    /// `Receiver`s, request local stream if required, get, set and return
    /// SDP answer.
    /// `set_remote_description` will create all transceivers and fire all
    /// `on_track` events, so it updates `Receiver`s before
    /// `set_remote_description` and update `Sender`s after.
    ///
    /// [1]: https://www.w3.org/TR/webrtc/#rtcpeerconnection-interface
    pub async fn process_offer<S: MediaSource>(
        &self,
        offer: String,
        tracks: Vec<Track>,
        media_source: &S,
    ) -> Result<String>
    where
        PeerError: From<<S as MediaSource>::Error>,
    {
        // TODO: use drain_filter when its stable
        let (recv, send): (Vec<_>, Vec<_>) =
            tracks.into_iter().partition(|track| match track.direction {
                Direction::Send { .. } => false,
                Direction::Recv { .. } => true,
            });

        // update receivers
        self.media_connections
            .update_tracks(recv)
            .map_err(tracerr::map_from_and_wrap!())?;

        self.set_remote_offer(offer)
            .await
            .map_err(tracerr::wrap!())?;

        self.media_connections
            .update_tracks(send)
            .map_err(tracerr::map_from_and_wrap!())?;

        self.update_stream(media_source)
            .await
            .map_err(tracerr::wrap!())?;

        let answer = self
            .peer
            .create_and_set_answer()
            .await
            .map_err(tracerr::map_from_and_wrap!())?;

        Ok(answer)
    }

    /// Adds remote peers [ICE Candidate][1] to this peer.
    ///
    /// [1]: https://tools.ietf.org/html/rfc5245#section-2
    pub async fn add_ice_candidate(
        &self,
        candidate: String,
        sdp_m_line_index: Option<u16>,
        sdp_mid: Option<String>,
    ) -> Result<()> {
        if *self.has_remote_description.borrow() {
            self.peer
                .add_ice_candidate(&candidate, sdp_m_line_index, &sdp_mid)
                .await
                .map_err(tracerr::map_from_and_wrap!())?;
        } else {
            self.ice_candidates_buffer.borrow_mut().push(IceCandidate {
                candidate,
                sdp_m_line_index,
                sdp_mid,
            });
        }
        Ok(())
    }
}

impl Drop for PeerConnection {
    /// Drops `on_track` and `on_ice_candidate` callbacks to prevent leak.
    fn drop(&mut self) {
        let _ = self.peer.on_track::<Box<dyn FnMut(RtcTrackEvent)>>(None);
        let _ = self
            .peer
            .on_ice_candidate::<Box<dyn FnMut(IceCandidate)>>(None);
    }
}<|MERGE_RESOLUTION|>--- conflicted
+++ resolved
@@ -46,12 +46,7 @@
 /// Errors that may occur in [RTCPeerConnection][1].
 ///
 /// [1]: https://w3.org/TR/webrtc/#rtcpeerconnection-interface
-<<<<<<< HEAD
 #[derive(Debug, dm::Display, dm::From, JsCaused)]
-#[allow(clippy::module_name_repetitions)]
-=======
-#[derive(Debug, Display, From, JsCaused)]
->>>>>>> cf39f8c9
 pub enum PeerError {
     /// Errors that may occur in [`MediaConnections`] storage.
     #[display(fmt = "{}", _0)]
@@ -132,6 +127,7 @@
 }
 
 /// High-level wrapper around [`RtcPeerConnection`].
+#[allow(clippy::module_name_repetitions)]
 pub struct PeerConnection {
     /// Unique ID of [`PeerConnection`].
     id: Id,
