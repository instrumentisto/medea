//! Adapters to [RTCPeerConnection][1] and related objects.
//!
//! [1]: https://w3.org/TR/webrtc/#rtcpeerconnection-interface

mod component;
mod conn;
mod ice_server;
mod media;
mod repo;
mod stats;
mod stream_update_criteria;
mod tracks_request;
mod transceiver;

use std::{
    cell::RefCell,
    collections::{hash_map::DefaultHasher, HashMap},
    convert::TryFrom as _,
    hash::{Hash, Hasher},
    rc::Rc,
};

use derive_more::{Display, From};
use futures::{channel::mpsc, future};
use medea_client_api_proto::{
    stats::StatId, Command, IceConnectionState, IceServer, MediaSourceKind,
    MemberId, PeerConnectionState, PeerId as Id, PeerId, TrackId,
};
use medea_macro::dispatchable;
use tracerr::Traced;
use web_sys::{RtcIceConnectionState, RtcTrackEvent};

use crate::{
    api::Connections,
    media::{
        track::{local, remote},
        LocalTracksConstraints, MediaKind, MediaManager, MediaManagerError,
    },
    utils::{JasonError, JsCaused, JsError},
    MediaStreamSettings,
};

#[cfg(feature = "mockable")]
#[doc(inline)]
pub use self::repo::MockPeerRepository;
#[doc(inline)]
pub use self::{
    component::{PeerComponent, PeerState},
    conn::{IceCandidate, RTCPeerConnectionError, RtcPeerConnection, SdpType},
<<<<<<< HEAD
=======
    local_sdp::LocalSdp,
>>>>>>> 705a65b3
    media::{
        media_exchange_state, mute_state, MediaConnections,
        MediaConnectionsError, MediaExchangeState,
        MediaExchangeStateController, MediaState, MediaStateControllable,
        MuteState, MuteStateController, Receiver, ReceiverComponent,
        ReceiverState, Sender, SenderComponent, SenderState, TrackDirection,
        TransceiverSide, TransitableState, TransitableStateController,
    },
    repo::{PeerRepository, Repository},
    stats::RtcStats,
    stream_update_criteria::LocalStreamUpdateCriteria,
    tracks_request::{SimpleTracksRequest, TracksRequest, TracksRequestError},
    transceiver::{Transceiver, TransceiverDirection},
};

/// Errors that may occur in [RTCPeerConnection][1].
///
/// [1]: https://w3.org/TR/webrtc/#rtcpeerconnection-interface
#[derive(Clone, Debug, Display, From, JsCaused)]
pub enum PeerError {
    /// Errors that may occur in [`MediaConnections`] storage.
    #[display(fmt = "{}", _0)]
    MediaConnections(#[js(cause)] MediaConnectionsError),

    /// Errors that may occur in a [`MediaManager`].
    #[display(fmt = "{}", _0)]
    MediaManager(#[js(cause)] MediaManagerError),

    /// Errors that may occur during signaling between this and remote
    /// [RTCPeerConnection][1] and event handlers setting errors.
    ///
    /// [1]: https://w3.org/TR/webrtc/#dom-rtcpeerconnection
    #[display(fmt = "{}", _0)]
    RtcPeerConnection(#[js(cause)] RTCPeerConnectionError),

    /// Errors that may occur when validating [`TracksRequest`] or parsing
    /// [`local::Track`]s.
    #[display(fmt = "{}", _0)]
    TracksRequest(#[js(cause)] TracksRequestError),
}

type Result<T> = std::result::Result<T, Traced<PeerError>>;

#[dispatchable(self: &Self, async_trait(?Send))]
#[cfg_attr(feature = "mockable", derive(Clone))]
/// Events emitted from [`RtcPeerConnection`].
pub enum PeerEvent {
    /// [`RtcPeerConnection`] discovered new ICE candidate.
    ///
    /// Wrapper around [RTCPeerConnectionIceEvent][1].
    ///
    /// [1]: https://w3.org/TR/webrtc/#rtcpeerconnectioniceevent
    IceCandidateDiscovered {
        /// ID of the [`PeerConnection`] that discovered new ICE candidate.
        peer_id: Id,

        /// [`candidate` field][2] of the discovered [RTCIceCandidate][1].
        ///
        /// [1]: https://w3.org/TR/webrtc/#dom-rtcicecandidate
        /// [2]: https://w3.org/TR/webrtc/#dom-rtcicecandidate-candidate
        candidate: String,

        /// [`sdpMLineIndex` field][2] of the discovered [RTCIceCandidate][1].
        ///
        /// [1]: https://w3.org/TR/webrtc/#dom-rtcicecandidate
        /// [2]: https://w3.org/TR/webrtc/#dom-rtcicecandidate-sdpmlineindex
        sdp_m_line_index: Option<u16>,

        /// [`sdpMid` field][2] of the discovered [RTCIceCandidate][1].
        ///
        /// [1]: https://w3.org/TR/webrtc/#dom-rtcicecandidate
        /// [2]: https://w3.org/TR/webrtc/#dom-rtcicecandidate-sdpmid
        sdp_mid: Option<String>,
    },

    /// [`RtcPeerConnection`] received new [`remote::Track`] from remote
    /// sender.
    NewRemoteTrack {
        /// Remote `Member` ID.
        sender_id: MemberId,

        /// Received [`remote::Track`].
        track: remote::Track,
    },

    /// [`RtcPeerConnection`] sent new local track to remote members.
    NewLocalTrack {
        /// Local [`local::Track`] that is sent to remote members.
        local_track: Rc<local::Track>,
    },

    /// [`RtcPeerConnection`]'s [ICE connection][1] state changed.
    ///
    /// [1]: https://w3.org/TR/webrtc/#dfn-ice-connection-state
    IceConnectionStateChanged {
        /// ID of the [`PeerConnection`] that sends
        /// [`iceconnectionstatechange`][1] event.
        ///
        /// [1]: https://w3.org/TR/webrtc/#event-iceconnectionstatechange
        peer_id: Id,

        /// New [`IceConnectionState`].
        ice_connection_state: IceConnectionState,
    },

    /// [`RtcPeerConnection`]'s [connection][1] state changed.
    ///
    /// [1]: https://w3.org/TR/webrtc/#dfn-ice-connection-state
    ConnectionStateChanged {
        /// ID of the [`PeerConnection`] that sends
        /// [`connectionstatechange`][1] event.
        ///
        /// [1]: https://w3.org/TR/webrtc/#event-connectionstatechange
        peer_id: Id,

        /// New [`PeerConnectionState`].
        peer_connection_state: PeerConnectionState,
    },

    /// [`RtcPeerConnection`]'s [`RtcStats`] update.
    StatsUpdate {
        /// ID of the [`PeerConnection`] for which [`RtcStats`] was sent.
        peer_id: Id,

        /// [`RtcStats`] of this [`PeerConnection`].
        stats: RtcStats,
    },

    /// [`PeerConnection::update_local_stream`] was failed, so
    /// `on_failed_local_stream` callback should be called.
    FailedLocalMedia {
        /// Reasons of local media updating fail.
        error: JasonError,
    },

    /// [`PeerComponent`] generated new SDP answer.
    NewSdpAnswer {
        /// ID of the [`PeerConnection`] for which SDP answer was generated.
        peer_id: PeerId,

        /// SDP Answer of the `Peer`.
        sdp_answer: String,

        /// Statuses of `Peer` transceivers.
        transceivers_statuses: HashMap<TrackId, bool>,
    },

    /// [`PeerComponent`] generated new SDP offer.
    NewSdpOffer {
        /// ID of the [`PeerConnection`] for which SDP offer was generated.
        peer_id: PeerId,

        /// SDP Offer of the [`PeerConnection`].
        sdp_offer: String,

        /// Associations between `Track` and transceiver's
        /// [media description][1].
        ///
        /// `mid` is basically an ID of [`m=<media>` section][1] in SDP.
        ///
        /// [1]: https://tools.ietf.org/html/rfc4566#section-5.14
        mids: HashMap<TrackId, String>,

        /// Statuses of [`PeerConnection`] transceivers.
        transceivers_statuses: HashMap<TrackId, bool>,
    },
}

/// High-level wrapper around [`RtcPeerConnection`].
pub struct PeerConnection {
    /// Unique ID of [`PeerConnection`].
    id: Id,

    /// Underlying [`RtcPeerConnection`].
    peer: Rc<RtcPeerConnection>,

    /// [`Sender`]s and [`Receiver`]s of this [`RtcPeerConnection`].
    ///
    /// [`Receiver`]: self::media::Receiver
    media_connections: Rc<MediaConnections>,

    /// [`MediaManager`] that will be used to acquire [`local::Track`]s.
    media_manager: Rc<MediaManager>,

    /// [`PeerEvent`]s tx.
    peer_events_sender: mpsc::UnboundedSender<PeerEvent>,

    /// Indicates if underlying [`RtcPeerConnection`] has remote description.
    has_remote_description: RefCell<bool>,

    /// Stores [`IceCandidate`]s received before remote description for
    /// underlying [`RtcPeerConnection`].
    ice_candidates_buffer: RefCell<Vec<IceCandidate>>,

    /// Last hashes of the all [`RtcStats`] which was already sent to the
    /// server, so we won't duplicate stats that were already sent.
    ///
    /// Stores precomputed hashes, since we don't need access to actual stats
    /// values.
    sent_stats_cache: RefCell<HashMap<StatId, u64>>,

    /// Local media stream constraints used in this [`PeerConnection`].
    send_constraints: LocalTracksConstraints,

    connections: Rc<Connections>,
}

impl PeerConnection {
    /// Creates new [`PeerConnection`].
    ///
    /// Provided `peer_events_sender` will be used to emit [`PeerEvent`]s from
    /// this peer.
    ///
    /// Provided `ice_servers` will be used by created [`RtcPeerConnection`].
    ///
    /// # Errors
    ///
    /// Errors with [`PeerError::RtcPeerConnection`] if [`RtcPeerConnection`]
    /// creating fails.
    ///
    /// Errors with [`PeerError::RtcPeerConnection`] if some callback of
    /// [`RtcPeerConnection`] can't be set.
    pub fn new<I: IntoIterator<Item = IceServer>>(
        id: Id,
        peer_events_sender: mpsc::UnboundedSender<PeerEvent>,
        ice_servers: I,
        media_manager: Rc<MediaManager>,
        is_force_relayed: bool,
        send_constraints: LocalTracksConstraints,
        connections: Rc<Connections>,
    ) -> Result<Rc<Self>> {
        let peer = Rc::new(
            RtcPeerConnection::new(ice_servers, is_force_relayed)
                .map_err(tracerr::map_from_and_wrap!())?,
        );
        let media_connections = Rc::new(MediaConnections::new(
            Rc::clone(&peer),
            peer_events_sender.clone(),
        ));

        let peer = Self {
            id,
            peer,
            media_connections,
            media_manager,
            peer_events_sender,
            sent_stats_cache: RefCell::new(HashMap::new()),
            has_remote_description: RefCell::new(false),
            ice_candidates_buffer: RefCell::new(Vec::new()),
            send_constraints,
            connections,
        };

        // Bind to `icecandidate` event.
        let id = peer.id;
        let sender = peer.peer_events_sender.clone();
        peer.peer
            .on_ice_candidate(Some(move |candidate| {
                Self::on_ice_candidate(id, &sender, candidate);
            }))
            .map_err(tracerr::map_from_and_wrap!())?;

        // Bind to `iceconnectionstatechange` event.
        let id = peer.id;
        let sender = peer.peer_events_sender.clone();
        peer.peer
            .on_ice_connection_state_change(Some(move |ice_connection_state| {
                Self::on_ice_connection_state_changed(
                    id,
                    &sender,
                    ice_connection_state,
                );
            }))
            .map_err(tracerr::map_from_and_wrap!())?;

        // Bind to `connectionstatechange` event.
        let id = peer.id;
        let sender = peer.peer_events_sender.clone();
        peer.peer
            .on_connection_state_change(Some(move |peer_connection_state| {
                let _ =
                    sender.unbounded_send(PeerEvent::ConnectionStateChanged {
                        peer_id: id,
                        peer_connection_state,
                    });
            }))
            .map_err(tracerr::map_from_and_wrap!())?;

        // Bind to `track` event.
        let media_connections = Rc::clone(&peer.media_connections);
        peer.peer
            .on_track(Some(move |track_event| {
                if let Err(err) =
                    media_connections.add_remote_track(&track_event)
                {
                    JasonError::from(err).print();
                };
            }))
            .map_err(tracerr::map_from_and_wrap!())?;

        Ok(Rc::new(peer))
    }

    /// Returns all [`Sender`]s which are matches provided
    /// [`LocalStreamUpdateCriteria`] and doesn't have [`local::Track`].
    #[inline]
    #[must_use]
    pub fn get_senders_without_tracks(
        &self,
        kinds: LocalStreamUpdateCriteria,
    ) -> Vec<Rc<Sender>> {
        self.media_connections.get_senders_without_tracks(kinds)
    }

    /// Drops [`local::Track`]s of all [`Sender`]s which are matches provided
    /// [`LocalStreamUpdateCriteria`].
    #[inline]
    pub async fn drop_send_tracks(&self, kinds: LocalStreamUpdateCriteria) {
        self.media_connections.drop_send_tracks(kinds).await
    }

    /// Stops inner state transitions expiry timers.
    ///
    /// Inner state transitions initiated via external APIs that can not be
    /// performed immediately (must wait for Medea notification/approval) have
    /// TTL, after which they are cancelled.
    ///
    /// In some cases you might want to stop expiry timers, e.g. when
    /// connection to Medea is temporary lost.
    ///
    /// This currently affects only [`Sender`]s disable/enable transitions.
    pub fn stop_state_transitions_timers(&self) {
        self.media_connections.stop_state_transitions_timers()
    }

    /// Resets inner state transitions expiry timers.
    ///
    /// Inner state transitions initiated via external APIs that can not be
    /// performed immediately (must wait for Medea notification/approval) have
    /// TTL, after which they are cancelled.
    ///
    /// In some cases you might want to stop expiry timers, e.g. when
    /// connection to Medea is temporary lost.
    ///
    /// This currently affects only [`Sender`]s disable/enable transitions.
    pub fn reset_state_transitions_timers(&self) {
        self.media_connections.reset_state_transitions_timers();
    }

    /// Filters out already sent stats, and send new statss from
    /// provided [`RtcStats`].
    #[allow(clippy::option_if_let_else)]
    pub fn send_peer_stats(&self, stats: RtcStats) {
        let mut stats_cache = self.sent_stats_cache.borrow_mut();
        let stats = RtcStats(
            stats
                .0
                .into_iter()
                .filter(|stat| {
                    let mut hasher = DefaultHasher::new();
                    stat.stats.hash(&mut hasher);
                    let stat_hash = hasher.finish();

                    if let Some(last_hash) = stats_cache.get_mut(&stat.id) {
                        if *last_hash == stat_hash {
                            false
                        } else {
                            *last_hash = stat_hash;
                            true
                        }
                    } else {
                        stats_cache.insert(stat.id.clone(), stat_hash);
                        true
                    }
                })
                .collect(),
        );

        if !stats.0.is_empty() {
            let _ = self.peer_events_sender.unbounded_send(
                PeerEvent::StatsUpdate {
                    peer_id: self.id,
                    stats,
                },
            );
        }
    }

    /// Sends [`RtcStats`] update of this [`PeerConnection`] to the server.
    pub async fn scrape_and_send_peer_stats(&self) {
        match self.peer.get_stats().await {
            Ok(stats) => self.send_peer_stats(stats),
            Err(e) => {
                JasonError::from(e).print();
            }
        };
    }

    /// Indicates whether all [`TransceiverSide`]s with the provided
    /// [`MediaKind`], [`TrackDirection`] and [`MediaSourceKind`] are in the
    /// provided [`MediaState`].
    #[inline]
    #[must_use]
    pub fn is_all_transceiver_sides_in_media_state(
        &self,
        kind: MediaKind,
        direction: TrackDirection,
        source_kind: Option<MediaSourceKind>,
        state: MediaState,
    ) -> bool {
        self.media_connections.is_all_tracks_in_media_state(
            kind,
            direction,
            source_kind,
            state,
        )
    }

    /// Returns [`PeerId`] of this [`PeerConnection`].
    #[inline]
    pub fn id(&self) -> PeerId {
        self.id
    }

    /// Handle `icecandidate` event from underlying peer emitting
    /// [`PeerEvent::IceCandidateDiscovered`] event into this peers
    /// `peer_events_sender`.
    fn on_ice_candidate(
        id: Id,
        sender: &mpsc::UnboundedSender<PeerEvent>,
        candidate: IceCandidate,
    ) {
        let _ = sender.unbounded_send(PeerEvent::IceCandidateDiscovered {
            peer_id: id,
            candidate: candidate.candidate,
            sdp_m_line_index: candidate.sdp_m_line_index,
            sdp_mid: candidate.sdp_mid,
        });
    }

    /// Handle `iceconnectionstatechange` event from underlying peer emitting
    /// [`PeerEvent::IceConnectionStateChanged`] event into this peers
    /// `peer_events_sender`.
    fn on_ice_connection_state_changed(
        peer_id: Id,
        sender: &mpsc::UnboundedSender<PeerEvent>,
        ice_connection_state: RtcIceConnectionState,
    ) {
        use RtcIceConnectionState as S;

        let ice_connection_state = match ice_connection_state {
            S::New => IceConnectionState::New,
            S::Checking => IceConnectionState::Checking,
            S::Connected => IceConnectionState::Connected,
            S::Completed => IceConnectionState::Completed,
            S::Failed => IceConnectionState::Failed,
            S::Disconnected => IceConnectionState::Disconnected,
            S::Closed => IceConnectionState::Closed,
            S::__Nonexhaustive => {
                log::error!("Unknown ICE connection state");
                return;
            }
        };

        let _ = sender.unbounded_send(PeerEvent::IceConnectionStateChanged {
            peer_id,
            ice_connection_state,
        });
    }

    /// Marks [`PeerConnection`] to trigger ICE restart.
    ///
    /// After this function returns, the generated offer is automatically
    /// configured to trigger ICE restart.
    pub fn restart_ice(&self) {
        self.peer.restart_ice();
    }

    /// Returns all [`TransceiverSide`]s from this [`PeerConnection`] with
    /// provided [`MediaKind`], [`TrackDirection`] and [`MediaSourceKind`].
    #[inline]
    pub fn get_transceivers_sides(
        &self,
        kind: MediaKind,
        direction: TrackDirection,
        source_kind: Option<MediaSourceKind>,
    ) -> Vec<Rc<dyn TransceiverSide>> {
        self.media_connections.get_transceivers_sides(
            kind,
            direction,
            source_kind,
        )
    }

    /// Track id to mid relations of all send tracks of this
    /// [`RtcPeerConnection`]. mid is id of [`m= section`][1]. mids are received
    /// directly from registered [`RTCRtpTransceiver`][2]s, and are being
    /// allocated on sdp update.
    ///
    /// # Errors
    ///
    /// Errors if finds transceiver without mid, so must be called after setting
    /// local description if offerer, and remote if answerer.
    ///
    /// [1]: https://tools.ietf.org/html/rfc4566#section-5.14
    /// [2]: https://w3.org/TR/webrtc/#rtcrtptransceiver-interface
    #[inline]
    pub fn get_mids(&self) -> Result<HashMap<TrackId, String>> {
        let mids = self
            .media_connections
            .get_mids()
            .map_err(tracerr::map_from_and_wrap!())?;

        Ok(mids)
    }

    /// Returns publishing statuses of the all [`Sender`]s from this
    /// [`MediaConnections`].
    pub fn get_transceivers_statuses(&self) -> HashMap<TrackId, bool> {
        self.media_connections.get_transceivers_statuses()
    }

    /// Updates [`local::Track`]s being used in [`PeerConnection`]s [`Sender`]s.
    /// [`Sender`]s are chosen based on provided [`LocalStreamUpdateCriteria`].
    ///
    /// First of all make sure that [`PeerConnection`] [`Sender`]s are up to
    /// date (you set those with [`PeerState::senders`]) and
    /// [`PeerState::senders`] are synchronized with a real object state. If
    /// there are no senders configured in this [`PeerConnection`], then this
    /// method is no-op.
    ///
    /// Secondly, make sure that configured [`LocalTracksConstraints`] are up to
    /// date.
    ///
    /// This function requests local stream from [`MediaManager`]. If stream
    /// returned from [`MediaManager`] is considered new, then this function
    /// will emit [`PeerEvent::NewLocalTrack`] events.
    ///
    /// Constraints being used when requesting stream from [`MediaManager`] are
    /// a result of merging constraints received from this [`PeerConnection`]
    /// [`Sender`]s, which are configured by server during signalling, and
    /// [`LocalTracksConstraints`], that are optionally configured by JS-side.
    ///
    /// Returns [`HashMap`] with [`media_exchange_state::Stable`]s updates for
    /// the [`Sender`]s.
    ///
    /// # Errors
    ///
    /// With [`TracksRequestError`] if current state of peer's [`Sender`]s
    /// cannot be represented as [`SimpleTracksRequest`] (max 1 audio [`Sender`]
    /// and max 1 video [`Sender`]), or [`local::Track`]s requested from
    /// [`MediaManager`] does not satisfy [`Sender`]s constraints.
    ///
    /// With [`TracksRequestError::ExpectedAudioTracks`] or
    /// [`TracksRequestError::ExpectedDeviceVideoTracks`] /
    /// [`TracksRequestError::ExpectedDisplayVideoTracks`] if provided
    /// [`MediaStreamSettings`] are incompatible with this peer [`Sender`]s
    /// constraints.
    ///
    /// With [`MediaManagerError::GetUserMediaFailed`] or
    /// [`MediaManagerError::GetDisplayMediaFailed`] if corresponding request to
    /// UA failed.
    ///
    /// With [`MediaConnectionsError::InvalidMediaTracks`],
    /// [`MediaConnectionsError::InvalidMediaTrack`] or
    /// [`MediaConnectionsError::CouldNotInsertLocalTrack`] if
    /// [`local::Track`] couldn't inserted into [`PeerConnection`]s [`Sender`]s.
    ///
    /// [1]: https://w3.org/TR/mediacapture-streams/#mediastream
    /// [2]: https://w3.org/TR/webrtc/#rtcpeerconnection-interface
    pub async fn update_local_stream(
        &self,
        criteria: LocalStreamUpdateCriteria,
    ) -> Result<HashMap<TrackId, media_exchange_state::Stable>> {
        self.inner_update_local_stream(criteria).await.map_err(|e| {
            let _ = self.peer_events_sender.unbounded_send(
                PeerEvent::FailedLocalMedia {
                    error: JasonError::from(e.clone()),
                },
            );

            e
        })
    }

    /// Implementation of the [`PeerConnection::update_local_stream`] method.
    async fn inner_update_local_stream(
        &self,
        criteria: LocalStreamUpdateCriteria,
    ) -> Result<HashMap<TrackId, media_exchange_state::Stable>> {
        if let Some(request) =
            self.media_connections.get_tracks_request(criteria)
        {
            let mut required_caps = SimpleTracksRequest::try_from(request)
                .map_err(tracerr::from_and_wrap!())?;

            required_caps
                .merge(self.send_constraints.inner())
                .map_err(tracerr::map_from_and_wrap!())?;

            let used_caps = MediaStreamSettings::from(&required_caps);

            let media_tracks = self
                .media_manager
                .get_tracks(used_caps)
                .await
                .map_err(tracerr::map_from_and_wrap!())?;
            let peer_tracks = required_caps
                .parse_tracks(
                    media_tracks.iter().map(|(t, _)| t).cloned().collect(),
                )
                .map_err(tracerr::map_from_and_wrap!())?;

            let media_exchange_states_updates = self
                .media_connections
                .insert_local_tracks(&peer_tracks)
                .await
                .map_err(tracerr::map_from_and_wrap!())?;

            for (local_track, is_new) in media_tracks {
                if is_new {
                    let _ = self.peer_events_sender.unbounded_send(
                        PeerEvent::NewLocalTrack { local_track },
                    );
                }
            }

            Ok(media_exchange_states_updates)
        } else {
            Ok(HashMap::new())
        }
    }

    /// Returns [`Rc`] to [`TransceiverSide`] with a provided [`TrackId`].
    ///
    /// Returns [`None`] if [`TransceiverSide`] with a provided [`TrackId`]
    /// doesn't exist in this [`PeerConnection`].
    pub fn get_transceiver_side_by_id(
        &self,
        track_id: TrackId,
    ) -> Option<Rc<dyn TransceiverSide>> {
        self.media_connections.get_transceiver_side_by_id(track_id)
    }

    /// Updates underlying [RTCPeerConnection][1]'s remote SDP from answer.
    ///
    /// # Errors
    ///
    /// With [`RTCPeerConnectionError::SetRemoteDescriptionFailed`] if
    /// [RTCPeerConnection.setRemoteDescription()][2] fails.
    ///
    /// [1]: https://w3.org/TR/webrtc/#rtcpeerconnection-interface
    /// [2]: https://w3.org/TR/webrtc/#dom-peerconnection-setremotedescription
    pub async fn set_remote_answer(&self, answer: String) -> Result<()> {
        self.set_remote_description(SdpType::Answer(answer))
            .await
            .map_err(tracerr::wrap!())
    }

    /// Updates underlying [RTCPeerConnection][1]'s remote SDP from offer.
    ///
    /// # Errors
    ///
    /// With [`RTCPeerConnectionError::SetRemoteDescriptionFailed`] if
    /// [RTCPeerConnection.setRemoteDescription()][2] fails.
    ///
    /// [1]: https://w3.org/TR/webrtc/#rtcpeerconnection-interface
    /// [2]: https://w3.org/TR/webrtc/#dom-peerconnection-setremotedescription
    async fn set_remote_offer(&self, offer: String) -> Result<()> {
        self.set_remote_description(SdpType::Offer(offer))
            .await
            .map_err(tracerr::wrap!())
    }

    /// Updates underlying [RTCPeerConnection][1]'s remote SDP with given
    /// description.
    ///
    /// # Errors
    ///
    /// With [`RTCPeerConnectionError::SetRemoteDescriptionFailed`] if
    /// [RTCPeerConnection.setRemoteDescription()][2] fails.
    ///
    /// With [`RTCPeerConnectionError::AddIceCandidateFailed`] if
    /// [RtcPeerConnection.addIceCandidate()][3] fails when adding buffered ICE
    /// candidates.
    ///
    /// [1]: https://w3.org/TR/webrtc/#rtcpeerconnection-interface
    /// [2]: https://w3.org/TR/webrtc/#dom-peerconnection-setremotedescription
    /// [3]: https://w3.org/TR/webrtc/#dom-peerconnection-addicecandidate
    async fn set_remote_description(&self, desc: SdpType) -> Result<()> {
        self.peer
            .set_remote_description(desc)
            .await
            .map_err(tracerr::map_from_and_wrap!())?;
        *self.has_remote_description.borrow_mut() = true;
        self.media_connections.sync_receivers();

        let mut candidates = self.ice_candidates_buffer.borrow_mut();
        let mut futures = Vec::with_capacity(candidates.len());
        while let Some(candidate) = candidates.pop() {
            let peer = Rc::clone(&self.peer);
            futures.push(async move {
                peer.add_ice_candidate(
                    &candidate.candidate,
                    candidate.sdp_m_line_index,
                    &candidate.sdp_mid,
                )
                .await
            });
        }
        future::try_join_all(futures)
            .await
            .map_err(tracerr::map_from_and_wrap!())?;
        Ok(())
    }

    /// Adds remote peers [ICE Candidate][1] to this peer.
    ///
    /// # Errors
    ///
    /// With [`RTCPeerConnectionError::AddIceCandidateFailed`] if
    /// [RtcPeerConnection.addIceCandidate()][2] fails to add buffered
    /// [ICE candidates][1].
    ///
    /// [1]: https://tools.ietf.org/html/rfc5245#section-2
    /// [2]: https://w3.org/TR/webrtc/#dom-peerconnection-addicecandidate
    pub async fn add_ice_candidate(
        &self,
        candidate: String,
        sdp_m_line_index: Option<u16>,
        sdp_mid: Option<String>,
    ) -> Result<()> {
        if *self.has_remote_description.borrow() {
            self.peer
                .add_ice_candidate(&candidate, sdp_m_line_index, &sdp_mid)
                .await
                .map_err(tracerr::map_from_and_wrap!())?;
        } else {
            self.ice_candidates_buffer.borrow_mut().push(IceCandidate {
                candidate,
                sdp_m_line_index,
                sdp_mid,
            });
        }
        Ok(())
    }

    /// Returns all intentions of the [`Sender`]s and [`Receiver`]s from this
    /// [`PeerConnection`] as [`Command`].
    ///
    /// If this [`PeerConnection`] doesn't intents anything then `None` will be
    /// returned.
    pub fn intentions(&self) -> Option<Command> {
        let tracks_patches = self.media_connections.intentions();
        if tracks_patches.is_empty() {
            None
        } else {
            Some(Command::UpdateTracks {
                peer_id: self.id,
                tracks_patches,
            })
        }
    }
}

#[cfg(feature = "mockable")]
impl PeerConnection {
    /// Returns [`RtcStats`] of this [`PeerConnection`].
    ///
    /// # Errors
    ///
    /// Errors with [`PeerError::RtcPeerConnection`] if failed to get
    /// [`RtcStats`].
    pub async fn get_stats(&self) -> Result<RtcStats> {
        self.peer
            .get_stats()
            .await
            .map_err(tracerr::map_from_and_wrap!())
    }

    /// Indicates whether all [`Receiver`]s audio tracks are enabled.
    #[inline]
    #[must_use]
    pub fn is_recv_audio_enabled(&self) -> bool {
        self.media_connections.is_recv_audio_enabled()
    }

    /// Indicates whether all [`Receiver`]s video tracks are enabled.
    #[inline]
    #[must_use]
    pub fn is_recv_video_enabled(&self) -> bool {
        self.media_connections.is_recv_video_enabled()
    }

    /// Returns inner [`IceCandidate`]'s buffer length. Used in tests.
    #[inline]
    #[must_use]
    pub fn candidates_buffer_len(&self) -> usize {
        self.ice_candidates_buffer.borrow().len()
    }

    /// Lookups [`Sender`] by provided [`TrackId`].
    #[inline]
    #[must_use]
    pub fn get_sender_by_id(&self, id: TrackId) -> Option<Rc<Sender>> {
        self.media_connections.get_sender_by_id(id)
    }

    /// Indicates whether all [`Sender`]s audio tracks are enabled.
    #[inline]
    #[must_use]
    pub fn is_send_audio_enabled(&self) -> bool {
        self.media_connections.is_send_audio_enabled()
    }

    /// Indicates whether all [`Sender`]s video tracks are enabled.
    #[inline]
    #[must_use]
    pub fn is_send_video_enabled(
        &self,
        source_kind: Option<MediaSourceKind>,
    ) -> bool {
        self.media_connections.is_send_video_enabled(source_kind)
    }

    /// Indicates whether all [`Sender`]s video tracks are unmuted.
    #[inline]
    #[must_use]
    pub fn is_send_video_unmuted(
        &self,
        source_kind: Option<MediaSourceKind>,
    ) -> bool {
        self.media_connections.is_send_video_unmuted(source_kind)
    }

    /// Indicates whether all [`Sender`]s audio tracks are unmuted.
    #[inline]
    #[must_use]
    pub fn is_send_audio_unmuted(&self) -> bool {
        self.media_connections.is_send_audio_unmuted()
    }

    /// Returns all [`local::Track`]s from [`PeerConnection`]'s
    /// [`Transceiver`]s.
    #[inline]
    #[must_use]
    pub fn get_send_tracks(&self) -> Vec<Rc<local::Track>> {
        self.media_connections
            .get_senders()
            .into_iter()
            .filter_map(|sndr| sndr.transceiver().send_track())
            .collect()
    }

    /// Returns [`Rc`] to the [`Receiver`] with a provided [`TrackId`].
    #[inline]
    #[must_use]
    pub fn get_receiver_by_id(&self, id: TrackId) -> Option<Rc<Receiver>> {
        self.media_connections.get_receiver_by_id(id)
    }
}

impl Drop for PeerConnection {
    /// Drops `on_track` and `on_ice_candidate` callbacks to prevent possible
    /// leaks.
    fn drop(&mut self) {
        let _ = self.peer.on_track::<Box<dyn FnMut(RtcTrackEvent)>>(None);
        let _ = self
            .peer
            .on_ice_candidate::<Box<dyn FnMut(IceCandidate)>>(None);
    }
}<|MERGE_RESOLUTION|>--- conflicted
+++ resolved
@@ -47,10 +47,6 @@
 pub use self::{
     component::{PeerComponent, PeerState},
     conn::{IceCandidate, RTCPeerConnectionError, RtcPeerConnection, SdpType},
-<<<<<<< HEAD
-=======
-    local_sdp::LocalSdp,
->>>>>>> 705a65b3
     media::{
         media_exchange_state, mute_state, MediaConnections,
         MediaConnectionsError, MediaExchangeState,
@@ -216,6 +212,12 @@
 
         /// Statuses of [`PeerConnection`] transceivers.
         transceivers_statuses: HashMap<TrackId, bool>,
+    },
+
+    /// [`PeerComponent`] resends his intentions.
+    SendIntention {
+        /// Actual intentions of the [`PeerComponent`].
+        intention: Command,
     },
 }
 
@@ -798,6 +800,19 @@
         Ok(())
     }
 
+    /// Sends [`PeerEvent::SendIntention`] with the intentions of the
+    /// [`Sender`]s and [`Receiver`]s from this [`PeerConnection`]
+    ///
+    /// If this [`PeerConnection`] doesn't intents anything then nothing will be
+    /// sent.
+    fn send_intentions(&self) {
+        if let Some(intention) = self.intentions() {
+            let _ = self
+                .peer_events_sender
+                .unbounded_send(PeerEvent::SendIntention { intention });
+        }
+    }
+
     /// Returns all intentions of the [`Sender`]s and [`Receiver`]s from this
     /// [`PeerConnection`] as [`Command`].
     ///
