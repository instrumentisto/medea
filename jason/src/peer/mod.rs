//! Adapters to [RTCPeerConnection][1] and related objects.
//!
//! [1]: https://w3.org/TR/webrtc/#rtcpeerconnection-interface

mod component;
mod conn;
mod ice_server;
mod media;
pub mod repo;
mod stats;
mod stream_update_criteria;
mod tracks_request;
mod transceiver;

use std::{
    cell::{Cell, RefCell},
    collections::{hash_map::DefaultHasher, HashMap},
    convert::TryFrom as _,
    hash::{Hash, Hasher},
    rc::Rc,
};

use derive_more::{Display, From};
use futures::{channel::mpsc, future, StreamExt as _};
use medea_client_api_proto::{
    stats::StatId, Command, IceConnectionState, MediaSourceKind, MemberId,
    PeerConnectionState, PeerId as Id, PeerId, TrackId, TrackPatchCommand,
};
use medea_macro::dispatchable;
use tracerr::Traced;
use wasm_bindgen_futures::spawn_local;
use web_sys::{RtcIceConnectionState, RtcTrackEvent};

use crate::{
    api::Connections,
    media::{
        track::{local, remote},
        LocalTracksConstraints, MediaKind, MediaManager, MediaManagerError,
        RecvConstraints,
    },
    utils::{JasonError, JsCaused, JsError},
    MediaStreamSettings,
};

#[doc(inline)]
pub use self::{
    component::{Component, State},
    conn::{IceCandidate, RTCPeerConnectionError, RtcPeerConnection, SdpType},
    media::{
        media_exchange_state, mute_state, receiver, sender, MediaConnections,
        MediaConnectionsError, MediaExchangeState,
        MediaExchangeStateController, MediaState, MediaStateControllable,
        MuteState, MuteStateController, TrackDirection, TransceiverSide,
        TransitableState, TransitableStateController,
    },
    stats::RtcStats,
    stream_update_criteria::LocalStreamUpdateCriteria,
    tracks_request::{SimpleTracksRequest, TracksRequest, TracksRequestError},
    transceiver::{Transceiver, TransceiverDirection},
};

/// Errors that may occur in [RTCPeerConnection][1].
///
/// [1]: https://w3.org/TR/webrtc/#rtcpeerconnection-interface
#[derive(Clone, Debug, Display, From, JsCaused)]
pub enum PeerError {
    /// Errors that may occur in [`MediaConnections`] storage.
    #[display(fmt = "{}", _0)]
    MediaConnections(#[js(cause)] MediaConnectionsError),

    /// Errors that may occur in a [`MediaManager`].
    #[display(fmt = "{}", _0)]
    MediaManager(#[js(cause)] MediaManagerError),

    /// Errors that may occur during signaling between this and remote
    /// [RTCPeerConnection][1] and event handlers setting errors.
    ///
    /// [1]: https://w3.org/TR/webrtc/#dom-rtcpeerconnection
    #[display(fmt = "{}", _0)]
    RtcPeerConnection(#[js(cause)] RTCPeerConnectionError),

    /// Errors that may occur when validating [`TracksRequest`] or parsing
    /// [`local::Track`]s.
    #[display(fmt = "{}", _0)]
    TracksRequest(#[js(cause)] TracksRequestError),
}

type Result<T> = std::result::Result<T, Traced<PeerError>>;

<<<<<<< HEAD
/// Events emitted from [`Sender`] or [`Receiver`].
///
/// [`Sender`]: crate::peer::sender::Sender
/// [`Receiver`]: crate::peer::receiver::Receiver
=======
/// Events emitted from a [`Sender`] or a [`Receiver`].
///
/// [`Receiver`]: crate::peer::receiver::Receiver
/// [`Sender`]: crate::peer::sender::Sender
>>>>>>> df0ba1d2
#[derive(Debug)]
pub enum TrackEvent {
    /// Intention of the `MediaTrack` to mute/unmute himself.
    MuteUpdateIntention {
<<<<<<< HEAD
        /// Id of `MediaTrack` which sends this intention.
        id: TrackId,

        /// Actual intention.
=======
        /// ID of the `MediaTrack` which sends this intention.
        id: TrackId,

        /// The muting intention itself.
>>>>>>> df0ba1d2
        muted: bool,
    },

    /// Intention of the `MediaTrack` to enabled/disable himself.
    MediaExchangeIntention {
<<<<<<< HEAD
        /// Id of `MediaTrack` which sends this intention.
        id: TrackId,

        /// Actual intention.
=======
        /// ID of the `MediaTrack` which sends this intention.
        id: TrackId,

        /// The enabling/disabling intention itself.
>>>>>>> df0ba1d2
        enabled: bool,
    },
}

#[dispatchable(self: &Self, async_trait(?Send))]
#[derive(Clone)]
/// Events emitted from [`RtcPeerConnection`].
pub enum PeerEvent {
    /// [`RtcPeerConnection`] discovered new ICE candidate.
    ///
    /// Wrapper around [RTCPeerConnectionIceEvent][1].
    ///
    /// [1]: https://w3.org/TR/webrtc/#rtcpeerconnectioniceevent
    IceCandidateDiscovered {
        /// ID of the [`PeerConnection`] that discovered new ICE candidate.
        peer_id: Id,

        /// [`candidate` field][2] of the discovered [RTCIceCandidate][1].
        ///
        /// [1]: https://w3.org/TR/webrtc/#dom-rtcicecandidate
        /// [2]: https://w3.org/TR/webrtc/#dom-rtcicecandidate-candidate
        candidate: String,

        /// [`sdpMLineIndex` field][2] of the discovered [RTCIceCandidate][1].
        ///
        /// [1]: https://w3.org/TR/webrtc/#dom-rtcicecandidate
        /// [2]: https://w3.org/TR/webrtc/#dom-rtcicecandidate-sdpmlineindex
        sdp_m_line_index: Option<u16>,

        /// [`sdpMid` field][2] of the discovered [RTCIceCandidate][1].
        ///
        /// [1]: https://w3.org/TR/webrtc/#dom-rtcicecandidate
        /// [2]: https://w3.org/TR/webrtc/#dom-rtcicecandidate-sdpmid
        sdp_mid: Option<String>,
    },

    /// [`RtcPeerConnection`] received new [`remote::Track`] from remote
    /// sender.
    NewRemoteTrack {
        /// Remote `Member` ID.
        sender_id: MemberId,

        /// Received [`remote::Track`].
        track: remote::Track,
    },

    /// [`RtcPeerConnection`] sent new local track to remote members.
    NewLocalTrack {
        /// Local [`local::Track`] that is sent to remote members.
        local_track: Rc<local::Track>,
    },

    /// [`RtcPeerConnection`]'s [ICE connection][1] state changed.
    ///
    /// [1]: https://w3.org/TR/webrtc/#dfn-ice-connection-state
    IceConnectionStateChanged {
        /// ID of the [`PeerConnection`] that sends
        /// [`iceconnectionstatechange`][1] event.
        ///
        /// [1]: https://w3.org/TR/webrtc/#event-iceconnectionstatechange
        peer_id: Id,

        /// New [`IceConnectionState`].
        ice_connection_state: IceConnectionState,
    },

    /// [`RtcPeerConnection`]'s [connection][1] state changed.
    ///
    /// [1]: https://w3.org/TR/webrtc/#dfn-ice-connection-state
    ConnectionStateChanged {
        /// ID of the [`PeerConnection`] that sends
        /// [`connectionstatechange`][1] event.
        ///
        /// [1]: https://w3.org/TR/webrtc/#event-connectionstatechange
        peer_id: Id,

        /// New [`PeerConnectionState`].
        peer_connection_state: PeerConnectionState,
    },

    /// [`RtcPeerConnection`]'s [`RtcStats`] update.
    StatsUpdate {
        /// ID of the [`PeerConnection`] for which [`RtcStats`] was sent.
        peer_id: Id,

        /// [`RtcStats`] of this [`PeerConnection`].
        stats: RtcStats,
    },

    /// [`PeerConnection::update_local_stream`] was failed, so
    /// `on_failed_local_stream` callback should be called.
    FailedLocalMedia {
        /// Reasons of local media updating fail.
        error: JasonError,
    },

    /// [`Component`] generated a new SDP answer.
    NewSdpAnswer {
        /// ID of the [`PeerConnection`] for which SDP answer was generated.
        peer_id: PeerId,

        /// SDP Answer of the `Peer`.
        sdp_answer: String,

        /// Statuses of `Peer` transceivers.
        transceivers_statuses: HashMap<TrackId, bool>,
    },

    /// [`Component`] generated a new SDP offer.
    NewSdpOffer {
        /// ID of the [`PeerConnection`] for which SDP offer was generated.
        peer_id: PeerId,

        /// SDP Offer of the [`PeerConnection`].
        sdp_offer: String,

        /// Associations between `Track` and transceiver's
        /// [media description][1].
        ///
        /// `mid` is basically an ID of [`m=<media>` section][1] in SDP.
        ///
        /// [1]: https://tools.ietf.org/html/rfc4566#section-5.14
        mids: HashMap<TrackId, String>,

        /// Statuses of [`PeerConnection`] transceivers.
        transceivers_statuses: HashMap<TrackId, bool>,
    },

    /// [`Component`] resends his intentions.
    MediaUpdateCommand {
        /// Actual intentions of the [`Component`].
        command: Command,
    },
}

/// High-level wrapper around [`RtcPeerConnection`].
pub struct PeerConnection {
    /// Unique ID of [`PeerConnection`].
    id: Id,

    /// Underlying [`RtcPeerConnection`].
    peer: Rc<RtcPeerConnection>,

    /// [`sender::Component`]s and [`receiver::Component`]s of this
    /// [`RtcPeerConnection`].
    media_connections: Rc<MediaConnections>,

    /// [`MediaManager`] that will be used to acquire [`local::Track`]s.
    media_manager: Rc<MediaManager>,

    /// [`PeerEvent`]s tx.
    peer_events_sender: mpsc::UnboundedSender<PeerEvent>,

    /// Indicates if underlying [`RtcPeerConnection`] has remote description.
    has_remote_description: Cell<bool>,

    /// Stores [`IceCandidate`]s received before remote description for
    /// underlying [`RtcPeerConnection`].
    ice_candidates_buffer: RefCell<Vec<IceCandidate>>,

    /// Last hashes of the all [`RtcStats`] which was already sent to the
    /// server, so we won't duplicate stats that were already sent.
    ///
    /// Stores precomputed hashes, since we don't need access to actual stats
    /// values.
    sent_stats_cache: RefCell<HashMap<StatId, u64>>,

    /// Local media stream constraints used in this [`PeerConnection`].
    send_constraints: LocalTracksConstraints,

    /// Collection of [`Connection`]s with a remote `Member`s.
    ///
    /// [`Connection`]: crate::api::Connection
    connections: Rc<Connections>,

    /// Sender for the [`TrackEvent`]s which should be processed by this
    /// [`PeerConnection`].
    track_events_sender: mpsc::UnboundedSender<TrackEvent>,

    /// Constraints to the [`remote::Track`] from this [`PeerConnection`]. Used
    /// to disable or enable media receiving.
    recv_constraints: Rc<RecvConstraints>,
}

impl PeerConnection {
    /// Creates new [`PeerConnection`].
    ///
    /// Provided `peer_events_sender` will be used to emit [`PeerEvent`]s from
    /// this peer.
    ///
    /// Provided `ice_servers` will be used by created [`RtcPeerConnection`].
    ///
    /// # Errors
    ///
    /// Errors with [`PeerError::RtcPeerConnection`] if [`RtcPeerConnection`]
    /// creating fails.
    ///
    /// Errors with [`PeerError::RtcPeerConnection`] if some callback of
    /// [`RtcPeerConnection`] can't be set.
    pub fn new(
        state: &State,
        peer_events_sender: mpsc::UnboundedSender<PeerEvent>,
        media_manager: Rc<MediaManager>,
        send_constraints: LocalTracksConstraints,
        connections: Rc<Connections>,
        recv_constraints: Rc<RecvConstraints>,
    ) -> Result<Rc<Self>> {
        let peer = Rc::new(
            RtcPeerConnection::new(
                state.ice_servers().clone(),
                state.force_relay(),
            )
            .map_err(tracerr::map_from_and_wrap!())?,
        );
        let (track_events_sender, mut track_events_rx) = mpsc::unbounded();
        let media_connections = Rc::new(MediaConnections::new(
            Rc::clone(&peer),
            peer_events_sender.clone(),
        ));

        spawn_local({
            let peer_events_sender = peer_events_sender.clone();
            let peer_id = state.id();

            async move {
                while let Some(e) = track_events_rx.next().await {
                    Self::handle_track_event(peer_id, &peer_events_sender, &e);
                }
            }
        });

        let peer = Self {
            id: state.id(),
            peer,
            media_connections,
            media_manager,
            peer_events_sender,
            sent_stats_cache: RefCell::new(HashMap::new()),
            has_remote_description: Cell::new(false),
            ice_candidates_buffer: RefCell::new(Vec::new()),
            send_constraints,
            connections,
            track_events_sender,
            recv_constraints,
        };

        // Bind to `icecandidate` event.
        let id = peer.id;
        let sender = peer.peer_events_sender.clone();
        peer.peer
            .on_ice_candidate(Some(move |candidate| {
                Self::on_ice_candidate(id, &sender, candidate);
            }))
            .map_err(tracerr::map_from_and_wrap!())?;

        // Bind to `iceconnectionstatechange` event.
        let id = peer.id;
        let sender = peer.peer_events_sender.clone();
        peer.peer
            .on_ice_connection_state_change(Some(move |ice_connection_state| {
                Self::on_ice_connection_state_changed(
                    id,
                    &sender,
                    ice_connection_state,
                );
            }))
            .map_err(tracerr::map_from_and_wrap!())?;

        // Bind to `connectionstatechange` event.
        let id = peer.id;
        let sender = peer.peer_events_sender.clone();
        peer.peer
            .on_connection_state_change(Some(move |peer_connection_state| {
                let _ =
                    sender.unbounded_send(PeerEvent::ConnectionStateChanged {
                        peer_id: id,
                        peer_connection_state,
                    });
            }))
            .map_err(tracerr::map_from_and_wrap!())?;

        // Bind to `track` event.
        let media_connections = Rc::clone(&peer.media_connections);
        peer.peer
            .on_track(Some(move |track_event| {
                if let Err(err) =
                    media_connections.add_remote_track(&track_event)
                {
                    JasonError::from(err).print();
                };
            }))
            .map_err(tracerr::map_from_and_wrap!())?;

        Ok(Rc::new(peer))
    }

    /// Handler [`TrackEvent`]s emitted from [`Sender`] or [`Receiver`].
    ///
    /// Sends [`PeerEvent::SendIntention`] with a [`Command::UpdateTracks`] on
    /// [`TrackEvent::MediaExchangeIntention`] and
    /// [`TrackEvent::MuteStateIntention`].
    fn handle_track_event(
        peer_id: PeerId,
        peer_events_sender: &mpsc::UnboundedSender<PeerEvent>,
        event: &TrackEvent,
    ) {
        let patch = match event {
            TrackEvent::MediaExchangeIntention { id, enabled } => {
                TrackPatchCommand {
                    id: *id,
                    muted: None,
                    enabled: Some(*enabled),
                }
            }
            TrackEvent::MuteUpdateIntention { id, muted } => {
                TrackPatchCommand {
                    id: *id,
                    muted: Some(*muted),
                    enabled: None,
                }
            }
        };

        peer_events_sender
            .unbounded_send(PeerEvent::MediaUpdateCommand {
                command: Command::UpdateTracks {
                    peer_id,
                    tracks_patches: vec![patch],
                },
            })
            .ok();
    }

    /// Returns all [`TrackId`]s of [`Sender`]s that match the provided
    /// [`LocalStreamUpdateCriteria`] and don't have [`local::Track`].
    ///
    /// [`Sender`]: sender::Sender
    #[inline]
    #[must_use]
    pub fn get_senders_without_tracks_ids(
        &self,
        kinds: LocalStreamUpdateCriteria,
    ) -> Vec<TrackId> {
        self.media_connections.get_senders_without_tracks_ids(kinds)
    }

    /// Drops [`local::Track`]s of all [`Sender`]s which are matches provided
    /// [`LocalStreamUpdateCriteria`].
    ///
    /// [`Sender`]: sender::Sender
    #[inline]
    pub async fn drop_send_tracks(&self, kinds: LocalStreamUpdateCriteria) {
        self.media_connections.drop_send_tracks(kinds).await
    }

    /// Stops inner state transitions expiry timers.
    ///
    /// Inner state transitions initiated via external APIs that can not be
    /// performed immediately (must wait for Medea notification/approval) have
    /// TTL, after which they are cancelled.
    ///
    /// In some cases you might want to stop expiry timers, e.g. when
    /// connection to Medea is temporary lost.
    ///
    /// This currently affects only [`Sender`]s disable/enable transitions.
    ///
    /// [`Sender`]: sender::Sender
    pub fn stop_state_transitions_timers(&self) {
        self.media_connections.stop_state_transitions_timers()
    }

    /// Resets inner state transitions expiry timers.
    ///
    /// Inner state transitions initiated via external APIs that can not be
    /// performed immediately (must wait for Medea notification/approval) have
    /// TTL, after which they are cancelled.
    ///
    /// In some cases you might want to stop expiry timers, e.g. when
    /// connection to Medea is temporary lost.
    ///
    /// This currently affects only [`Sender`]s disable/enable transitions.
    ///
    /// [`Sender`]: sender::Sender
    pub fn reset_state_transitions_timers(&self) {
        self.media_connections.reset_state_transitions_timers();
    }

    /// Filters out already sent stats, and send new statss from
    /// provided [`RtcStats`].
    #[allow(clippy::option_if_let_else)]
    pub fn send_peer_stats(&self, stats: RtcStats) {
        let mut stats_cache = self.sent_stats_cache.borrow_mut();
        let stats = RtcStats(
            stats
                .0
                .into_iter()
                .filter(|stat| {
                    let mut hasher = DefaultHasher::new();
                    stat.stats.hash(&mut hasher);
                    let stat_hash = hasher.finish();

                    if let Some(last_hash) = stats_cache.get_mut(&stat.id) {
                        if *last_hash == stat_hash {
                            false
                        } else {
                            *last_hash = stat_hash;
                            true
                        }
                    } else {
                        stats_cache.insert(stat.id.clone(), stat_hash);
                        true
                    }
                })
                .collect(),
        );

        if !stats.0.is_empty() {
            let _ = self.peer_events_sender.unbounded_send(
                PeerEvent::StatsUpdate {
                    peer_id: self.id,
                    stats,
                },
            );
        }
    }

    /// Sends [`RtcStats`] update of this [`PeerConnection`] to the server.
    pub async fn scrape_and_send_peer_stats(&self) {
        match self.peer.get_stats().await {
            Ok(stats) => self.send_peer_stats(stats),
            Err(e) => {
                JasonError::from(e).print();
            }
        };
    }

    /// Indicates whether all [`TransceiverSide`]s with the provided
    /// [`MediaKind`], [`TrackDirection`] and [`MediaSourceKind`] are in the
    /// provided [`MediaState`].
    #[inline]
    #[must_use]
    pub fn is_all_transceiver_sides_in_media_state(
        &self,
        kind: MediaKind,
        direction: TrackDirection,
        source_kind: Option<MediaSourceKind>,
        state: MediaState,
    ) -> bool {
        self.media_connections.is_all_tracks_in_media_state(
            kind,
            direction,
            source_kind,
            state,
        )
    }

    /// Returns [`PeerId`] of this [`PeerConnection`].
    #[inline]
    pub fn id(&self) -> PeerId {
        self.id
    }

    /// Handle `icecandidate` event from underlying peer emitting
    /// [`PeerEvent::IceCandidateDiscovered`] event into this peers
    /// `peer_events_sender`.
    fn on_ice_candidate(
        id: Id,
        sender: &mpsc::UnboundedSender<PeerEvent>,
        candidate: IceCandidate,
    ) {
        let _ = sender.unbounded_send(PeerEvent::IceCandidateDiscovered {
            peer_id: id,
            candidate: candidate.candidate,
            sdp_m_line_index: candidate.sdp_m_line_index,
            sdp_mid: candidate.sdp_mid,
        });
    }

    /// Handle `iceconnectionstatechange` event from underlying peer emitting
    /// [`PeerEvent::IceConnectionStateChanged`] event into this peers
    /// `peer_events_sender`.
    fn on_ice_connection_state_changed(
        peer_id: Id,
        sender: &mpsc::UnboundedSender<PeerEvent>,
        ice_connection_state: RtcIceConnectionState,
    ) {
        use RtcIceConnectionState as S;

        let ice_connection_state = match ice_connection_state {
            S::New => IceConnectionState::New,
            S::Checking => IceConnectionState::Checking,
            S::Connected => IceConnectionState::Connected,
            S::Completed => IceConnectionState::Completed,
            S::Failed => IceConnectionState::Failed,
            S::Disconnected => IceConnectionState::Disconnected,
            S::Closed => IceConnectionState::Closed,
            S::__Nonexhaustive => {
                log::error!("Unknown ICE connection state");
                return;
            }
        };

        let _ = sender.unbounded_send(PeerEvent::IceConnectionStateChanged {
            peer_id,
            ice_connection_state,
        });
    }

    /// Marks [`PeerConnection`] to trigger ICE restart.
    ///
    /// After this function returns, the generated offer is automatically
    /// configured to trigger ICE restart.
    fn restart_ice(&self) {
        self.peer.restart_ice();
    }

    /// Returns all [`TransceiverSide`]s from this [`PeerConnection`] with
    /// provided [`MediaKind`], [`TrackDirection`] and [`MediaSourceKind`].
    #[inline]
    pub fn get_transceivers_sides(
        &self,
        kind: MediaKind,
        direction: TrackDirection,
        source_kind: Option<MediaSourceKind>,
    ) -> Vec<Rc<dyn TransceiverSide>> {
        self.media_connections.get_transceivers_sides(
            kind,
            direction,
            source_kind,
        )
    }

    /// Track id to mid relations of all send tracks of this
    /// [`RtcPeerConnection`]. mid is id of [`m= section`][1]. mids are received
    /// directly from registered [`RTCRtpTransceiver`][2]s, and are being
    /// allocated on sdp update.
    ///
    /// # Errors
    ///
    /// Errors if finds transceiver without mid, so must be called after setting
    /// local description if offerer, and remote if answerer.
    ///
    /// [1]: https://tools.ietf.org/html/rfc4566#section-5.14
    /// [2]: https://w3.org/TR/webrtc/#rtcrtptransceiver-interface
    #[inline]
    fn get_mids(&self) -> Result<HashMap<TrackId, String>> {
        let mids = self
            .media_connections
            .get_mids()
            .map_err(tracerr::map_from_and_wrap!())?;

        Ok(mids)
    }

    /// Returns publishing statuses of the all [`Sender`]s from this
    /// [`MediaConnections`].
    ///
    /// [`Sender`]: sender::Sender
    fn get_transceivers_statuses(&self) -> HashMap<TrackId, bool> {
        self.media_connections.get_transceivers_statuses()
    }

    /// Updates [`local::Track`]s being used in [`PeerConnection`]s [`Sender`]s.
    /// [`Sender`]s are chosen based on provided [`LocalStreamUpdateCriteria`].
    ///
    /// First of all make sure that [`PeerConnection`] [`Sender`]s are up to
    /// date (you set those with [`State::senders`]) and [`State::senders`] are
    /// synchronized with a real object state. If there are no senders
    /// configured in this [`PeerConnection`], then this method is no-op.
    ///
    /// Secondly, make sure that configured [`LocalTracksConstraints`] are up to
    /// date.
    ///
    /// This function requests local stream from [`MediaManager`]. If stream
    /// returned from [`MediaManager`] is considered new, then this function
    /// will emit [`PeerEvent::NewLocalTrack`] events.
    ///
    /// Constraints being used when requesting stream from [`MediaManager`] are
    /// a result of merging constraints received from this [`PeerConnection`]
    /// [`Sender`]s, which are configured by server during signalling, and
    /// [`LocalTracksConstraints`], that are optionally configured by JS-side.
    ///
    /// Returns [`HashMap`] with [`media_exchange_state::Stable`]s updates for
    /// the [`Sender`]s.
    ///
    /// # Errors
    ///
    /// With [`TracksRequestError`] if current state of peer's [`Sender`]s
    /// cannot be represented as [`SimpleTracksRequest`] (max 1 audio [`Sender`]
    /// and max 1 video [`Sender`]), or [`local::Track`]s requested from
    /// [`MediaManager`] does not satisfy [`Sender`]s constraints.
    ///
    /// With [`TracksRequestError::ExpectedAudioTracks`] or
    /// [`TracksRequestError::ExpectedDeviceVideoTracks`] /
    /// [`TracksRequestError::ExpectedDisplayVideoTracks`] if provided
    /// [`MediaStreamSettings`] are incompatible with this peer [`Sender`]s
    /// constraints.
    ///
    /// With [`MediaManagerError::GetUserMediaFailed`] or
    /// [`MediaManagerError::GetDisplayMediaFailed`] if corresponding request to
    /// UA failed.
    ///
    /// With [`MediaConnectionsError::InvalidMediaTracks`],
    /// [`MediaConnectionsError::InvalidMediaTrack`] or
    /// [`MediaConnectionsError::CouldNotInsertLocalTrack`] if
    /// [`local::Track`] couldn't inserted into [`PeerConnection`]s [`Sender`]s.
    ///
    /// [`Sender`]: sender::Sender
    /// [1]: https://w3.org/TR/mediacapture-streams/#mediastream
    /// [2]: https://w3.org/TR/webrtc/#rtcpeerconnection-interface
    pub async fn update_local_stream(
        &self,
        criteria: LocalStreamUpdateCriteria,
    ) -> Result<HashMap<TrackId, media_exchange_state::Stable>> {
        self.inner_update_local_stream(criteria).await.map_err(|e| {
            let _ = self.peer_events_sender.unbounded_send(
                PeerEvent::FailedLocalMedia {
                    error: JasonError::from(e.clone()),
                },
            );

            e
        })
    }

    /// Returns [`MediaStreamSettings`] for the provided [`MediaKind`] and
    /// [`MediaSourceKind`].
    ///
    /// If [`MediaSourceKind`] is [`None`] then [`MediaStreamSettings`] for all
    /// [`MediaSourceKind`]s will be provided.
    ///
    /// # Errors
    ///
    /// Errors with [`PeerError::TracksRequest`] if failed to create or merge
    /// [`SimpleTracksRequest`].
    pub fn get_media_settings(
        &self,
        kind: MediaKind,
        source_kind: Option<MediaSourceKind>,
    ) -> Result<Option<MediaStreamSettings>> {
        let mut criteria = LocalStreamUpdateCriteria::empty();
        if let Some(source_kind) = source_kind {
            criteria.add(kind, source_kind);
        } else {
            criteria.add(kind, MediaSourceKind::Device);
            criteria.add(kind, MediaSourceKind::Display);
        }

        self.get_simple_tracks_request(criteria)
            .map_err(tracerr::map_from_and_wrap!())
            .map(|s| s.map(|s| MediaStreamSettings::from(&s)))
    }

    /// Returns [`SimpleTracksRequest`] for the provided
    /// [`LocalStreamUpdateCriteria`].
    ///
    /// # Errors
    ///
    /// Errors with [`Media::TracksRequest`] if failed to create or merge
    /// [`SimpleTracksRequest`].
    fn get_simple_tracks_request(
        &self,
        criteria: LocalStreamUpdateCriteria,
    ) -> Result<Option<SimpleTracksRequest>> {
        let request = if let Some(req) =
            self.media_connections.get_tracks_request(criteria)
        {
            req
        } else {
            return Ok(None);
        };
        let mut required_caps = SimpleTracksRequest::try_from(request)
            .map_err(tracerr::from_and_wrap!())?;
        required_caps
            .merge(self.send_constraints.inner())
            .map_err(tracerr::map_from_and_wrap!())?;

        Ok(Some(required_caps))
    }

    /// Implementation of the [`PeerConnection::update_local_stream`] method.
    async fn inner_update_local_stream(
        &self,
        criteria: LocalStreamUpdateCriteria,
    ) -> Result<HashMap<TrackId, media_exchange_state::Stable>> {
        if let Some(required_caps) = self
            .get_simple_tracks_request(criteria)
            .map_err(tracerr::map_from_and_wrap!())?
        {
            let used_caps = MediaStreamSettings::from(&required_caps);

            let media_tracks = self
                .media_manager
                .get_tracks(used_caps)
                .await
                .map_err(tracerr::map_from_and_wrap!())?;
            let peer_tracks = required_caps
                .parse_tracks(
                    media_tracks.iter().map(|(t, _)| t).cloned().collect(),
                )
                .map_err(tracerr::map_from_and_wrap!())?;

            let media_exchange_states_updates = self
                .media_connections
                .insert_local_tracks(&peer_tracks)
                .await
                .map_err(tracerr::map_from_and_wrap!())?;

            for (local_track, is_new) in media_tracks {
                if is_new {
                    let _ = self.peer_events_sender.unbounded_send(
                        PeerEvent::NewLocalTrack { local_track },
                    );
                }
            }

            Ok(media_exchange_states_updates)
        } else {
            Ok(HashMap::new())
        }
    }

    /// Returns [`Rc`] to [`TransceiverSide`] with a provided [`TrackId`].
    ///
    /// Returns [`None`] if [`TransceiverSide`] with a provided [`TrackId`]
    /// doesn't exist in this [`PeerConnection`].
    pub fn get_transceiver_side_by_id(
        &self,
        track_id: TrackId,
    ) -> Option<Rc<dyn TransceiverSide>> {
        self.media_connections.get_transceiver_side_by_id(track_id)
    }

    /// Updates underlying [RTCPeerConnection][1]'s remote SDP from answer.
    ///
    /// # Errors
    ///
    /// With [`RTCPeerConnectionError::SetRemoteDescriptionFailed`] if
    /// [RTCPeerConnection.setRemoteDescription()][2] fails.
    ///
    /// [1]: https://w3.org/TR/webrtc/#rtcpeerconnection-interface
    /// [2]: https://w3.org/TR/webrtc/#dom-peerconnection-setremotedescription
    async fn set_remote_answer(&self, answer: String) -> Result<()> {
        self.set_remote_description(SdpType::Answer(answer))
            .await
            .map_err(tracerr::wrap!())
    }

    /// Updates underlying [RTCPeerConnection][1]'s remote SDP from offer.
    ///
    /// # Errors
    ///
    /// With [`RTCPeerConnectionError::SetRemoteDescriptionFailed`] if
    /// [RTCPeerConnection.setRemoteDescription()][2] fails.
    ///
    /// [1]: https://w3.org/TR/webrtc/#rtcpeerconnection-interface
    /// [2]: https://w3.org/TR/webrtc/#dom-peerconnection-setremotedescription
    async fn set_remote_offer(&self, offer: String) -> Result<()> {
        self.set_remote_description(SdpType::Offer(offer))
            .await
            .map_err(tracerr::wrap!())
    }

    /// Updates underlying [RTCPeerConnection][1]'s remote SDP with given
    /// description.
    ///
    /// # Errors
    ///
    /// With [`RTCPeerConnectionError::SetRemoteDescriptionFailed`] if
    /// [RTCPeerConnection.setRemoteDescription()][2] fails.
    ///
    /// With [`RTCPeerConnectionError::AddIceCandidateFailed`] if
    /// [RtcPeerConnection.addIceCandidate()][3] fails when adding buffered ICE
    /// candidates.
    ///
    /// [1]: https://w3.org/TR/webrtc/#rtcpeerconnection-interface
    /// [2]: https://w3.org/TR/webrtc/#dom-peerconnection-setremotedescription
    /// [3]: https://w3.org/TR/webrtc/#dom-peerconnection-addicecandidate
    async fn set_remote_description(&self, desc: SdpType) -> Result<()> {
        self.peer
            .set_remote_description(desc)
            .await
            .map_err(tracerr::map_from_and_wrap!())?;
        self.has_remote_description.set(true);
        self.media_connections.sync_receivers();

        let ice_candidates_buffer_flush_fut = future::try_join_all(
            self.ice_candidates_buffer.borrow_mut().drain(..).map(
                |candidate| {
                    let peer = Rc::clone(&self.peer);
                    async move {
                        peer.add_ice_candidate(
                            &candidate.candidate,
                            candidate.sdp_m_line_index,
                            &candidate.sdp_mid,
                        )
                        .await
                    }
                },
            ),
        );
        ice_candidates_buffer_flush_fut
            .await
            .map_err(tracerr::map_from_and_wrap!())?;

        Ok(())
    }

    /// Adds remote peers [ICE Candidate][1] to this peer.
    ///
    /// # Errors
    ///
    /// With [`RTCPeerConnectionError::AddIceCandidateFailed`] if
    /// [RtcPeerConnection.addIceCandidate()][2] fails to add buffered
    /// [ICE candidates][1].
    ///
    /// [1]: https://tools.ietf.org/html/rfc5245#section-2
    /// [2]: https://w3.org/TR/webrtc/#dom-peerconnection-addicecandidate
    pub async fn add_ice_candidate(
        &self,
        candidate: String,
        sdp_m_line_index: Option<u16>,
        sdp_mid: Option<String>,
    ) -> Result<()> {
        if self.has_remote_description.get() {
            self.peer
                .add_ice_candidate(&candidate, sdp_m_line_index, &sdp_mid)
                .await
                .map_err(tracerr::map_from_and_wrap!())?;
        } else {
            self.ice_candidates_buffer.borrow_mut().push(IceCandidate {
                candidate,
                sdp_m_line_index,
                sdp_mid,
            });
        }
        Ok(())
    }
}

#[cfg(feature = "mockable")]
impl PeerConnection {
    /// Returns [`RtcStats`] of this [`PeerConnection`].
    ///
    /// # Errors
    ///
    /// Errors with [`PeerError::RtcPeerConnection`] if failed to get
    /// [`RtcStats`].
    pub async fn get_stats(&self) -> Result<RtcStats> {
        self.peer
            .get_stats()
            .await
            .map_err(tracerr::map_from_and_wrap!())
    }

    /// Indicates whether all [`Receiver`]s audio tracks are enabled.
    #[inline]
    #[must_use]
    pub fn is_recv_audio_enabled(&self) -> bool {
        self.media_connections.is_recv_audio_enabled()
    }

    /// Indicates whether all [`Receiver`]s video tracks are enabled.
    #[inline]
    #[must_use]
    pub fn is_recv_video_enabled(&self) -> bool {
        self.media_connections.is_recv_video_enabled()
    }

    /// Returns inner [`IceCandidate`]'s buffer length. Used in tests.
    #[inline]
    #[must_use]
    pub fn candidates_buffer_len(&self) -> usize {
        self.ice_candidates_buffer.borrow().len()
    }

    /// Lookups [`Sender`] by provided [`TrackId`].
    #[inline]
    #[must_use]
    pub fn get_sender_by_id(
        &self,
        id: TrackId,
    ) -> Option<Rc<media::sender::Sender>> {
        self.media_connections.get_sender_by_id(id)
    }

<<<<<<< HEAD
    /// Lookups [`media::sender::State`] by provided [`TrackId`].
    #[inline]
=======
    /// Lookups [`media::sender::State`] by the provided [`TrackId`].
    #[inline]
    #[must_use]
>>>>>>> df0ba1d2
    pub fn get_sender_state_by_id(
        &self,
        id: TrackId,
    ) -> Option<Rc<media::sender::State>> {
        self.media_connections.get_sender_state_by_id(id)
    }

    /// Indicates whether all [`Sender`]s audio tracks are enabled.
    #[inline]
    #[must_use]
    pub fn is_send_audio_enabled(&self) -> bool {
        self.media_connections.is_send_audio_enabled()
    }

    /// Indicates whether all [`Sender`]s video tracks are enabled.
    #[inline]
    #[must_use]
    pub fn is_send_video_enabled(
        &self,
        source_kind: Option<MediaSourceKind>,
    ) -> bool {
        self.media_connections.is_send_video_enabled(source_kind)
    }

    /// Indicates whether all [`Sender`]s video tracks are unmuted.
    #[inline]
    #[must_use]
    pub fn is_send_video_unmuted(
        &self,
        source_kind: Option<MediaSourceKind>,
    ) -> bool {
        self.media_connections.is_send_video_unmuted(source_kind)
    }

    /// Indicates whether all [`Sender`]s audio tracks are unmuted.
    #[inline]
    #[must_use]
    pub fn is_send_audio_unmuted(&self) -> bool {
        self.media_connections.is_send_audio_unmuted()
    }

    /// Returns all [`local::Track`]s from [`PeerConnection`]'s
    /// [`Transceiver`]s.
    #[inline]
    #[must_use]
    pub fn get_send_tracks(&self) -> Vec<Rc<local::Track>> {
        self.media_connections
            .get_senders()
            .into_iter()
            .filter_map(|sndr| sndr.transceiver().send_track())
            .collect()
    }

    /// Returns [`Rc`] to the [`Receiver`] with a provided [`TrackId`].
    #[inline]
    #[must_use]
    pub fn get_receiver_by_id(
        &self,
        id: TrackId,
    ) -> Option<Rc<receiver::Receiver>> {
        self.media_connections.get_receiver_by_id(id)
    }
}

impl Drop for PeerConnection {
    /// Drops `on_track` and `on_ice_candidate` callbacks to prevent possible
    /// leaks.
    fn drop(&mut self) {
        let _ = self.peer.on_track::<Box<dyn FnMut(RtcTrackEvent)>>(None);
        let _ = self
            .peer
            .on_ice_candidate::<Box<dyn FnMut(IceCandidate)>>(None);
    }
}<|MERGE_RESOLUTION|>--- conflicted
+++ resolved
@@ -87,48 +87,27 @@
 
 type Result<T> = std::result::Result<T, Traced<PeerError>>;
 
-<<<<<<< HEAD
-/// Events emitted from [`Sender`] or [`Receiver`].
-///
-/// [`Sender`]: crate::peer::sender::Sender
-/// [`Receiver`]: crate::peer::receiver::Receiver
-=======
 /// Events emitted from a [`Sender`] or a [`Receiver`].
 ///
 /// [`Receiver`]: crate::peer::receiver::Receiver
 /// [`Sender`]: crate::peer::sender::Sender
->>>>>>> df0ba1d2
 #[derive(Debug)]
 pub enum TrackEvent {
     /// Intention of the `MediaTrack` to mute/unmute himself.
     MuteUpdateIntention {
-<<<<<<< HEAD
-        /// Id of `MediaTrack` which sends this intention.
-        id: TrackId,
-
-        /// Actual intention.
-=======
         /// ID of the `MediaTrack` which sends this intention.
         id: TrackId,
 
         /// The muting intention itself.
->>>>>>> df0ba1d2
         muted: bool,
     },
 
     /// Intention of the `MediaTrack` to enabled/disable himself.
     MediaExchangeIntention {
-<<<<<<< HEAD
-        /// Id of `MediaTrack` which sends this intention.
-        id: TrackId,
-
-        /// Actual intention.
-=======
         /// ID of the `MediaTrack` which sends this intention.
         id: TrackId,
 
         /// The enabling/disabling intention itself.
->>>>>>> df0ba1d2
         enabled: bool,
     },
 }
@@ -1015,14 +994,9 @@
         self.media_connections.get_sender_by_id(id)
     }
 
-<<<<<<< HEAD
-    /// Lookups [`media::sender::State`] by provided [`TrackId`].
-    #[inline]
-=======
     /// Lookups [`media::sender::State`] by the provided [`TrackId`].
     #[inline]
     #[must_use]
->>>>>>> df0ba1d2
     pub fn get_sender_state_by_id(
         &self,
         id: TrackId,
