--- conflicted
+++ resolved
@@ -29,16 +29,7 @@
 #[cfg(feature = "mockable")]
 pub use self::repo::MockPeerRepository;
 #[doc(inline)]
-<<<<<<< HEAD
-pub use self::{
-    repo::{PeerRepository, Repository},
-    Id as PeerId,
-};
-
-pub type Id = u64;
-=======
 pub use self::repo::PeerRepository;
->>>>>>> c18f0cd8
 
 #[dispatchable]
 #[allow(clippy::module_name_repetitions)]
@@ -138,10 +129,10 @@
         let track = track_event.track();
 
         if let Some(sender_id) =
-            inner.media_connections.add_remote_track(transceiver, track)
+        inner.media_connections.add_remote_track(transceiver, track)
         {
             if let Some(tracks) =
-                inner.media_connections.get_tracks_by_sender(sender_id)
+            inner.media_connections.get_tracks_by_sender(sender_id)
             {
                 // got all tracks from this sender, so emit
                 // PeerEvent::NewRemoteStream
@@ -202,7 +193,7 @@
                             )
                         }
                     }
-                    .and_then(move |_| peer.create_and_set_offer()),
+                        .and_then(move |_| peer.create_and_set_offer()),
                 )
             }
         }
