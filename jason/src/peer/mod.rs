//! Adapters to [RTCPeerConnection][1] and related objects.
//!
//! [1]: https://w3.org/TR/webrtc/#rtcpeerconnection-interface

mod component;
mod conn;
mod ice_server;
mod media;
pub mod repo;
mod stats;
mod stream_update_criteria;
mod tracks_request;
mod transceiver;

use std::{
<<<<<<< HEAD
    cell::RefCell,
    collections::{hash_map::DefaultHasher, HashMap, HashSet},
=======
    cell::{Cell, RefCell},
    collections::{hash_map::DefaultHasher, HashMap},
>>>>>>> 61b5aabf
    convert::TryFrom as _,
    hash::{Hash, Hasher},
    rc::Rc,
};

use derive_more::{Display, From};
use futures::{channel::mpsc, future, StreamExt as _};
use medea_client_api_proto::{
<<<<<<< HEAD
    self as proto, stats::StatId, Direction, IceConnectionState, IceServer,
    Mid, PeerConnectionState, PeerId as Id, PeerId, Track, TrackId,
=======
    stats::StatId, Command, IceConnectionState, MediaSourceKind, MemberId,
    PeerConnectionState, PeerId as Id, PeerId, TrackId, TrackPatchCommand,
>>>>>>> 61b5aabf
};
use medea_macro::dispatchable;
use tracerr::Traced;
use wasm_bindgen_futures::spawn_local;
use web_sys::{RtcIceConnectionState, RtcTrackEvent};

use crate::{
    api::Connections,
    media::{
        track::{local, remote},
        LocalTracksConstraints, MediaKind, MediaManager, MediaManagerError,
        RecvConstraints,
    },
    utils::{JasonError, JsCaused, JsError},
    MediaStreamSettings,
};

#[doc(inline)]
pub use self::{
    component::{Component, State},
    conn::{IceCandidate, RTCPeerConnectionError, RtcPeerConnection, SdpType},
    media::{
        media_exchange_state, mute_state, receiver, sender, MediaConnections,
        MediaConnectionsError, MediaExchangeState,
        MediaExchangeStateController, MediaState, MediaStateControllable,
        MuteState, MuteStateController, TrackDirection, TransceiverSide,
        TransitableState, TransitableStateController,
    },
    stats::RtcStats,
    stream_update_criteria::LocalStreamUpdateCriteria,
    tracks_request::{SimpleTracksRequest, TracksRequest, TracksRequestError},
    transceiver::{Transceiver, TransceiverDirection},
};

/// Errors that may occur in [RTCPeerConnection][1].
///
/// [1]: https://w3.org/TR/webrtc/#rtcpeerconnection-interface
#[derive(Clone, Debug, Display, From, JsCaused)]
pub enum PeerError {
    /// Errors that may occur in [`MediaConnections`] storage.
    #[display(fmt = "{}", _0)]
    MediaConnections(#[js(cause)] MediaConnectionsError),

    /// Errors that may occur in a [`MediaManager`].
    #[display(fmt = "{}", _0)]
    MediaManager(#[js(cause)] MediaManagerError),

    /// Errors that may occur during signaling between this and remote
    /// [RTCPeerConnection][1] and event handlers setting errors.
    ///
    /// [1]: https://w3.org/TR/webrtc/#dom-rtcpeerconnection
    #[display(fmt = "{}", _0)]
    RtcPeerConnection(#[js(cause)] RTCPeerConnectionError),

    /// Errors that may occur when validating [`TracksRequest`] or parsing
    /// [`local::Track`]s.
    #[display(fmt = "{}", _0)]
    TracksRequest(#[js(cause)] TracksRequestError),
}

type Result<T> = std::result::Result<T, Traced<PeerError>>;

/// Events emitted from a [`Sender`] or a [`Receiver`].
///
/// [`Receiver`]: crate::peer::receiver::Receiver
/// [`Sender`]: crate::peer::sender::Sender
#[derive(Debug)]
pub enum TrackEvent {
    /// Intention of the `MediaTrack` to mute/unmute himself.
    MuteUpdateIntention {
        /// ID of the `MediaTrack` which sends this intention.
        id: TrackId,

        /// The muting intention itself.
        muted: bool,
    },

    /// Intention of the `MediaTrack` to enabled/disable himself.
    MediaExchangeIntention {
        /// ID of the `MediaTrack` which sends this intention.
        id: TrackId,

        /// The enabling/disabling intention itself.
        enabled: bool,
    },
}

#[dispatchable(self: &Self, async_trait(?Send))]
#[derive(Clone)]
/// Events emitted from [`RtcPeerConnection`].
pub enum PeerEvent {
    /// [`RtcPeerConnection`] discovered new ICE candidate.
    ///
    /// Wrapper around [RTCPeerConnectionIceEvent][1].
    ///
    /// [1]: https://w3.org/TR/webrtc/#rtcpeerconnectioniceevent
    IceCandidateDiscovered {
        /// ID of the [`PeerConnection`] that discovered new ICE candidate.
        peer_id: Id,

        /// [`candidate` field][2] of the discovered [RTCIceCandidate][1].
        ///
        /// [1]: https://w3.org/TR/webrtc/#dom-rtcicecandidate
        /// [2]: https://w3.org/TR/webrtc/#dom-rtcicecandidate-candidate
        candidate: String,

        /// [`sdpMLineIndex` field][2] of the discovered [RTCIceCandidate][1].
        ///
        /// [1]: https://w3.org/TR/webrtc/#dom-rtcicecandidate
        /// [2]: https://w3.org/TR/webrtc/#dom-rtcicecandidate-sdpmlineindex
        sdp_m_line_index: Option<u16>,

        /// [`sdpMid` field][2] of the discovered [RTCIceCandidate][1].
        ///
        /// [1]: https://w3.org/TR/webrtc/#dom-rtcicecandidate
        /// [2]: https://w3.org/TR/webrtc/#dom-rtcicecandidate-sdpmid
        sdp_mid: Option<Mid>,
    },

    /// [`RtcPeerConnection`] received new [`remote::Track`] from remote
    /// sender.
    NewRemoteTrack {
        /// Remote `Member` ID.
        sender_id: MemberId,

        /// Received [`remote::Track`].
        track: remote::Track,
    },

    /// [`RtcPeerConnection`] sent new local track to remote members.
    NewLocalTrack {
        /// Local [`local::Track`] that is sent to remote members.
        local_track: Rc<local::Track>,
    },

    /// [`RtcPeerConnection`]'s [ICE connection][1] state changed.
    ///
    /// [1]: https://w3.org/TR/webrtc/#dfn-ice-connection-state
    IceConnectionStateChanged {
        /// ID of the [`PeerConnection`] that sends
        /// [`iceconnectionstatechange`][1] event.
        ///
        /// [1]: https://w3.org/TR/webrtc/#event-iceconnectionstatechange
        peer_id: Id,

        /// New [`IceConnectionState`].
        ice_connection_state: IceConnectionState,
    },

    /// [`RtcPeerConnection`]'s [connection][1] state changed.
    ///
    /// [1]: https://w3.org/TR/webrtc/#dfn-ice-connection-state
    ConnectionStateChanged {
        /// ID of the [`PeerConnection`] that sends
        /// [`connectionstatechange`][1] event.
        ///
        /// [1]: https://w3.org/TR/webrtc/#event-connectionstatechange
        peer_id: Id,

        /// New [`PeerConnectionState`].
        peer_connection_state: PeerConnectionState,
    },

    /// [`RtcPeerConnection`]'s [`RtcStats`] update.
    StatsUpdate {
        /// ID of the [`PeerConnection`] for which [`RtcStats`] was sent.
        peer_id: Id,

        /// [`RtcStats`] of this [`PeerConnection`].
        stats: RtcStats,
    },

    /// [`PeerConnection::update_local_stream`] was failed, so
    /// `on_failed_local_stream` callback should be called.
    FailedLocalMedia {
        /// Reasons of local media updating fail.
        error: JasonError,
    },

    /// [`Component`] generated a new SDP answer.
    NewSdpAnswer {
        /// ID of the [`PeerConnection`] for which SDP answer was generated.
        peer_id: PeerId,

        /// SDP Answer of the `Peer`.
        sdp_answer: String,

        /// Statuses of `Peer` transceivers.
        transceivers_statuses: HashMap<TrackId, bool>,
    },

    /// [`Component`] generated a new SDP offer.
    NewSdpOffer {
        /// ID of the [`PeerConnection`] for which SDP offer was generated.
        peer_id: PeerId,

        /// SDP Offer of the [`PeerConnection`].
        sdp_offer: String,

        /// Associations between `Track` and transceiver's
        /// [media description][1].
        ///
        /// `mid` is basically an ID of [`m=<media>` section][1] in SDP.
        ///
        /// [1]: https://tools.ietf.org/html/rfc4566#section-5.14
        mids: HashMap<TrackId, String>,

        /// Statuses of [`PeerConnection`] transceivers.
        transceivers_statuses: HashMap<TrackId, bool>,
    },

    /// [`Component`] resends his intentions.
    MediaUpdateCommand {
        /// Actual intentions of the [`Component`].
        command: Command,
    },
}

/// High-level wrapper around [`RtcPeerConnection`].
pub struct PeerConnection {
    /// Unique ID of [`PeerConnection`].
    id: Id,

    /// Underlying [`RtcPeerConnection`].
    peer: Rc<RtcPeerConnection>,

    /// [`sender::Component`]s and [`receiver::Component`]s of this
    /// [`RtcPeerConnection`].
    media_connections: Rc<MediaConnections>,

    /// [`MediaManager`] that will be used to acquire [`local::Track`]s.
    media_manager: Rc<MediaManager>,

    /// [`PeerEvent`]s tx.
    peer_events_sender: mpsc::UnboundedSender<PeerEvent>,

    /// Indicates if underlying [`RtcPeerConnection`] has remote description.
    has_remote_description: Cell<bool>,

    /// Stores [`IceCandidate`]s received before remote description for
    /// underlying [`RtcPeerConnection`].
    ice_candidates_buffer: RefCell<Vec<IceCandidate>>,

    /// Last hashes of the all [`RtcStats`] which was already sent to the
    /// server, so we won't duplicate stats that were already sent.
    ///
    /// Stores precomputed hashes, since we don't need access to actual stats
    /// values.
    sent_stats_cache: RefCell<HashMap<StatId, u64>>,

    /// Local media stream constraints used in this [`PeerConnection`].
    send_constraints: LocalTracksConstraints,

    /// Collection of [`Connection`]s with a remote `Member`s.
    ///
    /// [`Connection`]: crate::api::Connection
    connections: Rc<Connections>,

    /// Sender for the [`TrackEvent`]s which should be processed by this
    /// [`PeerConnection`].
    track_events_sender: mpsc::UnboundedSender<TrackEvent>,

    /// Constraints to the [`remote::Track`] from this [`PeerConnection`]. Used
    /// to disable or enable media receiving.
    recv_constraints: Rc<RecvConstraints>,
}

impl PeerConnection {
    /// Creates new [`PeerConnection`].
    ///
    /// Provided `peer_events_sender` will be used to emit [`PeerEvent`]s from
    /// this peer.
    ///
    /// Provided `ice_servers` will be used by created [`RtcPeerConnection`].
    ///
    /// # Errors
    ///
    /// Errors with [`PeerError::RtcPeerConnection`] if [`RtcPeerConnection`]
    /// creating fails.
    ///
    /// Errors with [`PeerError::RtcPeerConnection`] if some callback of
    /// [`RtcPeerConnection`] can't be set.
    pub fn new(
        state: &State,
        peer_events_sender: mpsc::UnboundedSender<PeerEvent>,
        media_manager: Rc<MediaManager>,
        send_constraints: LocalTracksConstraints,
        connections: Rc<Connections>,
        recv_constraints: Rc<RecvConstraints>,
    ) -> Result<Rc<Self>> {
        let peer = Rc::new(
            RtcPeerConnection::new(
                state.ice_servers().clone(),
                state.force_relay(),
            )
            .map_err(tracerr::map_from_and_wrap!())?,
        );
        let (track_events_sender, mut track_events_rx) = mpsc::unbounded();
        let media_connections = Rc::new(MediaConnections::new(
            Rc::clone(&peer),
            peer_events_sender.clone(),
        ));

        spawn_local({
            let peer_events_sender = peer_events_sender.clone();
            let peer_id = state.id();

            async move {
                while let Some(e) = track_events_rx.next().await {
                    Self::handle_track_event(peer_id, &peer_events_sender, &e);
                }
            }
        });

        let peer = Self {
            id: state.id(),
            peer,
            media_connections,
            media_manager,
            peer_events_sender,
            sent_stats_cache: RefCell::new(HashMap::new()),
            has_remote_description: Cell::new(false),
            ice_candidates_buffer: RefCell::new(Vec::new()),
            send_constraints,
            connections,
            track_events_sender,
            recv_constraints,
        };

        // Bind to `icecandidate` event.
        let id = peer.id;
        let sender = peer.peer_events_sender.clone();
        peer.peer
            .on_ice_candidate(Some(move |candidate| {
                Self::on_ice_candidate(id, &sender, candidate);
            }))
            .map_err(tracerr::map_from_and_wrap!())?;

        // Bind to `iceconnectionstatechange` event.
        let id = peer.id;
        let sender = peer.peer_events_sender.clone();
        peer.peer
            .on_ice_connection_state_change(Some(move |ice_connection_state| {
                Self::on_ice_connection_state_changed(
                    id,
                    &sender,
                    ice_connection_state,
                );
            }))
            .map_err(tracerr::map_from_and_wrap!())?;

        // Bind to `connectionstatechange` event.
        let id = peer.id;
        let sender = peer.peer_events_sender.clone();
        peer.peer
            .on_connection_state_change(Some(move |peer_connection_state| {
                Self::on_connection_state_changed(
                    id,
                    &sender,
                    peer_connection_state,
                )
            }))
            .map_err(tracerr::map_from_and_wrap!())?;

        // Bind to `track` event.
        let media_connections = Rc::clone(&peer.media_connections);
        peer.peer
            .on_track(Some(move |track_event| {
                if let Err(err) =
                    media_connections.add_remote_track(&track_event)
                {
                    JasonError::from(err).print();
                };
            }))
            .map_err(tracerr::map_from_and_wrap!())?;

        Ok(Rc::new(peer))
    }

    /// Handler [`TrackEvent`]s emitted from [`Sender`] or [`Receiver`].
    ///
    /// Sends [`PeerEvent::SendIntention`] with a [`Command::UpdateTracks`] on
    /// [`TrackEvent::MediaExchangeIntention`] and
    /// [`TrackEvent::MuteStateIntention`].
    fn handle_track_event(
        peer_id: PeerId,
        peer_events_sender: &mpsc::UnboundedSender<PeerEvent>,
        event: &TrackEvent,
    ) {
        let patch = match event {
            TrackEvent::MediaExchangeIntention { id, enabled } => {
                TrackPatchCommand {
                    id: *id,
                    muted: None,
                    enabled: Some(*enabled),
                }
            }
            TrackEvent::MuteUpdateIntention { id, muted } => {
                TrackPatchCommand {
                    id: *id,
                    muted: Some(*muted),
                    enabled: None,
                }
            }
        };

        peer_events_sender
            .unbounded_send(PeerEvent::MediaUpdateCommand {
                command: Command::UpdateTracks {
                    peer_id,
                    tracks_patches: vec![patch],
                },
            })
            .ok();
    }

    /// Returns all [`TrackId`]s of [`Sender`]s that match the provided
    /// [`LocalStreamUpdateCriteria`] and don't have [`local::Track`].
    ///
    /// [`Sender`]: sender::Sender
    #[inline]
    #[must_use]
    pub fn get_senders_without_tracks_ids(
        &self,
        kinds: LocalStreamUpdateCriteria,
    ) -> Vec<TrackId> {
        self.media_connections.get_senders_without_tracks_ids(kinds)
    }

    /// Drops [`local::Track`]s of all [`Sender`]s which are matches provided
    /// [`LocalStreamUpdateCriteria`].
    ///
    /// [`Sender`]: sender::Sender
    #[inline]
    pub async fn drop_send_tracks(&self, kinds: LocalStreamUpdateCriteria) {
        self.media_connections.drop_send_tracks(kinds).await
    }

    /// Filters out already sent stats, and send new statss from
    /// provided [`RtcStats`].
    #[allow(clippy::option_if_let_else)]
    pub fn send_peer_stats(&self, stats: RtcStats) {
        let mut stats_cache = self.sent_stats_cache.borrow_mut();
        let stats = RtcStats(
            stats
                .0
                .into_iter()
                .filter(|stat| {
                    let mut hasher = DefaultHasher::new();
                    stat.stats.hash(&mut hasher);
                    let stat_hash = hasher.finish();

                    if let Some(last_hash) = stats_cache.get_mut(&stat.id) {
                        if *last_hash == stat_hash {
                            false
                        } else {
                            *last_hash = stat_hash;
                            true
                        }
                    } else {
                        stats_cache.insert(stat.id.clone(), stat_hash);
                        true
                    }
                })
                .collect(),
        );

        if !stats.0.is_empty() {
            let _ = self.peer_events_sender.unbounded_send(
                PeerEvent::StatsUpdate {
                    peer_id: self.id,
                    stats,
                },
            );
        }
    }

    /// Sends [`RtcStats`] update of this [`PeerConnection`] to the server.
    pub async fn scrape_and_send_peer_stats(&self) {
        match self.peer.get_stats().await {
            Ok(stats) => self.send_peer_stats(stats),
            Err(e) => {
                JasonError::from(e).print();
            }
        };
    }

    /// Indicates whether all [`TransceiverSide`]s with the provided
    /// [`MediaKind`], [`TrackDirection`] and [`MediaSourceKind`] are in the
    /// provided [`MediaState`].
    #[inline]
    #[must_use]
    pub fn is_all_transceiver_sides_in_media_state(
        &self,
        kind: MediaKind,
        direction: TrackDirection,
        source_kind: Option<MediaSourceKind>,
        state: MediaState,
    ) -> bool {
        self.media_connections.is_all_tracks_in_media_state(
            kind,
            direction,
            source_kind,
            state,
        )
    }

    /// Returns [`PeerId`] of this [`PeerConnection`].
    #[inline]
    pub fn id(&self) -> PeerId {
        self.id
    }

    /// Handle `icecandidate` event from underlying peer emitting
    /// [`PeerEvent::IceCandidateDiscovered`] event into this peers
    /// `peer_events_sender`.
    fn on_ice_candidate(
        id: Id,
        sender: &mpsc::UnboundedSender<PeerEvent>,
        candidate: IceCandidate,
    ) {
        let _ = sender.unbounded_send(PeerEvent::IceCandidateDiscovered {
            peer_id: id,
            candidate: candidate.candidate,
            sdp_m_line_index: candidate.sdp_m_line_index,
            sdp_mid: candidate.sdp_mid,
        });
    }

    /// Handle `iceconnectionstatechange` event from underlying peer emitting
    /// [`PeerEvent::IceConnectionStateChanged`] event into this peers
    /// `peer_events_sender`.
    fn on_ice_connection_state_changed(
        peer_id: Id,
        sender: &mpsc::UnboundedSender<PeerEvent>,
        ice_connection_state: RtcIceConnectionState,
    ) {
        use RtcIceConnectionState as S;

        let ice_connection_state = match ice_connection_state {
            S::New => IceConnectionState::New,
            S::Checking => IceConnectionState::Checking,
            S::Connected => IceConnectionState::Connected,
            S::Completed => IceConnectionState::Completed,
            S::Failed => IceConnectionState::Failed,
            S::Disconnected => IceConnectionState::Disconnected,
            S::Closed => IceConnectionState::Closed,
            S::__Nonexhaustive => {
                log::error!("Unknown ICE connection state");
                return;
            }
        };

        let _ = sender.unbounded_send(PeerEvent::IceConnectionStateChanged {
            peer_id,
            ice_connection_state,
        });
    }

    /// Handles `connectionstatechange` event from the underlying peer emitting
    /// [`PeerEvent::ConnectionStateChanged`] event into this peers
    /// `peer_events_sender`.
    #[inline]
    fn on_connection_state_changed(
        peer_id: Id,
        sender: &mpsc::UnboundedSender<PeerEvent>,
        peer_connection_state: PeerConnectionState,
    ) {
        let _ = sender.unbounded_send(PeerEvent::ConnectionStateChanged {
            peer_id,
            peer_connection_state,
        });
    }

    /// Sends [`PeerConnection`]'s connection state and ICE connection state to
    /// the server.
    fn send_current_connection_states(&self) {
        Self::on_ice_connection_state_changed(
            self.id,
            &self.peer_events_sender,
            self.peer.ice_connection_state(),
        );

        if let Some(peer_connection_state) = self.peer.connection_state() {
            Self::on_connection_state_changed(
                self.id,
                &self.peer_events_sender,
                peer_connection_state,
            );
        }
    }

    /// Marks [`PeerConnection`] to trigger ICE restart.
    ///
    /// After this function returns, the generated offer is automatically
    /// configured to trigger ICE restart.
    fn restart_ice(&self) {
        self.peer.restart_ice();
    }

    /// Returns all [`TransceiverSide`]s from this [`PeerConnection`] with
    /// provided [`MediaKind`], [`TrackDirection`] and [`MediaSourceKind`].
    #[inline]
    pub fn get_transceivers_sides(
        &self,
        kind: MediaKind,
        direction: TrackDirection,
        source_kind: Option<MediaSourceKind>,
    ) -> Vec<Rc<dyn TransceiverSide>> {
        self.media_connections.get_transceivers_sides(
            kind,
            direction,
            source_kind,
        )
    }

    /// Track id to mid relations of all send tracks of this
    /// [`RtcPeerConnection`]. mid is id of [`m= section`][1]. mids are received
    /// directly from registered [`RTCRtpTransceiver`][2]s, and are being
    /// allocated on sdp update.
    ///
    /// # Errors
    ///
    /// Errors if finds transceiver without mid, so must be called after setting
    /// local description if offerer, and remote if answerer.
    ///
    /// [1]: https://tools.ietf.org/html/rfc4566#section-5.14
    /// [2]: https://w3.org/TR/webrtc/#rtcrtptransceiver-interface
    #[inline]
<<<<<<< HEAD
    pub fn get_mids(&self) -> Result<HashMap<TrackId, Mid>> {
=======
    fn get_mids(&self) -> Result<HashMap<TrackId, String>> {
>>>>>>> 61b5aabf
        let mids = self
            .media_connections
            .get_mids()
            .map_err(tracerr::map_from_and_wrap!())?;

        Ok(mids)
    }

    /// Returns publishing statuses of the all [`Sender`]s from this
    /// [`MediaConnections`].
    ///
    /// [`Sender`]: sender::Sender
    fn get_transceivers_statuses(&self) -> HashMap<TrackId, bool> {
        self.media_connections.get_transceivers_statuses()
    }

    /// Updates [`local::Track`]s being used in [`PeerConnection`]s [`Sender`]s.
    /// [`Sender`]s are chosen based on provided [`LocalStreamUpdateCriteria`].
    ///
    /// First of all make sure that [`PeerConnection`] [`Sender`]s are up to
    /// date (you set those with [`State::senders`]) and [`State::senders`] are
    /// synchronized with a real object state. If there are no senders
    /// configured in this [`PeerConnection`], then this method is no-op.
    ///
    /// Secondly, make sure that configured [`LocalTracksConstraints`] are up to
    /// date.
    ///
    /// This function requests local stream from [`MediaManager`]. If stream
    /// returned from [`MediaManager`] is considered new, then this function
    /// will emit [`PeerEvent::NewLocalTrack`] events.
    ///
    /// Constraints being used when requesting stream from [`MediaManager`] are
    /// a result of merging constraints received from this [`PeerConnection`]
    /// [`Sender`]s, which are configured by server during signalling, and
    /// [`LocalTracksConstraints`], that are optionally configured by JS-side.
    ///
    /// Returns [`HashMap`] with [`media_exchange_state::Stable`]s updates for
    /// the [`Sender`]s.
    ///
    /// # Errors
    ///
    /// With [`TracksRequestError`] if current state of peer's [`Sender`]s
    /// cannot be represented as [`SimpleTracksRequest`] (max 1 audio [`Sender`]
    /// and max 1 video [`Sender`]), or [`local::Track`]s requested from
    /// [`MediaManager`] does not satisfy [`Sender`]s constraints.
    ///
    /// With [`TracksRequestError::ExpectedAudioTracks`] or
    /// [`TracksRequestError::ExpectedDeviceVideoTracks`] /
    /// [`TracksRequestError::ExpectedDisplayVideoTracks`] if provided
    /// [`MediaStreamSettings`] are incompatible with this peer [`Sender`]s
    /// constraints.
    ///
    /// With [`MediaManagerError::GetUserMediaFailed`] or
    /// [`MediaManagerError::GetDisplayMediaFailed`] if corresponding request to
    /// UA failed.
    ///
    /// With [`MediaConnectionsError::InvalidMediaTracks`],
    /// [`MediaConnectionsError::InvalidMediaTrack`] or
    /// [`MediaConnectionsError::CouldNotInsertLocalTrack`] if
    /// [`local::Track`] couldn't inserted into [`PeerConnection`]s [`Sender`]s.
    ///
    /// [`Sender`]: sender::Sender
    /// [1]: https://w3.org/TR/mediacapture-streams/#mediastream
    /// [2]: https://w3.org/TR/webrtc/#rtcpeerconnection-interface
    pub async fn update_local_stream(
        &self,
        criteria: LocalStreamUpdateCriteria,
    ) -> Result<HashMap<TrackId, media_exchange_state::Stable>> {
        self.inner_update_local_stream(criteria).await.map_err(|e| {
            let _ = self.peer_events_sender.unbounded_send(
                PeerEvent::FailedLocalMedia {
                    error: JasonError::from(e.clone()),
                },
            );

            e
        })
    }

    /// Returns [`MediaStreamSettings`] for the provided [`MediaKind`] and
    /// [`MediaSourceKind`].
    ///
    /// If [`MediaSourceKind`] is [`None`] then [`MediaStreamSettings`] for all
    /// [`MediaSourceKind`]s will be provided.
    ///
    /// # Errors
    ///
    /// Errors with [`PeerError::TracksRequest`] if failed to create or merge
    /// [`SimpleTracksRequest`].
    pub fn get_media_settings(
        &self,
        kind: MediaKind,
        source_kind: Option<MediaSourceKind>,
    ) -> Result<Option<MediaStreamSettings>> {
        let mut criteria = LocalStreamUpdateCriteria::empty();
        if let Some(source_kind) = source_kind {
            criteria.add(kind, source_kind);
        } else {
            criteria.add(kind, MediaSourceKind::Device);
            criteria.add(kind, MediaSourceKind::Display);
        }

        self.get_simple_tracks_request(criteria)
            .map_err(tracerr::map_from_and_wrap!())
            .map(|s| s.map(|s| MediaStreamSettings::from(&s)))
    }

    /// Returns [`SimpleTracksRequest`] for the provided
    /// [`LocalStreamUpdateCriteria`].
    ///
    /// # Errors
    ///
    /// Errors with [`Media::TracksRequest`] if failed to create or merge
    /// [`SimpleTracksRequest`].
    fn get_simple_tracks_request(
        &self,
        criteria: LocalStreamUpdateCriteria,
    ) -> Result<Option<SimpleTracksRequest>> {
        let request = if let Some(req) =
            self.media_connections.get_tracks_request(criteria)
        {
            req
        } else {
            return Ok(None);
        };
        let mut required_caps = SimpleTracksRequest::try_from(request)
            .map_err(tracerr::from_and_wrap!())?;
        required_caps
            .merge(self.send_constraints.inner())
            .map_err(tracerr::map_from_and_wrap!())?;

        Ok(Some(required_caps))
    }

    /// Implementation of the [`PeerConnection::update_local_stream`] method.
    async fn inner_update_local_stream(
        &self,
        criteria: LocalStreamUpdateCriteria,
    ) -> Result<HashMap<TrackId, media_exchange_state::Stable>> {
        if let Some(required_caps) = self
            .get_simple_tracks_request(criteria)
            .map_err(tracerr::map_from_and_wrap!())?
        {
            let used_caps = MediaStreamSettings::from(&required_caps);

            let media_tracks = self
                .media_manager
                .get_tracks(used_caps)
                .await
                .map_err(tracerr::map_from_and_wrap!())?;
            let peer_tracks = required_caps
                .parse_tracks(
                    media_tracks.iter().map(|(t, _)| t).cloned().collect(),
                )
                .map_err(tracerr::map_from_and_wrap!())?;

            let media_exchange_states_updates = self
                .media_connections
                .insert_local_tracks(&peer_tracks)
                .await
                .map_err(tracerr::map_from_and_wrap!())?;

            for (local_track, is_new) in media_tracks {
                if is_new {
                    let _ = self.peer_events_sender.unbounded_send(
                        PeerEvent::NewLocalTrack { local_track },
                    );
                }
            }

            Ok(media_exchange_states_updates)
        } else {
            Ok(HashMap::new())
        }
    }

    /// Returns [`Rc`] to [`TransceiverSide`] with a provided [`TrackId`].
    ///
    /// Returns [`None`] if [`TransceiverSide`] with a provided [`TrackId`]
    /// doesn't exist in this [`PeerConnection`].
    pub fn get_transceiver_side_by_id(
        &self,
        track_id: TrackId,
    ) -> Option<Rc<dyn TransceiverSide>> {
        self.media_connections.get_transceiver_side_by_id(track_id)
    }

    /// Updates underlying [RTCPeerConnection][1]'s remote SDP from answer.
    ///
    /// # Errors
    ///
    /// With [`RTCPeerConnectionError::SetRemoteDescriptionFailed`] if
    /// [RTCPeerConnection.setRemoteDescription()][2] fails.
    ///
    /// [1]: https://w3.org/TR/webrtc/#rtcpeerconnection-interface
    /// [2]: https://w3.org/TR/webrtc/#dom-peerconnection-setremotedescription
    async fn set_remote_answer(&self, answer: String) -> Result<()> {
        self.set_remote_description(SdpType::Answer(answer))
            .await
            .map_err(tracerr::wrap!())
    }

    /// Updates underlying [RTCPeerConnection][1]'s remote SDP from offer.
    ///
    /// # Errors
    ///
    /// With [`RTCPeerConnectionError::SetRemoteDescriptionFailed`] if
    /// [RTCPeerConnection.setRemoteDescription()][2] fails.
    ///
    /// [1]: https://w3.org/TR/webrtc/#rtcpeerconnection-interface
    /// [2]: https://w3.org/TR/webrtc/#dom-peerconnection-setremotedescription
    async fn set_remote_offer(&self, offer: String) -> Result<()> {
        self.set_remote_description(SdpType::Offer(offer))
            .await
            .map_err(tracerr::wrap!())
    }

    /// Updates underlying [RTCPeerConnection][1]'s remote SDP with given
    /// description.
    ///
    /// # Errors
    ///
    /// With [`RTCPeerConnectionError::SetRemoteDescriptionFailed`] if
    /// [RTCPeerConnection.setRemoteDescription()][2] fails.
    ///
    /// With [`RTCPeerConnectionError::AddIceCandidateFailed`] if
    /// [RtcPeerConnection.addIceCandidate()][3] fails when adding buffered ICE
    /// candidates.
    ///
    /// [1]: https://w3.org/TR/webrtc/#rtcpeerconnection-interface
    /// [2]: https://w3.org/TR/webrtc/#dom-peerconnection-setremotedescription
    /// [3]: https://w3.org/TR/webrtc/#dom-peerconnection-addicecandidate
    async fn set_remote_description(&self, desc: SdpType) -> Result<()> {
        self.peer
            .set_remote_description(desc)
            .await
            .map_err(tracerr::map_from_and_wrap!())?;
        self.has_remote_description.set(true);
        self.media_connections.sync_receivers();

        let ice_candidates_buffer_flush_fut = future::try_join_all(
            self.ice_candidates_buffer.borrow_mut().drain(..).map(
                |candidate| {
                    let peer = Rc::clone(&self.peer);
                    async move {
                        peer.add_ice_candidate(
                            &candidate.candidate,
                            candidate.sdp_m_line_index,
                            &candidate.sdp_mid,
                        )
                        .await
                    }
                },
            ),
        );
        ice_candidates_buffer_flush_fut
            .await
            .map_err(tracerr::map_from_and_wrap!())?;

        Ok(())
    }

    /// Adds remote peers [ICE Candidate][1] to this peer.
    ///
    /// # Errors
    ///
    /// With [`RTCPeerConnectionError::AddIceCandidateFailed`] if
    /// [RtcPeerConnection.addIceCandidate()][2] fails to add buffered
    /// [ICE candidates][1].
    ///
    /// [1]: https://tools.ietf.org/html/rfc5245#section-2
    /// [2]: https://w3.org/TR/webrtc/#dom-peerconnection-addicecandidate
    pub async fn add_ice_candidate(
        &self,
        candidate: String,
        sdp_m_line_index: Option<u16>,
        sdp_mid: Option<Mid>,
    ) -> Result<()> {
        if self.has_remote_description.get() {
            self.peer
                .add_ice_candidate(&candidate, sdp_m_line_index, &sdp_mid)
                .await
                .map_err(tracerr::map_from_and_wrap!())?;
        } else {
            self.ice_candidates_buffer.borrow_mut().push(IceCandidate {
                candidate,
                sdp_m_line_index,
                sdp_mid,
            });
        }
        Ok(())
    }

    /// Removes [`Sender`]s and [`Receivers`] with a provided [`TrackId`]s.
    pub fn remove_tracks(&self, mids: &HashSet<TrackId>) {
        self.media_connections.remove_tracks(mids);
    }
}

#[cfg(feature = "mockable")]
impl PeerConnection {
    /// Returns [`RtcStats`] of this [`PeerConnection`].
    ///
    /// # Errors
    ///
    /// Errors with [`PeerError::RtcPeerConnection`] if failed to get
    /// [`RtcStats`].
    pub async fn get_stats(&self) -> Result<RtcStats> {
        self.peer
            .get_stats()
            .await
            .map_err(tracerr::map_from_and_wrap!())
    }

    /// Indicates whether all [`Receiver`]s audio tracks are enabled.
    #[inline]
    #[must_use]
    pub fn is_recv_audio_enabled(&self) -> bool {
        self.media_connections.is_recv_audio_enabled()
    }

    /// Indicates whether all [`Receiver`]s video tracks are enabled.
    #[inline]
    #[must_use]
    pub fn is_recv_video_enabled(&self) -> bool {
        self.media_connections.is_recv_video_enabled()
    }

    /// Returns inner [`IceCandidate`]'s buffer length. Used in tests.
    #[inline]
    #[must_use]
    pub fn candidates_buffer_len(&self) -> usize {
        self.ice_candidates_buffer.borrow().len()
    }

    /// Lookups [`Sender`] by provided [`TrackId`].
    #[inline]
    #[must_use]
    pub fn get_sender_by_id(
        &self,
        id: TrackId,
    ) -> Option<Rc<media::sender::Sender>> {
        self.media_connections.get_sender_by_id(id)
    }

    /// Lookups [`media::sender::State`] by the provided [`TrackId`].
    #[inline]
    #[must_use]
    pub fn get_sender_state_by_id(
        &self,
        id: TrackId,
    ) -> Option<Rc<media::sender::State>> {
        self.media_connections.get_sender_state_by_id(id)
    }

    /// Indicates whether all [`Sender`]s audio tracks are enabled.
    #[inline]
    #[must_use]
    pub fn is_send_audio_enabled(&self) -> bool {
        self.media_connections.is_send_audio_enabled()
    }

    /// Indicates whether all [`Sender`]s video tracks are enabled.
    #[inline]
    #[must_use]
    pub fn is_send_video_enabled(
        &self,
        source_kind: Option<MediaSourceKind>,
    ) -> bool {
        self.media_connections.is_send_video_enabled(source_kind)
    }

    /// Indicates whether all [`Sender`]s video tracks are unmuted.
    #[inline]
    #[must_use]
    pub fn is_send_video_unmuted(
        &self,
        source_kind: Option<MediaSourceKind>,
    ) -> bool {
        self.media_connections.is_send_video_unmuted(source_kind)
    }

    /// Indicates whether all [`Sender`]s audio tracks are unmuted.
    #[inline]
    #[must_use]
    pub fn is_send_audio_unmuted(&self) -> bool {
        self.media_connections.is_send_audio_unmuted()
    }

    /// Returns all [`local::Track`]s from [`PeerConnection`]'s
    /// [`Transceiver`]s.
    #[inline]
    #[must_use]
    pub fn get_send_tracks(&self) -> Vec<Rc<local::Track>> {
        self.media_connections
            .get_senders()
            .into_iter()
            .filter_map(|sndr| sndr.transceiver().send_track())
            .collect()
    }

    /// Returns [`Rc`] to the [`Receiver`] with the provided [`TrackId`].
    #[inline]
    #[must_use]
    pub fn get_receiver_by_id(
        &self,
        id: TrackId,
    ) -> Option<Rc<receiver::Receiver>> {
        self.media_connections.get_receiver_by_id(id)
    }
}

impl Drop for PeerConnection {
    /// Drops `on_track` and `on_ice_candidate` callbacks to prevent possible
    /// leaks.
    fn drop(&mut self) {
        let _ = self.peer.on_track::<Box<dyn FnMut(RtcTrackEvent)>>(None);
        let _ = self
            .peer
            .on_ice_candidate::<Box<dyn FnMut(IceCandidate)>>(None);
    }
}<|MERGE_RESOLUTION|>--- conflicted
+++ resolved
@@ -13,13 +13,8 @@
 mod transceiver;
 
 use std::{
-<<<<<<< HEAD
-    cell::RefCell,
-    collections::{hash_map::DefaultHasher, HashMap, HashSet},
-=======
     cell::{Cell, RefCell},
     collections::{hash_map::DefaultHasher, HashMap},
->>>>>>> 61b5aabf
     convert::TryFrom as _,
     hash::{Hash, Hasher},
     rc::Rc,
@@ -28,13 +23,8 @@
 use derive_more::{Display, From};
 use futures::{channel::mpsc, future, StreamExt as _};
 use medea_client_api_proto::{
-<<<<<<< HEAD
-    self as proto, stats::StatId, Direction, IceConnectionState, IceServer,
-    Mid, PeerConnectionState, PeerId as Id, PeerId, Track, TrackId,
-=======
     stats::StatId, Command, IceConnectionState, MediaSourceKind, MemberId,
     PeerConnectionState, PeerId as Id, PeerId, TrackId, TrackPatchCommand,
->>>>>>> 61b5aabf
 };
 use medea_macro::dispatchable;
 use tracerr::Traced;
@@ -151,7 +141,7 @@
         ///
         /// [1]: https://w3.org/TR/webrtc/#dom-rtcicecandidate
         /// [2]: https://w3.org/TR/webrtc/#dom-rtcicecandidate-sdpmid
-        sdp_mid: Option<Mid>,
+        sdp_mid: Option<String>,
     },
 
     /// [`RtcPeerConnection`] received new [`remote::Track`] from remote
@@ -664,11 +654,7 @@
     /// [1]: https://tools.ietf.org/html/rfc4566#section-5.14
     /// [2]: https://w3.org/TR/webrtc/#rtcrtptransceiver-interface
     #[inline]
-<<<<<<< HEAD
-    pub fn get_mids(&self) -> Result<HashMap<TrackId, Mid>> {
-=======
     fn get_mids(&self) -> Result<HashMap<TrackId, String>> {
->>>>>>> 61b5aabf
         let mids = self
             .media_connections
             .get_mids()
@@ -945,7 +931,7 @@
         &self,
         candidate: String,
         sdp_m_line_index: Option<u16>,
-        sdp_mid: Option<Mid>,
+        sdp_mid: Option<String>,
     ) -> Result<()> {
         if self.has_remote_description.get() {
             self.peer
@@ -961,11 +947,6 @@
         }
         Ok(())
     }
-
-    /// Removes [`Sender`]s and [`Receivers`] with a provided [`TrackId`]s.
-    pub fn remove_tracks(&self, mids: &HashSet<TrackId>) {
-        self.media_connections.remove_tracks(mids);
-    }
 }
 
 #[cfg(feature = "mockable")]
