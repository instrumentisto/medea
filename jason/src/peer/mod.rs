//! Adapters to [RTCPeerConnection][1] and related objects.
//!
//! [1]: https://w3.org/TR/webrtc/#rtcpeerconnection-interface

mod component;
mod conn;
mod ice_server;
mod local_sdp;
mod media;
pub mod repo;
mod stats;
mod stream_update_criteria;
mod tracks_request;
mod transceiver;

use std::{
    cell::RefCell,
    collections::{hash_map::DefaultHasher, HashMap},
    convert::TryFrom as _,
    hash::{Hash, Hasher},
    rc::Rc,
};

use derive_more::{Display, From};
use futures::{channel::mpsc, future, StreamExt as _};
use medea_client_api_proto::{
<<<<<<< HEAD
    stats::StatId, Command, IceConnectionState, MediaSourceKind, MemberId,
    PeerConnectionState, PeerId as Id, PeerId, TrackId, TrackPatchCommand,
=======
    stats::StatId, IceConnectionState, MediaSourceKind, MemberId,
    PeerConnectionState, PeerId as Id, PeerId, TrackId,
>>>>>>> 92a07c6a
};
use medea_macro::dispatchable;
use tracerr::Traced;
use wasm_bindgen_futures::spawn_local;
use web_sys::{RtcIceConnectionState, RtcTrackEvent};

use crate::{
    api::Connections,
    media::{
        track::{local, remote},
        LocalTracksConstraints, MediaKind, MediaManager, MediaManagerError,
    },
    utils::{JasonError, JsCaused, JsError},
    MediaStreamSettings,
};

#[doc(inline)]
pub use self::{
    component::{Component, State},
    conn::{IceCandidate, RTCPeerConnectionError, RtcPeerConnection, SdpType},
    local_sdp::LocalSdp,
    media::{
        media_exchange_state, mute_state, receiver, sender, MediaConnections,
        MediaConnectionsError, MediaExchangeState,
        MediaExchangeStateController, MediaState, MediaStateControllable,
        MuteState, MuteStateController, TrackDirection, TransceiverSide,
        TransitableState, TransitableStateController,
    },
    stats::RtcStats,
    stream_update_criteria::LocalStreamUpdateCriteria,
    tracks_request::{SimpleTracksRequest, TracksRequest, TracksRequestError},
    transceiver::{Transceiver, TransceiverDirection},
};

/// Errors that may occur in [RTCPeerConnection][1].
///
/// [1]: https://w3.org/TR/webrtc/#rtcpeerconnection-interface
#[derive(Clone, Debug, Display, From, JsCaused)]
pub enum PeerError {
    /// Errors that may occur in [`MediaConnections`] storage.
    #[display(fmt = "{}", _0)]
    MediaConnections(#[js(cause)] MediaConnectionsError),

    /// Errors that may occur in a [`MediaManager`].
    #[display(fmt = "{}", _0)]
    MediaManager(#[js(cause)] MediaManagerError),

    /// Errors that may occur during signaling between this and remote
    /// [RTCPeerConnection][1] and event handlers setting errors.
    ///
    /// [1]: https://w3.org/TR/webrtc/#dom-rtcpeerconnection
    #[display(fmt = "{}", _0)]
    RtcPeerConnection(#[js(cause)] RTCPeerConnectionError),

    /// Errors that may occur when validating [`TracksRequest`] or parsing
    /// [`local::Track`]s.
    #[display(fmt = "{}", _0)]
    TracksRequest(#[js(cause)] TracksRequestError),
}

type Result<T> = std::result::Result<T, Traced<PeerError>>;

<<<<<<< HEAD
/// Events emitted from [`Sender`] or [`Receiver`].
///
/// [`Sender`]: crate::peer::sender::Sender
/// [`Receiver`]: crate::peer::receiver::Receiver
#[derive(Debug)]
pub enum TrackEvent {
    /// Intention of the `MediaTrack` to mute/unmute himself.
    MuteUpdateIntention {
        /// Id of `MediaTrack` which sends this intention.
        id: TrackId,

        /// Actual intention.
        muted: bool,
    },

    /// Intention of the `MediaTrack` to enabled/disable himself.
    MediaExchangeIntention {
        /// Id of `MediaTrack` which sends this intention.
        id: TrackId,

        /// Actual intention.
        enabled: bool,
    },
}

=======
#[dispatchable(self: &Self, async_trait(?Send))]
#[derive(Clone)]
>>>>>>> 92a07c6a
/// Events emitted from [`RtcPeerConnection`].
#[dispatchable(self: &Self, async_trait(?Send))]
#[derive(Clone)]
pub enum PeerEvent {
    /// [`RtcPeerConnection`] discovered new ICE candidate.
    ///
    /// Wrapper around [RTCPeerConnectionIceEvent][1].
    ///
    /// [1]: https://w3.org/TR/webrtc/#rtcpeerconnectioniceevent
    IceCandidateDiscovered {
        /// ID of the [`PeerConnection`] that discovered new ICE candidate.
        peer_id: Id,

        /// [`candidate` field][2] of the discovered [RTCIceCandidate][1].
        ///
        /// [1]: https://w3.org/TR/webrtc/#dom-rtcicecandidate
        /// [2]: https://w3.org/TR/webrtc/#dom-rtcicecandidate-candidate
        candidate: String,

        /// [`sdpMLineIndex` field][2] of the discovered [RTCIceCandidate][1].
        ///
        /// [1]: https://w3.org/TR/webrtc/#dom-rtcicecandidate
        /// [2]: https://w3.org/TR/webrtc/#dom-rtcicecandidate-sdpmlineindex
        sdp_m_line_index: Option<u16>,

        /// [`sdpMid` field][2] of the discovered [RTCIceCandidate][1].
        ///
        /// [1]: https://w3.org/TR/webrtc/#dom-rtcicecandidate
        /// [2]: https://w3.org/TR/webrtc/#dom-rtcicecandidate-sdpmid
        sdp_mid: Option<String>,
    },

    /// [`RtcPeerConnection`] received new [`remote::Track`] from remote
    /// sender.
    NewRemoteTrack {
        /// Remote `Member` ID.
        sender_id: MemberId,

        /// Received [`remote::Track`].
        track: remote::Track,
    },

    /// [`RtcPeerConnection`] sent new local track to remote members.
    NewLocalTrack {
        /// Local [`local::Track`] that is sent to remote members.
        local_track: Rc<local::Track>,
    },

    /// [`RtcPeerConnection`]'s [ICE connection][1] state changed.
    ///
    /// [1]: https://w3.org/TR/webrtc/#dfn-ice-connection-state
    IceConnectionStateChanged {
        /// ID of the [`PeerConnection`] that sends
        /// [`iceconnectionstatechange`][1] event.
        ///
        /// [1]: https://w3.org/TR/webrtc/#event-iceconnectionstatechange
        peer_id: Id,

        /// New [`IceConnectionState`].
        ice_connection_state: IceConnectionState,
    },

    /// [`RtcPeerConnection`]'s [connection][1] state changed.
    ///
    /// [1]: https://w3.org/TR/webrtc/#dfn-ice-connection-state
    ConnectionStateChanged {
        /// ID of the [`PeerConnection`] that sends
        /// [`connectionstatechange`][1] event.
        ///
        /// [1]: https://w3.org/TR/webrtc/#event-connectionstatechange
        peer_id: Id,

        /// New [`PeerConnectionState`].
        peer_connection_state: PeerConnectionState,
    },

    /// [`RtcPeerConnection`]'s [`RtcStats`] update.
    StatsUpdate {
        /// ID of the [`PeerConnection`] for which [`RtcStats`] was sent.
        peer_id: Id,

        /// [`RtcStats`] of this [`PeerConnection`].
        stats: RtcStats,
    },

    /// [`PeerConnection::update_local_stream`] was failed, so
    /// `on_failed_local_stream` callback should be called.
    FailedLocalMedia {
        /// Reasons of local media updating fail.
        error: JasonError,
    },

<<<<<<< HEAD
    /// [`Component`] generated new SDP answer.
=======
    /// [`Component`] generated a new SDP answer.
>>>>>>> 92a07c6a
    NewSdpAnswer {
        /// ID of the [`PeerConnection`] for which SDP answer was generated.
        peer_id: PeerId,

        /// SDP Answer of the `Peer`.
        sdp_answer: String,

        /// Statuses of `Peer` transceivers.
        transceivers_statuses: HashMap<TrackId, bool>,
    },

<<<<<<< HEAD
    /// [`Component`] generated new SDP offer.
=======
    /// [`Component`] generated a new SDP offer.
>>>>>>> 92a07c6a
    NewSdpOffer {
        /// ID of the [`PeerConnection`] for which SDP offer was generated.
        peer_id: PeerId,

        /// SDP Offer of the [`PeerConnection`].
        sdp_offer: String,

        /// Associations between `Track` and transceiver's
        /// [media description][1].
        ///
        /// `mid` is basically an ID of [`m=<media>` section][1] in SDP.
        ///
        /// [1]: https://tools.ietf.org/html/rfc4566#section-5.14
        mids: HashMap<TrackId, String>,

        /// Statuses of [`PeerConnection`] transceivers.
        transceivers_statuses: HashMap<TrackId, bool>,
    },
<<<<<<< HEAD

    /// [`Component`] resends his intentions.
    SendIntention {
        /// Actual intentions of the [`Component`].
        intention: Command,
    },
=======
>>>>>>> 92a07c6a
}

/// High-level wrapper around [`RtcPeerConnection`].
pub struct PeerConnection {
    /// Unique ID of [`PeerConnection`].
    id: Id,

    /// Underlying [`RtcPeerConnection`].
    peer: Rc<RtcPeerConnection>,

    /// [`sender::Component`]s and [`receiver::Component`]s of this
    /// [`RtcPeerConnection`].
    media_connections: Rc<MediaConnections>,

    /// [`MediaManager`] that will be used to acquire [`local::Track`]s.
    media_manager: Rc<MediaManager>,

    /// [`PeerEvent`]s tx.
    peer_events_sender: mpsc::UnboundedSender<PeerEvent>,

    /// Indicates if underlying [`RtcPeerConnection`] has remote description.
    has_remote_description: RefCell<bool>,

    /// Stores [`IceCandidate`]s received before remote description for
    /// underlying [`RtcPeerConnection`].
    ice_candidates_buffer: RefCell<Vec<IceCandidate>>,

    /// Last hashes of the all [`RtcStats`] which was already sent to the
    /// server, so we won't duplicate stats that were already sent.
    ///
    /// Stores precomputed hashes, since we don't need access to actual stats
    /// values.
    sent_stats_cache: RefCell<HashMap<StatId, u64>>,

    /// Local media stream constraints used in this [`PeerConnection`].
    send_constraints: LocalTracksConstraints,

    /// Collection of [`Connection`]s with a remote `Member`s.
    ///
    /// [`Connection`]: crate::api::Connection
    connections: Rc<Connections>,
<<<<<<< HEAD

    /// Sender for the [`TrackEvent`]s which should be processed by this
    /// [`PeerConnection`].
    track_events_sender: mpsc::UnboundedSender<TrackEvent>,

    /// Constraints to the [`remote::Track`] from this [`PeerConnection`]. Used
    /// to disable or enable media receiving.
    recv_constraints: Rc<RecvConstraints>,
=======
>>>>>>> 92a07c6a
}

impl PeerConnection {
    /// Creates new [`PeerConnection`].
    ///
    /// Provided `peer_events_sender` will be used to emit [`PeerEvent`]s from
    /// this peer.
    ///
    /// Provided `ice_servers` will be used by created [`RtcPeerConnection`].
    ///
    /// # Errors
    ///
    /// Errors with [`PeerError::RtcPeerConnection`] if [`RtcPeerConnection`]
    /// creating fails.
    ///
    /// Errors with [`PeerError::RtcPeerConnection`] if some callback of
    /// [`RtcPeerConnection`] can't be set.
    pub fn new(
        state: &State,
        peer_events_sender: mpsc::UnboundedSender<PeerEvent>,
        media_manager: Rc<MediaManager>,
        send_constraints: LocalTracksConstraints,
        connections: Rc<Connections>,
<<<<<<< HEAD
        recv_constraints: Rc<RecvConstraints>,
=======
>>>>>>> 92a07c6a
    ) -> Result<Rc<Self>> {
        let peer = Rc::new(
            RtcPeerConnection::new(
                state.ice_servers().clone(),
                state.force_relay(),
            )
            .map_err(tracerr::map_from_and_wrap!())?,
        );
        let (track_events_tx, mut track_events_rx) = mpsc::unbounded();
        let media_connections = Rc::new(MediaConnections::new(
            Rc::clone(&peer),
            peer_events_sender.clone(),
        ));

        spawn_local({
            let peer_events_sender = peer_events_sender.clone();
            let peer_id = state.id();

            async move {
                while let Some(e) = track_events_rx.next().await {
                    Self::handle_track_event(peer_id, &peer_events_sender, &e);
                }
            }
        });

        let peer = Self {
            id: state.id(),
            peer,
            media_connections,
            media_manager,
            peer_events_sender,
            sent_stats_cache: RefCell::new(HashMap::new()),
            has_remote_description: RefCell::new(false),
            ice_candidates_buffer: RefCell::new(Vec::new()),
            send_constraints,
            connections,
<<<<<<< HEAD
            track_events_sender: track_events_tx,
            recv_constraints,
=======
>>>>>>> 92a07c6a
        };

        // Bind to `icecandidate` event.
        let id = peer.id;
        let sender = peer.peer_events_sender.clone();
        peer.peer
            .on_ice_candidate(Some(move |candidate| {
                Self::on_ice_candidate(id, &sender, candidate);
            }))
            .map_err(tracerr::map_from_and_wrap!())?;

        // Bind to `iceconnectionstatechange` event.
        let id = peer.id;
        let sender = peer.peer_events_sender.clone();
        peer.peer
            .on_ice_connection_state_change(Some(move |ice_connection_state| {
                Self::on_ice_connection_state_changed(
                    id,
                    &sender,
                    ice_connection_state,
                );
            }))
            .map_err(tracerr::map_from_and_wrap!())?;

        // Bind to `connectionstatechange` event.
        let id = peer.id;
        let sender = peer.peer_events_sender.clone();
        peer.peer
            .on_connection_state_change(Some(move |peer_connection_state| {
                let _ =
                    sender.unbounded_send(PeerEvent::ConnectionStateChanged {
                        peer_id: id,
                        peer_connection_state,
                    });
            }))
            .map_err(tracerr::map_from_and_wrap!())?;

        // Bind to `track` event.
        let media_connections = Rc::clone(&peer.media_connections);
        peer.peer
            .on_track(Some(move |track_event| {
                if let Err(err) =
                    media_connections.add_remote_track(&track_event)
                {
                    JasonError::from(err).print();
                };
            }))
            .map_err(tracerr::map_from_and_wrap!())?;

        Ok(Rc::new(peer))
    }

<<<<<<< HEAD
    /// Handler [`TrackEvent`]s emitted from [`Sender`] or [`Receiver`].
    fn handle_track_event(
        peer_id: PeerId,
        peer_events_sender: &mpsc::UnboundedSender<PeerEvent>,
        event: &TrackEvent,
    ) {
        match event {
            TrackEvent::MediaExchangeIntention { id, enabled } => {
                peer_events_sender
                    .unbounded_send(PeerEvent::SendIntention {
                        intention: Command::UpdateTracks {
                            peer_id,
                            tracks_patches: vec![TrackPatchCommand {
                                id: *id,
                                muted: None,
                                enabled: Some(*enabled),
                            }],
                        },
                    })
                    .ok();
            }
            TrackEvent::MuteUpdateIntention { id, muted } => {
                peer_events_sender
                    .unbounded_send(PeerEvent::SendIntention {
                        intention: Command::UpdateTracks {
                            peer_id,
                            tracks_patches: vec![TrackPatchCommand {
                                id: *id,
                                muted: Some(*muted),
                                enabled: None,
                            }],
                        },
                    })
                    .ok();
            }
        }
    }

    /// Returns all [`TrackId`]s of [`Sender`]s that match provided
    /// [`LocalStreamUpdateCriteria`] and do not have [`local::Track`].
=======
    /// Returns all [`TrackId`]s of [`Sender`]s that match the provided
    /// [`LocalStreamUpdateCriteria`] and don't have [`local::Track`].
>>>>>>> 92a07c6a
    ///
    /// [`Sender`]: sender::Sender
    #[inline]
    #[must_use]
    pub fn get_senders_without_tracks_ids(
        &self,
        kinds: LocalStreamUpdateCriteria,
    ) -> Vec<TrackId> {
        self.media_connections.get_senders_without_tracks_ids(kinds)
    }

    /// Drops [`local::Track`]s of all [`Sender`]s which are matches provided
    /// [`LocalStreamUpdateCriteria`].
    ///
    /// [`Sender`]: sender::Sender
    #[inline]
    pub async fn drop_send_tracks(&self, kinds: LocalStreamUpdateCriteria) {
        self.media_connections.drop_send_tracks(kinds).await
    }

    /// Stops inner state transitions expiry timers.
    ///
    /// Inner state transitions initiated via external APIs that can not be
    /// performed immediately (must wait for Medea notification/approval) have
    /// TTL, after which they are cancelled.
    ///
    /// In some cases you might want to stop expiry timers, e.g. when
    /// connection to Medea is temporary lost.
    ///
    /// This currently affects only [`Sender`]s disable/enable transitions.
    ///
    /// [`Sender`]: sender::Sender
    pub fn stop_state_transitions_timers(&self) {
        self.media_connections.stop_state_transitions_timers()
    }

    /// Resets inner state transitions expiry timers.
    ///
    /// Inner state transitions initiated via external APIs that can not be
    /// performed immediately (must wait for Medea notification/approval) have
    /// TTL, after which they are cancelled.
    ///
    /// In some cases you might want to stop expiry timers, e.g. when
    /// connection to Medea is temporary lost.
    ///
    /// This currently affects only [`Sender`]s disable/enable transitions.
    ///
    /// [`Sender`]: sender::Sender
    pub fn reset_state_transitions_timers(&self) {
        self.media_connections.reset_state_transitions_timers();
    }

    /// Filters out already sent stats, and send new statss from
    /// provided [`RtcStats`].
    #[allow(clippy::option_if_let_else)]
    pub fn send_peer_stats(&self, stats: RtcStats) {
        let mut stats_cache = self.sent_stats_cache.borrow_mut();
        let stats = RtcStats(
            stats
                .0
                .into_iter()
                .filter(|stat| {
                    let mut hasher = DefaultHasher::new();
                    stat.stats.hash(&mut hasher);
                    let stat_hash = hasher.finish();

                    if let Some(last_hash) = stats_cache.get_mut(&stat.id) {
                        if *last_hash == stat_hash {
                            false
                        } else {
                            *last_hash = stat_hash;
                            true
                        }
                    } else {
                        stats_cache.insert(stat.id.clone(), stat_hash);
                        true
                    }
                })
                .collect(),
        );

        if !stats.0.is_empty() {
            let _ = self.peer_events_sender.unbounded_send(
                PeerEvent::StatsUpdate {
                    peer_id: self.id,
                    stats,
                },
            );
        }
    }

    /// Sends [`RtcStats`] update of this [`PeerConnection`] to the server.
    pub async fn scrape_and_send_peer_stats(&self) {
        match self.peer.get_stats().await {
            Ok(stats) => self.send_peer_stats(stats),
            Err(e) => {
                JasonError::from(e).print();
            }
        };
    }

    /// Indicates whether all [`TransceiverSide`]s with the provided
    /// [`MediaKind`], [`TrackDirection`] and [`MediaSourceKind`] are in the
    /// provided [`MediaState`].
    #[inline]
    #[must_use]
    pub fn is_all_transceiver_sides_in_media_state(
        &self,
        kind: MediaKind,
        direction: TrackDirection,
        source_kind: Option<MediaSourceKind>,
        state: MediaState,
    ) -> bool {
        self.media_connections.is_all_tracks_in_media_state(
            kind,
            direction,
            source_kind,
            state,
        )
    }

    /// Returns [`PeerId`] of this [`PeerConnection`].
    #[inline]
    pub fn id(&self) -> PeerId {
        self.id
    }

    /// Handle `icecandidate` event from underlying peer emitting
    /// [`PeerEvent::IceCandidateDiscovered`] event into this peers
    /// `peer_events_sender`.
    fn on_ice_candidate(
        id: Id,
        sender: &mpsc::UnboundedSender<PeerEvent>,
        candidate: IceCandidate,
    ) {
        let _ = sender.unbounded_send(PeerEvent::IceCandidateDiscovered {
            peer_id: id,
            candidate: candidate.candidate,
            sdp_m_line_index: candidate.sdp_m_line_index,
            sdp_mid: candidate.sdp_mid,
        });
    }

    /// Handle `iceconnectionstatechange` event from underlying peer emitting
    /// [`PeerEvent::IceConnectionStateChanged`] event into this peers
    /// `peer_events_sender`.
    fn on_ice_connection_state_changed(
        peer_id: Id,
        sender: &mpsc::UnboundedSender<PeerEvent>,
        ice_connection_state: RtcIceConnectionState,
    ) {
        use RtcIceConnectionState as S;

        let ice_connection_state = match ice_connection_state {
            S::New => IceConnectionState::New,
            S::Checking => IceConnectionState::Checking,
            S::Connected => IceConnectionState::Connected,
            S::Completed => IceConnectionState::Completed,
            S::Failed => IceConnectionState::Failed,
            S::Disconnected => IceConnectionState::Disconnected,
            S::Closed => IceConnectionState::Closed,
            S::__Nonexhaustive => {
                log::error!("Unknown ICE connection state");
                return;
            }
        };

        let _ = sender.unbounded_send(PeerEvent::IceConnectionStateChanged {
            peer_id,
            ice_connection_state,
        });
    }

    /// Marks [`PeerConnection`] to trigger ICE restart.
    ///
    /// After this function returns, the generated offer is automatically
    /// configured to trigger ICE restart.
    fn restart_ice(&self) {
        self.peer.restart_ice();
    }

    /// Returns all [`TransceiverSide`]s from this [`PeerConnection`] with
    /// provided [`MediaKind`], [`TrackDirection`] and [`MediaSourceKind`].
    #[inline]
    pub fn get_transceivers_sides(
        &self,
        kind: MediaKind,
        direction: TrackDirection,
        source_kind: Option<MediaSourceKind>,
    ) -> Vec<Rc<dyn TransceiverSide>> {
        self.media_connections.get_transceivers_sides(
            kind,
            direction,
            source_kind,
        )
    }

    /// Track id to mid relations of all send tracks of this
    /// [`RtcPeerConnection`]. mid is id of [`m= section`][1]. mids are received
    /// directly from registered [`RTCRtpTransceiver`][2]s, and are being
    /// allocated on sdp update.
    ///
    /// # Errors
    ///
    /// Errors if finds transceiver without mid, so must be called after setting
    /// local description if offerer, and remote if answerer.
    ///
    /// [1]: https://tools.ietf.org/html/rfc4566#section-5.14
    /// [2]: https://w3.org/TR/webrtc/#rtcrtptransceiver-interface
    #[inline]
    fn get_mids(&self) -> Result<HashMap<TrackId, String>> {
        let mids = self
            .media_connections
            .get_mids()
            .map_err(tracerr::map_from_and_wrap!())?;

        Ok(mids)
    }

    /// Returns publishing statuses of the all [`Sender`]s from this
    /// [`MediaConnections`].
    ///
    /// [`Sender`]: sender::Sender
    fn get_transceivers_statuses(&self) -> HashMap<TrackId, bool> {
        self.media_connections.get_transceivers_statuses()
    }

    /// Updates [`local::Track`]s being used in [`PeerConnection`]s [`Sender`]s.
    /// [`Sender`]s are chosen based on provided [`LocalStreamUpdateCriteria`].
    ///
    /// First of all make sure that [`PeerConnection`] [`Sender`]s are up to
<<<<<<< HEAD
    /// date (you set those with [`State::senders`]) and
    /// [`State::senders`] are synchronized with a real object state. If
    /// there are no senders configured in this [`PeerConnection`], then this
    /// method is no-op.
=======
    /// date (you set those with [`State::senders`]) and [`State::senders`] are
    /// synchronized with a real object state. If there are no senders
    /// configured in this [`PeerConnection`], then this method is no-op.
>>>>>>> 92a07c6a
    ///
    /// Secondly, make sure that configured [`LocalTracksConstraints`] are up to
    /// date.
    ///
    /// This function requests local stream from [`MediaManager`]. If stream
    /// returned from [`MediaManager`] is considered new, then this function
    /// will emit [`PeerEvent::NewLocalTrack`] events.
    ///
    /// Constraints being used when requesting stream from [`MediaManager`] are
    /// a result of merging constraints received from this [`PeerConnection`]
    /// [`Sender`]s, which are configured by server during signalling, and
    /// [`LocalTracksConstraints`], that are optionally configured by JS-side.
    ///
    /// Returns [`HashMap`] with [`media_exchange_state::Stable`]s updates for
    /// the [`Sender`]s.
    ///
    /// # Errors
    ///
    /// With [`TracksRequestError`] if current state of peer's [`Sender`]s
    /// cannot be represented as [`SimpleTracksRequest`] (max 1 audio [`Sender`]
    /// and max 1 video [`Sender`]), or [`local::Track`]s requested from
    /// [`MediaManager`] does not satisfy [`Sender`]s constraints.
    ///
    /// With [`TracksRequestError::ExpectedAudioTracks`] or
    /// [`TracksRequestError::ExpectedDeviceVideoTracks`] /
    /// [`TracksRequestError::ExpectedDisplayVideoTracks`] if provided
    /// [`MediaStreamSettings`] are incompatible with this peer [`Sender`]s
    /// constraints.
    ///
    /// With [`MediaManagerError::GetUserMediaFailed`] or
    /// [`MediaManagerError::GetDisplayMediaFailed`] if corresponding request to
    /// UA failed.
    ///
    /// With [`MediaConnectionsError::InvalidMediaTracks`],
    /// [`MediaConnectionsError::InvalidMediaTrack`] or
    /// [`MediaConnectionsError::CouldNotInsertLocalTrack`] if
    /// [`local::Track`] couldn't inserted into [`PeerConnection`]s [`Sender`]s.
    ///
    /// [`Sender`]: sender::Sender
    /// [1]: https://w3.org/TR/mediacapture-streams/#mediastream
    /// [2]: https://w3.org/TR/webrtc/#rtcpeerconnection-interface
    ///
    /// [`Sender`]: sender::Sender
    pub async fn update_local_stream(
        &self,
        criteria: LocalStreamUpdateCriteria,
    ) -> Result<HashMap<TrackId, media_exchange_state::Stable>> {
        self.inner_update_local_stream(criteria).await.map_err(|e| {
            let _ = self.peer_events_sender.unbounded_send(
                PeerEvent::FailedLocalMedia {
                    error: JasonError::from(e.clone()),
                },
            );

            e
        })
    }

    /// Implementation of the [`PeerConnection::update_local_stream`] method.
    async fn inner_update_local_stream(
        &self,
        criteria: LocalStreamUpdateCriteria,
    ) -> Result<HashMap<TrackId, media_exchange_state::Stable>> {
        if let Some(request) =
            self.media_connections.get_tracks_request(criteria)
        {
            let mut required_caps = SimpleTracksRequest::try_from(request)
                .map_err(tracerr::from_and_wrap!())?;

            required_caps
                .merge(self.send_constraints.inner())
                .map_err(tracerr::map_from_and_wrap!())?;

            let used_caps = MediaStreamSettings::from(&required_caps);

            let media_tracks = self
                .media_manager
                .get_tracks(used_caps)
                .await
                .map_err(tracerr::map_from_and_wrap!())?;
            let peer_tracks = required_caps
                .parse_tracks(
                    media_tracks.iter().map(|(t, _)| t).cloned().collect(),
                )
                .map_err(tracerr::map_from_and_wrap!())?;

            let media_exchange_states_updates = self
                .media_connections
                .insert_local_tracks(&peer_tracks)
                .await
                .map_err(tracerr::map_from_and_wrap!())?;

            for (local_track, is_new) in media_tracks {
                if is_new {
                    let _ = self.peer_events_sender.unbounded_send(
                        PeerEvent::NewLocalTrack { local_track },
                    );
                }
            }

            Ok(media_exchange_states_updates)
        } else {
            Ok(HashMap::new())
        }
    }

    /// Returns [`Rc`] to [`TransceiverSide`] with a provided [`TrackId`].
    ///
    /// Returns [`None`] if [`TransceiverSide`] with a provided [`TrackId`]
    /// doesn't exist in this [`PeerConnection`].
    pub fn get_transceiver_side_by_id(
        &self,
        track_id: TrackId,
    ) -> Option<Rc<dyn TransceiverSide>> {
        self.media_connections.get_transceiver_side_by_id(track_id)
    }

    /// Updates underlying [RTCPeerConnection][1]'s remote SDP from answer.
    ///
    /// # Errors
    ///
    /// With [`RTCPeerConnectionError::SetRemoteDescriptionFailed`] if
    /// [RTCPeerConnection.setRemoteDescription()][2] fails.
    ///
    /// [1]: https://w3.org/TR/webrtc/#rtcpeerconnection-interface
    /// [2]: https://w3.org/TR/webrtc/#dom-peerconnection-setremotedescription
    async fn set_remote_answer(&self, answer: String) -> Result<()> {
        self.set_remote_description(SdpType::Answer(answer))
            .await
            .map_err(tracerr::wrap!())
    }

    /// Updates underlying [RTCPeerConnection][1]'s remote SDP from offer.
    ///
    /// # Errors
    ///
    /// With [`RTCPeerConnectionError::SetRemoteDescriptionFailed`] if
    /// [RTCPeerConnection.setRemoteDescription()][2] fails.
    ///
    /// [1]: https://w3.org/TR/webrtc/#rtcpeerconnection-interface
    /// [2]: https://w3.org/TR/webrtc/#dom-peerconnection-setremotedescription
    async fn set_remote_offer(&self, offer: String) -> Result<()> {
        self.set_remote_description(SdpType::Offer(offer))
            .await
            .map_err(tracerr::wrap!())
    }

    /// Updates underlying [RTCPeerConnection][1]'s remote SDP with given
    /// description.
    ///
    /// # Errors
    ///
    /// With [`RTCPeerConnectionError::SetRemoteDescriptionFailed`] if
    /// [RTCPeerConnection.setRemoteDescription()][2] fails.
    ///
    /// With [`RTCPeerConnectionError::AddIceCandidateFailed`] if
    /// [RtcPeerConnection.addIceCandidate()][3] fails when adding buffered ICE
    /// candidates.
    ///
    /// [1]: https://w3.org/TR/webrtc/#rtcpeerconnection-interface
    /// [2]: https://w3.org/TR/webrtc/#dom-peerconnection-setremotedescription
    /// [3]: https://w3.org/TR/webrtc/#dom-peerconnection-addicecandidate
    async fn set_remote_description(&self, desc: SdpType) -> Result<()> {
        self.peer
            .set_remote_description(desc)
            .await
            .map_err(tracerr::map_from_and_wrap!())?;
        *self.has_remote_description.borrow_mut() = true;
        self.media_connections.sync_receivers();

        let ice_candidates_buffer_flush_fut = future::try_join_all(
            self.ice_candidates_buffer.borrow_mut().drain(..).map(
                |candidate| {
                    let peer = Rc::clone(&self.peer);
                    async move {
                        peer.add_ice_candidate(
                            &candidate.candidate,
                            candidate.sdp_m_line_index,
                            &candidate.sdp_mid,
                        )
                        .await
                    }
                },
            ),
        );
        ice_candidates_buffer_flush_fut
            .await
            .map_err(tracerr::map_from_and_wrap!())?;

        Ok(())
    }

    /// Adds remote peers [ICE Candidate][1] to this peer.
    ///
    /// # Errors
    ///
    /// With [`RTCPeerConnectionError::AddIceCandidateFailed`] if
    /// [RtcPeerConnection.addIceCandidate()][2] fails to add buffered
    /// [ICE candidates][1].
    ///
    /// [1]: https://tools.ietf.org/html/rfc5245#section-2
    /// [2]: https://w3.org/TR/webrtc/#dom-peerconnection-addicecandidate
    pub async fn add_ice_candidate(
        &self,
        candidate: String,
        sdp_m_line_index: Option<u16>,
        sdp_mid: Option<String>,
    ) -> Result<()> {
        if *self.has_remote_description.borrow() {
            self.peer
                .add_ice_candidate(&candidate, sdp_m_line_index, &sdp_mid)
                .await
                .map_err(tracerr::map_from_and_wrap!())?;
        } else {
            self.ice_candidates_buffer.borrow_mut().push(IceCandidate {
                candidate,
                sdp_m_line_index,
                sdp_mid,
            });
        }
        Ok(())
    }
}

#[cfg(feature = "mockable")]
impl PeerConnection {
    /// Returns [`RtcStats`] of this [`PeerConnection`].
    ///
    /// # Errors
    ///
    /// Errors with [`PeerError::RtcPeerConnection`] if failed to get
    /// [`RtcStats`].
    pub async fn get_stats(&self) -> Result<RtcStats> {
        self.peer
            .get_stats()
            .await
            .map_err(tracerr::map_from_and_wrap!())
    }

    /// Indicates whether all [`Receiver`]s audio tracks are enabled.
    #[inline]
    #[must_use]
    pub fn is_recv_audio_enabled(&self) -> bool {
        self.media_connections.is_recv_audio_enabled()
    }

    /// Indicates whether all [`Receiver`]s video tracks are enabled.
    #[inline]
    #[must_use]
    pub fn is_recv_video_enabled(&self) -> bool {
        self.media_connections.is_recv_video_enabled()
    }

    /// Returns inner [`IceCandidate`]'s buffer length. Used in tests.
    #[inline]
    #[must_use]
    pub fn candidates_buffer_len(&self) -> usize {
        self.ice_candidates_buffer.borrow().len()
    }

    /// Lookups [`Sender`] by provided [`TrackId`].
    #[inline]
    #[must_use]
    pub fn get_sender_by_id(
        &self,
        id: TrackId,
    ) -> Option<Rc<media::sender::Sender>> {
        self.media_connections.get_sender_by_id(id)
    }

    /// Lookups [`media::sender::State`] by provided [`TrackId`].
    #[inline]
    pub fn get_sender_state_by_id(
        &self,
        id: TrackId,
    ) -> Option<Rc<media::sender::State>> {
        self.media_connections.get_sender_state_by_id(id)
    }

    /// Indicates whether all [`Sender`]s audio tracks are enabled.
    #[inline]
    #[must_use]
    pub fn is_send_audio_enabled(&self) -> bool {
        self.media_connections.is_send_audio_enabled()
    }

    /// Indicates whether all [`Sender`]s video tracks are enabled.
    #[inline]
    #[must_use]
    pub fn is_send_video_enabled(
        &self,
        source_kind: Option<MediaSourceKind>,
    ) -> bool {
        self.media_connections.is_send_video_enabled(source_kind)
    }

    /// Indicates whether all [`Sender`]s video tracks are unmuted.
    #[inline]
    #[must_use]
    pub fn is_send_video_unmuted(
        &self,
        source_kind: Option<MediaSourceKind>,
    ) -> bool {
        self.media_connections.is_send_video_unmuted(source_kind)
    }

    /// Indicates whether all [`Sender`]s audio tracks are unmuted.
    #[inline]
    #[must_use]
    pub fn is_send_audio_unmuted(&self) -> bool {
        self.media_connections.is_send_audio_unmuted()
    }

    /// Returns all [`local::Track`]s from [`PeerConnection`]'s
    /// [`Transceiver`]s.
    #[inline]
    #[must_use]
    pub fn get_send_tracks(&self) -> Vec<Rc<local::Track>> {
        self.media_connections
            .get_senders()
            .into_iter()
            .filter_map(|sndr| sndr.transceiver().send_track())
            .collect()
    }
}

impl Drop for PeerConnection {
    /// Drops `on_track` and `on_ice_candidate` callbacks to prevent possible
    /// leaks.
    fn drop(&mut self) {
        let _ = self.peer.on_track::<Box<dyn FnMut(RtcTrackEvent)>>(None);
        let _ = self
            .peer
            .on_ice_candidate::<Box<dyn FnMut(IceCandidate)>>(None);
    }
}<|MERGE_RESOLUTION|>--- conflicted
+++ resolved
@@ -24,13 +24,8 @@
 use derive_more::{Display, From};
 use futures::{channel::mpsc, future, StreamExt as _};
 use medea_client_api_proto::{
-<<<<<<< HEAD
     stats::StatId, Command, IceConnectionState, MediaSourceKind, MemberId,
     PeerConnectionState, PeerId as Id, PeerId, TrackId, TrackPatchCommand,
-=======
-    stats::StatId, IceConnectionState, MediaSourceKind, MemberId,
-    PeerConnectionState, PeerId as Id, PeerId, TrackId,
->>>>>>> 92a07c6a
 };
 use medea_macro::dispatchable;
 use tracerr::Traced;
@@ -64,6 +59,7 @@
     tracks_request::{SimpleTracksRequest, TracksRequest, TracksRequestError},
     transceiver::{Transceiver, TransceiverDirection},
 };
+use crate::media::RecvConstraints;
 
 /// Errors that may occur in [RTCPeerConnection][1].
 ///
@@ -93,7 +89,6 @@
 
 type Result<T> = std::result::Result<T, Traced<PeerError>>;
 
-<<<<<<< HEAD
 /// Events emitted from [`Sender`] or [`Receiver`].
 ///
 /// [`Sender`]: crate::peer::sender::Sender
@@ -119,10 +114,6 @@
     },
 }
 
-=======
-#[dispatchable(self: &Self, async_trait(?Send))]
-#[derive(Clone)]
->>>>>>> 92a07c6a
 /// Events emitted from [`RtcPeerConnection`].
 #[dispatchable(self: &Self, async_trait(?Send))]
 #[derive(Clone)]
@@ -215,11 +206,7 @@
         error: JasonError,
     },
 
-<<<<<<< HEAD
-    /// [`Component`] generated new SDP answer.
-=======
     /// [`Component`] generated a new SDP answer.
->>>>>>> 92a07c6a
     NewSdpAnswer {
         /// ID of the [`PeerConnection`] for which SDP answer was generated.
         peer_id: PeerId,
@@ -231,11 +218,7 @@
         transceivers_statuses: HashMap<TrackId, bool>,
     },
 
-<<<<<<< HEAD
-    /// [`Component`] generated new SDP offer.
-=======
     /// [`Component`] generated a new SDP offer.
->>>>>>> 92a07c6a
     NewSdpOffer {
         /// ID of the [`PeerConnection`] for which SDP offer was generated.
         peer_id: PeerId,
@@ -254,15 +237,12 @@
         /// Statuses of [`PeerConnection`] transceivers.
         transceivers_statuses: HashMap<TrackId, bool>,
     },
-<<<<<<< HEAD
 
     /// [`Component`] resends his intentions.
     SendIntention {
         /// Actual intentions of the [`Component`].
         intention: Command,
     },
-=======
->>>>>>> 92a07c6a
 }
 
 /// High-level wrapper around [`RtcPeerConnection`].
@@ -304,7 +284,6 @@
     ///
     /// [`Connection`]: crate::api::Connection
     connections: Rc<Connections>,
-<<<<<<< HEAD
 
     /// Sender for the [`TrackEvent`]s which should be processed by this
     /// [`PeerConnection`].
@@ -313,8 +292,6 @@
     /// Constraints to the [`remote::Track`] from this [`PeerConnection`]. Used
     /// to disable or enable media receiving.
     recv_constraints: Rc<RecvConstraints>,
-=======
->>>>>>> 92a07c6a
 }
 
 impl PeerConnection {
@@ -338,10 +315,7 @@
         media_manager: Rc<MediaManager>,
         send_constraints: LocalTracksConstraints,
         connections: Rc<Connections>,
-<<<<<<< HEAD
         recv_constraints: Rc<RecvConstraints>,
-=======
->>>>>>> 92a07c6a
     ) -> Result<Rc<Self>> {
         let peer = Rc::new(
             RtcPeerConnection::new(
@@ -378,11 +352,8 @@
             ice_candidates_buffer: RefCell::new(Vec::new()),
             send_constraints,
             connections,
-<<<<<<< HEAD
             track_events_sender: track_events_tx,
             recv_constraints,
-=======
->>>>>>> 92a07c6a
         };
 
         // Bind to `icecandidate` event.
@@ -435,7 +406,6 @@
         Ok(Rc::new(peer))
     }
 
-<<<<<<< HEAD
     /// Handler [`TrackEvent`]s emitted from [`Sender`] or [`Receiver`].
     fn handle_track_event(
         peer_id: PeerId,
@@ -474,12 +444,8 @@
         }
     }
 
-    /// Returns all [`TrackId`]s of [`Sender`]s that match provided
-    /// [`LocalStreamUpdateCriteria`] and do not have [`local::Track`].
-=======
     /// Returns all [`TrackId`]s of [`Sender`]s that match the provided
     /// [`LocalStreamUpdateCriteria`] and don't have [`local::Track`].
->>>>>>> 92a07c6a
     ///
     /// [`Sender`]: sender::Sender
     #[inline]
@@ -711,16 +677,9 @@
     /// [`Sender`]s are chosen based on provided [`LocalStreamUpdateCriteria`].
     ///
     /// First of all make sure that [`PeerConnection`] [`Sender`]s are up to
-<<<<<<< HEAD
-    /// date (you set those with [`State::senders`]) and
-    /// [`State::senders`] are synchronized with a real object state. If
-    /// there are no senders configured in this [`PeerConnection`], then this
-    /// method is no-op.
-=======
     /// date (you set those with [`State::senders`]) and [`State::senders`] are
     /// synchronized with a real object state. If there are no senders
     /// configured in this [`PeerConnection`], then this method is no-op.
->>>>>>> 92a07c6a
     ///
     /// Secondly, make sure that configured [`LocalTracksConstraints`] are up to
     /// date.
