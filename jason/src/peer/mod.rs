//! Adapters to [RTCPeerConnection][1] and related objects.
//!
//! [1]: https://www.w3.org/TR/webrtc/#rtcpeerconnection-interface

mod conn;
mod ice_server;
mod media;
mod repo;
mod stream;
mod stream_request;
mod track;

use std::{cell::RefCell, collections::HashMap, convert::TryFrom, rc::Rc};

use derive_more::{Display, From};
use futures::{channel::mpsc, future};
use medea_client_api_proto::{
    Direction, IceConnectionState, IceServer, PeerId as Id, Track, TrackId,
};
use medea_macro::dispatchable;
use tracerr::Traced;
use web_sys::{
    MediaStream as SysMediaStream, RtcIceConnectionState, RtcTrackEvent,
};

use crate::{
    media::{MediaManager, MediaManagerError},
    utils::{console_error, JsCaused, JsError},
};

#[cfg(feature = "mockable")]
#[doc(inline)]
pub use self::repo::MockPeerRepository;
#[doc(inline)]
pub use self::repo::{PeerRepository, Repository};
pub use self::{
    conn::{
        IceCandidate, RTCPeerConnectionError, RtcPeerConnection, SdpType,
        TransceiverDirection, TransceiverKind,
    },
    media::{
        EnabledAudio, EnabledVideo, MediaConnections, MediaConnectionsError,
    },
    stream::{MediaStream, MediaStreamHandle},
    stream_request::{SimpleStreamRequest, StreamRequest, StreamRequestError},
    track::MediaTrack,
};

/// Errors that may occur in [RTCPeerConnection][1].
///
/// [1]: https://w3.org/TR/webrtc/#rtcpeerconnection-interface
#[derive(Debug, Display, From, JsCaused)]
pub enum PeerError {
    /// Errors that may occur in [`MediaConnections`] storage.
    #[display(fmt = "{}", _0)]
    MediaConnections(#[js(cause)] MediaConnectionsError),

    /// Errors that may occur in a [`MediaManager`].
    #[display(fmt = "{}", _0)]
    MediaManager(#[js(cause)] MediaManagerError),

    /// Errors that may occur during signaling between this and remote
    /// [RTCPeerConnection][1] and event handlers setting errors.
    ///
    /// [1]: https://w3.org/TR/webrtc/#dom-rtcpeerconnection.
    #[display(fmt = "{}", _0)]
    RtcPeerConnection(#[js(cause)] RTCPeerConnectionError),

    /// Errors that may occur when validating [`StreamRequest`] or
    /// parsing [`MediaStream`].
    #[display(fmt = "{}", _0)]
    StreamRequest(#[js(cause)] StreamRequestError),
}

type Result<T> = std::result::Result<T, Traced<PeerError>>;

#[dispatchable]
/// Events emitted from [`RtcPeerConnection`].
pub enum PeerEvent {
    /// [`RtcPeerConnection`] discovered new ICE candidate.
    ///
    /// Wrapper around [RTCPeerConnectionIceEvent][1].
    ///
    /// [1]: https://w3.org/TR/webrtc/#rtcpeerconnectioniceevent
    IceCandidateDiscovered {
        /// ID of the [`PeerConnection`] that discovered new ICE candidate.
        peer_id: Id,

        /// [`candidate` field][2] of the discovered [RTCIceCandidate][1].
        ///
        /// [1]: https://w3.org/TR/webrtc/#dom-rtcicecandidate
        /// [2]: https://w3.org/TR/webrtc/#dom-rtcicecandidate-candidate
        candidate: String,

        /// [`sdpMLineIndex` field][2] of the discovered [RTCIceCandidate][1].
        ///
        /// [1]: https://w3.org/TR/webrtc/#dom-rtcicecandidate
        /// [2]: https://w3.org/TR/webrtc/#dom-rtcicecandidate-sdpmlineindex
        sdp_m_line_index: Option<u16>,

        /// [`sdpMid` field][2] of the discovered [RTCIceCandidate][1].
        ///
        /// [1]: https://w3.org/TR/webrtc/#dom-rtcicecandidate
        /// [2]: https://w3.org/TR/webrtc/#dom-rtcicecandidate-sdpmid
        sdp_mid: Option<String>,
    },

    /// [`RtcPeerConnection`] received new stream from remote sender.
    NewRemoteStream {
        /// ID of the [`PeerConnection`] that received new stream from remote
        /// sender.
        peer_id: Id,

        /// ID of the remote sender's [`PeerConnection`].
        sender_id: Id,

        /// Received [`MediaStream`].
        remote_stream: MediaStream,
    },

    /// [`RtcPeerConnection`] sent new local stream to remote members.
    NewLocalStream {
        /// ID of the [`PeerConnection`] that sent new local stream to remote
        /// members.
        peer_id: Id,

        /// Local [`MediaStream`] that is sent to remote members.
        local_stream: MediaStream,
    },

    /// [`RtcPeerConnection`]'s [ICE connection][1] state changed.
    ///
    /// [1]: https://w3.org/TR/webrtc/#dfn-ice-connection-state
    IceConnectionStateChanged {
        /// ID of the [`PeerConnection`] that sends
        /// [`iceconnectionstatechange`][1] event.
        ///
        /// [1]: https://w3.org/TR/webrtc/#event-iceconnectionstatechange
        peer_id: Id,

        /// New [`IceConnectionState`].
        ice_connection_state: IceConnectionState,
    },
}

/// High-level wrapper around [`RtcPeerConnection`].
pub struct PeerConnection {
    /// Unique ID of [`PeerConnection`].
    id: Id,

    /// Underlying [`RtcPeerConnection`].
    peer: Rc<RtcPeerConnection>,

    /// [`Sender`]s and [`Receivers`] of this [`RtcPeerConnection`].
    media_connections: Rc<MediaConnections>,

    /// [`MediaManager`] that will be used to acquire local [`MediaStream`]s.
    media_manager: Rc<MediaManager>,

    /// [`PeerEvent`]s tx.
    peer_events_sender: mpsc::UnboundedSender<PeerEvent>,

    /// Indicates if underlying [`RtcPeerConnection`] has remote description.
    has_remote_description: RefCell<bool>,

    /// Stores [`IceCandidate`]s received before remote description for
    /// underlying [`RtcPeerConnection`].
    ice_candidates_buffer: RefCell<Vec<IceCandidate>>,
}

impl PeerConnection {
    /// Creates new [`PeerConnection`].
    ///
    /// Provided `peer_events_sender` will be used to emit [`PeerEvent`]s from
    /// this peer.
    ///
    /// Provided `ice_servers` will be used by created [`RtcPeerConnection`].
    pub fn new<I: IntoIterator<Item = IceServer>>(
        id: Id,
        peer_events_sender: mpsc::UnboundedSender<PeerEvent>,
        ice_servers: I,
        media_manager: Rc<MediaManager>,
<<<<<<< HEAD
        enabled_audio: bool,
        enabled_video: bool,
        is_relay: bool,
=======
        enabled_audio: EnabledAudio,
        enabled_video: EnabledVideo,
>>>>>>> 73673fb3
    ) -> Result<Self> {
        let peer = Rc::new(
            RtcPeerConnection::new(ice_servers, is_relay)
                .map_err(tracerr::map_from_and_wrap!())?,
        );
        let media_connections = Rc::new(MediaConnections::new(
            Rc::clone(&peer),
            enabled_audio,
            enabled_video,
        ));

        let peer = Self {
            id,
            peer,
            media_connections,
            media_manager,
            peer_events_sender,
            has_remote_description: RefCell::new(false),
            ice_candidates_buffer: RefCell::new(vec![]),
        };

        // Bind to `icecandidate` event.
        let id = peer.id;
        let sender = peer.peer_events_sender.clone();
        peer.peer
            .on_ice_candidate(Some(move |candidate| {
                Self::on_ice_candidate(id, &sender, candidate);
            }))
            .map_err(tracerr::map_from_and_wrap!())?;

        // Bind to `iceconnectionstatechange` event.
        let id = peer.id;
        let sender = peer.peer_events_sender.clone();
        peer.peer
            .on_ice_connection_state_change(Some(move |ice_connection_state| {
                Self::on_ice_connection_state_changed(
                    id,
                    &sender,
                    ice_connection_state,
                );
            }))
            .map_err(tracerr::map_from_and_wrap!())?;

        // Bind to `track` event.
        let id = peer.id;
        let media_connections = Rc::clone(&peer.media_connections);
        let sender = peer.peer_events_sender.clone();
        peer.peer
            .on_track(Some(move |track_event| {
                Self::on_track(id, &media_connections, &sender, &track_event);
            }))
            .map_err(tracerr::map_from_and_wrap!())?;

        Ok(peer)
    }

    /// Returns inner [`IceCandidate`]'s buffer len. Used in tests.
    pub fn candidates_buffer_len(&self) -> usize {
        self.ice_candidates_buffer.borrow().len()
    }

    /// Handle `icecandidate` event from underlying peer emitting
    /// [`PeerEvent::IceCandidateDiscovered`] event into this peers
    /// `peer_events_sender`.
    fn on_ice_candidate(
        id: Id,
        sender: &mpsc::UnboundedSender<PeerEvent>,
        candidate: IceCandidate,
    ) {
        let _ = sender.unbounded_send(PeerEvent::IceCandidateDiscovered {
            peer_id: id,
            candidate: candidate.candidate,
            sdp_m_line_index: candidate.sdp_m_line_index,
            sdp_mid: candidate.sdp_mid,
        });
    }

    /// Handle `iceconnectionstatechange` event from underlying peer emitting
    /// [`PeerEvent::IceConnectionStateChanged`] event into this peers
    /// `peer_events_sender`.
    fn on_ice_connection_state_changed(
        peer_id: Id,
        sender: &mpsc::UnboundedSender<PeerEvent>,
        ice_connection_state: RtcIceConnectionState,
    ) {
        use RtcIceConnectionState::*;

        let ice_connection_state = match ice_connection_state {
            New => IceConnectionState::New,
            Checking => IceConnectionState::Checking,
            Connected => IceConnectionState::Connected,
            Completed => IceConnectionState::Completed,
            Failed => IceConnectionState::Failed,
            Disconnected => IceConnectionState::Disconnected,
            Closed => IceConnectionState::Closed,
            _ => {
                console_error("Unknown ICE connection state");
                return;
            }
        };

        let _ = sender.unbounded_send(PeerEvent::IceConnectionStateChanged {
            peer_id,
            ice_connection_state,
        });
    }

    /// Handle `track` event from underlying peer adding new track to
    /// `media_connections` and emitting [`PeerEvent::NewRemoteStream`]
    /// event into this peers `peer_events_sender` if all tracks from this
    /// sender has arrived.
    fn on_track(
        id: Id,
        media_connections: &MediaConnections,
        sender: &mpsc::UnboundedSender<PeerEvent>,
        track_event: &RtcTrackEvent,
    ) {
        let transceiver = track_event.transceiver();
        let track = track_event.track();

        if let Some(sender_id) =
            media_connections.add_remote_track(transceiver, track)
        {
            if let Some(tracks) =
                media_connections.get_tracks_by_sender(sender_id)
            {
                // got all tracks from this sender, so emit
                // PeerEvent::NewRemoteStream
                let _ = sender.unbounded_send(PeerEvent::NewRemoteStream {
                    peer_id: id,
                    sender_id,
                    remote_stream: MediaStream::from_tracks(tracks),
                });
            };
        } else {
            // TODO: means that this peer is out of sync, should be
            //       handled somehow (propagated to medea to init peer
            //       recreation?)
        }
    }

    /// Disables or enables all audio tracks for all [`Sender`]s.
    pub fn toggle_send_audio(&self, enabled: EnabledAudio) {
        self.media_connections.toggle_send_audio(enabled)
    }

    /// Disables or enables all video tracks for all [`Sender`]s.
    pub fn toggle_send_video(&self, enabled: EnabledVideo) {
        self.media_connections.toggle_send_video(enabled)
    }

    /// Returns `true` if all [`Sender`]s audio tracks are enabled.
    pub fn is_send_audio_enabled(&self) -> bool {
        self.media_connections.is_send_audio_enabled()
    }

    /// Returns `true` if all [`Sender`]s video tracks are enabled.
    pub fn is_send_video_enabled(&self) -> bool {
        self.media_connections.is_send_video_enabled()
    }

    /// Track id to mid relations of all send tracks of this
    /// [`RtcPeerConnection`]. mid is id of [`m= section`][1]. mids are received
    /// directly from registered [`RTCRtpTransceiver`][2]s, and are being
    /// allocated on sdp update.
    /// Errors if finds transceiver without mid, so must be called after setting
    /// local description if offerrer, and remote if answerer.
    ///
    /// [1]: https://tools.ietf.org/html/rfc4566#section-5.14
    /// [2]: https://www.w3.org/TR/webrtc/#rtcrtptransceiver-interface
    #[inline]
    pub fn get_mids(&self) -> Result<HashMap<TrackId, String>> {
        let mids = self
            .media_connections
            .get_mids()
            .map_err(tracerr::map_from_and_wrap!())?;

        Ok(mids)
    }

    /// Sync provided tracks creating all required `Sender`s and
    /// `Receiver`s, request local stream if required, get, set and return
    /// sdp offer.
    pub async fn get_offer(
        &self,
        tracks: Vec<Track>,
        local_stream: Option<&SysMediaStream>,
    ) -> Result<String> {
        self.media_connections
            .update_tracks(tracks)
            .map_err(tracerr::map_from_and_wrap!())?;

        self.insert_local_stream(local_stream)
            .await
            .map_err(tracerr::wrap!())?;

        let offer = self
            .peer
            .create_and_set_offer()
            .await
            .map_err(tracerr::map_from_and_wrap!())?;

        Ok(offer)
    }

    /// Replaces local stream in the underlying [RTCPeerConnection][1]
    /// with a provided [MediaStream][2] if its have all required tracks.
    ///
    /// [1]: https://www.w3.org/TR/webrtc/#rtcpeerconnection-interface
    /// [2]: https://www.w3.org/TR/mediacapture-streams/#mediastream
    #[inline]
    pub async fn inject_local_stream(
        &self,
        local_stream: &SysMediaStream,
    ) -> Result<()> {
        self.insert_local_stream(Some(local_stream))
            .await
            .map_err(tracerr::wrap!())
    }

    /// Inserts provided [MediaStream][1] into underlying [RTCPeerConnection][2]
    /// if it has all required tracks.
    /// Requests local stream from [`MediaManager`] if no stream was provided.
    /// Will produce [`PeerEvent::NewLocalStream`] if new stream was received
    /// from [`MediaManager`].
    ///
    /// [1]: https://www.w3.org/TR/mediacapture-streams/#mediastream
    /// [2]: https://www.w3.org/TR/webrtc/#rtcpeerconnection-interface
    async fn insert_local_stream(
        &self,
        local_stream: Option<&SysMediaStream>,
    ) -> Result<()> {
        if let Some(request) = self.media_connections.get_stream_request() {
            let caps = SimpleStreamRequest::try_from(request)
                .map_err(tracerr::from_and_wrap!())?;
            let (stream, is_new_stream) = if let Some(stream) = local_stream {
                (
                    caps.parse_stream(stream)
                        .map_err(tracerr::map_from_and_wrap!())?,
                    false,
                )
            } else {
                let (stream, is_new) = self
                    .media_manager
                    .get_stream(&caps)
                    .await
                    .map_err(tracerr::map_from_and_wrap!())?;
                (
                    caps.parse_stream(&stream)
                        .map_err(tracerr::map_from_and_wrap!())?,
                    is_new,
                )
            };
            self.media_connections
                .insert_local_stream(&stream)
                .await
                .map_err(tracerr::map_from_and_wrap!())?;
            if is_new_stream {
                let _ = self.peer_events_sender.unbounded_send(
                    PeerEvent::NewLocalStream {
                        peer_id: self.id,
                        local_stream: stream,
                    },
                );
            }
        }
        Ok(())
    }

    /// Updates underlying [RTCPeerConnection][1]'s remote SDP from answer.
    ///
    /// [1]: https://www.w3.org/TR/webrtc/#rtcpeerconnection-interface
    pub async fn set_remote_answer(&self, answer: String) -> Result<()> {
        self.set_remote_description(SdpType::Answer(answer))
            .await
            .map_err(tracerr::wrap!())
    }

    /// Updates underlying [RTCPeerConnection][1]'s remote SDP from offer.
    ///
    /// [1]: https://www.w3.org/TR/webrtc/#rtcpeerconnection-interface
    async fn set_remote_offer(&self, offer: String) -> Result<()> {
        self.set_remote_description(SdpType::Offer(offer))
            .await
            .map_err(tracerr::wrap!())
    }

    /// Updates underlying [RTCPeerConnection][1]'s remote SDP with given
    /// description.
    ///
    /// [1]: https://www.w3.org/TR/webrtc/#rtcpeerconnection-interface
    async fn set_remote_description(&self, desc: SdpType) -> Result<()> {
        self.peer
            .set_remote_description(desc)
            .await
            .map_err(tracerr::map_from_and_wrap!())?;
        *self.has_remote_description.borrow_mut() = true;

        let mut candidates = self.ice_candidates_buffer.borrow_mut();
        let mut futures = Vec::with_capacity(candidates.len());
        while let Some(candidate) = candidates.pop() {
            let peer = Rc::clone(&self.peer);
            futures.push(async move {
                peer.add_ice_candidate(
                    &candidate.candidate,
                    candidate.sdp_m_line_index,
                    &candidate.sdp_mid,
                )
                .await
            });
        }
        future::try_join_all(futures)
            .await
            .map_err(tracerr::map_from_and_wrap!())?;
        Ok(())
    }

    /// Sync provided tracks creating all required `Sender`s and
    /// `Receiver`s, request local stream if required, get, set and return
    /// SDP answer.
    /// `set_remote_description` will create all transceivers and fire all
    /// `on_track` events, so it updates `Receiver`s before
    /// `set_remote_description` and update `Sender`s after.
    ///
    /// [1]: https://www.w3.org/TR/webrtc/#rtcpeerconnection-interface
    pub async fn process_offer(
        &self,
        offer: String,
        tracks: Vec<Track>,
        local_stream: Option<&SysMediaStream>,
    ) -> Result<String> {
        // TODO: use drain_filter when its stable
        let (recv, send): (Vec<_>, Vec<_>) =
            tracks.into_iter().partition(|track| match track.direction {
                Direction::Send { .. } => false,
                Direction::Recv { .. } => true,
            });

        // update receivers
        self.media_connections
            .update_tracks(recv)
            .map_err(tracerr::map_from_and_wrap!())?;

        self.set_remote_offer(offer)
            .await
            .map_err(tracerr::wrap!())?;

        self.media_connections
            .update_tracks(send)
            .map_err(tracerr::map_from_and_wrap!())?;

        self.insert_local_stream(local_stream)
            .await
            .map_err(tracerr::wrap!())?;

        let answer = self
            .peer
            .create_and_set_answer()
            .await
            .map_err(tracerr::map_from_and_wrap!())?;

        Ok(answer)
    }

    /// Adds remote peers [ICE Candidate][1] to this peer.
    ///
    /// [1]: https://tools.ietf.org/html/rfc5245#section-2
    pub async fn add_ice_candidate(
        &self,
        candidate: String,
        sdp_m_line_index: Option<u16>,
        sdp_mid: Option<String>,
    ) -> Result<()> {
        if *self.has_remote_description.borrow() {
            self.peer
                .add_ice_candidate(&candidate, sdp_m_line_index, &sdp_mid)
                .await
                .map_err(tracerr::map_from_and_wrap!())?;
        } else {
            self.ice_candidates_buffer.borrow_mut().push(IceCandidate {
                candidate,
                sdp_m_line_index,
                sdp_mid,
            });
        }
        Ok(())
    }
}

impl Drop for PeerConnection {
    /// Drops `on_track` and `on_ice_candidate` callbacks to prevent leak.
    fn drop(&mut self) {
        let _ = self.peer.on_track::<Box<dyn FnMut(RtcTrackEvent)>>(None);
        let _ = self
            .peer
            .on_ice_candidate::<Box<dyn FnMut(IceCandidate)>>(None);
    }
}<|MERGE_RESOLUTION|>--- conflicted
+++ resolved
@@ -180,14 +180,9 @@
         peer_events_sender: mpsc::UnboundedSender<PeerEvent>,
         ice_servers: I,
         media_manager: Rc<MediaManager>,
-<<<<<<< HEAD
-        enabled_audio: bool,
-        enabled_video: bool,
-        is_relay: bool,
-=======
         enabled_audio: EnabledAudio,
         enabled_video: EnabledVideo,
->>>>>>> 73673fb3
+        is_relay: bool,
     ) -> Result<Self> {
         let peer = Rc::new(
             RtcPeerConnection::new(ice_servers, is_relay)
