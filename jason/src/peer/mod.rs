//! Adapters to [RTCPeerConnection][1] and related objects.
//!
//! [1]: https://w3.org/TR/webrtc/#rtcpeerconnection-interface

mod conn;
mod ice_server;
mod media;
mod repo;
mod stats;
mod tracks_request;

use std::{
    cell::RefCell,
    collections::{hash_map::DefaultHasher, HashMap},
    convert::TryFrom as _,
    hash::{Hash, Hasher},
    rc::Rc,
};

use derive_more::{Display, From};
use futures::{channel::mpsc, future};
use medea_client_api_proto::{
    self as proto, stats::StatId, Direction, IceConnectionState, IceServer,
    MemberId, PeerConnectionState, PeerId as Id, PeerId, TrackId,
};
use medea_macro::dispatchable;
use tracerr::Traced;
use web_sys::{RtcIceConnectionState, RtcTrackEvent};

use crate::{
    media::{
        LocalTracksConstraints, MediaKind, MediaManager, MediaManagerError,
        MediaStreamTrack, RecvConstraints,
    },
    utils::{JasonError, JsCaused, JsError},
    MediaStreamSettings,
};

#[cfg(feature = "mockable")]
#[doc(inline)]
pub use self::repo::MockPeerRepository;
#[doc(inline)]
pub use self::{
    conn::{
        IceCandidate, RTCPeerConnectionError, RtcPeerConnection, SdpType,
        TransceiverDirection,
    },
    media::{
        MediaConnections, MediaConnectionsError, MuteState,
        MuteStateTransition, Muteable, Receiver, Sender, SourceType,
        StableMuteState, TrackDirection, TransceiverSide,
    },
    repo::{PeerRepository, Repository},
    stats::RtcStats,
    tracks_request::{SimpleTracksRequest, TracksRequest, TracksRequestError},
};

/// Errors that may occur in [RTCPeerConnection][1].
///
/// [1]: https://w3.org/TR/webrtc/#rtcpeerconnection-interface
#[derive(Debug, Display, From, JsCaused)]
pub enum PeerError {
    /// Errors that may occur in [`MediaConnections`] storage.
    #[display(fmt = "{}", _0)]
    MediaConnections(#[js(cause)] MediaConnectionsError),

    /// Errors that may occur in a [`MediaManager`].
    #[display(fmt = "{}", _0)]
    MediaManager(#[js(cause)] MediaManagerError),

    /// Errors that may occur during signaling between this and remote
    /// [RTCPeerConnection][1] and event handlers setting errors.
    ///
    /// [1]: https://w3.org/TR/webrtc/#dom-rtcpeerconnection
    #[display(fmt = "{}", _0)]
    RtcPeerConnection(#[js(cause)] RTCPeerConnectionError),

    /// Errors that may occur when validating [`TracksRequest`] or
    /// parsing [`MediaStreamTrack`]s.
    #[display(fmt = "{}", _0)]
    TracksRequest(#[js(cause)] TracksRequestError),
}

type Result<T> = std::result::Result<T, Traced<PeerError>>;

#[dispatchable(self: &Self, async_trait(?Send))]
/// Events emitted from [`RtcPeerConnection`].
pub enum PeerEvent {
    /// [`RtcPeerConnection`] discovered new ICE candidate.
    ///
    /// Wrapper around [RTCPeerConnectionIceEvent][1].
    ///
    /// [1]: https://w3.org/TR/webrtc/#rtcpeerconnectioniceevent
    IceCandidateDiscovered {
        /// ID of the [`PeerConnection`] that discovered new ICE candidate.
        peer_id: Id,

        /// [`candidate` field][2] of the discovered [RTCIceCandidate][1].
        ///
        /// [1]: https://w3.org/TR/webrtc/#dom-rtcicecandidate
        /// [2]: https://w3.org/TR/webrtc/#dom-rtcicecandidate-candidate
        candidate: String,

        /// [`sdpMLineIndex` field][2] of the discovered [RTCIceCandidate][1].
        ///
        /// [1]: https://w3.org/TR/webrtc/#dom-rtcicecandidate
        /// [2]: https://w3.org/TR/webrtc/#dom-rtcicecandidate-sdpmlineindex
        sdp_m_line_index: Option<u16>,

        /// [`sdpMid` field][2] of the discovered [RTCIceCandidate][1].
        ///
        /// [1]: https://w3.org/TR/webrtc/#dom-rtcicecandidate
        /// [2]: https://w3.org/TR/webrtc/#dom-rtcicecandidate-sdpmid
        sdp_mid: Option<String>,
    },

    /// [`RtcPeerConnection`] received new [`MediaStreamTrack`] from remote
    /// sender.
    NewRemoteTrack {
        /// Remote `Member` ID.
        sender_id: MemberId,

        /// Received [`MediaStreamTrack`].
        track: MediaStreamTrack,
    },

    /// [`RtcPeerConnection`] sent new local track to remote members.
    NewLocalTrack {
        /// Local [`MediaStreamTrack`] that is sent to remote members.
        local_track: MediaStreamTrack,
    },

    /// [`RtcPeerConnection`]'s [ICE connection][1] state changed.
    ///
    /// [1]: https://w3.org/TR/webrtc/#dfn-ice-connection-state
    IceConnectionStateChanged {
        /// ID of the [`PeerConnection`] that sends
        /// [`iceconnectionstatechange`][1] event.
        ///
        /// [1]: https://w3.org/TR/webrtc/#event-iceconnectionstatechange
        peer_id: Id,

        /// New [`IceConnectionState`].
        ice_connection_state: IceConnectionState,
    },

    /// [`RtcPeerConnection`]'s [connection][1] state changed.
    ///
    /// [1]: https://w3.org/TR/webrtc/#dfn-ice-connection-state
    ConnectionStateChanged {
        /// ID of the [`PeerConnection`] that sends
        /// [`connectionstatechange`][1] event.
        ///
        /// [1]: https://w3.org/TR/webrtc/#event-connectionstatechange
        peer_id: Id,

        /// New [`PeerConnectionState`].
        peer_connection_state: PeerConnectionState,
    },

    /// [`RtcPeerConnection`]'s [`RtcStats`] update.
    StatsUpdate {
        /// ID of the [`PeerConnection`] for which [`RtcStats`] was sent.
        peer_id: Id,

        /// [`RtcStats`] of this [`PeerConnection`].
        stats: RtcStats,
    },

    /// [`RtcPeerConnection`] is signalling that it [`MediaStream`]
    NewLocalStreamRequired {
        /// ID of the [`PeerConnection`] that requested new media stream.
        peer_id: Id,
    },
}

/// High-level wrapper around [`RtcPeerConnection`].
pub struct PeerConnection {
    /// Unique ID of [`PeerConnection`].
    id: Id,

    /// Underlying [`RtcPeerConnection`].
    peer: Rc<RtcPeerConnection>,

    /// [`Sender`]s and [`Receiver`]s of this [`RtcPeerConnection`].
    ///
    /// [`Receiver`]: self::media::Receiver
    media_connections: Rc<MediaConnections>,

    /// [`MediaManager`] that will be used to acquire local [`MediaStream`]s.
    media_manager: Rc<MediaManager>,

    /// [`PeerEvent`]s tx.
    peer_events_sender: mpsc::UnboundedSender<PeerEvent>,

    /// Indicates if underlying [`RtcPeerConnection`] has remote description.
    has_remote_description: RefCell<bool>,

    /// Stores [`IceCandidate`]s received before remote description for
    /// underlying [`RtcPeerConnection`].
    ice_candidates_buffer: RefCell<Vec<IceCandidate>>,

    /// Last hashes of the all [`RtcStat`]s which was already sent to the
    /// server, so we won't duplicate stats that were already sent.
    ///
    /// Stores precomputed hashes, since we don't need access to actual stats
    /// values.
    sent_stats_cache: RefCell<HashMap<StatId, u64>>,

    /// Local media stream constraints used in this [`PeerConnection`].
    send_constraints: LocalTracksConstraints,

    /// Constraints to the [`MediaStream`]s received by this
    /// [`PeerConnection`]. Used to disable or enable media receiving.
    recv_constraints: Rc<RecvConstraints>,
}

impl PeerConnection {
    /// Creates new [`PeerConnection`].
    ///
    /// Provided `peer_events_sender` will be used to emit [`PeerEvent`]s from
    /// this peer.
    ///
    /// Provided `ice_servers` will be used by created [`RtcPeerConnection`].
    ///
    /// # Errors
    ///
    /// Errors with [`PeerError::RtcPeerConnection`] if [`RtcPeerConnection`]
    /// creating fails.
    ///
    /// Errors with [`PeerError::RtcPeerConnection`] if some callback of
    /// [`RtcPeerConnection`] can't be set.
    pub fn new<I: IntoIterator<Item = IceServer>>(
        id: Id,
        peer_events_sender: mpsc::UnboundedSender<PeerEvent>,
        ice_servers: I,
        media_manager: Rc<MediaManager>,
        is_force_relayed: bool,
        send_constraints: LocalTracksConstraints,
        recv_constraints: Rc<RecvConstraints>,
    ) -> Result<Rc<Self>> {
        let peer = Rc::new(
            RtcPeerConnection::new(ice_servers, is_force_relayed)
                .map_err(tracerr::map_from_and_wrap!())?,
        );
        let media_connections = Rc::new(MediaConnections::new(
            id,
            Rc::clone(&peer),
            peer_events_sender.clone(),
        ));

        let peer = Self {
            id,
            peer,
            media_connections,
            media_manager,
            peer_events_sender,
            sent_stats_cache: RefCell::new(HashMap::new()),
            has_remote_description: RefCell::new(false),
            ice_candidates_buffer: RefCell::new(Vec::new()),
            send_constraints,
            recv_constraints,
        };

        // Bind to `icecandidate` event.
        let id = peer.id;
        let sender = peer.peer_events_sender.clone();
        peer.peer
            .on_ice_candidate(Some(move |candidate| {
                Self::on_ice_candidate(id, &sender, candidate);
            }))
            .map_err(tracerr::map_from_and_wrap!())?;

        // Bind to `iceconnectionstatechange` event.
        let id = peer.id;
        let sender = peer.peer_events_sender.clone();
        peer.peer
            .on_ice_connection_state_change(Some(move |ice_connection_state| {
                Self::on_ice_connection_state_changed(
                    id,
                    &sender,
                    ice_connection_state,
                );
            }))
            .map_err(tracerr::map_from_and_wrap!())?;

        // Bind to `connectionstatechange` event.
        let id = peer.id;
        let sender = peer.peer_events_sender.clone();
        peer.peer
            .on_connection_state_change(Some(move |peer_connection_state| {
                let _ =
                    sender.unbounded_send(PeerEvent::ConnectionStateChanged {
                        peer_id: id,
                        peer_connection_state,
                    });
            }))
            .map_err(tracerr::map_from_and_wrap!())?;

        // Bind to `track` event.
        let media_connections = Rc::clone(&peer.media_connections);
        peer.peer
            .on_track(Some(move |track_event| {
                if let Err(err) =
                    Self::on_track(&media_connections, &track_event)
                {
                    JasonError::from(err).print();
                };
            }))
            .map_err(tracerr::map_from_and_wrap!())?;

        Ok(Rc::new(peer))
    }

    /// Stops inner state transitions expiry timers.
    ///
    /// Inner state transitions initiated via external APIs that can not be
    /// performed immediately (must wait for Medea notification/approval) have
    /// TTL, after which they are cancelled.
    ///
    /// In some cases you might want to stop expiry timers, e.g. when
    /// connection to Medea is temporary lost.
    ///
    /// This currently affects only [`Senders`] mute/unmute transitions.
    pub fn stop_state_transitions_timers(&self) {
        self.media_connections.stop_state_transitions_timers()
    }

    /// Resets inner state transitions expiry timers.
    ///
    /// Inner state transitions initiated via external APIs that can not be
    /// performed immediately (must wait for Medea notification/approval) have
    /// TTL, after which they are cancelled.
    ///
    /// In some cases you might want to stop expiry timers, e.g. when
    /// connection to Medea is temporary lost.
    ///
    /// This currently affects only [`Senders`] mute/unmute transitions.
    pub fn reset_state_transitions_timers(&self) {
        self.media_connections.reset_state_transitions_timers();
    }

    /// Filters out already sent stats, and send new statss from
    /// provided [`RtcStats`].
    pub fn send_peer_stats(&self, stats: RtcStats) {
        let mut stats_cache = self.sent_stats_cache.borrow_mut();
        let stats = RtcStats(
            stats
                .0
                .into_iter()
                .filter(|stat| {
                    let mut hasher = DefaultHasher::new();
                    stat.stats.hash(&mut hasher);
                    let stat_hash = hasher.finish();

                    if let Some(last_hash) = stats_cache.get_mut(&stat.id) {
                        if *last_hash == stat_hash {
                            false
                        } else {
                            *last_hash = stat_hash;
                            true
                        }
                    } else {
                        stats_cache.insert(stat.id.clone(), stat_hash);
                        true
                    }
                })
                .collect(),
        );

        if !stats.0.is_empty() {
            let _ = self.peer_events_sender.unbounded_send(
                PeerEvent::StatsUpdate {
                    peer_id: self.id,
                    stats,
                },
            );
        }
    }

    /// Sends [`RtcStats`] update of this [`PeerConnection`] to the server.
    pub async fn scrape_and_send_peer_stats(&self) {
        match self.peer.get_stats().await {
            Ok(stats) => self.send_peer_stats(stats),
            Err(e) => {
                JasonError::from(e).print();
            }
        };
    }

    /// Returns [`RtcStats`] of this [`PeerConnection`].
    ///
    /// # Errors
    ///
    /// Errors with [`PeerError::RtcPeerConnection`] if failed to get
    /// [`RtcStats`].
    pub async fn get_stats(&self) -> Result<RtcStats> {
        self.peer
            .get_stats()
            .await
            .map_err(tracerr::map_from_and_wrap!())
    }

    /// Returns `true` if all [`TransceiverSide`]s with a provided
<<<<<<< HEAD
    /// [`TransceiverKind`], [`TrackDirection`] and [`SourceType`] is in the
    /// provided [`StableMuteState`].
=======
    /// [`MediaKind`] and [`TrackDirection`] is in the provided
    /// [`StableMuteState`].
>>>>>>> fef858e2
    #[inline]
    pub fn is_all_transceiver_sides_in_mute_state(
        &self,
        kind: MediaKind,
        direction: TrackDirection,
        source_type: SourceType,
        mute_state: StableMuteState,
    ) -> bool {
        self.media_connections.is_all_tracks_in_mute_state(
            kind,
            direction,
            source_type,
            mute_state,
        )
    }

    /// Returns [`PeerId`] of this [`PeerConnection`].
    #[inline]
    pub fn id(&self) -> PeerId {
        self.id
    }

    /// Updates [`Sender`]s and [`Receiver`]s of this [`PeerConnection`] with
    /// [`proto::TrackPatch`].
    ///
    /// # Errors
    ///
    /// Errors with [`MediaConnectionsError::InvalidTrackPatch`] if
    /// provided [`proto::TrackPatch`] contains unknown ID.
    pub fn patch_tracks(
        &self,
        tracks: Vec<proto::TrackPatchEvent>,
    ) -> Result<()> {
        Ok(self
            .media_connections
            .patch_tracks(tracks)
            .map_err(tracerr::map_from_and_wrap!())?)
    }

    /// Returns inner [`IceCandidate`]'s buffer len. Used in tests.
    pub fn candidates_buffer_len(&self) -> usize {
        self.ice_candidates_buffer.borrow().len()
    }

    /// Handle `icecandidate` event from underlying peer emitting
    /// [`PeerEvent::IceCandidateDiscovered`] event into this peers
    /// `peer_events_sender`.
    fn on_ice_candidate(
        id: Id,
        sender: &mpsc::UnboundedSender<PeerEvent>,
        candidate: IceCandidate,
    ) {
        let _ = sender.unbounded_send(PeerEvent::IceCandidateDiscovered {
            peer_id: id,
            candidate: candidate.candidate,
            sdp_m_line_index: candidate.sdp_m_line_index,
            sdp_mid: candidate.sdp_mid,
        });
    }

    /// Handle `iceconnectionstatechange` event from underlying peer emitting
    /// [`PeerEvent::IceConnectionStateChanged`] event into this peers
    /// `peer_events_sender`.
    fn on_ice_connection_state_changed(
        peer_id: Id,
        sender: &mpsc::UnboundedSender<PeerEvent>,
        ice_connection_state: RtcIceConnectionState,
    ) {
        use RtcIceConnectionState as S;

        let ice_connection_state = match ice_connection_state {
            S::New => IceConnectionState::New,
            S::Checking => IceConnectionState::Checking,
            S::Connected => IceConnectionState::Connected,
            S::Completed => IceConnectionState::Completed,
            S::Failed => IceConnectionState::Failed,
            S::Disconnected => IceConnectionState::Disconnected,
            S::Closed => IceConnectionState::Closed,
            S::__Nonexhaustive => {
                log::error!("Unknown ICE connection state");
                return;
            }
        };

        let _ = sender.unbounded_send(PeerEvent::IceConnectionStateChanged {
            peer_id,
            ice_connection_state,
        });
    }

    /// Handle `track` event from underlying peer adding new track to
    /// `media_connections` and emitting [`PeerEvent::NewRemoteTracks`]
    /// event into this peers `peer_events_sender` if all tracks from this
    /// sender has arrived.
    fn on_track(
        media_connections: &MediaConnections,
        track_event: &RtcTrackEvent,
    ) -> Result<()> {
        let transceiver = track_event.transceiver();
        media_connections
            .add_remote_track(transceiver, track_event.track())
            .map_err(tracerr::map_from_and_wrap!())?;

        Ok(())
    }

    /// Marks [`PeerConnection`] to trigger ICE restart.
    ///
    /// After this function returns, the offer returned by the next call to
    /// [`PeerConnection::get_offer`] is automatically configured to trigger ICE
    /// restart.
    pub fn restart_ice(&self) {
        self.peer.restart_ice();
    }

    /// Returns `true` if all [`Sender`]s audio tracks are enabled.
    #[cfg(feature = "mockable")]
    pub fn is_send_audio_enabled(&self) -> bool {
        self.media_connections.is_send_audio_enabled()
    }

    /// Returns `true` if all [`Sender`]s video tracks are enabled.
    #[cfg(feature = "mockable")]
    pub fn is_send_video_enabled(&self) -> bool {
        self.media_connections.is_send_video_enabled()
    }

    /// Returns `true` if all [`Receiver`]s audio tracks are enabled.
    pub fn is_recv_audio_enabled(&self) -> bool {
        self.media_connections.is_recv_audio_enabled()
    }

    /// Returns `true` if all [`Receiver`]s video tracks are enabled.
    pub fn is_recv_video_enabled(&self) -> bool {
        self.media_connections.is_recv_video_enabled()
    }

    /// Returns all [`TransceiverSide`]s from this [`PeerConnection`] with
<<<<<<< HEAD
    /// provided [`TransceiverKind`], [`TrackDirection`] and [`SourceType`].
=======
    /// provided [`MediaKind`] and [`TrackDirection`].
>>>>>>> fef858e2
    #[inline]
    pub fn get_transceivers_sides(
        &self,
        kind: MediaKind,
        direction: TrackDirection,
        source_type: SourceType,
    ) -> Vec<Rc<dyn TransceiverSide>> {
        self.media_connections.get_transceivers_sides(
            kind,
            direction,
            source_type,
        )
    }

    /// Track id to mid relations of all send tracks of this
    /// [`RtcPeerConnection`]. mid is id of [`m= section`][1]. mids are received
    /// directly from registered [`RTCRtpTransceiver`][2]s, and are being
    /// allocated on sdp update.
    ///
    /// # Errors
    ///
    /// Errors if finds transceiver without mid, so must be called after setting
    /// local description if offerer, and remote if answerer.
    ///
    /// [1]: https://tools.ietf.org/html/rfc4566#section-5.14
    /// [2]: https://w3.org/TR/webrtc/#rtcrtptransceiver-interface
    #[inline]
    pub fn get_mids(&self) -> Result<HashMap<TrackId, String>> {
        let mids = self
            .media_connections
            .get_mids()
            .map_err(tracerr::map_from_and_wrap!())?;

        Ok(mids)
    }

    /// Returns publishing statuses of the all [`Sender`]s from this
    /// [`MediaConnections`].
    pub fn get_transceivers_statuses(&self) -> HashMap<TrackId, bool> {
        self.media_connections.get_transceivers_statuses()
    }

    /// Syncs provided tracks creating all required `Sender`s and `Receiver`s,
    /// request local stream if required, get, set and return SDP offer.
    ///
    /// # Errors
    ///
    /// With [`MediaConnectionsError::TransceiverNotFound`] if cannot find
    /// transceiver by `mid`.
    ///
    /// With [`RTCPeerConnectionError::CreateOfferFailed`] if
    /// [RtcPeerConnection.createOffer()][1] fails.
    ///
    /// With [`RTCPeerConnectionError::SetLocalDescriptionFailed`] if
    /// [RtcPeerConnection.setLocalDescription()][2] fails.
    ///
    /// [1]: https://w3.org/TR/webrtc/#dom-rtcpeerconnection-createoffer
    /// [2]: https://w3.org/TR/webrtc/#dom-peerconnection-setlocaldescription
    pub async fn get_offer(&self, tracks: Vec<proto::Track>) -> Result<String> {
        self.media_connections
            .create_tracks(
                tracks,
                &self.send_constraints,
                &self.recv_constraints,
            )
            .map_err(tracerr::map_from_and_wrap!())?;

        self.update_local_stream().await.map_err(tracerr::wrap!())?;

        let offer = self
            .peer
            .create_and_set_offer()
            .await
            .map_err(tracerr::map_from_and_wrap!())?;
        Ok(offer)
    }

    /// Creates new [`Sender`]s and [`Receiver`]s for each new [`Track`].
    ///
    /// # Errors
    ///
    /// With [`MediaConnectionsError::TransceiverNotFound`] if could not create
    /// new [`Sender`] because transceiver with specified `mid` doesn't exist.
    pub fn create_tracks(&self, tracks: Vec<proto::Track>) -> Result<()> {
        self.media_connections
            .create_tracks(
                tracks,
                &self.send_constraints,
                &self.recv_constraints,
            )
            .map_err(tracerr::map_from_and_wrap!())?;
        Ok(())
    }

    /// Updates local [MediaStream][1] being used in [`PeerConnection`]
    /// [`Sender`]s.
    ///
    /// First of all make sure that [`PeerConnection`] [`Sender`]s are up to
    /// date (you set those with [`PeerConnection::create_tracks`]). If
    /// there are no senders configured in this [`PeerConnection`], then
    /// this method is no-op.
    ///
    /// Secondly, make sure that configured [`LocalStreamConstraints`] are up to
    /// date.
    ///
    /// This function requests local stream from [`MediaManager`]. If stream
    /// returned from [`MediaManager`] is considered new, then this function
    /// will emit [`PeerEvent::NewLocalStream`] event.
    ///
    /// Constraints being used when requesting stream from [`MediaManager`] are
    /// a result of merging constraints received from this [`PeerConnection`]
    /// [`Sender`]s, which are configured by server during signalling, and
    /// [`LocalStreamConstraints`], that are optionally configured by JS-side.
    ///
    /// Returns [`HashMap`] with [`MuteState`]s updates for the [`Sender`]s.
    ///
    /// # Errors
    ///
    /// With [`TracksRequestError`] if current state of peer's [`Sender`]s
    /// cannot be represented as [`SimpleTracksRequest`] (max 1 audio [`Sender`]
    /// and max 1 video [`Sender`]), or [`MediaStream`] requested from
    /// [`MediaManager`] does not satisfy [`Sender`]s constraints.
    ///
    /// With [`TracksRequestError::ExpectedAudioTracks`] or
    /// [`TracksRequestError::ExpectedVideoTracks`] if provided
    /// [`MediaStreamSettings`] are incompatible with this peer [`Sender`]s
    /// constraints.
    ///
    /// With [`MediaManagerError::GetUserMediaFailed`] or
    /// [`MediaManagerError::GetDisplayMediaFailed`] if corresponding request to
    /// UA failed.
    ///
    /// With [`MediaConnectionsError::InvalidMediaTracks`],
    /// [`MediaConnectionsError::InvalidMediaTrack`] or
    /// [`MediaConnectionsError::CouldNotInsertLocalTrack`] if [`MediaStream`]
    /// cannot be inserted into peer's [`Sender`]s.
    ///
    /// [1]: https://w3.org/TR/mediacapture-streams/#mediastream
    /// [2]: https://w3.org/TR/webrtc/#rtcpeerconnection-interface
    pub async fn update_local_stream(
        &self,
    ) -> Result<HashMap<TrackId, StableMuteState>> {
        if let Some(request) = self.media_connections.get_tracks_request() {
            let mut required_caps = SimpleTracksRequest::try_from(request)
                .map_err(tracerr::from_and_wrap!())?;

            required_caps
                .merge(self.send_constraints.inner())
                .map_err(tracerr::map_from_and_wrap!())?;

            let used_caps = MediaStreamSettings::from(&required_caps);

            let media_tracks = self
                .media_manager
                .get_tracks(used_caps)
                .await
                .map_err(tracerr::map_from_and_wrap!())?;
            let peer_tracks = required_caps
                .parse_tracks(
                    media_tracks.iter().map(|(t, _)| t).cloned().collect(),
                )
                .map_err(tracerr::map_from_and_wrap!())?;

            let new_mute_states = self
                .media_connections
                .insert_local_tracks(&peer_tracks)
                .await
                .map_err(tracerr::map_from_and_wrap!())?;

            for (track, is_new) in media_tracks {
                if is_new {
                    let _ = self.peer_events_sender.unbounded_send(
                        PeerEvent::NewLocalTrack { local_track: track },
                    );
                }
            }

            Ok(new_mute_states)
        } else {
            Ok(HashMap::new())
        }
    }

    /// Returns [`Rc`] to [`TransceiverSide`] with a provided [`TrackId`].
    ///
    /// Returns `None` if [`TransceiverSide`] with a provided [`TrackId`]
    /// doesn't exists in this [`PeerConnection`].
    pub fn get_transceiver_side_by_id(
        &self,
        track_id: TrackId,
    ) -> Option<Rc<dyn TransceiverSide>> {
        self.media_connections.get_transceiver_side_by_id(track_id)
    }

    /// Updates underlying [RTCPeerConnection][1]'s remote SDP from answer.
    ///
    /// # Errors
    ///
    /// With [`RTCPeerConnectionError::SetRemoteDescriptionFailed`] if
    /// [RTCPeerConnection.setRemoteDescription()][2] fails.
    ///
    /// [1]: https://w3.org/TR/webrtc/#rtcpeerconnection-interface
    /// [2]: https://w3.org/TR/webrtc/#dom-peerconnection-setremotedescription
    pub async fn set_remote_answer(&self, answer: String) -> Result<()> {
        self.set_remote_description(SdpType::Answer(answer))
            .await
            .map_err(tracerr::wrap!())
    }

    /// Updates underlying [RTCPeerConnection][1]'s remote SDP from offer.
    ///
    /// # Errors
    ///
    /// With [`RTCPeerConnectionError::SetRemoteDescriptionFailed`] if
    /// [RTCPeerConnection.setRemoteDescription()][2] fails.
    ///
    /// [1]: https://w3.org/TR/webrtc/#rtcpeerconnection-interface
    /// [2]: https://w3.org/TR/webrtc/#dom-peerconnection-setremotedescription
    async fn set_remote_offer(&self, offer: String) -> Result<()> {
        self.set_remote_description(SdpType::Offer(offer))
            .await
            .map_err(tracerr::wrap!())
    }

    /// Updates underlying [RTCPeerConnection][1]'s remote SDP with given
    /// description.
    ///
    /// # Errors
    ///
    /// With [`RTCPeerConnectionError::SetRemoteDescriptionFailed`] if
    /// [RTCPeerConnection.setRemoteDescription()][2] fails.
    ///
    /// With [`RTCPeerConnectionError::AddIceCandidateFailed`] if
    /// [RtcPeerConnection.addIceCandidate()][3] fails when adding buffered ICE
    /// candidates.
    ///
    /// [1]: https://w3.org/TR/webrtc/#rtcpeerconnection-interface
    /// [2]: https://w3.org/TR/webrtc/#dom-peerconnection-setremotedescription
    /// [3]: https://w3.org/TR/webrtc/#dom-peerconnection-addicecandidate
    async fn set_remote_description(&self, desc: SdpType) -> Result<()> {
        self.peer
            .set_remote_description(desc)
            .await
            .map_err(tracerr::map_from_and_wrap!())?;
        *self.has_remote_description.borrow_mut() = true;

        let mut candidates = self.ice_candidates_buffer.borrow_mut();
        let mut futures = Vec::with_capacity(candidates.len());
        while let Some(candidate) = candidates.pop() {
            let peer = Rc::clone(&self.peer);
            futures.push(async move {
                peer.add_ice_candidate(
                    &candidate.candidate,
                    candidate.sdp_m_line_index,
                    &candidate.sdp_mid,
                )
                .await
            });
        }
        future::try_join_all(futures)
            .await
            .map_err(tracerr::map_from_and_wrap!())?;
        Ok(())
    }

    /// Sync provided tracks creating all required `Sender`s and
    /// `Receiver`s, request local stream if required, get, set and return
    /// SDP answer.
    /// `set_remote_description` will create all transceivers and fire all
    /// `on_track` events, so it updates `Receiver`s before
    /// `set_remote_description` and update `Sender`s after.
    ///
    /// # Errors
    ///
    /// With [`MediaConnectionsError::TransceiverNotFound`] if cannot create
    /// new [`Sender`] because of transceiver with specified `mid` being absent.
    ///
    /// With [`RTCPeerConnectionError::SetRemoteDescriptionFailed`] if
    /// [RTCPeerConnection.setRemoteDescription()][2] fails.
    ///
    /// With [`TracksRequestError`], [`MediaManagerError`] or
    /// [`MediaConnectionsError`] if cannot get or insert [`MediaStream`].
    ///
    /// With [`RTCPeerConnectionError::CreateAnswerFailed`] if
    /// [RtcPeerConnection.createAnswer()][3] fails.
    ///
    /// With [`RTCPeerConnectionError::SetLocalDescriptionFailed`] if
    /// [RtcPeerConnection.setLocalDescription()][4] fails.
    ///
    /// [1]: https://w3.org/TR/webrtc/#rtcpeerconnection-interface
    /// [2]: https://w3.org/TR/webrtc/#dom-peerconnection-setremotedescription
    /// [3]: https://w3.org/TR/webrtc/#dom-rtcpeerconnection-createanswer
    /// [4]: https://w3.org/TR/webrtc/#dom-peerconnection-setlocaldescription
    pub async fn process_offer(
        &self,
        offer: String,
        tracks: Vec<proto::Track>,
    ) -> Result<String> {
        // TODO: use drain_filter when its stable
        let (recv, send): (Vec<_>, Vec<_>) =
            tracks.into_iter().partition(|track| match track.direction {
                Direction::Send { .. } => false,
                Direction::Recv { .. } => true,
            });

        // create receivers
        self.media_connections
            .create_tracks(recv, &self.send_constraints, &self.recv_constraints)
            .map_err(tracerr::map_from_and_wrap!())?;

        // set offer, which will create transceivers and discover remote tracks
        // in receivers
        self.set_remote_offer(offer)
            .await
            .map_err(tracerr::wrap!())?;

        // create senders
        self.media_connections
            .create_tracks(send, &self.send_constraints, &self.recv_constraints)
            .map_err(tracerr::map_from_and_wrap!())?;

        self.update_local_stream().await.map_err(tracerr::wrap!())?;

        let answer = self
            .peer
            .create_and_set_answer()
            .await
            .map_err(tracerr::map_from_and_wrap!())?;

        Ok(answer)
    }

    /// Adds remote peers [ICE Candidate][1] to this peer.
    ///
    /// # Errors
    ///
    /// With [`RTCPeerConnectionError::AddIceCandidateFailed`] if
    /// [RtcPeerConnection.addIceCandidate()][2] fails to add buffered
    /// [ICE candidates][1].
    ///
    /// [1]: https://tools.ietf.org/html/rfc5245#section-2
    /// [2]: https://w3.org/TR/webrtc/#dom-peerconnection-addicecandidate
    pub async fn add_ice_candidate(
        &self,
        candidate: String,
        sdp_m_line_index: Option<u16>,
        sdp_mid: Option<String>,
    ) -> Result<()> {
        if *self.has_remote_description.borrow() {
            self.peer
                .add_ice_candidate(&candidate, sdp_m_line_index, &sdp_mid)
                .await
                .map_err(tracerr::map_from_and_wrap!())?;
        } else {
            self.ice_candidates_buffer.borrow_mut().push(IceCandidate {
                candidate,
                sdp_m_line_index,
                sdp_mid,
            });
        }
        Ok(())
    }
}

impl Drop for PeerConnection {
    /// Drops `on_track` and `on_ice_candidate` callbacks to prevent leak.
    fn drop(&mut self) {
        let _ = self.peer.on_track::<Box<dyn FnMut(RtcTrackEvent)>>(None);
        let _ = self
            .peer
            .on_ice_candidate::<Box<dyn FnMut(IceCandidate)>>(None);
    }
}<|MERGE_RESOLUTION|>--- conflicted
+++ resolved
@@ -402,13 +402,8 @@
     }
 
     /// Returns `true` if all [`TransceiverSide`]s with a provided
-<<<<<<< HEAD
-    /// [`TransceiverKind`], [`TrackDirection`] and [`SourceType`] is in the
+    /// [`MediaKind`], [`TrackDirection`] and [`SourceType`] is in the
     /// provided [`StableMuteState`].
-=======
-    /// [`MediaKind`] and [`TrackDirection`] is in the provided
-    /// [`StableMuteState`].
->>>>>>> fef858e2
     #[inline]
     pub fn is_all_transceiver_sides_in_mute_state(
         &self,
@@ -547,11 +542,7 @@
     }
 
     /// Returns all [`TransceiverSide`]s from this [`PeerConnection`] with
-<<<<<<< HEAD
-    /// provided [`TransceiverKind`], [`TrackDirection`] and [`SourceType`].
-=======
-    /// provided [`MediaKind`] and [`TrackDirection`].
->>>>>>> fef858e2
+    /// provided [`MediaKind`], [`TrackDirection`] and [`SourceType`].
     #[inline]
     pub fn get_transceivers_sides(
         &self,
