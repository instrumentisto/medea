--- conflicted
+++ resolved
@@ -1,6 +1,6 @@
 //! Adapters to [RTCPeerConnection][1] and related objects.
 //!
-//! [1]: https://w3.org/TR/webrtc/#rtcpeerconnection-interface
+//! [1]: https://w3.org/TR/webrtc#rtcpeerconnection-interface
 
 mod component;
 pub mod media;
@@ -40,10 +40,6 @@
 #[doc(inline)]
 pub use self::{
     component::{Component, State},
-<<<<<<< HEAD
-=======
-    conn::{IceCandidate, RtcPeerConnection, RtcPeerConnectionError, SdpType},
->>>>>>> 01869937
     media::{
         media_exchange_state, mute_state, receiver, sender, MediaConnections,
         MediaConnectionsError, MediaExchangeState,
@@ -57,7 +53,7 @@
 
 /// Errors that may occur in [RTCPeerConnection][1].
 ///
-/// [1]: https://w3.org/TR/webrtc/#rtcpeerconnection-interface
+/// [1]: https://w3.org/TR/webrtc#rtcpeerconnection-interface
 #[derive(Clone, Debug, Display, From, JsCaused)]
 #[js(error = "platform::Error")]
 pub enum PeerError {
@@ -72,13 +68,9 @@
     /// Errors that may occur during signaling between this and remote
     /// [RTCPeerConnection][1] and event handlers setting errors.
     ///
-    /// [1]: https://w3.org/TR/webrtc/#dom-rtcpeerconnection
+    /// [1]: https://w3.org/TR/webrtc#dom-rtcpeerconnection
     #[display(fmt = "{}", _0)]
-<<<<<<< HEAD
     RtcPeerConnection(#[js(cause)] platform::RtcPeerConnectionError),
-=======
-    RtcPeerConnection(#[js(cause)] RtcPeerConnectionError),
->>>>>>> 01869937
 
     /// Errors that may occur when validating [`TracksRequest`] or parsing
     /// [`local::Track`]s.
@@ -121,27 +113,27 @@
     ///
     /// Wrapper around [RTCPeerConnectionIceEvent][1].
     ///
-    /// [1]: https://w3.org/TR/webrtc/#rtcpeerconnectioniceevent
+    /// [1]: https://w3.org/TR/webrtc#rtcpeerconnectioniceevent
     IceCandidateDiscovered {
         /// ID of the [`PeerConnection`] that discovered new ICE candidate.
         peer_id: Id,
 
         /// [`candidate` field][2] of the discovered [RTCIceCandidate][1].
         ///
-        /// [1]: https://w3.org/TR/webrtc/#dom-rtcicecandidate
-        /// [2]: https://w3.org/TR/webrtc/#dom-rtcicecandidate-candidate
+        /// [1]: https://w3.org/TR/webrtc#dom-rtcicecandidate
+        /// [2]: https://w3.org/TR/webrtc#dom-rtcicecandidate-candidate
         candidate: String,
 
         /// [`sdpMLineIndex` field][2] of the discovered [RTCIceCandidate][1].
         ///
-        /// [1]: https://w3.org/TR/webrtc/#dom-rtcicecandidate
-        /// [2]: https://w3.org/TR/webrtc/#dom-rtcicecandidate-sdpmlineindex
+        /// [1]: https://w3.org/TR/webrtc#dom-rtcicecandidate
+        /// [2]: https://w3.org/TR/webrtc#dom-rtcicecandidate-sdpmlineindex
         sdp_m_line_index: Option<u16>,
 
         /// [`sdpMid` field][2] of the discovered [RTCIceCandidate][1].
         ///
-        /// [1]: https://w3.org/TR/webrtc/#dom-rtcicecandidate
-        /// [2]: https://w3.org/TR/webrtc/#dom-rtcicecandidate-sdpmid
+        /// [1]: https://w3.org/TR/webrtc#dom-rtcicecandidate
+        /// [2]: https://w3.org/TR/webrtc#dom-rtcicecandidate-sdpmid
         sdp_mid: Option<String>,
     },
 
@@ -163,12 +155,12 @@
 
     /// [`platform::RtcPeerConnection`]'s [ICE connection][1] state changed.
     ///
-    /// [1]: https://w3.org/TR/webrtc/#dfn-ice-connection-state
+    /// [1]: https://w3.org/TR/webrtc#dfn-ice-connection-state
     IceConnectionStateChanged {
         /// ID of the [`PeerConnection`] that sends
         /// [`iceconnectionstatechange`][1] event.
         ///
-        /// [1]: https://w3.org/TR/webrtc/#event-iceconnectionstatechange
+        /// [1]: https://w3.org/TR/webrtc#event-iceconnectionstatechange
         peer_id: Id,
 
         /// New [`IceConnectionState`].
@@ -177,12 +169,12 @@
 
     /// [`platform::RtcPeerConnection`]'s [connection][1] state changed.
     ///
-    /// [1]: https://w3.org/TR/webrtc/#dfn-ice-connection-state
+    /// [1]: https://w3.org/TR/webrtc#dfn-ice-connection-state
     ConnectionStateChanged {
         /// ID of the [`PeerConnection`] that sends
         /// [`connectionstatechange`][1] event.
         ///
-        /// [1]: https://w3.org/TR/webrtc/#event-connectionstatechange
+        /// [1]: https://w3.org/TR/webrtc#event-connectionstatechange
         peer_id: Id,
 
         /// New [`PeerConnectionState`].
@@ -709,7 +701,7 @@
     /// [`local::Track`] couldn't inserted into [`PeerConnection`]s [`Sender`]s.
     ///
     /// [`Sender`]: sender::Sender
-    /// [1]: https://w3.org/TR/mediacapture-streams/#mediastream
+    /// [1]: https://w3.org/TR/mediacapture-streams#mediastream
     /// [2]: https://w3.org/TR/webrtc/#rtcpeerconnection-interface
     pub async fn update_local_stream(
         &self,
@@ -838,11 +830,7 @@
     ///
     /// # Errors
     ///
-<<<<<<< HEAD
     /// With [`RtcPeerConnectionError::SetRemoteDescriptionFailed`][3] if
-=======
-    /// With [`RtcPeerConnectionError::SetRemoteDescriptionFailed`] if
->>>>>>> 01869937
     /// [RTCPeerConnection.setRemoteDescription()][2] fails.
     ///
     /// [1]: https://w3.org/TR/webrtc/#rtcpeerconnection-interface
@@ -858,11 +846,7 @@
     ///
     /// # Errors
     ///
-<<<<<<< HEAD
     /// With [`platform::RtcPeerConnectionError::SetRemoteDescriptionFailed`] if
-=======
-    /// With [`RtcPeerConnectionError::SetRemoteDescriptionFailed`] if
->>>>>>> 01869937
     /// [RTCPeerConnection.setRemoteDescription()][2] fails.
     ///
     /// [1]: https://w3.org/TR/webrtc/#rtcpeerconnection-interface
@@ -878,17 +862,10 @@
     ///
     /// # Errors
     ///
-<<<<<<< HEAD
     /// With [`platform::RtcPeerConnectionError::SetRemoteDescriptionFailed`] if
     /// [RTCPeerConnection.setRemoteDescription()][2] fails.
     ///
     /// With [`platform::RtcPeerConnectionError::AddIceCandidateFailed`] if
-=======
-    /// With [`RtcPeerConnectionError::SetRemoteDescriptionFailed`] if
-    /// [RTCPeerConnection.setRemoteDescription()][2] fails.
-    ///
-    /// With [`RtcPeerConnectionError::AddIceCandidateFailed`] if
->>>>>>> 01869937
     /// [RtcPeerConnection.addIceCandidate()][3] fails when adding buffered ICE
     /// candidates.
     ///
@@ -932,13 +909,8 @@
     ///
     /// # Errors
     ///
-<<<<<<< HEAD
     /// With [`RtcPeerConnectionError::AddIceCandidateFailed`][2] if
     /// [RtcPeerConnection.addIceCandidate()][3] fails to add buffered
-=======
-    /// With [`RtcPeerConnectionError::AddIceCandidateFailed`] if
-    /// [RtcPeerConnection.addIceCandidate()][2] fails to add buffered
->>>>>>> 01869937
     /// [ICE candidates][1].
     ///
     /// [1]: https://tools.ietf.org/html/rfc5245#section-2
