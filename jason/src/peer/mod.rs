//! Adapters to [RTCPeerConnection][1] and related objects.
//!
//! [1]: https://www.w3.org/TR/webrtc/#rtcpeerconnection-interface

mod conn;
mod ice_server;
mod media;
mod repo;
mod stream;
mod stream_request;
mod track;

use std::{cell::RefCell, collections::HashMap, convert::TryFrom, rc::Rc};

use anyhow::Result;
use futures::{channel::mpsc, future};
use medea_client_api_proto::{
    Direction, IceServer, PeerId as Id, Track, TrackId,
};
use medea_macro::dispatchable;
<<<<<<< HEAD
use wasm_bindgen::JsValue;
use web_sys::RtcTrackEvent;
=======
use web_sys::{MediaStream as SysMediaStream, RtcTrackEvent};
>>>>>>> 6b07bbc9

use crate::media::MediaManager;

#[cfg(feature = "mockable")]
#[doc(inline)]
pub use self::repo::MockPeerRepository;
#[doc(inline)]
pub use self::repo::{PeerRepository, Repository};
pub use self::{
    conn::{
        IceCandidate, RtcPeerConnection, SdpType, TransceiverDirection,
        TransceiverKind,
    },
    media::MediaConnections,
    stream::{MediaStream, MediaStreamHandle},
    stream_request::{Error, SimpleStreamRequest, StreamRequest},
    track::MediaTrack,
};

#[dispatchable]
#[allow(clippy::module_name_repetitions)]
/// Events emitted from [`RtcPeerConnection`].
pub enum PeerEvent {
    /// [`RtcPeerConnection`] discovered new ICE candidate.
    ///
    /// Wrapper around [RTCPeerConnectionIceEvent][1].
    ///
    /// [1]: https://w3.org/TR/webrtc/#rtcpeerconnectioniceevent
    IceCandidateDiscovered {
        /// ID of the [`PeerConnection`] that discovered new ICE candidate.
        peer_id: Id,

        /// [`candidate` field][2] of the discovered [RTCIceCandidate][1].
        ///
        /// [1]: https://w3.org/TR/webrtc/#dom-rtcicecandidate
        /// [2]: https://w3.org/TR/webrtc/#dom-rtcicecandidate-candidate
        candidate: String,

        /// [`sdpMLineIndex` field][2] of the discovered [RTCIceCandidate][1].
        ///
        /// [1]: https://w3.org/TR/webrtc/#dom-rtcicecandidate
        /// [2]: https://w3.org/TR/webrtc/#dom-rtcicecandidate-sdpmlineindex
        sdp_m_line_index: Option<u16>,

        /// [`sdpMid` field][2] of the discovered [RTCIceCandidate][1].
        ///
        /// [1]: https://w3.org/TR/webrtc/#dom-rtcicecandidate
        /// [2]: https://w3.org/TR/webrtc/#dom-rtcicecandidate-sdpmid
        sdp_mid: Option<String>,
    },

    /// [`RtcPeerConnection`] received new stream from remote sender.
    NewRemoteStream {
        /// ID of the [`PeerConnection`] that received new stream from remote
        /// sender.
        peer_id: Id,

        /// ID of the remote sender's [`PeerConnection`].
        sender_id: Id,

        /// Received [`MediaStream`].
        remote_stream: MediaStream,
    },

    /// [`RtcPeerConnection`] sent new local stream to remote members.
    NewLocalStream {
        /// ID of the [`PeerConnection`] that sent new local stream to remote
        /// members.
        peer_id: Id,

        /// Local [`MediaStream`] that is sent to remote members.
        local_stream: MediaStream,
    },
}

/// High-level wrapper around [`RtcPeerConnection`].
#[allow(clippy::module_name_repetitions)]
pub struct PeerConnection {
    /// Unique ID of [`PeerConnection`].
    id: Id,

    /// Underlying [`RtcPeerConnection`].
    peer: Rc<RtcPeerConnection>,

    /// [`Sender`]s and [`Receivers`] of this [`RtcPeerConnection`].
    media_connections: Rc<MediaConnections>,

    /// [`MediaManager`] that will be used to acquire local [`MediaStream`]s.
    media_manager: Rc<MediaManager>,

    /// [`PeerEvent`]s tx.
    peer_events_sender: mpsc::UnboundedSender<PeerEvent>,

    /// Indicates if underlying [`RtcPeerConnection`] has remote description.
    has_remote_description: RefCell<bool>,

    /// Stores [`IceCandidate`]s received before remote description for
    /// underlying [`RtcPeerConnection`].
    ice_candidates_buffer: RefCell<Vec<IceCandidate>>,
}

impl PeerConnection {
    /// Creates new [`PeerConnection`].
    ///
    /// Provided `peer_events_sender` will be used to emit [`PeerEvent`]s from
    /// this peer.
    ///
    /// Provided `ice_servers` will be used by created [`RtcPeerConnection`].
    pub fn new<I: IntoIterator<Item = IceServer>>(
        id: Id,
        peer_events_sender: mpsc::UnboundedSender<PeerEvent>,
        ice_servers: I,
        media_manager: Rc<MediaManager>,
        enabled_audio: bool,
        enabled_video: bool,
    ) -> Result<Self> {
        let peer = Rc::new(RtcPeerConnection::new(ice_servers)?);
        let media_connections = Rc::new(MediaConnections::new(
            Rc::clone(&peer),
            enabled_audio,
            enabled_video,
        ));

        let peer = Self {
            id,
            peer,
            media_connections,
            media_manager,
            peer_events_sender,
            has_remote_description: RefCell::new(false),
            ice_candidates_buffer: RefCell::new(vec![]),
        };

        // Bind to `icecandidate` event.
        let id = peer.id;
        let sender = peer.peer_events_sender.clone();
        peer.peer.on_ice_candidate(Some(move |candidate| {
            Self::on_ice_candidate(id, &sender, candidate);
        }))?;

        // Bind to `track` event.
        let id = peer.id;
        let media_connections = Rc::clone(&peer.media_connections);
        let sender = peer.peer_events_sender.clone();
        peer.peer.on_track(Some(move |track_event| {
            Self::on_track(id, &media_connections, &sender, &track_event);
        }))?;

        Ok(peer)
    }

    /// Returns inner [`IceCandidate`]'s buffer len. Used in tests.
    pub fn candidates_buffer_len(&self) -> usize {
        self.ice_candidates_buffer.borrow().len()
    }

    /// Handle `icecandidate` event from underlying peer emitting
    /// [`PeerEvent::IceCandidateDiscovered`] event into this peers
    /// `peer_events_sender`.
    fn on_ice_candidate(
        id: Id,
        sender: &mpsc::UnboundedSender<PeerEvent>,
        candidate: IceCandidate,
    ) {
        let _ = sender.unbounded_send(PeerEvent::IceCandidateDiscovered {
            peer_id: id,
            candidate: candidate.candidate,
            sdp_m_line_index: candidate.sdp_m_line_index,
            sdp_mid: candidate.sdp_mid,
        });
    }

    /// Returns future which resolves into [RTCStatsReport][1]
    /// for this [`PeerConnection`].
    ///
    /// [1]: https://developer.mozilla.org/en-US/docs/Web/API/RTCStatsReport
    pub fn get_stats(&self) -> impl Future<Item = JsValue, Error = WasmErr> {
        self.0.borrow().peer.get_stats()
    }

    /// Handle `track` event from underlying peer adding new track to
    /// `media_connections` and emitting [`PeerEvent::NewRemoteStream`]
    /// event into this peers `peer_events_sender` if all tracks from this
    /// sender has arrived.
    fn on_track(
        id: Id,
        media_connections: &MediaConnections,
        sender: &mpsc::UnboundedSender<PeerEvent>,
        track_event: &RtcTrackEvent,
    ) {
        let transceiver = track_event.transceiver();
        let track = track_event.track();

        if let Some(sender_id) =
            media_connections.add_remote_track(transceiver, track)
        {
            if let Some(tracks) =
                media_connections.get_tracks_by_sender(sender_id)
            {
                // got all tracks from this sender, so emit
                // PeerEvent::NewRemoteStream
                let _ = sender.unbounded_send(PeerEvent::NewRemoteStream {
                    peer_id: id,
                    sender_id,
                    remote_stream: MediaStream::from_tracks(tracks),
                });
            };
        } else {
            // TODO: means that this peer is out of sync, should be
            //       handled somehow (propagated to medea to init peer
            //       recreation?)
        }
    }

    /// Disables or enables all audio tracks for all [`Sender`]s.
    pub fn toggle_send_audio(&self, enabled: bool) {
        self.media_connections
            .toggle_send_media(TransceiverKind::Audio, enabled)
    }

    /// Disables or enables all video tracks for all [`Sender`]s.
    pub fn toggle_send_video(&self, enabled: bool) {
        self.media_connections
            .toggle_send_media(TransceiverKind::Video, enabled)
    }

    /// Returns `true` if all [`Sender`]s audio tracks are enabled.
    pub fn is_send_audio_enabled(&self) -> bool {
        self.media_connections
            .are_senders_enabled(TransceiverKind::Audio)
    }

    /// Returns `true` if all [`Sender`]s video tracks are enabled.
    pub fn is_send_video_enabled(&self) -> bool {
        self.media_connections
            .are_senders_enabled(TransceiverKind::Video)
    }

    /// Track id to mid relations of all send tracks of this
    /// [`RtcPeerConnection`]. mid is id of [`m= section`][1]. mids are received
    /// directly from registered [`RTCRtpTransceiver`][2]s, and are being
    /// allocated on sdp update.
    /// Errors if finds transceiver without mid, so must be called after setting
    /// local description if offerrer, and remote if answerer.
    ///
    /// [1]: https://tools.ietf.org/html/rfc4566#section-5.14
    /// [2]: https://www.w3.org/TR/webrtc/#rtcrtptransceiver-interface
    #[inline]
    pub fn get_mids(&self) -> Result<HashMap<TrackId, String>> {
        Ok(self.media_connections.get_mids()?)
    }

    /// Sync provided tracks creating all required `Sender`s and
    /// `Receiver`s, request local stream if required, get, set and return
    /// sdp offer.
    pub async fn get_offer(
        &self,
        tracks: Vec<Track>,
        local_stream: Option<&SysMediaStream>,
    ) -> Result<String> {
        self.media_connections.update_tracks(tracks)?;

        self.insert_local_stream(local_stream).await?;

        let offer = self.peer.create_and_set_offer().await?;

        Ok(offer)
    }

    /// Replaces local stream in the underlying [RTCPeerConnection][1]
    /// with a provided [MediaStream][2] if its have all required tracks.
    ///
    /// [1]: https://www.w3.org/TR/webrtc/#rtcpeerconnection-interface
    /// [2]: https://www.w3.org/TR/mediacapture-streams/#mediastream
    #[inline]
    pub async fn inject_local_stream(
        &self,
        local_stream: &SysMediaStream,
    ) -> Result<()> {
        self.insert_local_stream(Some(local_stream)).await
    }

    /// Inserts provided [MediaStream][1] into underlying [RTCPeerConnection][2]
    /// if it has all required tracks.
    /// Requests local stream from [`MediaManager`] if no stream was provided.
    /// Will produce [`PeerEvent::NewLocalStream`] if new stream was received
    /// from [`MediaManager`].
    ///
    /// [1]: https://www.w3.org/TR/mediacapture-streams/#mediastream
    /// [2]: https://www.w3.org/TR/webrtc/#rtcpeerconnection-interface
    async fn insert_local_stream(
        &self,
        local_stream: Option<&SysMediaStream>,
    ) -> Result<()> {
        if let Some(request) = self.media_connections.get_stream_request() {
            let caps = SimpleStreamRequest::try_from(request)?;
            let (stream, is_new_stream) = if let Some(stream) = local_stream {
                (caps.parse_stream(stream)?, false)
            } else {
                let (stream, is_new) =
                    self.media_manager.get_stream(&caps).await?;
                (caps.parse_stream(&stream)?, is_new)
            };
            self.media_connections.insert_local_stream(&stream).await?;
            if is_new_stream {
                let _ = self.peer_events_sender.unbounded_send(
                    PeerEvent::NewLocalStream {
                        peer_id: self.id,
                        local_stream: stream,
                    },
                );
            }
        }
        Ok(())
    }

    /// Updates underlying [RTCPeerConnection][1]'s remote SDP from answer.
    ///
    /// [1]: https://www.w3.org/TR/webrtc/#rtcpeerconnection-interface
    pub async fn set_remote_answer(&self, answer: String) -> Result<()> {
        self.set_remote_description(SdpType::Answer(answer)).await
    }

    /// Updates underlying [RTCPeerConnection][1]'s remote SDP from offer.
    ///
    /// [1]: https://www.w3.org/TR/webrtc/#rtcpeerconnection-interface
    async fn set_remote_offer(&self, offer: String) -> Result<()> {
        self.set_remote_description(SdpType::Offer(offer)).await
    }

    /// Updates underlying [RTCPeerConnection][1]'s remote SDP with given
    /// description.
    ///
    /// [1]: https://www.w3.org/TR/webrtc/#rtcpeerconnection-interface
    async fn set_remote_description(&self, desc: SdpType) -> Result<()> {
        self.peer.set_remote_description(desc).await?;
        *self.has_remote_description.borrow_mut() = true;

        let mut candidates = self.ice_candidates_buffer.borrow_mut();
        let mut futures = Vec::with_capacity(candidates.len());
        while let Some(candidate) = candidates.pop() {
            let peer = Rc::clone(&self.peer);
            futures.push(async move {
                peer.add_ice_candidate(
                    &candidate.candidate,
                    candidate.sdp_m_line_index,
                    &candidate.sdp_mid,
                )
                .await
            });
        }
        future::try_join_all(futures).await?;
        Ok(())
    }

    /// Sync provided tracks creating all required `Sender`s and
    /// `Receiver`s, request local stream if required, get, set and return
    /// SDP answer.
    /// `set_remote_description` will create all transceivers and fire all
    /// `on_track` events, so it updates `Receiver`s before
    /// `set_remote_description` and update `Sender`s after.
    ///
    /// [1]: https://www.w3.org/TR/webrtc/#rtcpeerconnection-interface
    pub async fn process_offer(
        &self,
        offer: String,
        tracks: Vec<Track>,
        local_stream: Option<&SysMediaStream>,
    ) -> Result<String> {
        // TODO: use drain_filter when its stable
        let (recv, send): (Vec<_>, Vec<_>) =
            tracks.into_iter().partition(|track| match track.direction {
                Direction::Send { .. } => false,
                Direction::Recv { .. } => true,
            });

        // update receivers
        self.media_connections.update_tracks(recv)?;

        self.set_remote_offer(offer).await?;

        self.media_connections.update_tracks(send)?;

        self.insert_local_stream(local_stream).await?;

        Ok(self.peer.create_and_set_answer().await?)
    }

    /// Adds remote peers [ICE Candidate][1] to this peer.
    ///
    /// [1]: https://tools.ietf.org/html/rfc5245#section-2
    pub async fn add_ice_candidate(
        &self,
        candidate: String,
        sdp_m_line_index: Option<u16>,
        sdp_mid: Option<String>,
    ) -> Result<()> {
        if *self.has_remote_description.borrow() {
            self.peer
                .add_ice_candidate(&candidate, sdp_m_line_index, &sdp_mid)
                .await?;
        } else {
            self.ice_candidates_buffer.borrow_mut().push(IceCandidate {
                candidate,
                sdp_m_line_index,
                sdp_mid,
            });
        }
        Ok(())
    }
}

impl Drop for PeerConnection {
    /// Drops `on_track` and `on_ice_candidate` callbacks to prevent leak.
    fn drop(&mut self) {
        let _ = self.peer.on_track::<Box<dyn FnMut(RtcTrackEvent)>>(None);
        let _ = self
            .peer
            .on_ice_candidate::<Box<dyn FnMut(IceCandidate)>>(None);
    }
}<|MERGE_RESOLUTION|>--- conflicted
+++ resolved
@@ -13,17 +13,12 @@
 use std::{cell::RefCell, collections::HashMap, convert::TryFrom, rc::Rc};
 
 use anyhow::Result;
-use futures::{channel::mpsc, future};
+use futures::{channel::mpsc, future, Future};
 use medea_client_api_proto::{
     Direction, IceServer, PeerId as Id, Track, TrackId,
 };
 use medea_macro::dispatchable;
-<<<<<<< HEAD
-use wasm_bindgen::JsValue;
-use web_sys::RtcTrackEvent;
-=======
 use web_sys::{MediaStream as SysMediaStream, RtcTrackEvent};
->>>>>>> 6b07bbc9
 
 use crate::media::MediaManager;
 
@@ -42,6 +37,8 @@
     stream_request::{Error, SimpleStreamRequest, StreamRequest},
     track::MediaTrack,
 };
+use crate::utils::WasmErr;
+use wasm_bindgen::JsValue;
 
 #[dispatchable]
 #[allow(clippy::module_name_repetitions)]
@@ -200,8 +197,8 @@
     /// for this [`PeerConnection`].
     ///
     /// [1]: https://developer.mozilla.org/en-US/docs/Web/API/RTCStatsReport
-    pub fn get_stats(&self) -> impl Future<Item = JsValue, Error = WasmErr> {
-        self.0.borrow().peer.get_stats()
+    pub fn get_stats(&self) -> impl Future<Output = Result<JsValue, WasmErr>> {
+        self.peer.get_stats()
     }
 
     /// Handle `track` event from underlying peer adding new track to
