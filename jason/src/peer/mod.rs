--- conflicted
+++ resolved
@@ -32,16 +32,9 @@
 #[cfg(feature = "mockable")]
 pub use self::repo::MockPeerRepository;
 #[doc(inline)]
-<<<<<<< HEAD
 pub use self::{
     repo::{PeerRepository, Repository},
-    Id as PeerId,
 };
-
-pub type Id = u64;
-=======
-pub use self::repo::PeerRepository;
->>>>>>> c18f0cd8
 
 #[dispatchable]
 #[allow(clippy::module_name_repetitions)]
