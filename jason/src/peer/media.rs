//! Media tracks.

use std::{borrow::ToOwned, cell::RefCell, collections::HashMap, rc::Rc};

use derive_more::Display;
use futures::future;
use js_caused::JsCaused;
use medea_client_api_proto::{Direction, PeerId, Track, TrackId};
use tracerr::Traced;
use wasm_bindgen_futures::JsFuture;
use web_sys::{
    MediaStreamTrack, RtcRtpTransceiver, RtcRtpTransceiverDirection,
};

use crate::{media::TrackConstraints, utils::JsError};

use super::{
    conn::{RtcPeerConnection, TransceiverDirection, TransceiverKind},
    stream::MediaStream,
    stream_request::StreamRequest,
    track::MediaTrack,
};

/// Errors that may occur in [`MediaConnections`] storage.
#[derive(Debug, Display, JsCaused)]
#[allow(clippy::module_name_repetitions)]
pub enum MediaConnectionsError {
    /// Occurs when the provided [`MediaTrack`] cannot be inserted into
    /// provided [`Sender`]s transceiver.
    #[display(fmt = "failed to insert Track to a sender: {}", _0)]
    InsertTrack(JsError),

    /// Occurs when creates new [`Sender`] on not existed into a
    /// [`RtcPeerConnection`] the [`RtcRtpTransceiver`].
    #[display(fmt = "unable to find Transceiver with provided mid: {}", _0)]
    NotFoundTransceiver(String),

    /// Occurs when cannot get the "mid" from the [`Sender`].
    #[display(fmt = "Peer has senders without mid")]
    SendersWithoutMid,

    /// Occurs when cannot get the "mid" from the [`Receiver`].
    #[display(fmt = "Peer has receivers without mid")]
    ReceiversWithoutMid,

    /// Occurs when inserted [`MediaStream`] dont have all necessary
    /// [`MediaTrack`]s.
    #[display(fmt = "provided stream does not have all necessary Tracks")]
    InvalidMediaStream,

    /// Occurs when [`MediaTrack`] of inserted [`MediaStream`] does not satisfy
    /// [`Sender`] constraints.
    #[display(fmt = "provided Track does not satisfy senders constraints")]
    InvalidMediaTrack,
}

<<<<<<< HEAD
impl JsCaused for MediaConnectionsError {
    fn name(&self) -> &'static str {
        use MediaConnectionsError::*;
        match self {
            InsertTrack(_) => "InsertTrack",
            NotFoundTransceiver(_) => "NotFoundTransceiver",
            SendersWithoutMid => "SendersWithoutMid",
            ReceiversWithoutMid => "ReceiversWithoutMid",
            InvalidMediaStream => "InvalidMediaStream",
            InvalidMediaTrack => "InvalidMediaTrack",
        }
    }

    fn js_cause(&self) -> Option<js_sys::Error> {
        use MediaConnectionsError::*;
        match self {
            InsertTrack(err) => Some(err.into()),
            _ => None,
        }
    }
}

=======
>>>>>>> a8d2dbb5
type Result<T> = std::result::Result<T, Traced<MediaConnectionsError>>;

/// Actual data of [`MediaConnections`] storage.
struct InnerMediaConnections {
    /// Ref to parent [`RtcPeerConnection`]. Used to generate transceivers for
    /// [`Sender`]s and [`Receiver`]s.
    peer: Rc<RtcPeerConnection>,

    /// [`MediaTrack`] to its [`Sender`].
    senders: HashMap<TrackId, Rc<Sender>>,

    /// [`MediaTrack`] to its [`Receiver`].
    receivers: HashMap<TrackId, Receiver>,

    /// Are senders audio tracks muted or not.
    enabled_audio: bool,

    /// Are senders video tracks muted or not.
    enabled_video: bool,
}

/// Storage of [`RtcPeerConnection`]'s [`Sender`] and [`Receiver`] tracks.
#[allow(clippy::module_name_repetitions)]
pub struct MediaConnections(RefCell<InnerMediaConnections>);

impl MediaConnections {
    /// Instantiates new [`MediaConnections`] storage for a given
    /// [`RtcPeerConnection`].
    #[inline]
    pub fn new(
        peer: Rc<RtcPeerConnection>,
        enabled_audio: bool,
        enabled_video: bool,
    ) -> Self {
        Self(RefCell::new(InnerMediaConnections {
            peer,
            senders: HashMap::new(),
            receivers: HashMap::new(),
            enabled_audio,
            enabled_video,
        }))
    }

    /// Enables or disables all [`Sender`]s with specified [`TransceiverKind`]
    /// [`MediaTrack`]s.
    pub fn toggle_send_media(&self, kind: TransceiverKind, enabled: bool) {
        let mut s = self.0.borrow_mut();
        match kind {
            TransceiverKind::Audio => s.enabled_audio = enabled,
            TransceiverKind::Video => s.enabled_video = enabled,
        };
        s.senders
            .values()
            .filter(|s| s.kind() == kind)
            .for_each(|s| s.set_track_enabled(enabled))
    }

    /// Returns `true` if all [`MediaTrack`]s of all [`Senders`] with given
    /// [`TransceiverKind`] are enabled or `false` otherwise.
    pub fn are_senders_enabled(&self, kind: TransceiverKind) -> bool {
        let conn = self.0.borrow();
        for s in conn.senders.values().filter(|s| s.kind() == kind) {
            if !s.is_track_enabled() {
                return false;
            }
        }
        true
    }

    /// Returns mapping from a [`MediaTrack`] ID to a `mid` of
    /// this track's [`RtcRtpTransceiver`].
    pub fn get_mids(&self) -> Result<HashMap<TrackId, String>> {
        let mut s = self.0.borrow_mut();
        let mut mids =
            HashMap::with_capacity(s.senders.len() + s.receivers.len());
        for (track_id, sender) in &s.senders {
            mids.insert(
                *track_id,
                sender
                    .transceiver
                    .mid()
                    .ok_or(MediaConnectionsError::SendersWithoutMid)
                    .map_err(tracerr::wrap!())?,
            );
        }
        for (track_id, receiver) in &mut s.receivers {
            mids.insert(
                *track_id,
                receiver
                    .mid()
                    .map(ToOwned::to_owned)
                    .ok_or(MediaConnectionsError::ReceiversWithoutMid)
                    .map_err(tracerr::wrap!())?,
            );
        }
        Ok(mids)
    }

    /// Synchronizes local state with provided tracks. Creates new [`Sender`]s
    /// and [`Receiver`]s for each new [`Track`], and updates [`Track`] if
    /// its settings has been changed.
    ///
    /// Returns [`StreamRequest`] in case a new local [`MediaStream`]
    /// is required.
    // TODO: Doesnt really updates anything, but only generates new senders
    //       and receivers atm.
    pub fn update_tracks<I: IntoIterator<Item = Track>>(
        &self,
        tracks: I,
    ) -> Result<()> {
        let mut s = self.0.borrow_mut();
        for track in tracks {
            match track.direction {
                Direction::Send { mid, .. } => {
                    let sndr = Sender::new(
                        track.id,
                        track.media_type.into(),
                        &s.peer,
                        mid,
                    )
                    .map_err(tracerr::wrap!())?;
                    s.senders.insert(track.id, sndr);
                }
                Direction::Recv { sender, mid } => {
                    let recv = Receiver::new(
                        track.id,
                        track.media_type.into(),
                        sender,
                        &s.peer,
                        mid,
                    );
                    s.receivers.insert(track.id, recv);
                }
            }
        }
        Ok(())
    }

    /// Returns [`StreamRequest`] if this [`MediaConnections`] has [`Sender`]s.
    pub fn get_stream_request(&self) -> Option<StreamRequest> {
        let mut stream_request = None;
        for sender in self.0.borrow().senders.values() {
            stream_request
                .get_or_insert_with(StreamRequest::default)
                .add_track_request(sender.track_id, sender.caps.clone());
        }
        stream_request
    }

    /// Inserts tracks from a provided [`MediaStream`] into [`Sender`]s
    /// basing on track IDs.
    ///
    /// Enables or disables tracks in provided [`MediaStream`] basing on current
    /// media connections state.
    ///
    /// Provided [`MediaStream`] must have all required [`MediaTrack`]s.
    /// [`MediaTrack`]s are inserted into [`Sender`]'s [`RtcRtpTransceiver`]s
    /// via [`replaceTrack` method][1], so changing [`RtcRtpTransceiver`]
    /// direction to `sendonly`.
    ///
    /// [1]: https://www.w3.org/TR/webrtc/#dom-rtcrtpsender-replacetrack
    pub async fn insert_local_stream(
        &self,
        stream: &MediaStream,
    ) -> Result<()> {
        use MediaConnectionsError::*;

        let s = self.0.borrow();

        // Build sender to track pairs to catch errors before inserting.
        let mut sender_and_track = Vec::with_capacity(s.senders.len());
        for sender in s.senders.values() {
            if let Some(track) = stream.get_track_by_id(sender.track_id) {
                if sender.caps.satisfies(&track.track()) {
                    sender_and_track.push((sender, track));
                } else {
                    return Err(tracerr::new!(InvalidMediaTrack));
                }
            } else {
                return Err(tracerr::new!(InvalidMediaStream));
            }
        }

        stream.toggle_audio_tracks(s.enabled_audio);
        stream.toggle_video_tracks(s.enabled_video);

        future::try_join_all(
            sender_and_track
                .into_iter()
                .map(|(s, t)| Sender::insert_and_enable_track(Rc::clone(s), t)),
        )
        .await?;

        Ok(())
    }

    /// Adds provided [`MediaStreamTrack`] and [`RtcRtpTransceiver`] to the
    /// stored [`Receiver`], which is associated with a given
    /// [`RtcRtpTransceiver`].
    ///
    /// Returns ID of associated [`Sender`] with a found [`Receiver`], if any.
    pub fn add_remote_track(
        &self,
        transceiver: RtcRtpTransceiver,
        track: MediaStreamTrack,
    ) -> Option<PeerId> {
        let mut s = self.0.borrow_mut();
        if let Some(mid) = transceiver.mid() {
            for receiver in &mut s.receivers.values_mut() {
                if let Some(recv_mid) = &receiver.mid() {
                    if recv_mid == &mid {
                        let track = MediaTrack::new(
                            receiver.track_id,
                            track,
                            receiver.caps.clone(),
                        );
                        receiver.transceiver.replace(transceiver);
                        receiver.track.replace(track);
                        return Some(receiver.sender_id);
                    }
                }
            }
        }
        None
    }

    /// Returns [`MediaTrack`]s being received from a specified sender,
    /// but only if all receiving [`MediaTrack`]s are present already.
    pub fn get_tracks_by_sender(
        &self,
        sender_id: PeerId,
    ) -> Option<Vec<Rc<MediaTrack>>> {
        let s = self.0.borrow();
        let mut tracks: Vec<Rc<MediaTrack>> = Vec::new();
        for rcv in s.receivers.values() {
            if rcv.sender_id == sender_id {
                match rcv.track() {
                    None => return None,
                    Some(ref t) => tracks.push(Rc::clone(t)),
                }
            }
        }
        Some(tracks)
    }

    /// Returns [`MediaTrack`] by its [`TrackId`] and [`TransceiverDirection`].
    pub fn get_track_by_id(
        &self,
        direction: TransceiverDirection,
        id: TrackId,
    ) -> Option<Rc<MediaTrack>> {
        let inner = self.0.borrow();
        match direction {
            TransceiverDirection::Sendonly => inner
                .senders
                .get(&id)
                .and_then(|sndr| sndr.track.borrow().clone()),
            TransceiverDirection::Recvonly => {
                inner.receivers.get(&id).and_then(|recv| recv.track.clone())
            }
        }
    }
}

/// Representation of a local [`MediaTrack`] that is being sent to some remote
/// peer.
pub struct Sender {
    track_id: TrackId,
    caps: TrackConstraints,
    track: RefCell<Option<Rc<MediaTrack>>>,
    transceiver: RtcRtpTransceiver,
}

impl Sender {
    /// Creates new [`RtcRtpTransceiver`] if provided `mid` is `None`,
    /// otherwise retrieves existing [`RtcRtpTransceiver`] via provided `mid`
    /// from a provided [`RtcPeerConnection`]. Errors if [`RtcRtpTransceiver`]
    /// lookup fails.
    fn new(
        track_id: TrackId,
        caps: TrackConstraints,
        peer: &RtcPeerConnection,
        mid: Option<String>,
    ) -> Result<Rc<Self>> {
        let kind = TransceiverKind::from(&caps);
        let transceiver = match mid {
            None => peer.add_transceiver(kind, TransceiverDirection::Sendonly),
            Some(mid) => peer
                .get_transceiver_by_mid(&mid)
                .ok_or(MediaConnectionsError::NotFoundTransceiver(mid))
                .map_err(tracerr::wrap!())?,
        };
        Ok(Rc::new(Self {
            track_id,
            caps,
            track: RefCell::new(None),
            transceiver,
        }))
    }

    /// Returns kind of [`RtcRtpTransceiver`] this [`Sender`].
    fn kind(&self) -> TransceiverKind {
        TransceiverKind::from(&self.caps)
    }

    /// Inserts provided [`MediaTrack`] into provided [`Sender`]s transceiver
    /// and enables transceivers sender by changing its direction to `sendonly`.
    ///
    /// [1]: https://www.w3.org/TR/webrtc/#dom-rtcrtpsender-replacetrack
    async fn insert_and_enable_track(
        sender: Rc<Self>,
        track: Rc<MediaTrack>,
    ) -> Result<()> {
        JsFuture::from(
            sender
                .transceiver
                .sender()
                .replace_track(Some(track.track())),
        )
        .await
        .map_err(Into::into)
        .map_err(MediaConnectionsError::InsertTrack)
        .map_err(tracerr::wrap!())?;

        sender
            .transceiver
            .set_direction(RtcRtpTransceiverDirection::Sendonly);
        sender.track.borrow_mut().replace(track);

        Ok(())
    }

    /// Enables or disables this [`Sender`]s track.
    fn set_track_enabled(&self, enabled: bool) {
        if let Some(track) = self.track.borrow().as_ref() {
            track.set_enabled(enabled);
        }
    }

    /// Checks is sender has track and it is enabled.
    fn is_track_enabled(&self) -> bool {
        match self.track.borrow().as_ref() {
            None => false,
            Some(track) => track.is_enabled(),
        }
    }
}

/// Representation of a remote [`MediaTrack`] that is being received from some
/// remote peer. It may have two states: `waiting` and `receiving`.
///
/// We can save related [`RtcRtpTransceiver`] and the actual [`MediaTrack`]
/// only when [`MediaTrack`] data arrives.
pub struct Receiver {
    track_id: TrackId,
    caps: TrackConstraints,
    sender_id: PeerId,
    transceiver: Option<RtcRtpTransceiver>,
    mid: Option<String>,
    track: Option<Rc<MediaTrack>>,
}

impl Receiver {
    /// Creates new [`RtcRtpTransceiver`] if provided `mid` is `None`,
    /// otherwise creates [`Receiver`] without [`RtcRtpTransceiver`]. It will be
    /// injected when [`MediaTrack`] arrives.
    ///
    /// `track` field in the created [`Receiver`] will be `None`,
    /// since [`Receiver`] must be created before the actual [`MediaTrack`]
    /// data arrives.
    #[inline]
    fn new(
        track_id: TrackId,
        caps: TrackConstraints,
        sender_id: PeerId,
        peer: &RtcPeerConnection,
        mid: Option<String>,
    ) -> Self {
        let kind = TransceiverKind::from(&caps);
        let transceiver = match mid {
            None => {
                Some(peer.add_transceiver(kind, TransceiverDirection::Recvonly))
            }
            Some(_) => None,
        };
        Self {
            track_id,
            caps,
            sender_id,
            transceiver,
            mid,
            track: None,
        }
    }

    /// Returns associated [`MediaTrack`] with this [`Receiver`], if any.
    #[inline]
    pub(crate) fn track(&self) -> Option<&Rc<MediaTrack>> {
        self.track.as_ref()
    }

    /// Returns `mid` of this [`Receiver`].
    ///
    /// Tries to fetch it from the underlying [`RtcRtpTransceiver`] if current
    /// value is `None`.
    pub(crate) fn mid(&mut self) -> Option<&str> {
        if self.mid.is_none() && self.transceiver.is_some() {
            self.mid = self.transceiver.as_ref().unwrap().mid()
        }
        self.mid.as_ref().map(String::as_str)
    }
}<|MERGE_RESOLUTION|>--- conflicted
+++ resolved
@@ -54,31 +54,6 @@
     InvalidMediaTrack,
 }
 
-<<<<<<< HEAD
-impl JsCaused for MediaConnectionsError {
-    fn name(&self) -> &'static str {
-        use MediaConnectionsError::*;
-        match self {
-            InsertTrack(_) => "InsertTrack",
-            NotFoundTransceiver(_) => "NotFoundTransceiver",
-            SendersWithoutMid => "SendersWithoutMid",
-            ReceiversWithoutMid => "ReceiversWithoutMid",
-            InvalidMediaStream => "InvalidMediaStream",
-            InvalidMediaTrack => "InvalidMediaTrack",
-        }
-    }
-
-    fn js_cause(&self) -> Option<js_sys::Error> {
-        use MediaConnectionsError::*;
-        match self {
-            InsertTrack(err) => Some(err.into()),
-            _ => None,
-        }
-    }
-}
-
-=======
->>>>>>> a8d2dbb5
 type Result<T> = std::result::Result<T, Traced<MediaConnectionsError>>;
 
 /// Actual data of [`MediaConnections`] storage.
