use std::{
    cell::{Cell, RefCell},
    convert::TryFrom as _,
    rc::Rc,
};

use derive_more::{Display, From};
<<<<<<< HEAD
use medea_client_api_proto::{
    Direction as DirectionProto, IceServer, Mid, PeerConnectionState,
};
=======
use medea_client_api_proto::{IceServer, PeerConnectionState};
>>>>>>> 61b5aabf
use tracerr::Traced;
use wasm_bindgen_futures::JsFuture;
use web_sys::{
    Event, RtcBundlePolicy, RtcConfiguration, RtcIceCandidateInit,
    RtcIceConnectionState, RtcIceTransportPolicy, RtcOfferOptions,
    RtcPeerConnection as SysRtcPeerConnection, RtcPeerConnectionIceEvent,
    RtcRtpTransceiver, RtcRtpTransceiverInit, RtcSdpType,
    RtcSessionDescription, RtcSessionDescriptionInit, RtcTrackEvent,
};

use crate::{
    media::{MediaKind, TrackConstraints},
    peer::stats::{RtcStats, RtcStatsError},
    utils::{
        get_property_by_name, EventListener, EventListenerBindError, JsCaused,
        JsError,
    },
};

use super::{ice_server::RtcIceServers, TransceiverDirection};

/// [RTCIceCandidate][1] representation.
///
/// [1]: https://w3.org/TR/webrtc/#rtcicecandidate-interface
pub struct IceCandidate {
    /// [`candidate` field][2] of the discovered [RTCIceCandidate][1].
    ///
    /// [1]: https://w3.org/TR/webrtc/#dom-rtcicecandidate
    /// [2]: https://w3.org/TR/webrtc/#dom-rtcicecandidate-candidate
    pub candidate: String,

    /// [`sdpMLineIndex` field][2] of the discovered [RTCIceCandidate][1].
    ///
    /// [1]: https://w3.org/TR/webrtc/#dom-rtcicecandidate
    /// [2]: https://w3.org/TR/webrtc/#dom-rtcicecandidate-sdpmlineindex
    pub sdp_m_line_index: Option<u16>,

    /// [`sdpMid` field][2] of the discovered [RTCIceCandidate][1].
    ///
    /// [1]: https://w3.org/TR/webrtc/#dom-rtcicecandidate
    /// [2]: https://w3.org/TR/webrtc/#dom-rtcicecandidate-sdpmid
    pub sdp_mid: Option<Mid>,
}

impl From<&TrackConstraints> for MediaKind {
    fn from(media_type: &TrackConstraints) -> Self {
        match media_type {
            TrackConstraints::Audio(_) => Self::Audio,
            TrackConstraints::Video(_) => Self::Video,
        }
    }
}

/// Representation of [RTCSdpType].
///
/// [RTCSdpType]: https://w3.org/TR/webrtc/#dom-rtcsdptype
pub enum SdpType {
    /// [`offer` type][1] of SDP.
    ///
    /// [1]: https://w3.org/TR/webrtc/#dom-rtcsdptype-offer
    Offer(String),

    /// [`answer` type][1] of SDP.
    ///
    /// [1]: https://w3.org/TR/webrtc/#dom-rtcsdptype-answer
    Answer(String),
}

/// Errors that may occur during signaling between this and remote
/// [RTCPeerConnection][1] and event handlers setting errors.
///
/// [1]: https://w3.org/TR/webrtc/#dom-rtcpeerconnection
#[derive(Clone, Debug, Display, From, JsCaused)]
pub enum RTCPeerConnectionError {
    /// Occurs when cannot adds new remote candidate to the
    /// [RTCPeerConnection][1]'s remote description.
    ///
    /// [1]: https://w3.org/TR/webrtc/#dom-rtcpeerconnection
    #[display(fmt = "Failed to add ICE candidate: {}", _0)]
    #[from(ignore)]
    AddIceCandidateFailed(JsError),

    /// Occurs when cannot obtains [SDP answer][`SdpType::Answer`] from
    /// the underlying [RTCPeerConnection][`SysRtcPeerConnection`].
    #[display(fmt = "Failed to create SDP answer: {}", _0)]
    #[from(ignore)]
    CreateAnswerFailed(JsError),

    /// Occurs when a new [`RtcPeerConnection`] cannot be created.
    #[display(fmt = "Failed to create PeerConnection: {}", _0)]
    #[from(ignore)]
    PeerCreationError(JsError),

    /// Occurs when cannot obtains [SDP offer][`SdpType::Offer`] from
    /// the underlying [RTCPeerConnection][`SysRtcPeerConnection`]
    #[display(fmt = "Failed to create SDP offer: {}", _0)]
    #[from(ignore)]
    CreateOfferFailed(JsError),

    /// Occurs when handler failed to bind to some [`RtcPeerConnection`] event.
    /// Not really supposed to ever happen.
    #[display(fmt = "Failed to bind to RTCPeerConnection event: {}", _0)]
    PeerConnectionEventBindFailed(EventListenerBindError),

    /// Occurs while getting and parsing [`RtcStats`] of [`PeerConnection`].
    ///
    /// [`PeerConnection`]: super::PeerConnection
    #[display(fmt = "Failed to get RTCStats: {}", _0)]
    RtcStatsError(#[js(cause)] RtcStatsError),

    /// [PeerConnection.getStats][1] promise thrown exception.
    ///
    /// [1]: https://tinyurl.com/w6hmt5f
    #[display(fmt = "PeerConnection.getStats() failed with error: {}", _0)]
    #[from(ignore)]
    GetStatsException(JsError),

    /// Occurs if the local description associated with the
    /// [`RtcPeerConnection`] cannot be changed.
    #[display(fmt = "Failed to set local SDP description: {}", _0)]
    #[from(ignore)]
    SetLocalDescriptionFailed(JsError),

    /// Occurs if the description of the remote end of the
    /// [`RtcPeerConnection`] cannot be changed.
    #[display(fmt = "Failed to set remote SDP description: {}", _0)]
    #[from(ignore)]
    SetRemoteDescriptionFailed(JsError),
}

type Result<T> = std::result::Result<T, Traced<RTCPeerConnectionError>>;

/// Representation of [RTCPeerConnection][1].
///
/// [1]: https://w3.org/TR/webrtc/#dom-rtcpeerconnection
pub struct RtcPeerConnection {
    /// Underlying [RTCPeerConnection][1].
    ///
    /// [1]: https://w3.org/TR/webrtc/#rtcpeerconnection-interface
    peer: Rc<SysRtcPeerConnection>,

    /// Flag which indicates that ICE restart will be performed on next
    /// [`RtcPeerConnection::create_offer`] call.
    ice_restart: Cell<bool>,

    /// [`onicecandidate`][2] callback of [RTCPeerConnection][1] to handle
    /// [`icecandidate`][3] event. It fires when [RTCPeerConnection][1]
    /// discovers a new [RTCIceCandidate][4].
    ///
    /// [1]: https://w3.org/TR/webrtc/#rtcpeerconnection-interface
    /// [2]: https://w3.org/TR/webrtc/#dom-rtcpeerconnection-onicecandidate
    /// [3]: https://w3.org/TR/webrtc/#event-icecandidate
    /// [4]: https://w3.org/TR/webrtc/#dom-rtcicecandidate
    on_ice_candidate: RefCell<
        Option<EventListener<SysRtcPeerConnection, RtcPeerConnectionIceEvent>>,
    >,

    /// [`iceconnectionstatechange`][2] callback of [RTCPeerConnection][1],
    /// fires whenever [ICE connection state][3] changes.
    ///
    /// [1]: https://w3.org/TR/webrtc/#rtcpeerconnection-interface
    /// [2]: https://w3.org/TR/webrtc/#event-iceconnectionstatechange
    /// [3]: https://w3.org/TR/webrtc/#dfn-ice-connection-state
    on_ice_connection_state_changed:
        RefCell<Option<EventListener<SysRtcPeerConnection, Event>>>,

    /// [`connectionstatechange`][2] callback of [RTCPeerConnection][1],
    /// fires whenever the aggregate state of the connection changes.
    /// The aggregate state is a combination of the states of all individual
    /// network transports being used by the connection.
    ///
    /// Implemented in Chrome and Safari.
    /// Tracking issue for Firefox:
    /// <https://bugzilla.mozilla.org/show_bug.cgi?id=1265827>
    ///
    /// [1]: https://w3.org/TR/webrtc/#rtcpeerconnection-interface
    /// [2]: https://w3.org/TR/webrtc/#event-connectionstatechange
    on_connection_state_changed:
        RefCell<Option<EventListener<SysRtcPeerConnection, Event>>>,

    /// [`ontrack`][2] callback of [RTCPeerConnection][1] to handle
    /// [`track`][3] event. It fires when [RTCPeerConnection][1] receives
    /// new [MediaStreamTrack][4] from remote peer.
    ///
    /// [1]: https://w3.org/TR/webrtc/#rtcpeerconnection-interface
    /// [2]: https://w3.org/TR/webrtc/#dom-rtcpeerconnection-ontrack
    /// [3]: https://w3.org/TR/webrtc/#event-track
    /// [4]: https://developer.mozilla.org/en-US/docs/Web/API/MediaStreamTrack
    on_track:
        RefCell<Option<EventListener<SysRtcPeerConnection, RtcTrackEvent>>>,
}

impl RtcPeerConnection {
    /// Instantiates new [`RtcPeerConnection`].
    ///
    /// # Errors
    ///
    /// Errors with [`RTCPeerConnectionError::PeerCreationError`] if
    /// [`SysRtcPeerConnection`] creation fails.
    pub fn new<I>(ice_servers: I, is_force_relayed: bool) -> Result<Self>
    where
        I: IntoIterator<Item = IceServer>,
    {
        let mut peer_conf = RtcConfiguration::new();
        let policy = if is_force_relayed {
            RtcIceTransportPolicy::Relay
        } else {
            RtcIceTransportPolicy::All
        };
        peer_conf.bundle_policy(RtcBundlePolicy::MaxBundle);
        peer_conf.ice_transport_policy(policy);
        peer_conf.ice_servers(&RtcIceServers::from(ice_servers));
        let peer = SysRtcPeerConnection::new_with_configuration(&peer_conf)
            .map_err(Into::into)
            .map_err(RTCPeerConnectionError::PeerCreationError)
            .map_err(tracerr::wrap!())?;

        Ok(Self {
            peer: Rc::new(peer),
            ice_restart: Cell::new(false),
            on_ice_candidate: RefCell::new(None),
            on_ice_connection_state_changed: RefCell::new(None),
            on_connection_state_changed: RefCell::new(None),
            on_track: RefCell::new(None),
        })
    }

    /// Returns [`RtcStats`] of this [`PeerConnection`].
    ///
    /// # Errors
    ///
    /// Errors with [`RTCPeerConnectionError::RtcStatsError`] if getting or
    /// parsing of [`RtcStats`] fails.
    ///
    /// Errors with [`RTCPeerConnectionError::GetStatsException`] when
    /// [PeerConnection.getStats][1] promise throws exception.
    ///
    /// [`PeerConnection`]: super::PeerConnection
    /// [1]: https://tinyurl.com/w6hmt5f
    pub async fn get_stats(&self) -> Result<RtcStats> {
        let js_stats =
            JsFuture::from(self.peer.get_stats()).await.map_err(|e| {
                tracerr::new!(RTCPeerConnectionError::GetStatsException(
                    JsError::from(e)
                ))
            })?;

        RtcStats::try_from(&js_stats).map_err(tracerr::map_from_and_wrap!())
    }

    /// Sets handler for [`RtcTrackEvent`] event (see [RTCTrackEvent][1] and
    /// [`ontrack` callback][2]).
    ///
    /// # Errors
    ///
    /// Errors with [`RTCPeerConnectionError::PeerConnectionEventBindFailed`] if
    /// [`EventListener`] binding fails.
    ///
    /// [1]: https://w3.org/TR/webrtc/#rtctrackevent
    /// [2]: https://w3.org/TR/webrtc/#dom-rtcpeerconnection-ontrack
    pub fn on_track<F>(&self, f: Option<F>) -> Result<()>
    where
        F: 'static + FnMut(RtcTrackEvent),
    {
        let mut on_track = self.on_track.borrow_mut();
        match f {
            None => {
                on_track.take();
            }
            Some(mut f) => {
                on_track.replace(
                    EventListener::new_mut(
                        Rc::clone(&self.peer),
                        "track",
                        move |msg: RtcTrackEvent| {
                            f(msg);
                        },
                    )
                    .map_err(tracerr::map_from_and_wrap!())?,
                );
            }
        }
        Ok(())
    }

    /// Sets handler for [`RtcPeerConnectionIceEvent`] event
    /// (see [RTCPeerConnectionIceEvent][1] and [`onicecandidate` callback][2]).
    ///
    /// # Errors
    ///
    /// Errors with [`RTCPeerConnectionError::PeerConnectionEventBindFailed`] if
    /// [`EventListener`] binding fails.
    ///
    /// [1]: https://w3.org/TR/webrtc/#dom-rtcpeerconnectioniceevent
    /// [2]: https://w3.org/TR/webrtc/#dom-rtcpeerconnection-onicecandidate
    pub fn on_ice_candidate<F>(&self, f: Option<F>) -> Result<()>
    where
        F: 'static + FnMut(IceCandidate),
    {
        let mut on_ice_candidate = self.on_ice_candidate.borrow_mut();
        match f {
            None => {
                on_ice_candidate.take();
            }
            Some(mut f) => {
                on_ice_candidate.replace(
                    EventListener::new_mut(
                        Rc::clone(&self.peer),
                        "icecandidate",
                        move |msg: RtcPeerConnectionIceEvent| {
                            // None candidate means that all ICE transports have
                            // finished gathering candidates.
                            // Doesn't need to be delivered onward to the remote
                            // peer.
                            if let Some(c) = msg.candidate() {
                                f(IceCandidate {
                                    candidate: c.candidate(),
                                    sdp_m_line_index: c.sdp_m_line_index(),
                                    sdp_mid: c.sdp_mid().map(Into::into),
                                });
                            }
                        },
                    )
                    .map_err(tracerr::map_from_and_wrap!())?,
                );
            }
        }
        Ok(())
    }

    /// Returns [`RtcIceConnectionState`] of this [`RtcPeerConnection`].
    #[inline]
    #[must_use]
    pub fn ice_connection_state(&self) -> RtcIceConnectionState {
        self.peer.ice_connection_state()
    }

    /// Returns [`PeerConnectionState`] of this [`RtcPeerConnection`].
    ///
    /// Returns [`None`] if failed to parse a [`PeerConnectionState`].
    #[inline]
    #[must_use]
    pub fn connection_state(&self) -> Option<PeerConnectionState> {
        get_peer_connection_state(&self.peer)?.ok()
    }

    /// Sets handler for [`iceconnectionstatechange`][1] event.
    ///
    /// # Errors
    ///
    /// Will return [`RTCPeerConnectionError::PeerConnectionEventBindFailed`] if
    /// [`EventListener`] binding fails.
    ///
    /// [1]: https://w3.org/TR/webrtc/#event-iceconnectionstatechange
    pub fn on_ice_connection_state_change<F>(&self, f: Option<F>) -> Result<()>
    where
        F: 'static + FnMut(RtcIceConnectionState),
    {
        let mut on_ice_connection_state_changed =
            self.on_ice_connection_state_changed.borrow_mut();
        match f {
            None => {
                on_ice_connection_state_changed.take();
            }
            Some(mut f) => {
                let peer = Rc::clone(&self.peer);
                on_ice_connection_state_changed.replace(
                    EventListener::new_mut(
                        Rc::clone(&self.peer),
                        "iceconnectionstatechange",
                        move |_| {
                            f(peer.ice_connection_state());
                        },
                    )
                    .map_err(tracerr::map_from_and_wrap!())?,
                );
            }
        }
        Ok(())
    }

    /// Sets handler for [`connectionstatechange`][1] event.
    ///
    /// # Errors
    ///
    /// Will return [`RTCPeerConnectionError::PeerConnectionEventBindFailed`] if
    /// [`EventListener`] binding fails.
    /// This error can be ignored, since this event is currently implemented
    /// only in Chrome and Safari.
    ///
    /// [1]: https://w3.org/TR/webrtc/#event-connectionstatechange
    pub fn on_connection_state_change<F>(&self, f: Option<F>) -> Result<()>
    where
        F: 'static + FnMut(PeerConnectionState),
    {
        let mut on_connection_state_changed =
            self.on_connection_state_changed.borrow_mut();
        match f {
            None => {
                on_connection_state_changed.take();
            }
            Some(mut f) => {
                let peer = Rc::clone(&self.peer);
                on_connection_state_changed.replace(
                    EventListener::new_mut(
                        Rc::clone(&self.peer),
                        "connectionstatechange",
                        move |_| {
                            // Error here should never happen, because if the
                            // browser does not support the functionality of
                            // `RTCPeerConnection.connectionState`, then this
                            // callback won't fire.
                            match get_peer_connection_state(&peer) {
                                Some(Ok(state)) => {
                                    f(state);
                                }
                                Some(Err(state)) => {
                                    log::error!(
                                        "Unknown RTCPeerConnection connection \
                                         state: {}.",
                                        state,
                                    );
                                }
                                None => {
                                    log::error!(
                                        "Could not receive RTCPeerConnection \
                                         connection state",
                                    );
                                }
                            }
                        },
                    )
                    .map_err(tracerr::map_from_and_wrap!())?,
                );
            }
        }
        Ok(())
    }

    /// Adds remote [RTCPeerConnection][1]'s [ICE candidate][2] to this
    /// [`RtcPeerConnection`].
    ///
    /// # Errors
    ///
    /// With [`RTCPeerConnectionError::AddIceCandidateFailed`] if
    /// [RtcPeerConnection.addIceCandidate()][3] fails.
    ///
    /// [1]: https://w3.org/TR/webrtc/#rtcpeerconnection-interface
    /// [2]: https://tools.ietf.org/html/rfc5245#section-2
    /// [3]: https://w3.org/TR/webrtc/#dom-peerconnection-addicecandidate
    pub async fn add_ice_candidate(
        &self,
        candidate: &str,
        sdp_m_line_index: Option<u16>,
        sdp_mid: &Option<Mid>,
    ) -> Result<()> {
        let mut cand_init = RtcIceCandidateInit::new(&candidate);
        cand_init
            .sdp_m_line_index(sdp_m_line_index)
            .sdp_mid(sdp_mid.as_ref().map(|a| a.0.as_str()));
        JsFuture::from(
            self.peer.add_ice_candidate_with_opt_rtc_ice_candidate_init(
                Some(cand_init).as_ref(),
            ),
        )
        .await
        .map_err(Into::into)
        .map_err(RTCPeerConnectionError::AddIceCandidateFailed)
        .map_err(tracerr::wrap!())?;
        Ok(())
    }

    /// Marks [`RtcPeerConnection`] to trigger ICE restart.
    ///
    /// After this function returns, the offer returned by the next call to
    /// [`RtcPeerConnection::create_offer`] is automatically configured
    /// to trigger ICE restart.
    pub fn restart_ice(&self) {
        self.ice_restart.set(true);
    }

    /// Sets local description to the provided one [`RtcSdpType`].
    ///
    /// # Errors
    ///
    /// With [`RTCPeerConnectionError::SetLocalDescriptionFailed`] if
    /// [RtcPeerConnection.setLocalDescription()][1] fails.
    ///
    /// [1]: https://w3.org/TR/webrtc/#dom-peerconnection-setlocaldescription
    async fn set_local_description(
        &self,
        sdp_type: RtcSdpType,
        offer: &str,
    ) -> Result<()> {
        let peer: Rc<SysRtcPeerConnection> = Rc::clone(&self.peer);

        let mut desc = RtcSessionDescriptionInit::new(sdp_type);
        desc.sdp(offer);

        JsFuture::from(peer.set_local_description(&desc))
            .await
            .map_err(Into::into)
            .map_err(RTCPeerConnectionError::SetLocalDescriptionFailed)
            .map_err(tracerr::wrap!())?;

        Ok(())
    }

    /// Sets provided [SDP offer][`SdpType::Offer`] as local description.
    ///
    /// # Errors
    ///
    /// With [`RTCPeerConnectionError::SetLocalDescriptionFailed`] if
    /// [RtcPeerConnection.setLocalDescription()][1] fails.
    ///
    /// [1]: https://w3.org/TR/webrtc/#dom-peerconnection-setlocaldescription
    pub async fn set_offer(&self, offer: &str) -> Result<()> {
        self.set_local_description(RtcSdpType::Offer, offer)
            .await
            .map_err(tracerr::map_from_and_wrap!())
    }

    /// Sets provided [SDP answer][`SdpType::Answer`] as local description.
    ///
    /// # Errors
    ///
    /// With [`RTCPeerConnectionError::SetLocalDescriptionFailed`] if
    /// [RtcPeerConnection.setLocalDescription()][1] fails.
    ///
    /// [1]: https://w3.org/TR/webrtc/#dom-peerconnection-setlocaldescription
    pub async fn set_answer(&self, answer: &str) -> Result<()> {
        self.set_local_description(RtcSdpType::Answer, answer)
            .await
            .map_err(tracerr::map_from_and_wrap!())
    }

    /// Obtains [SDP answer][`SdpType::Answer`] from the underlying
    /// [RTCPeerConnection][`SysRtcPeerConnection`].
    ///
    /// Should be called whenever remote description has been changed.
    ///
    /// # Errors
    ///
    /// With [`RTCPeerConnectionError::CreateAnswerFailed`] if
    /// [RtcPeerConnection.createAnswer()][1] fails.
    ///
    /// [1]: https://w3.org/TR/webrtc/#dom-rtcpeerconnection-createanswer
    pub async fn create_answer(&self) -> Result<String> {
        let answer = JsFuture::from(self.peer.create_answer())
            .await
            .map_err(Into::into)
            .map_err(RTCPeerConnectionError::CreateAnswerFailed)
            .map_err(tracerr::wrap!())?;
        let answer = RtcSessionDescription::from(answer).sdp();

        Ok(answer)
    }

    /// Rollbacks the underlying [RTCPeerConnection][`SysRtcPeerConnection`] to
    /// the previous stable state.
    ///
    /// # Errors
    ///
    /// With [`RTCPeerConnectionError::SetLocalDescriptionFailed`] if
    /// [RtcPeerConnection.setLocalDescription()][1] fails.
    ///
    /// [1]: https://w3.org/TR/webrtc/#dom-peerconnection-setlocaldescription
    pub async fn rollback(&self) -> Result<()> {
        let peer: Rc<SysRtcPeerConnection> = Rc::clone(&self.peer);

        JsFuture::from(peer.set_local_description(
            &RtcSessionDescriptionInit::new(RtcSdpType::Rollback),
        ))
        .await
        .map_err(Into::into)
        .map_err(RTCPeerConnectionError::SetLocalDescriptionFailed)
        .map_err(tracerr::wrap!())?;

        Ok(())
    }

    /// Obtains [SDP offer][`SdpType::Offer`] from the underlying
    /// [RTCPeerConnection][`SysRtcPeerConnection`].
    ///
    /// Should be called after local tracks changes, which require
    /// (re)negotiation.
    ///
    /// # Errors
    ///
    /// With [`RTCPeerConnectionError::CreateOfferFailed`] if
    /// [RtcPeerConnection.createOffer()][1] fails.
    ///
    /// [1]: https://w3.org/TR/webrtc/#dom-rtcpeerconnection-createoffer
    pub async fn create_offer(&self) -> Result<String> {
        let peer: Rc<SysRtcPeerConnection> = Rc::clone(&self.peer);

        let mut offer_options = RtcOfferOptions::new();
        if self.ice_restart.take() {
            offer_options.ice_restart(true);
        }
        let create_offer = JsFuture::from(
            peer.create_offer_with_rtc_offer_options(&offer_options),
        )
        .await
        .map_err(Into::into)
        .map_err(RTCPeerConnectionError::CreateOfferFailed)
        .map_err(tracerr::wrap!())?;
        let offer = RtcSessionDescription::from(create_offer).sdp();

        Ok(offer)
    }

    /// Instructs the underlying [RTCPeerConnection][`SysRtcPeerConnection`]
    /// to apply the supplied [SDP][`SdpType`] as the remote
    /// [offer][`SdpType::Offer`] or [answer][`SdpType::Answer`].
    ///
    /// Changes the local media state.
    ///
    /// # Errors
    ///
    /// With [`RTCPeerConnectionError::SetRemoteDescriptionFailed`] if
    /// [RTCPeerConnection.setRemoteDescription()][1] fails.
    ///
    /// [1]: https://w3.org/TR/webrtc/#dom-peerconnection-setremotedescription
    pub async fn set_remote_description(&self, sdp: SdpType) -> Result<()> {
        let description = match sdp {
            SdpType::Offer(offer) => {
                let mut desc =
                    RtcSessionDescriptionInit::new(RtcSdpType::Offer);
                desc.sdp(&offer);
                desc
            }
            SdpType::Answer(answer) => {
                let mut desc =
                    RtcSessionDescriptionInit::new(RtcSdpType::Answer);
                desc.sdp(&answer);
                desc
            }
        };

        JsFuture::from(self.peer.set_remote_description(&description))
            .await
            .map_err(Into::into)
            .map_err(RTCPeerConnectionError::SetRemoteDescriptionFailed)
            .map_err(tracerr::wrap!())?;

        Ok(())
    }

    /// Creates new [`RtcRtpTransceiver`] (see [RTCRtpTransceiver][1])
    /// and adds it to the [set of this RTCPeerConnection's transceivers][2].
    ///
    /// [1]: https://w3.org/TR/webrtc/#dom-rtcrtptransceiver
    /// [2]: https://w3.org/TR/webrtc/#transceivers-set
    pub fn add_transceiver(
        &self,
        kind: MediaKind,
        direction: TransceiverDirection,
    ) -> RtcRtpTransceiver {
        let mut init = RtcRtpTransceiverInit::new();
        init.direction(direction.into());
        self.peer
            .add_transceiver_with_str_and_init(kind.as_str(), &init)
    }

    /// Returns [`RtcRtpTransceiver`] (see [RTCRtpTransceiver][1]) from a
    /// [set of this RTCPeerConnection's transceivers][2] by provided `mid`.
    ///
    /// [1]: https://w3.org/TR/webrtc/#dom-rtcrtptransceiver
    /// [2]: https://w3.org/TR/webrtc/#transceivers-set
    pub fn get_transceiver_by_mid(
        &self,
        mid: &Mid,
    ) -> Option<RtcRtpTransceiver> {
        let mut transceiver = None;

        let transceivers = js_sys::try_iter(&self.peer.get_transceivers())
            .unwrap()
            .unwrap();
        for tr in transceivers {
            let tr = RtcRtpTransceiver::from(tr.unwrap());
            if let Some(tr_mid) = tr.mid() {
                if mid.0 == tr_mid {
                    transceiver = Some(tr);
                    break;
                }
            }
        }

        transceiver
    }
}

impl Drop for RtcPeerConnection {
    /// Drops [`on_track`][`RtcPeerConnection::on_track`] and
    /// [`on_ice_candidate`][`RtcPeerConnection::on_ice_candidate`] callbacks,
    /// and [closes][1] the underlying
    /// [RTCPeerConnection][`SysRtcPeerConnection`].
    ///
    /// [1]: https://w3.org/TR/webrtc/#dom-rtcpeerconnection-close
    fn drop(&mut self) {
        self.on_track.borrow_mut().take();
        self.on_ice_candidate.borrow_mut().take();
        self.on_ice_connection_state_changed.borrow_mut().take();
        self.on_connection_state_changed.borrow_mut().take();
        self.peer.close();
    }
}

/// Returns [RTCPeerConnection.connectionState][1] property of provided
/// [`SysRtcPeerConnection`] using reflection.
///
/// [1]: https://w3.org/TR/webrtc/#dom-peerconnection-connection-state
fn get_peer_connection_state(
    peer: &SysRtcPeerConnection,
) -> Option<std::result::Result<PeerConnectionState, String>> {
    let state =
        get_property_by_name(peer, "connectionState", |v| v.as_string())?;
    Some(Ok(match state.as_str() {
        "new" => PeerConnectionState::New,
        "connecting" => PeerConnectionState::Connecting,
        "connected" => PeerConnectionState::Connected,
        "disconnected" => PeerConnectionState::Disconnected,
        "failed" => PeerConnectionState::Failed,
        "closed" => PeerConnectionState::Closed,
        _ => {
            return Some(Err(state));
        }
    }))
}<|MERGE_RESOLUTION|>--- conflicted
+++ resolved
@@ -5,13 +5,7 @@
 };
 
 use derive_more::{Display, From};
-<<<<<<< HEAD
-use medea_client_api_proto::{
-    Direction as DirectionProto, IceServer, Mid, PeerConnectionState,
-};
-=======
 use medea_client_api_proto::{IceServer, PeerConnectionState};
->>>>>>> 61b5aabf
 use tracerr::Traced;
 use wasm_bindgen_futures::JsFuture;
 use web_sys::{
@@ -53,7 +47,7 @@
     ///
     /// [1]: https://w3.org/TR/webrtc/#dom-rtcicecandidate
     /// [2]: https://w3.org/TR/webrtc/#dom-rtcicecandidate-sdpmid
-    pub sdp_mid: Option<Mid>,
+    pub sdp_mid: Option<String>,
 }
 
 impl From<&TrackConstraints> for MediaKind {
@@ -330,7 +324,7 @@
                                 f(IceCandidate {
                                     candidate: c.candidate(),
                                     sdp_m_line_index: c.sdp_m_line_index(),
-                                    sdp_mid: c.sdp_mid().map(Into::into),
+                                    sdp_mid: c.sdp_mid(),
                                 });
                             }
                         },
@@ -466,12 +460,12 @@
         &self,
         candidate: &str,
         sdp_m_line_index: Option<u16>,
-        sdp_mid: &Option<Mid>,
+        sdp_mid: &Option<String>,
     ) -> Result<()> {
         let mut cand_init = RtcIceCandidateInit::new(&candidate);
         cand_init
             .sdp_m_line_index(sdp_m_line_index)
-            .sdp_mid(sdp_mid.as_ref().map(|a| a.0.as_str()));
+            .sdp_mid(sdp_mid.as_ref().map(String::as_ref));
         JsFuture::from(
             self.peer.add_ice_candidate_with_opt_rtc_ice_candidate_init(
                 Some(cand_init).as_ref(),
@@ -684,7 +678,7 @@
     /// [2]: https://w3.org/TR/webrtc/#transceivers-set
     pub fn get_transceiver_by_mid(
         &self,
-        mid: &Mid,
+        mid: &str,
     ) -> Option<RtcRtpTransceiver> {
         let mut transceiver = None;
 
@@ -694,7 +688,7 @@
         for tr in transceivers {
             let tr = RtcRtpTransceiver::from(tr.unwrap());
             if let Some(tr_mid) = tr.mid() {
-                if mid.0 == tr_mid {
+                if mid.eq(&tr_mid) {
                     transceiver = Some(tr);
                     break;
                 }
