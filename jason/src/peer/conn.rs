use std::{cell::RefCell, convert::TryFrom as _, rc::Rc};

use derive_more::{Display, From};
use medea_client_api_proto::{
    Direction as DirectionProto, IceServer, PeerConnectionState,
};
use tracerr::Traced;
use wasm_bindgen_futures::JsFuture;
use web_sys::{
    Event, RtcBundlePolicy, RtcConfiguration, RtcIceCandidateInit,
    RtcIceConnectionState, RtcIceTransportPolicy, RtcOfferOptions,
    RtcPeerConnection as SysRtcPeerConnection, RtcPeerConnectionIceEvent,
    RtcRtpTransceiver, RtcRtpTransceiverDirection, RtcRtpTransceiverInit,
    RtcSdpType, RtcSessionDescription, RtcSessionDescriptionInit,
    RtcTrackEvent,
};

use crate::{
    media::TrackConstraints,
    peer::stats::{RtcStats, RtcStatsError},
    utils::{
        console_error, get_property_by_name, EventListener,
        EventListenerBindError, JsCaused, JsError,
    },
};

use super::ice_server::RtcIceServers;

/// [RTCIceCandidate][1] representation.
///
/// [1]: https://w3.org/TR/webrtc/#rtcicecandidate-interface
pub struct IceCandidate {
    /// [`candidate` field][2] of the discovered [RTCIceCandidate][1].
    ///
    /// [1]: https://w3.org/TR/webrtc/#dom-rtcicecandidate
    /// [2]: https://w3.org/TR/webrtc/#dom-rtcicecandidate-candidate
    pub candidate: String,

    /// [`sdpMLineIndex` field][2] of the discovered [RTCIceCandidate][1].
    ///
    /// [1]: https://w3.org/TR/webrtc/#dom-rtcicecandidate
    /// [2]: https://w3.org/TR/webrtc/#dom-rtcicecandidate-sdpmlineindex
    pub sdp_m_line_index: Option<u16>,

    /// [`sdpMid` field][2] of the discovered [RTCIceCandidate][1].
    ///
    /// [1]: https://w3.org/TR/webrtc/#dom-rtcicecandidate
    /// [2]: https://w3.org/TR/webrtc/#dom-rtcicecandidate-sdpmid
    pub sdp_mid: Option<String>,
}

/// Representation of [RTCRtpTransceiver][1]'s [kind][2].
///
/// [1]: https://w3.org/TR/webrtc/#dom-rtcrtptransceiver
/// [2]: https://w3.org/TR/webrtc/#dfn-transceiver-kind
#[derive(Clone, Copy, Eq, PartialEq)]
pub enum TransceiverKind {
    /// Audio transceiver.
    Audio,

    /// Video transceiver.
    Video,
}

impl From<&TrackConstraints> for TransceiverKind {
    fn from(media_type: &TrackConstraints) -> Self {
        match media_type {
            TrackConstraints::Audio(_) => Self::Audio,
            TrackConstraints::Video(_) => Self::Video,
        }
    }
}

impl TransceiverKind {
    /// Returns string representation of a [`TransceiverKind`].
    pub fn as_str(self) -> &'static str {
        match self {
            Self::Audio => "audio",
            Self::Video => "video",
        }
    }
}

/// Representation of [RTCRtpTransceiverDirection][1].
///
/// [1]:https://w3.org/TR/webrtc/#dom-rtcrtptransceiverdirection
#[derive(Clone, Copy)]
// TODO: sendrecv optimization
pub enum TransceiverDirection {
    /// [`sendonly` direction][1] of transceiver.
    ///
    /// [1]: https://w3.org/TR/webrtc/#dom-rtcrtptransceiverdirection-sendonly
    Sendonly,

    /// [`recvonly` direction][1] of transceiver.
    ///
    /// [1]: https://w3.org/TR/webrtc/#dom-rtcrtptransceiverdirection-recvonly
    Recvonly,
}

impl From<TransceiverDirection> for RtcRtpTransceiverDirection {
    #[inline]
    fn from(direction: TransceiverDirection) -> Self {
        use TransceiverDirection as D;

        match direction {
            D::Sendonly => Self::Sendonly,
            D::Recvonly => Self::Recvonly,
        }
    }
}

impl From<&DirectionProto> for TransceiverDirection {
    #[inline]
    fn from(proto: &DirectionProto) -> Self {
        match proto {
            DirectionProto::Recv { .. } => Self::Recvonly,
            DirectionProto::Send { .. } => Self::Sendonly,
        }
    }
}

/// Representation of [RTCSdpType].
///
/// [RTCSdpType]: https://w3.org/TR/webrtc/#dom-rtcsdptype
pub enum SdpType {
    /// [`offer` type][1] of SDP.
    ///
    /// [1]: https://w3.org/TR/webrtc/#dom-rtcsdptype-offer
    Offer(String),

    /// [`answer` type][1] of SDP.
    ///
    /// [1]: https://w3.org/TR/webrtc/#dom-rtcsdptype-answer
    Answer(String),
}

/// Errors that may occur during signaling between this and remote
/// [RTCPeerConnection][1] and event handlers setting errors.
///
/// [1]: https://w3.org/TR/webrtc/#dom-rtcpeerconnection
#[derive(Debug, Display, From, JsCaused)]
pub enum RTCPeerConnectionError {
    /// Occurs when cannot adds new remote candidate to the
    /// [RTCPeerConnection][1]'s remote description.
    ///
    /// [1]: https://w3.org/TR/webrtc/#dom-rtcpeerconnection
    #[display(fmt = "Failed to add ICE candidate: {}", _0)]
    #[from(ignore)]
    AddIceCandidateFailed(JsError),

    /// Occurs when cannot obtains [SDP answer][`SdpType::Answer`] from
    /// the underlying [RTCPeerConnection][`SysRtcPeerConnection`].
    #[display(fmt = "Failed to create SDP answer: {}", _0)]
    #[from(ignore)]
    CreateAnswerFailed(JsError),

    /// Occurs when a new [`RtcPeerConnection`] cannot be created.
    #[display(fmt = "Failed to create PeerConnection: {}", _0)]
    #[from(ignore)]
    PeerCreationError(JsError),

    /// Occurs when cannot obtains [SDP offer][`SdpType::Offer`] from
    /// the underlying [RTCPeerConnection][`SysRtcPeerConnection`]
    #[display(fmt = "Failed to create SDP offer: {}", _0)]
    #[from(ignore)]
    CreateOfferFailed(JsError),

    /// Occurs when handler failed to bind to some [`RtcPeerConnection`] event.
    /// Not really supposed to ever happen.
    #[display(fmt = "Failed to bind to RTCPeerConnection event: {}", _0)]
    PeerConnectionEventBindFailed(EventListenerBindError),

    /// Occurs while getting and parsing [`RpcStats`] of [`PeerConnection`].
    #[display(fmt = "Failed to get RTCStats: {}", _0)]
    RtcStatsError(#[js(cause)] RtcStatsError),

    /// [PeerConnection.getStats][1] promise thrown exception.
    ///
    /// [1]: https://tinyurl.com/w6hmt5f
    #[display(fmt = "PeerConnection.getStats() failed with error: {}", _0)]
    #[from(ignore)]
    GetStatsException(JsError),

    /// Occurs if the local description associated with the
    /// [`RtcPeerConnection`] cannot be changed.
    #[display(fmt = "Failed to set local SDP description: {}", _0)]
    #[from(ignore)]
    SetLocalDescriptionFailed(JsError),

    /// Occurs if the description of the remote end of the
    /// [`RtcPeerConnection`] cannot be changed.
    #[display(fmt = "Failed to set remote SDP description: {}", _0)]
    #[from(ignore)]
    SetRemoteDescriptionFailed(JsError),
}

type Result<T> = std::result::Result<T, Traced<RTCPeerConnectionError>>;

/// Representation of [RTCPeerConnection][1].
///
/// [1]: https://w3.org/TR/webrtc/#dom-rtcpeerconnection
pub struct RtcPeerConnection {
    /// Underlying [RTCPeerConnection][1].
    ///
    /// [1]: https://w3.org/TR/webrtc/#rtcpeerconnection-interface
    peer: Rc<SysRtcPeerConnection>,

    /// [`onicecandidate`][2] callback of [RTCPeerConnection][1] to handle
    /// [`icecandidate`][3] event. It fires when [RTCPeerConnection][1]
    /// discovers a new [RTCIceCandidate][4].
    ///
    /// [1]: https://w3.org/TR/webrtc/#rtcpeerconnection-interface
    /// [2]: https://w3.org/TR/webrtc/#dom-rtcpeerconnection-onicecandidate
    /// [3]: https://w3.org/TR/webrtc/#event-icecandidate
    /// [4]: https://w3.org/TR/webrtc/#dom-rtcicecandidate
    on_ice_candidate: RefCell<
        Option<EventListener<SysRtcPeerConnection, RtcPeerConnectionIceEvent>>,
    >,

    /// [`iceconnectionstatechange`][2] callback of [RTCPeerConnection][1],
    /// fires whenever [ICE connection state][3] changes.
    ///
    /// [1]: https://w3.org/TR/webrtc/#rtcpeerconnection-interface
    /// [2]: https://w3.org/TR/webrtc/#event-iceconnectionstatechange
    /// [3]: https://w3.org/TR/webrtc/#dfn-ice-connection-state
    on_ice_connection_state_changed:
        RefCell<Option<EventListener<SysRtcPeerConnection, Event>>>,

    /// [`connectionstatechange`][2] callback of [RTCPeerConnection][1],
    /// fires whenever the aggregate state of the connection changes.
    /// The aggregate state is a combination of the states of all individual
    /// network transports being used by the connection.
    ///
    /// Implemented in Chrome and Safari.
    /// Tracking issue for Firefox:
    /// <https://bugzilla.mozilla.org/show_bug.cgi?id=1265827>
    ///
    /// [1]: https://w3.org/TR/webrtc/#rtcpeerconnection-interface
    /// [2]: https://w3.org/TR/webrtc/#event-connectionstatechange
    on_connection_state_changed:
        RefCell<Option<EventListener<SysRtcPeerConnection, Event>>>,

    /// [`ontrack`][2] callback of [RTCPeerConnection][1] to handle
    /// [`track`][3] event. It fires when [RTCPeerConnection][1] receives
    /// new [MediaStreamTrack][4] from remote peer.
    ///
    /// [1]: https://w3.org/TR/webrtc/#rtcpeerconnection-interface
    /// [2]: https://w3.org/TR/webrtc/#dom-rtcpeerconnection-ontrack
    /// [3]: https://w3.org/TR/webrtc/#event-track
    /// [4]: https://developer.mozilla.org/en-US/docs/Web/API/MediaStreamTrack
    on_track:
        RefCell<Option<EventListener<SysRtcPeerConnection, RtcTrackEvent>>>,
}

impl RtcPeerConnection {
    /// Instantiates new [`RtcPeerConnection`].
    ///
    /// # Errors
    ///
    /// Errors with [`RTCPeerConnectionError::PeerCreationError`] if
    /// [`SysRtcPeerConnection`] creation fails.
    pub fn new<I>(ice_servers: I, is_force_relayed: bool) -> Result<Self>
    where
        I: IntoIterator<Item = IceServer>,
    {
        let mut peer_conf = RtcConfiguration::new();
        let policy = if is_force_relayed {
            RtcIceTransportPolicy::Relay
        } else {
            RtcIceTransportPolicy::All
        };
        peer_conf.bundle_policy(RtcBundlePolicy::MaxBundle);
        peer_conf.ice_transport_policy(policy);
        peer_conf.ice_servers(&RtcIceServers::from(ice_servers));
        let peer = SysRtcPeerConnection::new_with_configuration(&peer_conf)
            .map_err(Into::into)
            .map_err(RTCPeerConnectionError::PeerCreationError)
            .map_err(tracerr::wrap!())?;

        Ok(Self {
            peer: Rc::new(peer),
            on_ice_candidate: RefCell::new(None),
            on_ice_connection_state_changed: RefCell::new(None),
            on_connection_state_changed: RefCell::new(None),
            on_track: RefCell::new(None),
        })
    }

    /// Returns [`RtcStats`] of this [`PeerConnection`].
    ///
    /// # Errors
    ///
    /// Errors with [`RTCPeerConnectionError::RtcStats`] if getting or parsing
    /// of [`RtcStats`] fails.
    ///
    /// Errors with [`RTCPeerConnectionError::GetStatsException`] when
    /// [PeerConnection.getStats][1] promise throws exception.
    ///
    /// [1]: https://tinyurl.com/w6hmt5f
    pub async fn get_stats(&self) -> Result<RtcStats> {
        let js_stats =
            JsFuture::from(self.peer.get_stats()).await.map_err(|e| {
                tracerr::new!(RTCPeerConnectionError::GetStatsException(
                    JsError::from(e)
                ))
            })?;

        RtcStats::try_from(&js_stats).map_err(tracerr::map_from_and_wrap!())
    }

    /// Sets handler for [`RtcTrackEvent`] event (see [RTCTrackEvent][1] and
    /// [`ontrack` callback][2]).
    ///
    /// # Errors
    ///
    /// Errors with [`RTCPeerConnectionError::PeerConnectionEventBindFailed`] if
    /// [`EventListener`] binding fails.
    ///
    /// [1]: https://w3.org/TR/webrtc/#rtctrackevent
    /// [2]: https://w3.org/TR/webrtc/#dom-rtcpeerconnection-ontrack
    pub fn on_track<F>(&self, f: Option<F>) -> Result<()>
    where
        F: 'static + FnMut(RtcTrackEvent),
    {
        let mut on_track = self.on_track.borrow_mut();
        match f {
            None => {
                on_track.take();
            }
            Some(mut f) => {
                on_track.replace(
                    EventListener::new_mut(
                        Rc::clone(&self.peer),
                        "track",
                        move |msg: RtcTrackEvent| {
                            f(msg);
                        },
                    )
                    .map_err(tracerr::map_from_and_wrap!())?,
                );
            }
        }
        Ok(())
    }

    /// Sets handler for [`RtcPeerConnectionIceEvent`] event
    /// (see [RTCPeerConnectionIceEvent][1] and [`onicecandidate` callback][2]).
    ///
    /// # Errors
    ///
    /// Errors with [`RTCPeerConnectionError::PeerConnectionEventBindFailed`] if
    /// [`EventListener`] binding fails.
    ///
    /// [1]: https://w3.org/TR/webrtc/#dom-rtcpeerconnectioniceevent
    /// [2]: https://w3.org/TR/webrtc/#dom-rtcpeerconnection-onicecandidate
    pub fn on_ice_candidate<F>(&self, f: Option<F>) -> Result<()>
    where
        F: 'static + FnMut(IceCandidate),
    {
        let mut on_ice_candidate = self.on_ice_candidate.borrow_mut();
        match f {
            None => {
                on_ice_candidate.take();
            }
            Some(mut f) => {
                on_ice_candidate.replace(
                    EventListener::new_mut(
                        Rc::clone(&self.peer),
                        "icecandidate",
                        move |msg: RtcPeerConnectionIceEvent| {
                            // None candidate means that all ICE transports have
                            // finished gathering candidates.
                            // Doesn't need to be delivered onward to the remote
                            // peer.
                            if let Some(c) = msg.candidate() {
                                f(IceCandidate {
                                    candidate: c.candidate(),
                                    sdp_m_line_index: c.sdp_m_line_index(),
                                    sdp_mid: c.sdp_mid(),
                                });
                            }
                        },
                    )
                    .map_err(tracerr::map_from_and_wrap!())?,
                );
            }
        }
        Ok(())
    }

    /// Sets handler for [`iceconnectionstatechange`][1] event.
    ///
    /// # Errors
    ///
    /// Will return [`RTCPeerConnectionError::PeerConnectionEventBindFailed`] if
    /// [`EventListener`] binding fails.
    ///
    /// [1]: https://w3.org/TR/webrtc/#event-iceconnectionstatechange
    pub fn on_ice_connection_state_change<F>(&self, f: Option<F>) -> Result<()>
    where
        F: 'static + FnMut(RtcIceConnectionState),
    {
        let mut on_ice_connection_state_changed =
            self.on_ice_connection_state_changed.borrow_mut();
        match f {
            None => {
                on_ice_connection_state_changed.take();
            }
            Some(mut f) => {
                let peer = Rc::clone(&self.peer);
                on_ice_connection_state_changed.replace(
                    EventListener::new_mut(
                        Rc::clone(&self.peer),
                        "iceconnectionstatechange",
                        move |_| {
                            f(peer.ice_connection_state());
                        },
                    )
                    .map_err(tracerr::map_from_and_wrap!())?,
                );
            }
        }
        Ok(())
    }

    /// Sets handler for [`connectionstatechange`][1] event.
    ///
    /// # Errors
    ///
    /// Will return [`RTCPeerConnectionError::PeerConnectionEventBindFailed`] if
    /// [`EventListener`] binding fails.
    /// This error can be ignored, since this event is currently implemented
    /// only in Chrome and Safari.
    ///
    /// [1]: https://w3.org/TR/webrtc/#event-connectionstatechange
    pub fn on_connection_state_change<F>(&self, f: Option<F>) -> Result<()>
    where
        F: 'static + FnMut(PeerConnectionState),
    {
        let mut on_connection_state_changed =
            self.on_connection_state_changed.borrow_mut();
        match f {
            None => {
                on_connection_state_changed.take();
            }
            Some(mut f) => {
                let peer = Rc::clone(&self.peer);
                on_connection_state_changed.replace(
                    EventListener::new_mut(
                        Rc::clone(&self.peer),
                        "connectionstatechange",
                        move |_| {
                            // Error here should never happen, because if the
                            // browser does not support the functionality of
                            // `RTCPeerConnection.connectionState`, then this
                            // callback won't fire.
                            if let Some(state) =
                                get_peer_connection_state(&peer)
                            {
                                let state = match state.as_ref() {
                                    "new" => PeerConnectionState::New,
                                    "connecting" => {
                                        PeerConnectionState::Connecting
                                    }
                                    "connected" => {
                                        PeerConnectionState::Connected
                                    }
                                    "disconnected" => {
                                        PeerConnectionState::Disconnected
                                    }
                                    "failed" => PeerConnectionState::Failed,
                                    "closed" => PeerConnectionState::Closed,
                                    _ => {
                                        console_error(format!(
                                            "Unknown RTCPeerConnection \
                                             connection state: {}.",
                                            state,
                                        ));
                                        return;
                                    }
                                };
                                f(state);
                            } else {
                                console_error(
                                    "Could not receive RTCPeerConnection \
                                     connection state",
                                );
                            }
                        },
                    )
                    .map_err(tracerr::map_from_and_wrap!())?,
                );
            }
        }
        Ok(())
    }

    /// Adds remote [RTCPeerConnection][1]'s [ICE candidate][2] to this
    /// [`RtcPeerConnection`].
    ///
    /// # Errors
    ///
    /// With [`RTCPeerConnectionError::AddIceCandidateFailed`] if
    /// [RtcPeerConnection.addIceCandidate()][3] fails.
    ///
    /// [1]: https://w3.org/TR/webrtc/#rtcpeerconnection-interface
    /// [2]: https://tools.ietf.org/html/rfc5245#section-2
    /// [3]: https://w3.org/TR/webrtc/#dom-peerconnection-addicecandidate
    pub async fn add_ice_candidate(
        &self,
        candidate: &str,
        sdp_m_line_index: Option<u16>,
        sdp_mid: &Option<String>,
    ) -> Result<()> {
        let mut cand_init = RtcIceCandidateInit::new(&candidate);
        cand_init
            .sdp_m_line_index(sdp_m_line_index)
            .sdp_mid(sdp_mid.as_ref().map(String::as_ref));
        JsFuture::from(
            self.peer.add_ice_candidate_with_opt_rtc_ice_candidate_init(
                Some(cand_init).as_ref(),
            ),
        )
        .await
        .map_err(Into::into)
        .map_err(RTCPeerConnectionError::AddIceCandidateFailed)
        .map_err(tracerr::wrap!())?;
        Ok(())
    }

    /// Obtains [SDP answer][`SdpType::Answer`] from the underlying
    /// [RTCPeerConnection][`SysRtcPeerConnection`] and sets it as local
    /// description.
    ///
    /// Should be called whenever remote description has been changed.
    ///
    /// # Errors
    ///
    /// With [`RTCPeerConnectionError::CreateAnswerFailed`] if
    /// [RtcPeerConnection.createAnswer()][1] fails.
    ///
    /// With [`RTCPeerConnectionError::SetLocalDescriptionFailed`] if
    /// [RtcPeerConnection.setLocalDescription()][2] fails.
    ///
    /// [1]: https://w3.org/TR/webrtc/#dom-rtcpeerconnection-createanswer
    /// [2]: https://w3.org/TR/webrtc/#dom-peerconnection-setlocaldescription
    pub async fn create_and_set_answer(&self) -> Result<String> {
        let peer: Rc<SysRtcPeerConnection> = Rc::clone(&self.peer);

        let answer = JsFuture::from(self.peer.create_answer())
            .await
            .map_err(Into::into)
            .map_err(RTCPeerConnectionError::CreateAnswerFailed)
            .map_err(tracerr::wrap!())?;
        let answer = RtcSessionDescription::from(answer).sdp();

        let mut desc = RtcSessionDescriptionInit::new(RtcSdpType::Answer);
        desc.sdp(&answer);

        JsFuture::from(peer.set_local_description(&desc))
            .await
            .map_err(Into::into)
            .map_err(RTCPeerConnectionError::SetLocalDescriptionFailed)
            .map_err(tracerr::wrap!())?;

        Ok(answer)
    }

    /// Obtains [SDP offer][`SdpType::Offer`] from the underlying
    /// [RTCPeerConnection][`SysRtcPeerConnection`] and sets it as local
    /// description.
    ///
    /// Should be called after local tracks changes, which require
    /// renegotiation.
<<<<<<< HEAD
    pub async fn create_and_set_offer(
        &self,
        ice_restart: bool,
    ) -> Result<String> {
=======
    ///
    /// # Errors
    ///
    /// With [`RTCPeerConnectionError::CreateOfferFailed`] if
    /// [RtcPeerConnection.createOffer()][1] fails.
    ///
    /// With [`RTCPeerConnectionError::SetLocalDescriptionFailed`] if
    /// [RtcPeerConnection.setLocalDescription()][2] fails.
    ///
    /// [1]: https://w3.org/TR/webrtc/#dom-rtcpeerconnection-createoffer
    /// [2]: https://w3.org/TR/webrtc/#dom-peerconnection-setlocaldescription
    pub async fn create_and_set_offer(&self) -> Result<String> {
>>>>>>> 000173d9
        let peer: Rc<SysRtcPeerConnection> = Rc::clone(&self.peer);

        let mut offer_options = RtcOfferOptions::new();
        offer_options.ice_restart(ice_restart);

        let create_offer = JsFuture::from(
            peer.create_offer_with_rtc_offer_options(&offer_options),
        )
        .await
        .map_err(Into::into)
        .map_err(RTCPeerConnectionError::CreateOfferFailed)
        .map_err(tracerr::wrap!())?;
        let offer = RtcSessionDescription::from(create_offer).sdp();

        let mut desc = RtcSessionDescriptionInit::new(RtcSdpType::Offer);
        desc.sdp(&offer);

        JsFuture::from(peer.set_local_description(&desc))
            .await
            .map_err(Into::into)
            .map_err(RTCPeerConnectionError::SetLocalDescriptionFailed)
            .map_err(tracerr::wrap!())?;

        Ok(offer)
    }

    /// Instructs the underlying [RTCPeerConnection][`SysRtcPeerConnection`]
    /// to apply the supplied [SDP][`SdpType`] as the remote
    /// [offer][`SdpType::Offer`] or [answer][`SdpType::Answer`].
    ///
    /// Changes the local media state.
    ///
    /// # Errors
    ///
    /// With [`RTCPeerConnectionError::SetRemoteDescriptionFailed`] if
    /// [RTCPeerConnection.setRemoteDescription()][1] fails.
    ///
    /// [1]: https://w3.org/TR/webrtc/#dom-peerconnection-setremotedescription
    pub async fn set_remote_description(&self, sdp: SdpType) -> Result<()> {
        let description = match sdp {
            SdpType::Offer(offer) => {
                let mut desc =
                    RtcSessionDescriptionInit::new(RtcSdpType::Offer);
                desc.sdp(&offer);
                desc
            }
            SdpType::Answer(answer) => {
                let mut desc =
                    RtcSessionDescriptionInit::new(RtcSdpType::Answer);
                desc.sdp(&answer);
                desc
            }
        };

        JsFuture::from(self.peer.set_remote_description(&description))
            .await
            .map_err(Into::into)
            .map_err(RTCPeerConnectionError::SetRemoteDescriptionFailed)
            .map_err(tracerr::wrap!())?;

        Ok(())
    }

    /// Creates new [`RtcRtpTransceiver`] (see [RTCRtpTransceiver][1])
    /// and adds it to the [set of this RTCPeerConnection's transceivers][2].
    ///
    /// [1]: https://w3.org/TR/webrtc/#dom-rtcrtptransceiver
    /// [2]: https://w3.org/TR/webrtc/#transceivers-set
    pub fn add_transceiver(
        &self,
        kind: TransceiverKind,
        direction: TransceiverDirection,
    ) -> RtcRtpTransceiver {
        let mut init = RtcRtpTransceiverInit::new();
        init.direction(direction.into());
        self.peer
            .add_transceiver_with_str_and_init(kind.as_str(), &init)
    }

    /// Returns [`RtcRtpTransceiver`] (see [RTCRtpTransceiver][1]) from a
    /// [set of this RTCPeerConnection's transceivers][2] by provided `mid`.
    ///
    /// [1]: https://w3.org/TR/webrtc/#dom-rtcrtptransceiver
    /// [2]: https://w3.org/TR/webrtc/#transceivers-set
    pub fn get_transceiver_by_mid(
        &self,
        mid: &str,
    ) -> Option<RtcRtpTransceiver> {
        let mut transceiver = None;

        let transceivers = js_sys::try_iter(&self.peer.get_transceivers())
            .unwrap()
            .unwrap();
        for tr in transceivers {
            let tr = RtcRtpTransceiver::from(tr.unwrap());
            if let Some(tr_mid) = tr.mid() {
                if mid.eq(&tr_mid) {
                    transceiver = Some(tr);
                    break;
                }
            }
        }

        transceiver
    }
}

impl Drop for RtcPeerConnection {
    /// Drops [`on_track`][`RtcPeerConnection::on_track`] and
    /// [`on_ice_candidate`][`RtcPeerConnection::on_ice_candidate`] callbacks,
    /// and [closes][1] the underlying
    /// [RTCPeerConnection][`SysRtcPeerConnection`].
    ///
    /// [1]: https://w3.org/TR/webrtc/#dom-rtcpeerconnection-close
    fn drop(&mut self) {
        self.on_track.borrow_mut().take();
        self.on_ice_candidate.borrow_mut().take();
        self.on_ice_connection_state_changed.borrow_mut().take();
        self.on_connection_state_changed.borrow_mut().take();
        self.peer.close();
    }
}

/// Returns [RTCPeerConnection.connectionState][1] property of provided
/// [`SysRtcPeerConnection`] using reflection.
///
/// [1]: https://w3.org/TR/webrtc/#dom-peerconnection-connection-state
fn get_peer_connection_state(peer: &SysRtcPeerConnection) -> Option<String> {
    get_property_by_name(peer, "connectionState", |v| v.as_string())
}<|MERGE_RESOLUTION|>--- conflicted
+++ resolved
@@ -573,25 +573,21 @@
     ///
     /// Should be called after local tracks changes, which require
     /// renegotiation.
-<<<<<<< HEAD
+    ///
+    /// # Errors
+    ///
+    /// With [`RTCPeerConnectionError::CreateOfferFailed`] if
+    /// [RtcPeerConnection.createOffer()][1] fails.
+    ///
+    /// With [`RTCPeerConnectionError::SetLocalDescriptionFailed`] if
+    /// [RtcPeerConnection.setLocalDescription()][2] fails.
+    ///
+    /// [1]: https://w3.org/TR/webrtc/#dom-rtcpeerconnection-createoffer
+    /// [2]: https://w3.org/TR/webrtc/#dom-peerconnection-setlocaldescription
     pub async fn create_and_set_offer(
         &self,
         ice_restart: bool,
     ) -> Result<String> {
-=======
-    ///
-    /// # Errors
-    ///
-    /// With [`RTCPeerConnectionError::CreateOfferFailed`] if
-    /// [RtcPeerConnection.createOffer()][1] fails.
-    ///
-    /// With [`RTCPeerConnectionError::SetLocalDescriptionFailed`] if
-    /// [RtcPeerConnection.setLocalDescription()][2] fails.
-    ///
-    /// [1]: https://w3.org/TR/webrtc/#dom-rtcpeerconnection-createoffer
-    /// [2]: https://w3.org/TR/webrtc/#dom-peerconnection-setlocaldescription
-    pub async fn create_and_set_offer(&self) -> Result<String> {
->>>>>>> 000173d9
         let peer: Rc<SysRtcPeerConnection> = Rc::clone(&self.peer);
 
         let mut offer_options = RtcOfferOptions::new();
