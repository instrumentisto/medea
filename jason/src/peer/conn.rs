--- conflicted
+++ resolved
@@ -120,7 +120,6 @@
 /// [RTCPeerConnection][1] and event handlers setting errors.
 ///
 /// [1]: https://www.w3.org/TR/webrtc/#dom-rtcpeerconnection.
-<<<<<<< HEAD
 #[derive(Debug, Display, JsCaused)]
 pub enum RTCPeerConnectionError {
     /// Occurs when cannot adds new remote candidate to the
@@ -166,28 +165,6 @@
     fn from(err: EventListenerBindError) -> Self {
         Self::PeerConnectionEventBindFailed(err)
     }
-=======
-#[derive(Debug, Error)]
-pub enum Error {
-    #[error("failed to add ICE candidate: {0}")]
-    AddIceCandidate(WasmErr),
-    #[error("failed to create SDP answer: {0}")]
-    CreateAnswer(WasmErr),
-    #[error("failed to create PeerConnection: {0}")]
-    CreatePeer(WasmErr),
-    #[error("failed to create SDP offer: {0}")]
-    CreateOffer(WasmErr),
-    #[error("failed to set handler for RtcPeerConnectionIceEvent: {0}")]
-    SetHandlerIceEvent(WasmErr),
-    #[error("failed to set handler for RtcTrackEvent: {0}")]
-    SetHandlerTrackEvent(WasmErr),
-    #[error("failed to set handler for IceConnectionStateChange event: {0}")]
-    SetHandlerIceConnectionStateChangeEvent(WasmErr),
-    #[error("failed to set local SDP description: {0}")]
-    SetLocalDescription(WasmErr),
-    #[error("failed to set remote SDP description: {0}")]
-    SetRemoteDescription(WasmErr),
->>>>>>> 0e6b2d8e
 }
 
 /// Representation of [RTCPeerConnection][1].
@@ -330,7 +307,7 @@
     pub fn on_ice_connection_state_change<F>(
         &self,
         f: Option<F>,
-    ) -> Result<(), Error>
+    ) -> Result<()>
     where
         F: 'static + FnMut(RtcIceConnectionState),
     {
@@ -350,7 +327,7 @@
                             f(peer.ice_connection_state());
                         },
                     )
-                    .map_err(Error::SetHandlerIceConnectionStateChangeEvent)?,
+                    .map_err(tracerr::map_from_and_wrap!())?,
                 );
             }
         }
