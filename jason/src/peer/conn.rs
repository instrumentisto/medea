use std::{cell::RefCell, convert::TryFrom, rc::Rc};

use derive_more::Display;
use medea_client_api_proto::{
    Direction as DirectionProto, IceServer, PeerConnectionState,
};
use tracerr::Traced;
use wasm_bindgen_futures::JsFuture;
use web_sys::{
    Event, RtcConfiguration, RtcIceCandidateInit, RtcIceConnectionState,
    RtcIceTransportPolicy, RtcPeerConnection as SysRtcPeerConnection,
    RtcPeerConnectionIceEvent, RtcRtpTransceiver, RtcRtpTransceiverDirection,
    RtcRtpTransceiverInit, RtcSdpType, RtcSessionDescription,
    RtcSessionDescriptionInit, RtcTrackEvent,
};

use crate::{
    media::TrackConstraints,
<<<<<<< HEAD
    peer::stats::{RtcStats, RtcStatsError},
    utils::{EventListener, EventListenerBindError, JsCaused, JsError},
=======
    utils::{
        console_error, get_property_by_name, EventListener,
        EventListenerBindError, JsCaused, JsError,
    },
>>>>>>> 9d86f7ac
};

use super::ice_server::RtcIceServers;

/// [RTCIceCandidate][1] representation.
///
/// [1]: https://w3.org/TR/webrtc/#rtcicecandidate-interface
pub struct IceCandidate {
    /// [`candidate` field][2] of the discovered [RTCIceCandidate][1].
    ///
    /// [1]: https://w3.org/TR/webrtc/#dom-rtcicecandidate
    /// [2]: https://w3.org/TR/webrtc/#dom-rtcicecandidate-candidate
    pub candidate: String,

    /// [`sdpMLineIndex` field][2] of the discovered [RTCIceCandidate][1].
    ///
    /// [1]: https://w3.org/TR/webrtc/#dom-rtcicecandidate
    /// [2]: https://w3.org/TR/webrtc/#dom-rtcicecandidate-sdpmlineindex
    pub sdp_m_line_index: Option<u16>,

    /// [`sdpMid` field][2] of the discovered [RTCIceCandidate][1].
    ///
    /// [1]: https://w3.org/TR/webrtc/#dom-rtcicecandidate
    /// [2]: https://w3.org/TR/webrtc/#dom-rtcicecandidate-sdpmid
    pub sdp_mid: Option<String>,
}

/// Representation of [RTCRtpTransceiver][1]'s [kind][2].
///
/// [1]: https://w3.org/TR/webrtc/#dom-rtcrtptransceiver
/// [2]: https://w3.org/TR/webrtc/#dfn-transceiver-kind
#[derive(Clone, Copy, Eq, PartialEq)]
pub enum TransceiverKind {
    /// Audio transceiver.
    Audio,

    /// Video transceiver.
    Video,
}

impl From<&TrackConstraints> for TransceiverKind {
    fn from(media_type: &TrackConstraints) -> Self {
        match media_type {
            TrackConstraints::Audio(_) => Self::Audio,
            TrackConstraints::Video(_) => Self::Video,
        }
    }
}

impl TransceiverKind {
    /// Returns string representation of a [`TransceiverKind`].
    pub fn as_str(self) -> &'static str {
        match self {
            Self::Audio => "audio",
            Self::Video => "video",
        }
    }
}

/// Representation of [RTCRtpTransceiverDirection][1].
///
/// [1]:https://w3.org/TR/webrtc/#dom-rtcrtptransceiverdirection
#[derive(Clone, Copy)]
// TODO: sendrecv optimization
pub enum TransceiverDirection {
    /// [`sendonly` direction][1] of transceiver.
    ///
    /// [1]: https://w3.org/TR/webrtc/#dom-rtcrtptransceiverdirection-sendonly
    Sendonly,

    /// [`recvonly` direction][1] of transceiver.
    ///
    /// [1]: https://w3.org/TR/webrtc/#dom-rtcrtptransceiverdirection-recvonly
    Recvonly,
}

impl From<TransceiverDirection> for RtcRtpTransceiverDirection {
    fn from(direction: TransceiverDirection) -> Self {
        use TransceiverDirection::*;
        match direction {
            Sendonly => Self::Sendonly,
            Recvonly => Self::Recvonly,
        }
    }
}

impl From<&DirectionProto> for TransceiverDirection {
    #[inline]
    fn from(proto: &DirectionProto) -> Self {
        match proto {
            DirectionProto::Recv { .. } => Self::Recvonly,
            DirectionProto::Send { .. } => Self::Sendonly,
        }
    }
}

/// Representation of [RTCSdpType].
///
/// [RTCSdpType]: https://w3.org/TR/webrtc/#dom-rtcsdptype
pub enum SdpType {
    /// [`offer` type][1] of SDP.
    ///
    /// [1]: https://w3.org/TR/webrtc/#dom-rtcsdptype-offer
    Offer(String),

    /// [`answer` type][1] of SDP.
    ///
    /// [1]: https://w3.org/TR/webrtc/#dom-rtcsdptype-answer
    Answer(String),
}

/// Errors that may occur during signaling between this and remote
/// [RTCPeerConnection][1] and event handlers setting errors.
///
/// [1]: https://www.w3.org/TR/webrtc/#dom-rtcpeerconnection.
#[derive(Debug, Display, JsCaused)]
pub enum RTCPeerConnectionError {
    /// Occurs when cannot adds new remote candidate to the
    /// [RTCPeerConnection][1]'s remote description.
    ///
    /// [1]: https://www.w3.org/TR/webrtc/#dom-rtcpeerconnection.
    #[display(fmt = "Failed to add ICE candidate: {}", _0)]
    AddIceCandidateFailed(JsError),

    /// Occurs when cannot obtains [SDP answer][`SdpType::Answer`] from
    /// the underlying [RTCPeerConnection][`SysRtcPeerConnection`].
    #[display(fmt = "Failed to create SDP answer: {}", _0)]
    CreateAnswerFailed(JsError),

    /// Occurs when a new [`RtcPeerConnection`] cannot be created.
    #[display(fmt = "Failed to create PeerConnection: {}", _0)]
    PeerCreationError(JsError),

    /// Occurs when cannot obtains [SDP offer][`SdpType::Offer`] from
    /// the underlying [RTCPeerConnection][`SysRtcPeerConnection`]
    #[display(fmt = "Failed to create SDP offer: {}", _0)]
    CreateOfferFailed(JsError),

    /// Occurs when handler failed to bind to some [`RtcPeerConnection`] event.
    /// Not really supposed to ever happen.
    #[display(fmt = "Failed to bind to RTCPeerConnection event: {}", _0)]
    PeerConnectionEventBindFailed(EventListenerBindError),

    /// Occurs while getting and parsing [`RpcStats`] of [`PeerConnection`].
    #[display(fmt = "Failed to get RTCStats: {:?}", _0)]
    RtcStats(RtcStatsError),

    /// `PeerConnection.getStats()` promise thrown exception.
    #[display(fmt = "PeerConnection.getStats() failed with error: {:?}", _0)]
    GetStatsException(JsError),

    /// Occurs if the local description associated with the
    /// [`RtcPeerConnection`] cannot be changed.
    #[display(fmt = "Failed to set local SDP description: {}", _0)]
    SetLocalDescriptionFailed(JsError),

    /// Occurs if the description of the remote end of the
    /// [`RtcPeerConnection`] cannot be changed.
    #[display(fmt = "Failed to set remote SDP description: {}", _0)]
    SetRemoteDescriptionFailed(JsError),
}

type Result<T> = std::result::Result<T, Traced<RTCPeerConnectionError>>;

impl From<EventListenerBindError> for RTCPeerConnectionError {
    fn from(err: EventListenerBindError) -> Self {
        Self::PeerConnectionEventBindFailed(err)
    }
}

impl From<RtcStatsError> for RTCPeerConnectionError {
    fn from(e: RtcStatsError) -> Self {
        Self::RtcStats(e)
    }
}

/// Representation of [RTCPeerConnection][1].
///
/// [1]: https://w3.org/TR/webrtc/#dom-rtcpeerconnection
pub struct RtcPeerConnection {
    /// Underlying [RTCPeerConnection][1].
    ///
    /// [1]: https://www.w3.org/TR/webrtc/#rtcpeerconnection-interface
    peer: Rc<SysRtcPeerConnection>,

    /// [`onicecandidate`][2] callback of [RTCPeerConnection][1] to handle
    /// [`icecandidate`][3] event. It fires when [RTCPeerConnection][1]
    /// discovers a new [RTCIceCandidate][4].
    ///
    /// [1]: https://www.w3.org/TR/webrtc/#rtcpeerconnection-interface
    /// [2]: https://www.w3.org/TR/webrtc/#dom-rtcpeerconnection-onicecandidate
    /// [3]: https://www.w3.org/TR/webrtc/#event-icecandidate
    /// [4]: https://www.w3.org/TR/webrtc/#dom-rtcicecandidate
    on_ice_candidate: RefCell<
        Option<EventListener<SysRtcPeerConnection, RtcPeerConnectionIceEvent>>,
    >,

    /// [`iceconnectionstatechange`][2] callback of [RTCPeerConnection][1],
    /// fires whenever [ICE connection state][3] changes.
    ///
    /// [1]: https://w3.org/TR/webrtc/#rtcpeerconnection-interface
    /// [2]: https://w3.org/TR/webrtc/#event-iceconnectionstatechange
    /// [3]: https://w3.org/TR/webrtc/#dfn-ice-connection-state
    on_ice_connection_state_changed:
        RefCell<Option<EventListener<SysRtcPeerConnection, Event>>>,

    /// [`connectionstatechange`][2] callback of [RTCPeerConnection][1],
    /// fires whenever the aggregate state of the connection changes.
    /// The aggregate state is a combination of the states of all individual
    /// network transports being used by the connection.
    ///
    /// Implemented in Chrome and Safari.
    /// Tracking issue for Firefox:
    /// <https://bugzilla.mozilla.org/show_bug.cgi?id=1265827>
    ///
    /// [1]: https://w3.org/TR/webrtc/#rtcpeerconnection-interface
    /// [2]: https://www.w3.org/TR/webrtc/#event-connectionstatechange
    on_connection_state_changed:
        RefCell<Option<EventListener<SysRtcPeerConnection, Event>>>,

    /// [`ontrack`][2] callback of [RTCPeerConnection][1] to handle
    /// [`track`][3] event. It fires when [RTCPeerConnection][1] receives
    /// new [MediaStreamTrack][4] from remote peer.
    ///
    /// [1]: https://www.w3.org/TR/webrtc/#rtcpeerconnection-interface
    /// [2]: https://www.w3.org/TR/webrtc/#dom-rtcpeerconnection-ontrack
    /// [3]: https://www.w3.org/TR/webrtc/#event-track
    /// [4]: https://developer.mozilla.org/en-US/docs/Web/API/MediaStreamTrack
    on_track:
        RefCell<Option<EventListener<SysRtcPeerConnection, RtcTrackEvent>>>,
}

impl RtcPeerConnection {
    /// Instantiates new [`RtcPeerConnection`].
    ///
    /// # Errors
    ///
    /// Errors with [`RTCPeerConnectionError::PeerCreationError`] if
    /// [`SysRtcPeerConnection`] creation fails.
    pub fn new<I>(ice_servers: I, is_force_relayed: bool) -> Result<Self>
    where
        I: IntoIterator<Item = IceServer>,
    {
        // TODO: RTCBundlePolicy = "max-bundle"?
        let mut peer_conf = RtcConfiguration::new();
        let policy = if is_force_relayed {
            RtcIceTransportPolicy::Relay
        } else {
            RtcIceTransportPolicy::All
        };
        peer_conf.ice_transport_policy(policy);
        peer_conf.ice_servers(&RtcIceServers::from(ice_servers));
        let peer = SysRtcPeerConnection::new_with_configuration(&peer_conf)
            .map_err(Into::into)
            .map_err(RTCPeerConnectionError::PeerCreationError)
            .map_err(tracerr::wrap!())?;

        let peer = Rc::new(peer);

        Ok(Self {
            peer,
            on_ice_candidate: RefCell::new(None),
            on_ice_connection_state_changed: RefCell::new(None),
            on_connection_state_changed: RefCell::new(None),
            on_track: RefCell::new(None),
        })
    }

    /// Returns [`RtcStats`] of this [`PeerConnection`].
    ///
    /// # Errors
    ///
    /// Errors wiht [`RTCPeerConnectionError::RtcStats`] if getting or parsing
    /// of [`RtcStats`] fails.
    ///
    /// Errors with [`RTCPeerConncetionError::GetStatsException`] when
    /// `RTCPeerConnection.getStats` promise throws exception.
    pub async fn get_stats(&self) -> Result<RtcStats> {
        let js_stats =
            JsFuture::from(self.peer.get_stats()).await.map_err(|e| {
                tracerr::new!(RTCPeerConnectionError::GetStatsException(
                    JsError::from(e)
                ))
            })?;

        RtcStats::try_from(&js_stats).map_err(tracerr::map_from_and_wrap!())
    }

    /// Sets handler for [`RtcTrackEvent`] event (see [RTCTrackEvent][1] and
    /// [`ontrack` callback][2]).
    ///
    /// # Errors
    ///
    /// Errors with [`RTCPeerConnectionError::PeerConnectionEventBindFailed`] if
    /// [`EventListener`] binding fails.
    ///
    /// [1]: https://www.w3.org/TR/webrtc/#rtctrackevent
    /// [2]: https://www.w3.org/TR/webrtc/#dom-rtcpeerconnection-ontrack
    pub fn on_track<F>(&self, f: Option<F>) -> Result<()>
    where
        F: 'static + FnMut(RtcTrackEvent),
    {
        let mut on_track = self.on_track.borrow_mut();
        match f {
            None => {
                on_track.take();
            }
            Some(mut f) => {
                on_track.replace(
                    EventListener::new_mut(
                        Rc::clone(&self.peer),
                        "track",
                        move |msg: RtcTrackEvent| {
                            f(msg);
                        },
                    )
                    .map_err(tracerr::map_from_and_wrap!())?,
                );
            }
        }
        Ok(())
    }

    /// Sets handler for [`RtcPeerConnectionIceEvent`] event
    /// (see [RTCPeerConnectionIceEvent][1] and [`onicecandidate` callback][2]).
    ///
    /// # Errors
    ///
    /// Errors with [`RTCPeerConnectionError::PeerConnectionEventBindFailed`] if
    /// [`EventListener`] binding fails.
    ///
    /// [1]: https://www.w3.org/TR/webrtc/#dom-rtcpeerconnectioniceevent
    /// [2]: https://www.w3.org/TR/webrtc/#dom-rtcpeerconnection-onicecandidate
    pub fn on_ice_candidate<F>(&self, f: Option<F>) -> Result<()>
    where
        F: 'static + FnMut(IceCandidate),
    {
        let mut on_ice_candidate = self.on_ice_candidate.borrow_mut();
        match f {
            None => {
                on_ice_candidate.take();
            }
            Some(mut f) => {
                on_ice_candidate.replace(
                    EventListener::new_mut(
                        Rc::clone(&self.peer),
                        "icecandidate",
                        move |msg: RtcPeerConnectionIceEvent| {
                            // None candidate means that all ICE transports have
                            // finished gathering candidates.
                            // Doesn't need to be delivered onward to the remote
                            // peer.
                            if let Some(c) = msg.candidate() {
                                f(IceCandidate {
                                    candidate: c.candidate(),
                                    sdp_m_line_index: c.sdp_m_line_index(),
                                    sdp_mid: c.sdp_mid(),
                                });
                            }
                        },
                    )
                    .map_err(tracerr::map_from_and_wrap!())?,
                );
            }
        }
        Ok(())
    }

    /// Sets handler for [`iceconnectionstatechange`][1] event.
    ///
    /// # Errors
    ///
    /// Will return [`RTCPeerConnectionError::PeerConnectionEventBindFailed`] if
    /// [`EventListener`] binding fails.
    ///
    /// [1]: https://www.w3.org/TR/webrtc/#event-iceconnectionstatechange
    pub fn on_ice_connection_state_change<F>(&self, f: Option<F>) -> Result<()>
    where
        F: 'static + FnMut(RtcIceConnectionState),
    {
        let mut on_ice_connection_state_changed =
            self.on_ice_connection_state_changed.borrow_mut();
        match f {
            None => {
                on_ice_connection_state_changed.take();
            }
            Some(mut f) => {
                let peer = Rc::clone(&self.peer);
                on_ice_connection_state_changed.replace(
                    EventListener::new_mut(
                        Rc::clone(&self.peer),
                        "iceconnectionstatechange",
                        move |_| {
                            f(peer.ice_connection_state());
                        },
                    )
                    .map_err(tracerr::map_from_and_wrap!())?,
                );
            }
        }
        Ok(())
    }

    /// Sets handler for [`connectionstatechange`][1] event.
    ///
    /// # Errors
    ///
    /// Will return [`RTCPeerConnectionError::PeerConnectionEventBindFailed`] if
    /// [`EventListener`] binding fails.
    /// This error can be ignored, since this event is currently implemented
    /// only in Chrome and Safari.
    ///
    /// [1]: https://www.w3.org/TR/webrtc/#event-connectionstatechange
    pub fn on_connection_state_change<F>(&self, f: Option<F>) -> Result<()>
    where
        F: 'static + FnMut(PeerConnectionState),
    {
        let mut on_connection_state_changed =
            self.on_connection_state_changed.borrow_mut();
        match f {
            None => {
                on_connection_state_changed.take();
            }
            Some(mut f) => {
                let peer = Rc::clone(&self.peer);
                on_connection_state_changed.replace(
                    EventListener::new_mut(
                        Rc::clone(&self.peer),
                        "connectionstatechange",
                        move |_| {
                            // Error here should never happen, because if the
                            // browser does not support the functionality of
                            // `RTCPeerConnection.connectionState`, then this
                            // callback won't fire.
                            if let Some(state) =
                                get_peer_connection_state(&peer)
                            {
                                let state = match state.as_ref() {
                                    "new" => PeerConnectionState::New,
                                    "connecting" => {
                                        PeerConnectionState::Connecting
                                    }
                                    "connected" => {
                                        PeerConnectionState::Connected
                                    }
                                    "disconnected" => {
                                        PeerConnectionState::Disconnected
                                    }
                                    "failed" => PeerConnectionState::Failed,
                                    "closed" => PeerConnectionState::Closed,
                                    _ => {
                                        console_error(format!(
                                            "Unknown RTCPeerConnection \
                                             connection state: {}.",
                                            state,
                                        ));
                                        return;
                                    }
                                };
                                f(state);
                            } else {
                                console_error(
                                    "Could not receive RTCPeerConnection \
                                     connection state",
                                );
                            }
                        },
                    )
                    .map_err(tracerr::map_from_and_wrap!())?,
                );
            }
        }
        Ok(())
    }

    /// Adds remote [RTCPeerConnection][1]'s [ICE candidate][2] to this
    /// [`RtcPeerConnection`].
    ///
    /// [1]: https://www.w3.org/TR/webrtc/#rtcpeerconnection-interface
    /// [2]: https://tools.ietf.org/html/rfc5245#section-2
    pub async fn add_ice_candidate(
        &self,
        candidate: &str,
        sdp_m_line_index: Option<u16>,
        sdp_mid: &Option<String>,
    ) -> Result<()> {
        let mut cand_init = RtcIceCandidateInit::new(&candidate);
        cand_init
            .sdp_m_line_index(sdp_m_line_index)
            .sdp_mid(sdp_mid.as_ref().map(String::as_ref));
        JsFuture::from(
            self.peer.add_ice_candidate_with_opt_rtc_ice_candidate_init(
                Some(cand_init).as_ref(),
            ),
        )
        .await
        .map_err(Into::into)
        .map_err(RTCPeerConnectionError::AddIceCandidateFailed)
        .map_err(tracerr::wrap!())?;
        Ok(())
    }

    /// Obtains [SDP answer][`SdpType::Answer`] from the underlying
    /// [RTCPeerConnection][`SysRtcPeerConnection`] and sets it as a local
    /// description.
    ///
    /// Should be called whenever remote description has been changed.
    pub async fn create_and_set_answer(&self) -> Result<String> {
        let peer: Rc<SysRtcPeerConnection> = Rc::clone(&self.peer);

        let answer = JsFuture::from(self.peer.create_answer())
            .await
            .map_err(Into::into)
            .map_err(RTCPeerConnectionError::CreateAnswerFailed)
            .map_err(tracerr::wrap!())?;
        let answer = RtcSessionDescription::from(answer).sdp();

        let mut desc = RtcSessionDescriptionInit::new(RtcSdpType::Answer);
        desc.sdp(&answer);

        JsFuture::from(peer.set_local_description(&desc))
            .await
            .map_err(Into::into)
            .map_err(RTCPeerConnectionError::SetLocalDescriptionFailed)
            .map_err(tracerr::wrap!())?;

        Ok(answer)
    }

    /// Obtains [SDP offer][`SdpType::Offer`] from the underlying
    /// [RTCPeerConnection][`SysRtcPeerConnection`] and sets it as a local
    /// description.
    ///
    /// Should be called after local tracks changes, which require
    /// renegotiation.
    pub async fn create_and_set_offer(&self) -> Result<String> {
        let peer: Rc<SysRtcPeerConnection> = Rc::clone(&self.peer);

        let create_offer = JsFuture::from(peer.create_offer())
            .await
            .map_err(Into::into)
            .map_err(RTCPeerConnectionError::CreateOfferFailed)
            .map_err(tracerr::wrap!())?;
        let offer = RtcSessionDescription::from(create_offer).sdp();

        let mut desc = RtcSessionDescriptionInit::new(RtcSdpType::Offer);
        desc.sdp(&offer);

        JsFuture::from(peer.set_local_description(&desc))
            .await
            .map_err(Into::into)
            .map_err(RTCPeerConnectionError::SetLocalDescriptionFailed)
            .map_err(tracerr::wrap!())?;

        Ok(offer)
    }

    /// Instructs the underlying [RTCPeerConnection][`SysRtcPeerConnection`]
    /// to apply the supplied [SDP][`SdpType`] as the remote
    /// [offer][`SdpType::Offer`] or [answer][`SdpType::Answer`].
    ///
    /// Changes the local media state.
    pub async fn set_remote_description(&self, sdp: SdpType) -> Result<()> {
        let description = match sdp {
            SdpType::Offer(offer) => {
                let mut desc =
                    RtcSessionDescriptionInit::new(RtcSdpType::Offer);
                desc.sdp(&offer);
                desc
            }
            SdpType::Answer(answer) => {
                let mut desc =
                    RtcSessionDescriptionInit::new(RtcSdpType::Answer);
                desc.sdp(&answer);
                desc
            }
        };

        JsFuture::from(self.peer.set_remote_description(&description))
            .await
            .map_err(Into::into)
            .map_err(RTCPeerConnectionError::SetRemoteDescriptionFailed)
            .map_err(tracerr::wrap!())?;

        Ok(())
    }

    /// Creates new [`RtcRtpTransceiver`] (see [RTCRtpTransceiver][1])
    /// and adds it to the [set of this RTCPeerConnection's transceivers][2].
    ///
    /// [1]: https://www.w3.org/TR/webrtc/#dom-rtcrtptransceiver
    /// [2]: https://www.w3.org/TR/webrtc/#transceivers-set
    pub fn add_transceiver(
        &self,
        kind: TransceiverKind,
        direction: TransceiverDirection,
    ) -> RtcRtpTransceiver {
        let mut init = RtcRtpTransceiverInit::new();
        init.direction(direction.into());
        self.peer
            .add_transceiver_with_str_and_init(kind.as_str(), &init)
    }

    /// Returns [`RtcRtpTransceiver`] (see [RTCRtpTransceiver][1]) from a
    /// [set of this RTCPeerConnection's transceivers][2] by provided `mid`.
    ///
    /// [1]: https://www.w3.org/TR/webrtc/#dom-rtcrtptransceiver
    /// [2]: https://www.w3.org/TR/webrtc/#transceivers-set
    pub fn get_transceiver_by_mid(
        &self,
        mid: &str,
    ) -> Option<RtcRtpTransceiver> {
        let mut transceiver = None;

        let transceivers = js_sys::try_iter(&self.peer.get_transceivers())
            .unwrap()
            .unwrap();
        for tr in transceivers {
            let tr = RtcRtpTransceiver::from(tr.unwrap());
            if let Some(tr_mid) = tr.mid() {
                if mid.eq(&tr_mid) {
                    transceiver = Some(tr);
                    break;
                }
            }
        }

        transceiver
    }
}

impl Drop for RtcPeerConnection {
    /// Drops [`on_track`][`RtcPeerConnection::on_track`] and
    /// [`on_ice_candidate`][`RtcPeerConnection::on_ice_candidate`] callbacks,
    /// and [closes][1] the underlying
    /// [RTCPeerConnection][`SysRtcPeerConnection`].
    ///
    /// [1]: https://www.w3.org/TR/webrtc/#dom-rtcpeerconnection-close
    fn drop(&mut self) {
        self.on_track.borrow_mut().take();
        self.on_ice_candidate.borrow_mut().take();
        self.on_ice_connection_state_changed.borrow_mut().take();
        self.on_connection_state_changed.borrow_mut().take();
        self.peer.close();
    }
}

/// Returns [RTCPeerConnection.connectionState][1] property of provided
/// [`SysRtcPeerConnection`] using reflection.
///
/// [1]: https://www.w3.org/TR/webrtc/#dom-peerconnection-connection-state
fn get_peer_connection_state(peer: &SysRtcPeerConnection) -> Option<String> {
    get_property_by_name(peer, "connectionState", |v| v.as_string())
}<|MERGE_RESOLUTION|>--- conflicted
+++ resolved
@@ -16,15 +16,11 @@
 
 use crate::{
     media::TrackConstraints,
-<<<<<<< HEAD
     peer::stats::{RtcStats, RtcStatsError},
-    utils::{EventListener, EventListenerBindError, JsCaused, JsError},
-=======
     utils::{
         console_error, get_property_by_name, EventListener,
         EventListenerBindError, JsCaused, JsError,
     },
->>>>>>> 9d86f7ac
 };
 
 use super::ice_server::RtcIceServers;
