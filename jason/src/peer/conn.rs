--- conflicted
+++ resolved
@@ -167,39 +167,6 @@
     SetRemoteDescription(JsError),
 }
 
-<<<<<<< HEAD
-impl JsCaused for RTCPeerConnectionError {
-    fn name(&self) -> &'static str {
-        use RTCPeerConnectionError::*;
-        match self {
-            AddIceCandidate(_) => "AddIceCandidate",
-            CreateAnswer(_) => "CreateAnswer",
-            CreatePeer(_) => "CreatePeer",
-            CreateOffer(_) => "CreateOffer",
-            SetHandlerIceEvent(_) => "SetHandlerIceEvent",
-            SetHandlerTrackEvent(_) => "SetHandlerTrackEvent",
-            SetLocalDescription(_) => "SetLocalDescription",
-            SetRemoteDescription(_) => "SetRemoteDescription",
-        }
-    }
-
-    fn js_cause(&self) -> Option<js_sys::Error> {
-        use RTCPeerConnectionError::*;
-        match self {
-            AddIceCandidate(err)
-            | CreateAnswer(err)
-            | CreatePeer(err)
-            | CreateOffer(err)
-            | SetHandlerIceEvent(err)
-            | SetHandlerTrackEvent(err)
-            | SetLocalDescription(err)
-            | SetRemoteDescription(err) => Some(err.into()),
-        }
-    }
-}
-
-=======
->>>>>>> a8d2dbb5
 type Result<T> = std::result::Result<T, Traced<RTCPeerConnectionError>>;
 
 /// Representation of [RTCPeerConnection][1].
