--- conflicted
+++ resolved
@@ -1,15 +1,10 @@
 use std::{cell::RefCell, rc::Rc};
 
-<<<<<<< HEAD
+use derive_more::Display;
 use futures::{Future, TryFutureExt};
 use medea_client_api_proto::IceServer;
-use thiserror::*;
+use tracerr::Traced;
 use wasm_bindgen::JsValue;
-=======
-use derive_more::Display;
-use medea_client_api_proto::IceServer;
-use tracerr::Traced;
->>>>>>> 676ce1e4
 use wasm_bindgen_futures::JsFuture;
 use web_sys::{
     Event, RtcConfiguration, RtcIceCandidateInit, RtcIceConnectionState,
@@ -164,6 +159,9 @@
     /// [`RTCPeerConnection`] cannot be changed.
     #[display(fmt = "Failed to set remote SDP description: {}", _0)]
     SetRemoteDescriptionFailed(JsError),
+
+    #[display(fmt = "Failed get RtcPeerConnection stats: {}", _0)]
+    GetStatsFailed(JsError),
 }
 
 type Result<T> = std::result::Result<T, Traced<RTCPeerConnectionError>>;
@@ -242,8 +240,12 @@
     /// for this [`RtcPeerConnection`].
     ///
     /// [1]: https://developer.mozilla.org/en-US/docs/Web/API/RTCStatsReport
-    pub fn get_stats(&self) -> impl Future<Output = Result<JsValue, WasmErr>> {
-        JsFuture::from(self.peer.get_stats()).map_err(Into::into)
+    pub async fn get_stats(&self) -> Result<JsValue> {
+        JsFuture::from(self.peer.get_stats())
+            .await
+            .map_err(JsError::from)
+            .map_err(RTCPeerConnectionError::GetStatsFailed)
+            .map_err(tracerr::wrap!())
     }
 
     /// Sets handler for [`RtcTrackEvent`] event (see [RTCTrackEvent][1] and
