--- conflicted
+++ resolved
@@ -2,10 +2,7 @@
 
 use derive_more::Display;
 use medea_client_api_proto::IceServer;
-<<<<<<< HEAD
-=======
 use tracerr::Traced;
->>>>>>> d6780f83
 use wasm_bindgen_futures::JsFuture;
 use web_sys::{
     Event, RtcConfiguration, RtcIceCandidateInit, RtcIceConnectionState,
@@ -119,76 +116,46 @@
     Answer(String),
 }
 
+/// Errors that may occur during signaling between this and remote
 /// [RTCPeerConnection][1] and event handlers setting errors.
 ///
 /// [1]: https://www.w3.org/TR/webrtc/#dom-rtcpeerconnection.
-<<<<<<< HEAD
-#[derive(Debug, Display)]
-=======
 #[derive(Debug, Display, JsCaused)]
->>>>>>> d6780f83
 pub enum RTCPeerConnectionError {
     /// Occurs when cannot adds new remote candidate to the
     /// [RTCPeerConnection][1]'s remote description.
     ///
     /// [1]: https://www.w3.org/TR/webrtc/#dom-rtcpeerconnection.
     #[display(fmt = "Failed to add ICE candidate: {}", _0)]
-<<<<<<< HEAD
-    AddIceCandidateFailed(WasmErr),
-=======
     AddIceCandidateFailed(JsError),
->>>>>>> d6780f83
 
     /// Occurs when cannot obtains [SDP answer][`SdpType::Answer`] from
     /// the underlying [RTCPeerConnection][`SysRtcPeerConnection`].
     #[display(fmt = "Failed to create SDP answer: {}", _0)]
-<<<<<<< HEAD
-    CreateAnswerFailed(WasmErr),
-
-    /// Occurs when a new [`RtcPeerConnection`] cannot be created.
-    #[display(fmt = "Failed to create PeerConnection: {}", _0)]
-    PeerCreationError(WasmErr),
-=======
     CreateAnswerFailed(JsError),
 
     /// Occurs when a new [`RtcPeerConnection`] cannot be created.
     #[display(fmt = "Failed to create PeerConnection: {}", _0)]
     PeerCreationError(JsError),
->>>>>>> d6780f83
 
     /// Occurs when cannot obtains [SDP offer][`SdpType::Offer`] from
     /// the underlying [RTCPeerConnection][`SysRtcPeerConnection`]
     #[display(fmt = "Failed to create SDP offer: {}", _0)]
-<<<<<<< HEAD
-    CreateOfferFailed(WasmErr),
-=======
     CreateOfferFailed(JsError),
->>>>>>> d6780f83
 
     /// Occurs when handler failed to bind to some [`RTCPeerConnection`] event.
     /// Not really supposed to ever happen.
     #[display(fmt = "Failed to bind to RTCPeerConnection event: {}", _0)]
-<<<<<<< HEAD
-    PeerConnectionEventBindFailed(WasmErr),
-=======
     PeerConnectionEventBindFailed(EventListenerBindError),
->>>>>>> d6780f83
 
     /// Occurs if the local description associated with the
     /// [`RTCPeerConnection`] cannot be changed.
     #[display(fmt = "Failed to set local SDP description: {}", _0)]
-<<<<<<< HEAD
-    SetLocalDescriptionFailed(WasmErr),
-=======
     SetLocalDescriptionFailed(JsError),
->>>>>>> d6780f83
 
     /// Occurs if the description of the remote end of the
     /// [`RTCPeerConnection`] cannot be changed.
     #[display(fmt = "Failed to set remote SDP description: {}", _0)]
-<<<<<<< HEAD
-    SetRemoteDescriptionFailed(WasmErr),
-=======
     SetRemoteDescriptionFailed(JsError),
 }
 
@@ -198,10 +165,7 @@
     fn from(err: EventListenerBindError) -> Self {
         Self::PeerConnectionEventBindFailed(err)
     }
->>>>>>> d6780f83
-}
-
-type Result<T> = std::result::Result<T, RTCPeerConnectionError>;
+}
 
 /// Representation of [RTCPeerConnection][1].
 ///
@@ -256,12 +220,8 @@
         peer_conf.ice_servers(&RtcIceServers::from(ice_servers));
         let peer = SysRtcPeerConnection::new_with_configuration(&peer_conf)
             .map_err(Into::into)
-<<<<<<< HEAD
-            .map_err(RTCPeerConnectionError::PeerCreationError)?;
-=======
             .map_err(RTCPeerConnectionError::PeerCreationError)
             .map_err(tracerr::wrap!())?;
->>>>>>> d6780f83
 
         Ok(Self {
             peer: Rc::new(peer),
@@ -294,14 +254,7 @@
                             f(msg);
                         },
                     )
-<<<<<<< HEAD
-                    .map_err(Into::into)
-                    .map_err(
-                        RTCPeerConnectionError::PeerConnectionEventBindFailed,
-                    )?,
-=======
                     .map_err(tracerr::map_from_and_wrap!())?,
->>>>>>> d6780f83
                 );
             }
         }
@@ -341,12 +294,6 @@
                             }
                         },
                     )
-<<<<<<< HEAD
-                    .map_err(Into::into)
-                    .map_err(
-                        RTCPeerConnectionError::PeerConnectionEventBindFailed,
-                    )?,
-=======
                     .map_err(tracerr::map_from_and_wrap!())?,
                 );
             }
@@ -378,7 +325,6 @@
                         },
                     )
                     .map_err(tracerr::map_from_and_wrap!())?,
->>>>>>> d6780f83
                 );
             }
         }
@@ -407,12 +353,8 @@
         )
         .await
         .map_err(Into::into)
-<<<<<<< HEAD
-        .map_err(RTCPeerConnectionError::AddIceCandidateFailed)?;
-=======
         .map_err(RTCPeerConnectionError::AddIceCandidateFailed)
         .map_err(tracerr::wrap!())?;
->>>>>>> d6780f83
         Ok(())
     }
 
@@ -427,12 +369,8 @@
         let answer = JsFuture::from(self.peer.create_answer())
             .await
             .map_err(Into::into)
-<<<<<<< HEAD
-            .map_err(RTCPeerConnectionError::CreateAnswerFailed)?;
-=======
             .map_err(RTCPeerConnectionError::CreateAnswerFailed)
             .map_err(tracerr::wrap!())?;
->>>>>>> d6780f83
         let answer = RtcSessionDescription::from(answer).sdp();
 
         let mut desc = RtcSessionDescriptionInit::new(RtcSdpType::Answer);
@@ -441,12 +379,8 @@
         JsFuture::from(peer.set_local_description(&desc))
             .await
             .map_err(Into::into)
-<<<<<<< HEAD
-            .map_err(RTCPeerConnectionError::SetLocalDescriptionFailed)?;
-=======
             .map_err(RTCPeerConnectionError::SetLocalDescriptionFailed)
             .map_err(tracerr::wrap!())?;
->>>>>>> d6780f83
 
         Ok(answer)
     }
@@ -463,12 +397,8 @@
         let create_offer = JsFuture::from(peer.create_offer())
             .await
             .map_err(Into::into)
-<<<<<<< HEAD
-            .map_err(RTCPeerConnectionError::CreateOfferFailed)?;
-=======
             .map_err(RTCPeerConnectionError::CreateOfferFailed)
             .map_err(tracerr::wrap!())?;
->>>>>>> d6780f83
         let offer = RtcSessionDescription::from(create_offer).sdp();
 
         let mut desc = RtcSessionDescriptionInit::new(RtcSdpType::Offer);
@@ -477,12 +407,8 @@
         JsFuture::from(peer.set_local_description(&desc))
             .await
             .map_err(Into::into)
-<<<<<<< HEAD
-            .map_err(RTCPeerConnectionError::SetLocalDescriptionFailed)?;
-=======
             .map_err(RTCPeerConnectionError::SetLocalDescriptionFailed)
             .map_err(tracerr::wrap!())?;
->>>>>>> d6780f83
 
         Ok(offer)
     }
@@ -511,12 +437,8 @@
         JsFuture::from(self.peer.set_remote_description(&description))
             .await
             .map_err(Into::into)
-<<<<<<< HEAD
-            .map_err(RTCPeerConnectionError::SetLocalDescriptionFailed)?;
-=======
             .map_err(RTCPeerConnectionError::SetRemoteDescriptionFailed)
             .map_err(tracerr::wrap!())?;
->>>>>>> d6780f83
 
         Ok(())
     }
