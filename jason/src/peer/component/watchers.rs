//! Implementation of a [`Component`] watchers.

use std::rc::Rc;

use futures::{future, StreamExt as _};
use medea_client_api_proto::{IceCandidate, NegotiationRole, TrackId};
use medea_macro::watchers;
use medea_reactive::Guarded;
use tracerr::Traced;

use crate::{
    peer::{
        component::{NegotiationState, SyncState},
        media::{receiver, sender},
        PeerError, PeerEvent,
    },
    utils::{transpose_guarded, Updatable as _},
};

use super::{Component, PeerConnection, State};

#[watchers]
impl Component {
    /// Watcher for the [`State::ice_candidates`] push update.
    ///
    /// Calls [`PeerConnection::add_ice_candidate()`] with the pushed
    /// [`IceCandidate`].
    #[inline]
    #[watch(self.ice_candidates.on_add())]
    async fn ice_candidate_added(
        peer: Rc<PeerConnection>,
        _: Rc<State>,
        candidate: IceCandidate,
    ) -> Result<(), Traced<PeerError>> {
        peer.add_ice_candidate(
            candidate.candidate,
            candidate.sdp_m_line_index,
            candidate.sdp_mid,
        )
        .await
        .map_err(tracerr::map_from_and_wrap!())
    }

    /// Watcher for the [`State::remote_sdp`] update.
    ///
    /// Calls [`PeerConnection::set_remote_answer()`] with a new value if the
    /// current [`NegotiationRole`] is an [`Offerer`].
    ///
    /// Calls [`PeerConnection::set_remote_offer()`] with a new value if the
    /// current [`NegotiationRole`] is an [`Answerer`].
    ///
    /// [`Answerer`]: NegotiationRole::Answerer
    /// [`Offerer`]: NegotiationRole::Offerer
    #[watch(self.remote_sdp.subscribe().filter_map(transpose_guarded))]
    async fn remote_sdp_changed(
        peer: Rc<PeerConnection>,
        state: Rc<State>,
        description: Guarded<String>,
    ) -> Result<(), Traced<PeerError>> {
        let (description, _guard) = description.into_parts();
        if let Some(role) = state.negotiation_role.get() {
            match role {
                NegotiationRole::Offerer => {
                    peer.set_remote_answer(description)
                        .await
                        .map_err(tracerr::map_from_and_wrap!())?;
                    peer.media_connections.sync_receivers();
                    state.negotiation_state.set(NegotiationState::Stable);
                    state.negotiation_role.set(None);
                }
                NegotiationRole::Answerer(_) => {
                    peer.set_remote_offer(description)
                        .await
                        .map_err(tracerr::map_from_and_wrap!())?;
                    peer.media_connections.sync_receivers();
                }
            }
        }
        Ok(())
    }

    /// Watcher for the [`State::senders`] insert update.
    ///
    /// Waits until [`receiver::Component`]s creation is finished.
    ///
    /// Waits for a remote SDP offer apply if the current [`NegotiationRole`] is
    /// an [`Answerer`].
    ///
    /// Creates a new [`sender::Component`], creates a new [`Connection`] with
<<<<<<< HEAD
    /// all [`sender::State::receivers`] by calling
=======
    /// all [`sender::State::receivers`] by calling a
>>>>>>> e580a722
    /// [`Connections::create_connection()`][1].
    ///
    /// [`Answerer`]: NegotiationRole::Answerer
    /// [`Connection`]: crate::connection::Connection
    /// [1]: crate::connection::Connections::create_connection
    #[watch(self.senders.on_insert())]
    async fn sender_added(
        peer: Rc<PeerConnection>,
        state: Rc<State>,
        val: Guarded<(TrackId, Rc<sender::State>)>,
    ) -> Result<(), Traced<PeerError>> {
        let mut wait_futs = vec![state.when_all_receivers_processed().into()];
        if matches!(
            state.negotiation_role.get(),
            Some(NegotiationRole::Answerer(_))
        ) {
            wait_futs.push(state.remote_sdp.when_all_processed().into());
        }
        medea_reactive::when_all_processed(wait_futs).await;

        let ((_, new_sender), _guard) = val.into_parts();
        for receiver in new_sender.receivers() {
            peer.connections.create_connection(state.id, receiver);
        }
        let sender = match sender::Sender::new(
            &new_sender,
            &peer.media_connections,
            peer.send_constraints.clone(),
            peer.track_events_sender.clone(),
        )
        .map_err(tracerr::map_from_and_wrap!())
        {
            Ok(sender) => sender,
            Err(e) => {
                let _ = peer.peer_events_sender.unbounded_send(
                    PeerEvent::FailedLocalMedia {
                        error: e.clone().into(),
                    },
                );

                return Err(e);
            }
        };
        peer.media_connections
            .insert_sender(sender::Component::new(sender, new_sender));
        Ok(())
    }

    /// Watcher for the [`State::receivers`] insert update.
    ///
    /// Creates a new [`receiver::Component`], creates a new [`Connection`] with
<<<<<<< HEAD
    /// a [`receiver::State::sender_id`] by calling
=======
    /// a [`receiver::State::sender_id`] by calling a
>>>>>>> e580a722
    /// [`Connections::create_connection()`][1].
    ///
    /// [`Connection`]: crate::connection::Connections
    /// [1]: crate::connection::Connections::create_connection
    #[watch(self.receivers.on_insert())]
    async fn receiver_added(
        peer: Rc<PeerConnection>,
        state: Rc<State>,
        val: Guarded<(TrackId, Rc<receiver::State>)>,
    ) -> Result<(), Traced<PeerError>> {
        let ((_, receiver), _guard) = val.into_parts();
        peer.connections
            .create_connection(state.id, receiver.sender_id());
        peer.media_connections
            .insert_receiver(receiver::Component::new(
                Rc::new(receiver::Receiver::new(
                    &receiver,
                    &peer.media_connections,
                    peer.track_events_sender.clone(),
                    &peer.recv_constraints,
                )),
                receiver,
            ));
        Ok(())
    }

    /// Watcher for the [`State::local_sdp`] updates.
    ///
    /// Sets [`PeerConnection`]'s SDP offer to the provided one and sends
    /// a [`PeerEvent::NewSdpOffer`] if [`NegotiationRole`] is
    /// [`NegotiationRole::Offerer`].
    ///
    /// Sets [`PeerConnection`]'s SDP answer to the provided one and sends
    /// a [`PeerEvent::NewSdpAnswer`] if [`NegotiationRole`] is
    /// [`NegotiationRole::Answerer`].
    ///
    /// Rollbacks [`PeerConnection`] to a stable state if [`PeerConnection`] is
    /// marked for rollback and [`NegotiationRole`] is [`Some`].
    ///
    /// [`Answerer`]: NegotiationRole::Answerer
    /// [`Offerer`]: NegotiationRole::Offerer
    #[watch(self.local_sdp.subscribe().filter_map(future::ready))]
    async fn local_sdp_changed(
        peer: Rc<PeerConnection>,
        state: Rc<State>,
        sdp: String,
    ) -> Result<(), Traced<PeerError>> {
        let _ = state.sync_state.when_eq(SyncState::Synced).await;
        if let Some(role) = state.negotiation_role.get() {
            if state.local_sdp.is_rollback() {
                peer.peer
                    .rollback()
                    .await
                    .map_err(tracerr::map_from_and_wrap!())?;
                if state.local_sdp.is_restart_needed() {
                    state.negotiation_state.set(NegotiationState::WaitLocalSdp);
                } else {
                    state.negotiation_state.set(NegotiationState::Stable);
                    state.negotiation_role.set(None);
                }
            } else {
                match role {
                    NegotiationRole::Offerer => {
                        peer.peer
                            .set_offer(&sdp)
                            .await
                            .map_err(tracerr::map_from_and_wrap!())?;
                        peer.media_connections.sync_receivers();
                        let mids = peer
                            .get_mids()
                            .map_err(tracerr::map_from_and_wrap!())?;
                        peer.peer_events_sender
                            .unbounded_send(PeerEvent::NewSdpOffer {
                                peer_id: peer.id(),
                                sdp_offer: sdp,
                                transceivers_statuses: peer
                                    .get_transceivers_statuses(),
                                mids,
                            })
                            .ok();
                        state
                            .negotiation_state
                            .set(NegotiationState::WaitLocalSdpApprove);
                    }
                    NegotiationRole::Answerer(_) => {
                        peer.peer
                            .set_answer(&sdp)
                            .await
                            .map_err(tracerr::map_from_and_wrap!())?;
                        peer.media_connections.sync_receivers();
                        peer.peer_events_sender
                            .unbounded_send(PeerEvent::NewSdpAnswer {
                                peer_id: peer.id(),
                                sdp_answer: sdp,
                                transceivers_statuses: peer
                                    .get_transceivers_statuses(),
                            })
                            .ok();
                        state
                            .negotiation_state
                            .set(NegotiationState::WaitLocalSdpApprove);
                    }
                }
            }
        }
        Ok(())
    }

    /// Watcher for the SDP offer approving by server.
    ///
    /// If the current [`NegotiationRole`] is an [`NegotiationRole::Offerer`]
    /// then [`NegotiationState`] will transit to a [`WaitRemoteSdp`].
    ///
    /// If the current [`NegotiationRole`] is an [`NegotiationRole::Answerer`]
    /// then [`NegotiationState`] will transit to a [`Stable`].
    ///
    /// [`Offerer`]: NegotiationRole::Offerer
    /// [`Stable`]: NegotiationState::Stable
    /// [`WaitRemoteSdp`]: NegotiationState::WaitRemoteSdp
    #[watch(self.local_sdp.on_approve().skip(1))]
    async fn local_sdp_approved(
        _: Rc<PeerConnection>,
        state: Rc<State>,
        _: (),
    ) -> Result<(), Traced<PeerError>> {
        if let Some(negotiation_role) = state.negotiation_role.get() {
            match negotiation_role {
                NegotiationRole::Offerer => {
                    state
                        .negotiation_state
                        .set(NegotiationState::WaitRemoteSdp);
                }
                NegotiationRole::Answerer(_) => {
                    state.negotiation_state.set(NegotiationState::Stable);
                    state.negotiation_role.set(None);
                }
            }
        }
        Ok(())
    }

    /// Watcher for the [`NegotiationState`] change.
    ///
    /// Resets [`NegotiationRole`] to [`None`] on a
    /// [`NegotiationState::Stable`].
    ///
    /// Creates and sets local SDP offer on a
    /// [`NegotiationState::WaitLocalSdp`].
    #[watch(self.negotiation_state.subscribe().skip(1))]
    async fn negotiation_state_changed(
        peer: Rc<PeerConnection>,
        state: Rc<State>,
        negotiation_state: NegotiationState,
    ) -> Result<(), Traced<PeerError>> {
        medea_reactive::when_all_processed(vec![
            state.when_all_updated().into(),
            state.when_all_senders_processed().into(),
            state.when_all_receivers_processed().into(),
            state.remote_sdp.when_all_processed().into(),
        ])
        .await;

        match negotiation_state {
            NegotiationState::Stable => {
                state.negotiation_role.set(None);
            }
            NegotiationState::WaitLocalSdp => {
                if let Some(negotiation_role) = state.negotiation_role.get() {
                    match negotiation_role {
                        NegotiationRole::Offerer => {
                            if state.restart_ice.take() {
                                peer.restart_ice();
                            }
                            let sdp_offer = peer
                                .peer
                                .create_offer()
                                .await
                                .map_err(tracerr::map_from_and_wrap!())?;
                            state.local_sdp.unapproved_set(sdp_offer);
                        }
                        NegotiationRole::Answerer(_) => {
                            let sdp_answer = peer
                                .peer
                                .create_answer()
                                .await
                                .map_err(tracerr::map_from_and_wrap!())?;
                            state.local_sdp.unapproved_set(sdp_answer);
                        }
                    }
                }
            }
            _ => (),
        }
        Ok(())
    }

    /// Watcher for the [`State::negotiation_role`] updates.
    ///
    /// Waits for [`sender::Component`]s' and [`receiver::Component`]s'
    /// creation/update, updates local `MediaStream` (if required) and
    /// renegotiates [`PeerConnection`].
    #[watch(self.negotiation_role.subscribe().filter_map(future::ready))]
    async fn negotiation_role_changed(
        _: Rc<PeerConnection>,
        state: Rc<State>,
        role: NegotiationRole,
    ) -> Result<(), Traced<PeerError>> {
        match role {
            NegotiationRole::Offerer => {
                medea_reactive::when_all_processed(vec![
                    state.when_all_senders_processed().into(),
                    state.when_all_receivers_processed().into(),
                ])
                .await;

                medea_reactive::when_all_processed(vec![
                    state.senders.when_stabilized().into(),
                    state.receivers.when_stabilized().into(),
                    state.when_all_updated().into(),
                ])
                .await;
            }
            NegotiationRole::Answerer(remote_sdp) => {
                state.when_all_receivers_processed().await;
                state.set_remote_sdp(remote_sdp);

                medea_reactive::when_all_processed(vec![
                    state.receivers.when_updated().into(),
                    state.senders.when_all_processed().into(),
                    state.remote_sdp.when_all_processed().into(),
                    state.senders.when_updated().into(),
                ])
                .await;

                medea_reactive::when_all_processed(vec![
                    state.senders.when_stabilized().into(),
                    state.receivers.when_stabilized().into(),
                ])
                .await;
            }
        }

        state.maybe_update_local_stream.set(true);
        let _ = state.maybe_update_local_stream.when_eq(false).await;

        state.negotiation_state.set(NegotiationState::WaitLocalSdp);

        Ok(())
    }

    /// Watcher for the [`State::sync_state`] updates.
    ///
    /// Sends [`PeerConnection`]'s connection state and ICE connection state to
    /// the server.
    #[inline]
    #[watch(self.sync_state.subscribe().skip(1))]
    async fn sync_state_changed(
        peer: Rc<PeerConnection>,
        _: Rc<State>,
        sync_state: SyncState,
    ) -> Result<(), Traced<PeerError>> {
        if let SyncState::Synced = sync_state {
            peer.send_current_connection_states();
        }
        Ok(())
    }

    /// Watcher for the [`State::maybe_update_local_stream`] `true` updates.
    ///
    /// Waits for [`State::senders`] update and calls
    /// [`State::update_local_stream()`].
    #[watch(
        self.maybe_update_local_stream.subscribe().filter(|v| future::ready(*v))
    )]
    async fn maybe_local_stream_update_needed(
        peer: Rc<PeerConnection>,
        state: Rc<State>,
        _: bool,
    ) -> Result<(), Traced<PeerError>> {
        state.senders.when_updated().await;
        let _ = state.update_local_stream(&peer).await;

        state.maybe_update_local_stream.set(false);
        Ok(())
    }
}<|MERGE_RESOLUTION|>--- conflicted
+++ resolved
@@ -37,8 +37,8 @@
             candidate.sdp_m_line_index,
             candidate.sdp_mid,
         )
-        .await
-        .map_err(tracerr::map_from_and_wrap!())
+            .await
+            .map_err(tracerr::map_from_and_wrap!())
     }
 
     /// Watcher for the [`State::remote_sdp`] update.
@@ -87,11 +87,7 @@
     /// an [`Answerer`].
     ///
     /// Creates a new [`sender::Component`], creates a new [`Connection`] with
-<<<<<<< HEAD
-    /// all [`sender::State::receivers`] by calling
-=======
     /// all [`sender::State::receivers`] by calling a
->>>>>>> e580a722
     /// [`Connections::create_connection()`][1].
     ///
     /// [`Answerer`]: NegotiationRole::Answerer
@@ -122,7 +118,7 @@
             peer.send_constraints.clone(),
             peer.track_events_sender.clone(),
         )
-        .map_err(tracerr::map_from_and_wrap!())
+            .map_err(tracerr::map_from_and_wrap!())
         {
             Ok(sender) => sender,
             Err(e) => {
@@ -143,11 +139,7 @@
     /// Watcher for the [`State::receivers`] insert update.
     ///
     /// Creates a new [`receiver::Component`], creates a new [`Connection`] with
-<<<<<<< HEAD
-    /// a [`receiver::State::sender_id`] by calling
-=======
     /// a [`receiver::State::sender_id`] by calling a
->>>>>>> e580a722
     /// [`Connections::create_connection()`][1].
     ///
     /// [`Connection`]: crate::connection::Connections
@@ -308,7 +300,7 @@
             state.when_all_receivers_processed().into(),
             state.remote_sdp.when_all_processed().into(),
         ])
-        .await;
+            .await;
 
         match negotiation_state {
             NegotiationState::Stable => {
@@ -361,14 +353,14 @@
                     state.when_all_senders_processed().into(),
                     state.when_all_receivers_processed().into(),
                 ])
-                .await;
+                    .await;
 
                 medea_reactive::when_all_processed(vec![
                     state.senders.when_stabilized().into(),
                     state.receivers.when_stabilized().into(),
                     state.when_all_updated().into(),
                 ])
-                .await;
+                    .await;
             }
             NegotiationRole::Answerer(remote_sdp) => {
                 state.when_all_receivers_processed().await;
@@ -380,13 +372,13 @@
                     state.remote_sdp.when_all_processed().into(),
                     state.senders.when_updated().into(),
                 ])
-                .await;
+                    .await;
 
                 medea_reactive::when_all_processed(vec![
                     state.senders.when_stabilized().into(),
                     state.receivers.when_stabilized().into(),
                 ])
-                .await;
+                    .await;
             }
         }
 
@@ -420,7 +412,7 @@
     /// Waits for [`State::senders`] update and calls
     /// [`State::update_local_stream()`].
     #[watch(
-        self.maybe_update_local_stream.subscribe().filter(|v| future::ready(*v))
+    self.maybe_update_local_stream.subscribe().filter(|v| future::ready(*v))
     )]
     async fn maybe_local_stream_update_needed(
         peer: Rc<PeerConnection>,
