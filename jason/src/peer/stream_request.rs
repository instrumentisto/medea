--- conflicted
+++ resolved
@@ -6,10 +6,7 @@
 
 use derive_more::Display;
 use medea_client_api_proto::TrackId;
-<<<<<<< HEAD
-=======
 use tracerr::Traced;
->>>>>>> d6780f83
 use web_sys::{
     MediaStream as SysMediaStream, MediaStreamTrack as SysMediaStreamTrack,
 };
@@ -26,19 +23,11 @@
 
 /// Errors that may occur when validating [`StreamRequest`] or
 /// parsing [`MediaStream`].
-<<<<<<< HEAD
-#[derive(Debug, Display)]
-#[allow(clippy::module_name_repetitions)]
-pub enum StreamRequestError {
-    /// [`StreamRequest`] contains multiple [`AudioTrackConstraints`].
-    #[display(fmt = "only one audio track is  allowed in SimpleStreamRequest")]
-=======
 #[derive(Debug, Display, JsCaused)]
 #[allow(clippy::module_name_repetitions)]
 pub enum StreamRequestError {
     /// [`StreamRequest`] contains multiple [`AudioTrackConstraints`].
     #[display(fmt = "only one audio track is allowed in SimpleStreamRequest")]
->>>>>>> d6780f83
     TooManyAudioTracks,
 
     /// [`StreamRequest`] contains multiple [`VideoTrackConstraints`].
@@ -49,55 +38,25 @@
     #[display(fmt = "SimpleStreamRequest should have at least one track")]
     NoTracks,
 
-<<<<<<< HEAD
-    /// Provided [MediaStream][1] has multiple audio [MediaStreamTrack][2]s.
-    ///
-    /// [1]: https://www.w3.org/TR/mediacapture-streams/#mediastream
-    /// [2]: https://www.w3.org/TR/mediacapture-streams/#mediastreamtrack
-    #[display(
-        fmt = "provided local stream was expected to have single audio track"
+    /// Provided [`MediaStream`] has multiple audio [`MediaTrack`]s.
+    #[display(
+        fmt = "provided MediaStream was expected to have single audio track"
     )]
     ExpectedAudioTracks,
 
-    /// Provided [MediaStream][1] has multiple video [MediaStreamTrack][2]s.
-    ///
-    /// [1]: https://www.w3.org/TR/mediacapture-streams/#mediastream
-    /// [2]: https://www.w3.org/TR/mediacapture-streams/#mediastreamtrack
-    #[display(
-        fmt = "provided local stream was expected to have single video track"
+    /// Provided [`MediaStream`] has multiple video [`MediaTrack`]s.
+    #[display(
+        fmt = "provided MediaStream was expected to have single video track"
     )]
     ExpectedVideoTracks,
 
-    /// Audio [MediaStreamTrack][1] fails to satisfy specified constraints.
-    ///
-    /// [1]: https://www.w3.org/TR/mediacapture-streams/#mediastreamtrack
-=======
-    /// Provided [`MediaStream`] has multiple audio [`MediaTrack`]s.
-    #[display(
-        fmt = "provided MediaStream was expected to have single audio track"
-    )]
-    ExpectedAudioTracks,
-
-    /// Provided [`MediaStream`] has multiple video [`MediaTrack`]s.
-    #[display(
-        fmt = "provided MediaStream was expected to have single video track"
-    )]
-    ExpectedVideoTracks,
-
     /// Audio [`MediaTrack`] fails to satisfy specified constraints.
->>>>>>> d6780f83
     #[display(
         fmt = "provided audio track does not satisfy specified constraints"
     )]
     InvalidAudioTrack,
 
-<<<<<<< HEAD
-    /// Video [MediaStreamTrack][1] fails to satisfy specified constraints.
-    ///
-    /// [1]: https://www.w3.org/TR/mediacapture-streams/#mediastreamtrack
-=======
     /// Video [`MediaTrack`] fails to satisfy specified constraints.
->>>>>>> d6780f83
     #[display(
         fmt = "provided video track does not satisfy specified constraints"
     )]
@@ -150,14 +109,7 @@
 
 impl SimpleStreamRequest {
     /// Parses raw [`SysMediaStream`] and returns [`MediaStream`].
-<<<<<<< HEAD
-    pub fn parse_stream(
-        &self,
-        stream: &SysMediaStream,
-    ) -> Result<MediaStream, StreamRequestError> {
-=======
     pub fn parse_stream(&self, stream: &SysMediaStream) -> Result<MediaStream> {
->>>>>>> d6780f83
         use StreamRequestError::*;
 
         let mut tracks = Vec::new();
@@ -217,13 +169,9 @@
 impl TryFrom<StreamRequest> for SimpleStreamRequest {
     type Error = StreamRequestError;
 
-<<<<<<< HEAD
-    fn try_from(value: StreamRequest) -> Result<Self, Self::Error> {
-=======
     fn try_from(
         value: StreamRequest,
     ) -> std::result::Result<Self, Self::Error> {
->>>>>>> d6780f83
         use StreamRequestError::*;
 
         if value.video.len() > 1 {
