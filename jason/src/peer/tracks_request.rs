//! [MediaStreamConstraints][1] related objects.
//!
//! [1]: https://w3.org/TR/mediacapture-streams/#dom-mediastreamconstraints

use std::{collections::HashMap, convert::TryFrom, rc::Rc};

use derive_more::Display;
use medea_client_api_proto::{MediaSourceKind, TrackId};
use tracerr::Traced;

use crate::{
    media::{
        track::local, AudioTrackConstraints, MediaKind, MediaStreamSettings,
        TrackConstraints, VideoSource,
    },
    utils::{JsCaused, JsError},
    DeviceVideoTrackConstraints, DisplayVideoTrackConstraints,
};

/// Errors that may occur when validating [`TracksRequest`] or
/// parsing [`local::Track`]s.
#[derive(Clone, Debug, Display, JsCaused)]
pub enum TracksRequestError {
    /// [`TracksRequest`] contains multiple [`AudioTrackConstraints`].
    #[display(fmt = "only one audio track is allowed in SimpleTracksRequest")]
    TooManyAudioTracks,

    /// [`TracksRequest`] contains multiple [`DeviceVideoTrackConstraints`].
    #[display(
        fmt = "only one device video track is allowed in SimpleTracksRequest"
    )]
    TooManyDeviceVideoTracks,

    /// [`TracksRequest`] contains multiple [`DisplayVideoTrackConstraints`].
    #[display(
        fmt = "only one display video track is allowed in SimpleTracksRequest"
    )]
    TooManyDisplayVideoTracks,

    /// [`TracksRequest`] contains no track constraints at all.
    #[display(fmt = "SimpleTracksRequest should have at least one track")]
    NoTracks,

    /// Provided multiple audio [`local::Track`]s.
    #[display(fmt = "provided multiple audio MediaStreamTracks")]
    ExpectedAudioTracks,

    /// Provided multiple device video [`local::Track`]s.
    #[display(fmt = "provided multiple device video MediaStreamTracks")]
    ExpectedDeviceVideoTracks,

    /// Provided multiple display video [`local::Track`]s.
    #[display(fmt = "provided multiple display video MediaStreamTracks")]
    ExpectedDisplayVideoTracks,

    /// Audio track fails to satisfy specified constraints.
    #[display(
        fmt = "provided audio track does not satisfy specified constraints"
    )]
    InvalidAudioTrack,

    /// Video track fails to satisfy specified constraints.
    #[display(
        fmt = "provided video track does not satisfy specified constraints"
    )]
    InvalidVideoTrack,
}

type Result<T> = std::result::Result<T, Traced<TracksRequestError>>;

/// Representation of [MediaStreamConstraints][1] object.
///
/// It's used for invoking [getUserMedia()][2] to specify what kinds of tracks
/// should be included into returned `MediaStream`, and, optionally,
/// to establish constraints for those track's settings.
///
/// [1]: https://w3.org/TR/mediacapture-streams/#dom-mediastreamconstraints
/// [2]: https://w3.org/TR/mediacapture-streams/#dom-mediadevices-getusermedia
/// [3]: https://w3.org/TR/mediacapture-streams/#mediastream
#[derive(Debug, Default)]
pub struct TracksRequest {
    audio: HashMap<TrackId, AudioTrackConstraints>,
    device_video: HashMap<TrackId, DeviceVideoTrackConstraints>,
    display_video: HashMap<TrackId, DisplayVideoTrackConstraints>,
}

impl TracksRequest {
    /// Adds track request to this [`TracksRequest`].
    pub fn add_track_request<T: Into<TrackConstraints>>(
        &mut self,
        track_id: TrackId,
        caps: T,
    ) {
        match caps.into() {
            TrackConstraints::Audio(audio) => {
                self.audio.insert(track_id, audio);
            }
            TrackConstraints::Video(video) => match video {
                VideoSource::Device(device) => {
                    self.device_video.insert(track_id, device);
                }
                VideoSource::Display(display) => {
                    self.display_video.insert(track_id, display);
                }
            },
        }
    }
}

/// Subtype of [`TracksRequest`], which can have maximum one track of each kind
/// and must have at least one track of any kind.
#[derive(Debug)]
pub struct SimpleTracksRequest {
    audio: Option<(TrackId, AudioTrackConstraints)>,
    display_video: Option<(TrackId, DisplayVideoTrackConstraints)>,
    device_video: Option<(TrackId, DeviceVideoTrackConstraints)>,
}

impl SimpleTracksRequest {
<<<<<<< HEAD
    /// Parses [`local::Track`]s and returns [`HashMap`] with [`TrackId`]s
    /// and [`local::Track`]s.
=======
    /// Parses [`MediaStreamTrack`]s and returns [`HashMap`] with [`TrackId`]s
    /// and [`MediaStreamTrack`]s.
>>>>>>> cae26664
    ///
    /// # Errors
    ///
    /// - [`TracksRequestError::InvalidAudioTrack`] when some audio track from
    ///   the provided [`MediaStreamTrack`]s not satisfies contained constrains.
    /// - [`TracksRequestError::ExpectedAudioTracks`] when the provided
    ///   [`HashMap`] doesn't have the expected audio track.
    /// - [`TracksRequestError::InvalidVideoTrack`] when some device video track
    ///   from the provided [`HashMap`] doesn't satisfy contained constrains.
    /// - [`TracksRequestError::ExpectedDeviceVideoTracks`] when the provided
    ///   [`HashMap`] doesn't have the expected device video track.
    /// - [`TracksRequestError::InvalidVideoTrack`] when some display video
    ///   track from the provided [`HashMap`] doesn't satisfy contained
    ///   constrains.
    /// - [`TracksRequestError::ExpectedDisplayVideoTracks`] when the provided
    ///   [`HashMap`] doesn't have the expected display video track.
    pub fn parse_tracks(
        &self,
        tracks: Vec<Rc<local::Track>>,
    ) -> Result<HashMap<TrackId, Rc<local::Track>>> {
        use TracksRequestError::{InvalidAudioTrack, InvalidVideoTrack};

        let mut parsed_tracks = HashMap::new();

        let mut display_video_tracks = Vec::new();
        let mut device_video_tracks = Vec::new();
        let mut audio_tracks = Vec::new();
        for track in tracks {
            match track.kind() {
                MediaKind::Audio => {
                    audio_tracks.push(track);
                }
                MediaKind::Video => match track.media_source_kind() {
                    MediaSourceKind::Device => {
                        device_video_tracks.push(track);
                    }
                    MediaSourceKind::Display => {
                        display_video_tracks.push(track);
                    }
                },
            }
        }

        if let Some((id, audio)) = &self.audio {
            if let Some(track) = audio_tracks.into_iter().next() {
                if audio.satisfies(track.sys_track()) {
                    parsed_tracks.insert(*id, track);
                } else {
                    return Err(tracerr::new!(InvalidAudioTrack));
                }
            }
        }
        if let Some((id, device_video)) = &self.device_video {
            if let Some(track) = device_video_tracks.into_iter().next() {
                if device_video.satisfies(track.sys_track()) {
                    parsed_tracks.insert(*id, track);
                } else {
                    return Err(tracerr::new!(InvalidVideoTrack));
                }
            }
        }
        if let Some((id, display_video)) = &self.display_video {
            if let Some(track) = display_video_tracks.into_iter().next() {
                if display_video.satisfies(track.sys_track()) {
                    parsed_tracks.insert(*id, track);
                } else {
                    return Err(tracerr::new!(InvalidVideoTrack));
                }
            }
        }

        Ok(parsed_tracks)
    }

    /// Merges [`SimpleTracksRequest`] with provided [`MediaStreamSettings`].
    ///
    /// Applies new settings if possible, meaning that if this
    /// [`SimpleTracksRequest`] does not have some constraint, then it will be
    /// applied from [`MediaStreamSettings`].
    ///
    /// # Errors
    ///
    /// - [`TracksRequestError::ExpectedAudioTracks`] when
    ///   [`SimpleTracksRequest`] contains [`AudioTrackConstraints`], but the
    ///   provided [`MediaStreamSettings`] doesn't and these
    ///   [`AudioTrackConstraints`] are important.
    /// - [`TracksRequestError::ExpectedDeviceVideoTracks`] when
    ///   [`SimpleTracksRequest`] contains [`DeviceVideoTrackConstraints`], but
    ///   the provided [`MediaStreamSettings`] doesn't and these
    ///   [`DeviceVideoTrackConstraints`] are important.
    /// - [`TracksRequestError::ExpectedDisplayVideoTracks`] when
    ///   [`SimpleTracksRequest`] contains [`DisplayVideoTrackConstraints`], but
    ///   the provided [`MediaStreamSettings`] doesn't and these
    ///   [`DisplayVideoTrackConstraints`] are important.
    pub fn merge<T: Into<MediaStreamSettings>>(
        &mut self,
        other: T,
    ) -> Result<()> {
        let other = other.into();

        if let Some((_, audio_caps)) = &self.audio {
            if !other.is_audio_enabled() {
                if audio_caps.required() {
                    return Err(tracerr::new!(
                        TracksRequestError::ExpectedAudioTracks
                    ));
                } else {
                    self.audio.take();
                }
            }
        }
        if let Some((_, device_video_caps)) = &self.device_video {
            if !other.is_device_video_enabled() {
                if device_video_caps.required() {
                    return Err(tracerr::new!(
                        TracksRequestError::ExpectedDeviceVideoTracks
                    ));
                } else {
                    self.device_video.take();
                }
            }
        }
        if let Some((_, display_video_caps)) = &self.display_video {
            if !other.is_display_video_enabled() {
                if display_video_caps.required() {
                    return Err(tracerr::new!(
                        TracksRequestError::ExpectedDisplayVideoTracks
                    ));
                } else {
                    self.display_video.take();
                }
            }
        }

        if other.is_audio_enabled() {
            if let Some((_, audio)) = self.audio.as_mut() {
                audio.merge(other.get_audio().clone());
            }
        }
        if other.is_display_video_enabled() {
            if let Some((_, display_video)) = self.display_video.as_mut() {
                if let Some(other_display_video) = other.get_display_video() {
                    display_video.merge(other_display_video);
                }
            }
        }
        if other.is_device_video_enabled() {
            if let Some((_, device_video)) = self.device_video.as_mut() {
                if let Some(other_device_video) = other.get_device_video() {
                    device_video.merge(other_device_video.clone());
                }
            }
        }

        Ok(())
    }
}

impl TryFrom<TracksRequest> for SimpleTracksRequest {
    type Error = TracksRequestError;

    fn try_from(
        value: TracksRequest,
    ) -> std::result::Result<Self, Self::Error> {
        use TracksRequestError::{
            NoTracks, TooManyAudioTracks, TooManyDeviceVideoTracks,
            TooManyDisplayVideoTracks,
        };

        if value.device_video.len() > 1 {
            return Err(TooManyDeviceVideoTracks);
        } else if value.display_video.len() > 1 {
            return Err(TooManyDisplayVideoTracks);
        } else if value.audio.len() > 1 {
            return Err(TooManyAudioTracks);
        } else if value.device_video.is_empty()
            && value.display_video.is_empty()
            && value.audio.is_empty()
        {
            return Err(NoTracks);
        }

        let mut req = Self {
            audio: None,
            device_video: None,
            display_video: None,
        };
        for (id, audio) in value.audio {
            req.audio.replace((id, audio));
        }
        for (id, device) in value.device_video {
            req.device_video.replace((id, device));
        }
        for (id, display) in value.display_video {
            req.display_video.replace((id, display));
        }

        Ok(req)
    }
}

impl From<&SimpleTracksRequest> for MediaStreamSettings {
    fn from(request: &SimpleTracksRequest) -> Self {
        let mut constraints = Self::new();

        if let Some((_, audio)) = &request.audio {
            constraints.audio(audio.clone());
        }
        if let Some((_, device_video)) = &request.device_video {
            constraints.device_video(device_video.clone());
        }
        if let Some((_, display_video)) = &request.display_video {
            constraints.display_video(display_video.clone());
        }

        constraints
    }
}<|MERGE_RESOLUTION|>--- conflicted
+++ resolved
@@ -117,18 +117,13 @@
 }
 
 impl SimpleTracksRequest {
-<<<<<<< HEAD
     /// Parses [`local::Track`]s and returns [`HashMap`] with [`TrackId`]s
     /// and [`local::Track`]s.
-=======
-    /// Parses [`MediaStreamTrack`]s and returns [`HashMap`] with [`TrackId`]s
-    /// and [`MediaStreamTrack`]s.
->>>>>>> cae26664
     ///
     /// # Errors
     ///
     /// - [`TracksRequestError::InvalidAudioTrack`] when some audio track from
-    ///   the provided [`MediaStreamTrack`]s not satisfies contained constrains.
+    ///   the provided [`local::Track`]s not satisfies contained constrains.
     /// - [`TracksRequestError::ExpectedAudioTracks`] when the provided
     ///   [`HashMap`] doesn't have the expected audio track.
     /// - [`TracksRequestError::InvalidVideoTrack`] when some device video track
