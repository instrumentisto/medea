//! [MediaStreamConstraints][1] related objects.
//!
//! [1]: https://w3.org/TR/mediacapture-streams/#dom-mediastreamconstraints

use std::{collections::HashMap, convert::TryFrom};

use derive_more::Display;
use medea_client_api_proto::TrackId;
use tracerr::Traced;

use crate::{
    media::{
<<<<<<< HEAD
        AudioTrackConstraints, MediaStreamTrack, MediaStreamTrackConstraints,
        MediaTracksSettings, TrackConstraints, TrackKind,
=======
        AudioTrackConstraints, MediaStreamSettings, MediaStreamTrack,
        TrackConstraints, TrackKind, VideoTrackConstraints,
>>>>>>> ca19cc76
    },
    utils::{JsCaused, JsError},
};

/// Errors that may occur when validating [`TracksRequest`] or
/// parsing [`MediaStreamTrack`]s.
#[derive(Debug, Display, JsCaused)]
pub enum TracksRequestError {
    /// [`TracksRequest`] contains multiple [`AudioTrackConstraints`].
    #[display(fmt = "only one audio track is allowed in SimpleTracksRequest")]
    TooManyAudioTracks,

    /// [`TracksRequest`] contains multiple [`VideoTrackConstraints`].
    #[display(fmt = "only one video track is allowed in SimpleTracksRequest")]
    TooManyVideoTracks,

    /// [`TracksRequest`] contains no track constraints at all.
    #[display(fmt = "SimpleTracksRequest should have at least one track")]
    NoTracks,

    /// Provided multiple audio [`MediaStreamTrack`]s.
    #[display(fmt = "provided multiple audio MediaStreamTracks")]
    ExpectedAudioTracks,

    /// Provided multiple video [`MediaStreamTrack`]s.
    #[display(fmt = "provided multiple video MediaStreamTracks")]
    ExpectedVideoTracks,

    /// Audio track fails to satisfy specified constraints.
    #[display(
        fmt = "provided audio track does not satisfy specified constraints"
    )]
    InvalidAudioTrack,

    /// Video track fails to satisfy specified constraints.
    #[display(
        fmt = "provided video track does not satisfy specified constraints"
    )]
    InvalidVideoTrack,
}

type Result<T> = std::result::Result<T, Traced<TracksRequestError>>;

/// Representation of [MediaStreamConstraints][1] object.
///
/// It's used for invoking [getUserMedia()][2] to specify what kinds of tracks
/// should be included into returned [`MediaStream`], and, optionally,
/// to establish constraints for those track's settings.
///
/// [1]: https://w3.org/TR/mediacapture-streams/#dom-mediastreamconstraints
/// [2]: https://w3.org/TR/mediacapture-streams/#dom-mediadevices-getusermedia
/// [3]: https://w3.org/TR/mediacapture-streams/#mediastream
#[derive(Debug, Default)]
pub struct TracksRequest {
    audio: HashMap<TrackId, AudioTrackConstraints>,
    video: HashMap<TrackId, MediaStreamTrackConstraints>,
}

impl TracksRequest {
    /// Adds track request to this [`TracksRequest`].
    pub fn add_track_request<T: Into<TrackConstraints>>(
        &mut self,
        track_id: TrackId,
        caps: T,
    ) {
        match caps.into() {
            TrackConstraints::Audio(audio) => {
                self.audio.insert(track_id, audio);
            }
            TrackConstraints::Video(video) => {
                self.video.insert(track_id, video);
            }
        }
    }
}

/// Subtype of [`TracksRequest`], which can have maximum one track of each kind
/// and must have at least one track of any kind.
#[derive(Debug)]
pub struct SimpleTracksRequest {
    audio: Option<(TrackId, AudioTrackConstraints)>,
    video: Vec<(TrackId, Option<MediaStreamTrackConstraints>)>,
}

impl SimpleTracksRequest {
    /// Parses [`MediaStreamTrack`]s and returns [`HashMap`] with [`TrackId`]s
    /// and [`MediaStreamTracks`]s.
    ///
    /// # Errors
    ///
    /// Errors with [`TracksRequestError::InvalidAudioTrack`] if some audio
    /// track from provided [`MediaStream`] not satisfies
    /// contained constrains.
    ///
    /// Errors with [`TracksRequestError::ExpectedAudioTracks`] if provided
    /// [`HashMap`] doesn't have expected audio track.
    ///
    /// Errors with [`TracksRequestError::InvalidVideoTrack`] if some video
    /// track from provided [`HashMap`] not satisfies
    /// contained constrains.
    ///
    /// Errors with [`StreamRequestError::ExpectedVideoTracks`] if provided
    /// [`MediaStream`] doesn't have expected video track.
    pub fn parse_tracks(
        &self,
        stream: Vec<MediaStreamTrack>,
    ) -> Result<HashMap<TrackId, MediaStreamTrack>> {
        use TracksRequestError::{InvalidAudioTrack, InvalidVideoTrack};

        let mut parsed_tracks = HashMap::new();

        let (video_tracks, audio_tracks): (Vec<_>, Vec<_>) =
            stream.into_iter().partition(|track| match track.kind() {
                TrackKind::Audio { .. } => false,
                TrackKind::Video { .. } => true,
            });

        if let Some((id, audio)) = &self.audio {
            if let Some(track) = audio_tracks.into_iter().next() {
                if audio.satisfies(track.as_ref()) {
                    parsed_tracks.insert(*id, track);
                } else {
                    return Err(tracerr::new!(InvalidAudioTrack));
                }
            }
        }
        let mut cons: HashMap<_, _> =
            self.video.iter().map(|(id, video)| (id, video)).collect();
        for track in video_tracks {
            let mut id_to_remove = None;
            for (id, video) in &cons {
                if let Some(video) = video {
                    if video.satisfies(track.as_ref()) {
                        parsed_tracks.insert(**id, track);
                        id_to_remove = Some(**id);
                        break;
                    }
                }
            }
            if let Some(id_to_remove) = id_to_remove {
                cons.remove(&id_to_remove);
            } else {
                return Err(tracerr::new!(InvalidVideoTrack));
            }
        }

        Ok(parsed_tracks)
    }

    /// Merges [`SimpleTracksRequest`] with provided [`MediaStreamSettings`].
    ///
    /// Applies new settings if possible, meaning that if this
    /// [`SimpleTracksRequest`] does not have some constraint, then it will be
    /// applied from [`MediaStreamSettings`].
    ///
    /// # Errors
    ///
    /// Errors with [`TracksRequestError::ExpectedAudioTracks`] if
    /// [`SimpleTracksRequest`] contains [`AudioTrackConstraints`], but provided
    /// [`MediaStreamSettings`] doesn't and this [`AudioTrackConstraints`] are
    /// important.
    ///
    /// Errors with [`TracksRequestError::ExpectedVideoTracks`] if
    /// [`SimpleTracksRequest`] contains [`VideoTrackConstraints`], but provided
    /// [`MediaStreamSettings`] doesn't and this [`VideoTrackConstraints`] are
    /// important.
    pub fn merge<T: Into<MediaStreamSettings>>(
        &mut self,
        other: T,
    ) -> Result<()> {
        let other = other.into();

        let mut remove_me = false;
        for (_, video_caps) in &self.video {
            if !other.is_video_enabled() {
                if let Some(video_caps) = video_caps {
                    if video_caps.is_required() {
                        return Err(tracerr::new!(
                            TracksRequestError::ExpectedVideoTracks
                        ));
                    } else {
                        remove_me |= true;
                    }
                }
            }
        }
        if remove_me {
            self.video.drain(..);
        }
        if let Some((_, audio_caps)) = &self.audio {
            if !other.is_audio_enabled() {
                if audio_caps.is_required() {
                    return Err(tracerr::new!(
                        TracksRequestError::ExpectedAudioTracks
                    ));
                } else {
                    self.audio.take();
                }
            }
        }

        if other.is_audio_enabled() {
            if let Some((_, audio)) = self.audio.as_mut() {
                audio.merge(other.get_audio().clone());
            }
        }
        if other.is_video_enabled() {
            for (_, video) in &mut self.video {
                let mut to_none = false;
                if let Some(video) = video {
                    match video {
                        MediaStreamTrackConstraints::Device(_) => {
                            if !other.get_video().is_some_device() {
                                to_none = true;
                            }
                        }
                        MediaStreamTrackConstraints::Display(_) => {
                            if !other.get_video().is_some_display() {
                                to_none = true;
                            }
                        }
                    }
                }
                if to_none {
                    video.take();
                }
            }
        }

        Ok(())
    }
}

impl TryFrom<TracksRequest> for SimpleTracksRequest {
    type Error = TracksRequestError;

    fn try_from(
        value: TracksRequest,
    ) -> std::result::Result<Self, Self::Error> {
        use TracksRequestError::{
            NoTracks, TooManyAudioTracks, TooManyVideoTracks,
        };

        if value.video.len() > 2 {
            return Err(TooManyVideoTracks);
        } else if value.audio.len() > 1 {
            return Err(TooManyAudioTracks);
        } else if value.video.is_empty() && value.audio.is_empty() {
            return Err(NoTracks);
        }

        let mut req = Self {
            audio: None,
            video: Vec::new(),
        };
        for (id, audio) in value.audio {
            req.audio.replace((id, audio));
        }
        for (id, video) in value.video {
            req.video.push((id, Some(video)));
        }
        Ok(req)
    }
}

impl From<&SimpleTracksRequest> for MediaStreamSettings {
    fn from(request: &SimpleTracksRequest) -> Self {
        let mut constraints = Self::new();

        if let Some((_, audio)) = &request.audio {
            constraints.audio(audio.clone());
        }
        for (_, video) in &request.video {
            if let Some(video) = video {
                if let MediaStreamTrackConstraints::Device(device_video) = video
                {
                    constraints.device_video(device_video.clone());
                }
                if let MediaStreamTrackConstraints::Display(display_video) =
                    video
                {
                    constraints.display_video(display_video.clone());
                }
            }
        }

        constraints
    }
}<|MERGE_RESOLUTION|>--- conflicted
+++ resolved
@@ -10,13 +10,8 @@
 
 use crate::{
     media::{
-<<<<<<< HEAD
         AudioTrackConstraints, MediaStreamTrack, MediaStreamTrackConstraints,
-        MediaTracksSettings, TrackConstraints, TrackKind,
-=======
-        AudioTrackConstraints, MediaStreamSettings, MediaStreamTrack,
-        TrackConstraints, TrackKind, VideoTrackConstraints,
->>>>>>> ca19cc76
+        MediaStreamSettings, TrackConstraints, TrackKind,
     },
     utils::{JsCaused, JsError},
 };
