--- conflicted
+++ resolved
@@ -3,10 +3,6 @@
 use std::{
     cell::{Cell, RefCell},
     rc::Rc,
-<<<<<<< HEAD
-=======
-    time::Duration,
->>>>>>> 48ca2942
 };
 
 use futures::{channel::mpsc, StreamExt};
@@ -67,15 +63,12 @@
             track_id: self.track_id,
             caps: self.caps,
             track: RefCell::new(None),
-            general_mute_state: Cell::new(self.mute_state.into()),
+            general_mute_state: Cell::new(self.mute_state),
             transceiver,
             mute_state_controller: mute_state_observer,
             is_required: self.is_required,
             transceiver_direction: Cell::new(TransceiverDirection::Inactive),
-<<<<<<< HEAD
             peer_events_sender: self.peer_events_sender,
-=======
->>>>>>> 48ca2942
         });
         spawn_local({
             let weak_this = Rc::downgrade(&this);
@@ -104,7 +97,6 @@
 /// Representation of a local [`MediaStreamTrack`] that is being sent to some
 /// remote peer.
 pub struct Sender {
-<<<<<<< HEAD
     peer_id: PeerId,
     track_id: TrackId,
     caps: TrackConstraints,
@@ -115,16 +107,6 @@
     general_mute_state: Cell<StableMuteState>,
     is_required: bool,
     peer_events_sender: mpsc::UnboundedSender<PeerEvent>,
-=======
-    pub(super) track_id: TrackId,
-    pub(super) caps: TrackConstraints,
-    pub(super) track: RefCell<Option<MediaStreamTrack>>,
-    pub(super) transceiver: RtcRtpTransceiver,
-    pub(super) mute_state: ObservableCell<MuteState>,
-    pub(super) mute_timeout_handle: RefCell<Option<ResettableDelayHandle>>,
-    pub(super) is_required: bool,
-    pub(super) transceiver_direction: Cell<TransceiverDirection>,
->>>>>>> 48ca2942
 }
 
 impl Sender {
