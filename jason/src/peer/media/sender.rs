//! Implementation of the `MediaTrack` with a `Send` direction.

use std::{cell::Cell, rc::Rc};

use medea_client_api_proto::{MediaSourceKind, TrackId, TrackPatchEvent};

use crate::{
    media::{
        LocalTracksConstraints, MediaKind, MediaStreamTrack, TrackConstraints,
        VideoSource,
    },
    peer::{
        transceiver::{Transceiver, TransceiverDirection},
        MuteState,
    },
};

use super::{
    transitable_state::{
        MediaExchangeStateController, MediaState, MuteStateController,
        StableMediaExchangeState, StableMuteState,
    },
    MediaConnections, MediaConnectionsError, MediaStateControllable, Result,
    TransceiverSide,
};

/// Builder of the [`Sender`].
pub struct SenderBuilder<'a> {
    pub media_connections: &'a MediaConnections,
    pub track_id: TrackId,
    pub caps: TrackConstraints,
    pub mid: Option<String>,
    pub media_exchange_state: StableMediaExchangeState,
    pub mute_state: StableMuteState,
    pub is_required: bool,
    pub send_constraints: LocalTracksConstraints,
}

impl<'a> SenderBuilder<'a> {
    /// Builds new [`RtcRtpTransceiver`] if provided `mid` is `None`, otherwise
    /// retrieves existing [`RtcRtpTransceiver`] via provided `mid` from a
    /// provided [`RtcPeerConnection`]. Errors if [`RtcRtpTransceiver`] lookup
    /// fails.
    pub fn build(self) -> Result<Rc<Sender>> {
        let connections = self.media_connections.0.borrow();
        let kind = MediaKind::from(&self.caps);
        let transceiver = match self.mid {
            // Try to find rcvr transceiver that can be used as sendrecv.
            None => connections
                .receivers
                .values()
                .find(|rcvr| {
                    rcvr.caps().media_kind() == self.caps.media_kind()
                        && rcvr.caps().media_source_kind()
                            == self.caps.media_source_kind()
                })
                .and_then(|rcvr| rcvr.transceiver())
                .unwrap_or_else(|| {
                    connections
                        .add_transceiver(kind, TransceiverDirection::INACTIVE)
                }),
            Some(mid) => connections
                .get_transceiver_by_mid(&mid)
                .ok_or(MediaConnectionsError::TransceiverNotFound(mid))
                .map_err(tracerr::wrap!())?,
        };

<<<<<<< HEAD
        let media_exchange_state_controller =
            MediaExchangeStateController::new(self.media_exchange_state);
        let mut media_exchange_state_rx =
            media_exchange_state_controller.on_stabilize();
        let mute_state_controller = MuteStateController::new(self.mute_state);
        let mut mute_state_rx = mute_state_controller.on_stabilize();
=======
        let mute_state_observer = MuteStateController::new(self.mute_state);
>>>>>>> 9e2c119c
        let this = Rc::new(Sender {
            track_id: self.track_id,
            caps: self.caps,
            general_media_exchange_state: Cell::new(self.media_exchange_state),
            mute_state: mute_state_controller,
            transceiver,
            media_exchange_state: media_exchange_state_controller,
            is_required: self.is_required,
            send_constraints: self.send_constraints,
        });
<<<<<<< HEAD
        spawn_local({
            let weak_this = Rc::downgrade(&this);
            async move {
                while let Some(media_exchange_state) =
                    media_exchange_state_rx.next().await
                {
                    if let Some(this) = weak_this.upgrade() {
                        match media_exchange_state {
                            StableMediaExchangeState::Enabled => {
                                this.maybe_request_track();
                            }
                            StableMediaExchangeState::Disabled => {
                                this.remove_track().await;
                            }
                        }
                    } else {
                        break;
                    }
                }
            }
        });
        spawn_local({
            let weak_this = Rc::downgrade(&this);
            async move {
                while let Some(mute_state) = mute_state_rx.next().await {
                    if let Some(this) = weak_this.upgrade() {
                        match mute_state {
                            StableMuteState::Unmuted => {
                                this.transceiver.set_sender_enabled(true);
                            }
                            StableMuteState::Muted => {
                                this.transceiver.set_sender_enabled(false);
                            }
                        }
                    }
                }
            }
        });
=======
>>>>>>> 9e2c119c

        Ok(this)
    }
}

/// Representation of a local [`MediaStreamTrack`] that is being sent to some
/// remote peer.
pub struct Sender {
    track_id: TrackId,
    caps: TrackConstraints,
    transceiver: Transceiver,
    media_exchange_state: Rc<MediaExchangeStateController>,
    mute_state: Rc<MuteStateController>,
    general_media_exchange_state: Cell<StableMediaExchangeState>,
    is_required: bool,
    send_constraints: LocalTracksConstraints,
}

impl Sender {
    /// Returns [`TrackConstraints`] of this [`Sender`].
    #[inline]
    pub fn caps(&self) -> &TrackConstraints {
        &self.caps
    }

    /// Returns `true` if this [`Sender`] is publishing media traffic.
    pub fn is_publishing(&self) -> bool {
        self.transceiver.has_direction(TransceiverDirection::SEND)
    }

    /// Updates [`Sender`]s general media exchange state based on the provided
    /// [`StableMediaExchangeState`].
    ///
    /// Sets [`Sender`]s underlying transceiver direction to
    /// [`TransceiverDirection::Inactive`] if provided media exchange state is
    /// [`StableMediaExchangeState::Disabled`].
    ///
    /// Emits [`PeerEvent::NewLocalStreamRequired`] if new state is
<<<<<<< HEAD
    /// [`StableMediaExchangeState::Enabled`] and [`Sender`] does not have a
    /// track to send.
    fn update_general_media_exchange_state(
        &self,
        media_exchange_state: StableMediaExchangeState,
    ) {
        if self.general_media_exchange_state.get() != media_exchange_state {
            self.general_media_exchange_state.set(media_exchange_state);
            match media_exchange_state {
                StableMediaExchangeState::Enabled => {
                    self.maybe_request_track();
=======
    /// [`StableMuteState::Unmuted`] and [`Sender`] does not have a track to
    /// send.
    fn update_general_mute_state(&self, mute_state: StableMuteState) {
        if self.general_mute_state.get() != mute_state {
            self.general_mute_state.set(mute_state);
            match mute_state {
                StableMuteState::Unmuted => {
>>>>>>> 9e2c119c
                    if self.is_enabled_in_cons() {
                        self.transceiver
                            .add_direction(TransceiverDirection::SEND);
                    }
                }
                StableMediaExchangeState::Disabled => {
                    self.transceiver.sub_direction(TransceiverDirection::SEND);
                }
            }
        }
    }

    /// Inserts provided [`MediaStreamTrack`] into provided [`Sender`]s
    /// transceiver. No-op if provided track already being used by this
    /// [`Sender`].
    pub(super) async fn insert_track(
        self: Rc<Self>,
        new_track: MediaStreamTrack,
    ) -> Result<()> {
        // no-op if we try to insert same track
        if let Some(current_track) = self.transceiver.send_track() {
            if new_track.root_id() == current_track.root_id() {
                return Ok(());
            }
        }

        new_track.set_enabled(
            self.mute_state.state().cancel_transition()
                == StableMuteState::Unmuted.into(),
        );

        self.transceiver
            .set_send_track(Some(new_track))
            .await
            .map_err(Into::into)
            .map_err(MediaConnectionsError::CouldNotInsertLocalTrack)
            .map_err(tracerr::wrap!())?;

        Ok(())
    }

    /// Indicates whether this [`Sender`] is enabled in
    /// [`LocalStreamConstraints`].
    fn is_enabled_in_cons(&self) -> bool {
        self.send_constraints.is_track_enabled(
            self.caps.media_kind(),
            self.caps.media_source_kind(),
        )
    }

    /// Updates this [`Sender`]s tracks based on the provided
    /// [`TrackPatchEvent`].
    ///
    /// Returns `true` if media stream update should be performed for this
    /// [`Sender`].
    pub async fn update(&self, track: &TrackPatchEvent) -> bool {
        if track.id != self.track_id {
            return false;
        }

<<<<<<< HEAD
        if let Some(is_muted) = track.is_muted {
=======
        let mut requires_media_update = false;
        if let Some(is_muted) = track.is_muted_individual {
            let mute_state_before = self.mute_state.mute_state();
>>>>>>> 9e2c119c
            self.mute_state.update(is_muted);
            if let (MuteState::Stable(before), MuteState::Stable(after)) =
                (mute_state_before, self.mute_state.mute_state())
            {
                requires_media_update =
                    before != after && after == StableMuteState::Unmuted;
            }

            if is_muted {
                self.remove_track().await;
            }
        }
        if let Some(is_disabled) = track.is_disabled_individual {
            self.media_exchange_state.update(is_disabled);
        }
        if let Some(is_disabled_general) = track.is_disabled_general {
            self.update_general_media_exchange_state(
                is_disabled_general.into(),
            );
        }

        requires_media_update
    }

    /// Changes underlying transceiver direction to
    /// [`TransceiverDirection::Sendonly`] if this [`Receiver`]s general media
    /// exchange state is [`StableMediaExchangeState::Enabled`].
    pub fn maybe_enable(&self) {
        if self.is_general_enabled()
            && !self.transceiver.has_direction(TransceiverDirection::SEND)
            && self.is_enabled_in_cons()
        {
            self.transceiver.add_direction(TransceiverDirection::SEND);
        }
    }

    /// Returns [`Transceiver`] of this [`Sender`].
    pub fn transceiver(&self) -> Transceiver {
        self.transceiver.clone()
    }

    /// Checks whether general media exchange state of the [`Sender`] is in
    /// [`StableMediaExchangeState::Disabled`].
    #[cfg(feature = "mockable")]
    pub fn is_general_disabled(&self) -> bool {
        self.general_media_exchange_state.get()
            == StableMediaExchangeState::Disabled
    }

    /// Checks whether general media exchange state of the [`Sender`] is in
    /// [`MediaExchangeState::Enabled`].
    fn is_general_enabled(&self) -> bool {
        self.general_media_exchange_state.get()
            == StableMediaExchangeState::Enabled
    }

    /// Drops [`MediaStreamTrack`] used by this [`Sender`]. Sets track used by
    /// sending side of inner transceiver to `None`.
    async fn remove_track(&self) {
        // cannot fail
        self.transceiver.set_send_track(None).await.unwrap();
    }
<<<<<<< HEAD

    /// Emits [`PeerEvent::NewLocalStreamRequired`] if [`Sender`] does not have
    /// a track to send.
    fn maybe_request_track(&self) {
        if self.transceiver.send_track().is_none() {
            let _ = self.peer_events_sender.unbounded_send(
                PeerEvent::NewLocalStreamRequired {
                    peer_id: self.peer_id,
                },
            );
        }
    }

    /// Returns `true` if this [`Sender`] is disabled.
    #[cfg(feature = "mockable")]
    pub fn is_disabled(&self) -> bool {
        self.media_exchange_state.is_disabled()
    }

    /// Returns `true` if this [`Sender`] is muted.
    #[cfg(feature = "mockable")]
    pub fn is_muted(&self) -> bool {
        self.mute_state.is_muted()
    }
=======
>>>>>>> 9e2c119c
}

impl TransceiverSide for Sender {
    fn track_id(&self) -> TrackId {
        self.track_id
    }

    fn kind(&self) -> MediaKind {
        MediaKind::from(&self.caps)
    }

    fn source_kind(&self) -> MediaSourceKind {
        self.caps.media_source_kind()
    }

    fn mid(&self) -> Option<String> {
        self.transceiver.mid()
    }

    fn is_transitable(&self) -> bool {
        match &self.caps {
            TrackConstraints::Video(VideoSource::Device(_)) => {
                self.send_constraints.inner().get_device_video().is_some()
            }
            TrackConstraints::Video(VideoSource::Display(_)) => {
                self.send_constraints.inner().get_display_video().is_some()
            }
            TrackConstraints::Audio(_) => true,
        }
    }
}

impl MediaStateControllable for Sender {
    #[inline]
    fn media_exchange_state_controller(
        &self,
    ) -> Rc<MediaExchangeStateController> {
        self.media_exchange_state.clone()
    }

    #[inline]
    fn mute_state_controller(&self) -> Rc<MuteStateController> {
        self.mute_state.clone()
    }

    /// Sets current [`MediaExchangeState`] to
    /// [`MediaExchangeState::Transition`].
    ///
    /// # Errors
    ///
    /// [`MediaConnectionsError::SenderIsRequired`] is returned if [`Sender`] is
    /// required for the call and can't be disabled.
    fn media_state_transition_to(
        &self,
        desired_state: MediaState,
    ) -> Result<()> {
        if self.is_required {
            Err(tracerr::new!(
                MediaConnectionsError::CannotDisableRequiredSender
            ))
        } else {
            match desired_state {
                MediaState::MediaExchange(desired_state) => {
                    self.media_exchange_state_controller()
                        .transition_to(desired_state);
                }
                MediaState::Mute(desired_state) => {
                    self.mute_state_controller().transition_to(desired_state);
                }
            }
            Ok(())
        }
    }
}<|MERGE_RESOLUTION|>--- conflicted
+++ resolved
@@ -10,8 +10,8 @@
         VideoSource,
     },
     peer::{
+        media::transitable_state::MediaExchangeState,
         transceiver::{Transceiver, TransceiverDirection},
-        MuteState,
     },
 };
 
@@ -65,16 +65,9 @@
                 .map_err(tracerr::wrap!())?,
         };
 
-<<<<<<< HEAD
         let media_exchange_state_controller =
             MediaExchangeStateController::new(self.media_exchange_state);
-        let mut media_exchange_state_rx =
-            media_exchange_state_controller.on_stabilize();
         let mute_state_controller = MuteStateController::new(self.mute_state);
-        let mut mute_state_rx = mute_state_controller.on_stabilize();
-=======
-        let mute_state_observer = MuteStateController::new(self.mute_state);
->>>>>>> 9e2c119c
         let this = Rc::new(Sender {
             track_id: self.track_id,
             caps: self.caps,
@@ -85,47 +78,6 @@
             is_required: self.is_required,
             send_constraints: self.send_constraints,
         });
-<<<<<<< HEAD
-        spawn_local({
-            let weak_this = Rc::downgrade(&this);
-            async move {
-                while let Some(media_exchange_state) =
-                    media_exchange_state_rx.next().await
-                {
-                    if let Some(this) = weak_this.upgrade() {
-                        match media_exchange_state {
-                            StableMediaExchangeState::Enabled => {
-                                this.maybe_request_track();
-                            }
-                            StableMediaExchangeState::Disabled => {
-                                this.remove_track().await;
-                            }
-                        }
-                    } else {
-                        break;
-                    }
-                }
-            }
-        });
-        spawn_local({
-            let weak_this = Rc::downgrade(&this);
-            async move {
-                while let Some(mute_state) = mute_state_rx.next().await {
-                    if let Some(this) = weak_this.upgrade() {
-                        match mute_state {
-                            StableMuteState::Unmuted => {
-                                this.transceiver.set_sender_enabled(true);
-                            }
-                            StableMuteState::Muted => {
-                                this.transceiver.set_sender_enabled(false);
-                            }
-                        }
-                    }
-                }
-            }
-        });
-=======
->>>>>>> 9e2c119c
 
         Ok(this)
     }
@@ -164,7 +116,6 @@
     /// [`StableMediaExchangeState::Disabled`].
     ///
     /// Emits [`PeerEvent::NewLocalStreamRequired`] if new state is
-<<<<<<< HEAD
     /// [`StableMediaExchangeState::Enabled`] and [`Sender`] does not have a
     /// track to send.
     fn update_general_media_exchange_state(
@@ -175,16 +126,6 @@
             self.general_media_exchange_state.set(media_exchange_state);
             match media_exchange_state {
                 StableMediaExchangeState::Enabled => {
-                    self.maybe_request_track();
-=======
-    /// [`StableMuteState::Unmuted`] and [`Sender`] does not have a track to
-    /// send.
-    fn update_general_mute_state(&self, mute_state: StableMuteState) {
-        if self.general_mute_state.get() != mute_state {
-            self.general_mute_state.set(mute_state);
-            match mute_state {
-                StableMuteState::Unmuted => {
->>>>>>> 9e2c119c
                     if self.is_enabled_in_cons() {
                         self.transceiver
                             .add_direction(TransceiverDirection::SEND);
@@ -245,22 +186,31 @@
             return false;
         }
 
-<<<<<<< HEAD
         if let Some(is_muted) = track.is_muted {
-=======
+            self.mute_state.update(is_muted);
+            match StableMuteState::from(is_muted) {
+                StableMuteState::Unmuted => {
+                    self.transceiver.set_sender_enabled(true);
+                }
+                StableMuteState::Muted => {
+                    self.transceiver.set_sender_enabled(false);
+                }
+            }
+        }
         let mut requires_media_update = false;
-        if let Some(is_muted) = track.is_muted_individual {
-            let mute_state_before = self.mute_state.mute_state();
->>>>>>> 9e2c119c
-            self.mute_state.update(is_muted);
-            if let (MuteState::Stable(before), MuteState::Stable(after)) =
-                (mute_state_before, self.mute_state.mute_state())
+        if let Some(is_disabled) = track.is_disabled_individual {
+            let mute_state_before = self.media_exchange_state.state();
+            self.media_exchange_state.update(is_disabled);
+            if let (
+                MediaExchangeState::Stable(before),
+                MediaExchangeState::Stable(after),
+            ) = (mute_state_before, self.media_exchange_state.state())
             {
-                requires_media_update =
-                    before != after && after == StableMuteState::Unmuted;
-            }
-
-            if is_muted {
+                requires_media_update = before != after
+                    && after == StableMediaExchangeState::Enabled;
+            }
+
+            if is_disabled {
                 self.remove_track().await;
             }
         }
@@ -314,19 +264,6 @@
         // cannot fail
         self.transceiver.set_send_track(None).await.unwrap();
     }
-<<<<<<< HEAD
-
-    /// Emits [`PeerEvent::NewLocalStreamRequired`] if [`Sender`] does not have
-    /// a track to send.
-    fn maybe_request_track(&self) {
-        if self.transceiver.send_track().is_none() {
-            let _ = self.peer_events_sender.unbounded_send(
-                PeerEvent::NewLocalStreamRequired {
-                    peer_id: self.peer_id,
-                },
-            );
-        }
-    }
 
     /// Returns `true` if this [`Sender`] is disabled.
     #[cfg(feature = "mockable")]
@@ -339,8 +276,11 @@
     pub fn is_muted(&self) -> bool {
         self.mute_state.is_muted()
     }
-=======
->>>>>>> 9e2c119c
+
+    #[cfg(feature = "mockable")]
+    pub fn is_enabled(&self) -> bool {
+        self.media_exchange_state.is_enabled()
+    }
 }
 
 impl TransceiverSide for Sender {
