//! Implementation of the `MediaTrack` with a `Send` direction.

use std::{cell::Cell, rc::Rc};

use medea_client_api_proto::{MediaSourceKind, TrackId, TrackPatchCommand};

use crate::{
    media::{
        track::local, LocalTracksConstraints, MediaKind, TrackConstraints,
        VideoSource,
    },
    peer::{
        transceiver::{Transceiver, TransceiverDirection},
        MediaExchangeState, MuteState,
    },
};

use super::{
    media_exchange_state, mute_state,
    transitable_state::{
        MediaExchangeStateController, MediaState, MuteStateController,
    },
    MediaConnections, MediaConnectionsError, MediaStateControllable, Result,
    TransceiverSide,
};

/// Builder of the [`Sender`].
pub struct SenderBuilder<'a> {
    pub media_connections: &'a MediaConnections,
    pub track_id: TrackId,
    pub caps: TrackConstraints,
    pub mid: Option<String>,
    pub media_exchange_state: media_exchange_state::Stable,
    pub mute_state: mute_state::Stable,
    pub required: bool,
    pub send_constraints: LocalTracksConstraints,
}

impl<'a> SenderBuilder<'a> {
    /// Builds new [`Transceiver`] if provided `mid` is [`None`], otherwise
    /// retrieves existing [`Transceiver`] via provided `mid` from a
    /// provided [`MediaConnections`]. Errors if [`Transceiver`] lookup
    /// fails.
    pub fn build(self) -> Result<Rc<Sender>> {
        let connections = self.media_connections.0.borrow();
        let kind = MediaKind::from(&self.caps);
        let transceiver = match self.mid {
            // Try to find rcvr transceiver that can be used as sendrecv.
            None => connections
                .receivers
                .values()
                .find(|rcvr| {
                    rcvr.caps().media_kind() == self.caps.media_kind()
                        && rcvr.caps().media_source_kind()
                            == self.caps.media_source_kind()
                })
                .and_then(|rcvr| rcvr.transceiver())
                .unwrap_or_else(|| {
                    connections
                        .add_transceiver(kind, TransceiverDirection::INACTIVE)
                }),
            Some(mid) => connections
                .get_transceiver_by_mid(&mid)
                .ok_or(MediaConnectionsError::TransceiverNotFound(mid))
                .map_err(tracerr::wrap!())?,
        };

        let media_exchange_state =
            MediaExchangeStateController::new(self.media_exchange_state);
        let this = Rc::new(Sender {
            track_id: self.track_id,
            caps: self.caps,
            general_media_exchange_state: Cell::new(self.media_exchange_state),
            mute_state: MuteStateController::new(self.mute_state),
            transceiver,
            media_exchange_state,
            required: self.required,
            send_constraints: self.send_constraints,
        });

        Ok(this)
    }
}

/// Representation of a [`local::Track`] that is being sent to some
/// remote peer.
pub struct Sender {
    track_id: TrackId,
    caps: TrackConstraints,
    transceiver: Transceiver,
    media_exchange_state: Rc<MediaExchangeStateController>,
    mute_state: Rc<MuteStateController>,
    general_media_exchange_state: Cell<media_exchange_state::Stable>,
    required: bool,
    send_constraints: LocalTracksConstraints,
}

impl Sender {
    /// Returns [`TrackConstraints`] of this [`Sender`].
    #[inline]
    pub fn caps(&self) -> &TrackConstraints {
        &self.caps
    }

    /// Indicates whether this [`Sender`] is publishing media traffic.
    #[inline]
    #[must_use]
    pub fn is_publishing(&self) -> bool {
        self.transceiver.has_direction(TransceiverDirection::SEND)
    }

    /// Drops [`local::Track`] used by this [`Sender`]. Sets track used by
    /// sending side of inner transceiver to [`None`].
    #[inline]
    pub async fn remove_track(&self) {
        // cannot fail
        self.transceiver.set_send_track(None).await.unwrap();
    }

    /// Indicates whether this [`Sender`] has [`local::Track`].
    #[inline]
    #[must_use]
    pub fn has_track(&self) -> bool {
        self.transceiver.has_send_track()
    }

    /// Indicates whether this [`Sender`] is enabled.
    #[inline]
    #[must_use]
    pub fn enabled(&self) -> bool {
        self.media_exchange_state.enabled()
    }

    /// Updates [`Sender`]s general media exchange state based on the provided
    /// [`media_exchange_state::Stable`].
    ///
    /// Sets [`Sender`]s underlying transceiver direction to
    /// [`TransceiverDirection::INACTIVE`] if provided media exchange state is
    /// [`media_exchange_state::Stable::Disabled`].
    fn update_general_media_exchange_state(
        &self,
        new_state: media_exchange_state::Stable,
    ) {
        if self.general_media_exchange_state.get() != new_state {
            self.general_media_exchange_state.set(new_state);
            match new_state {
                media_exchange_state::Stable::Enabled => {
                    if self.enabled_in_cons() {
                        self.transceiver
                            .add_direction(TransceiverDirection::SEND);
                    }
                }
                media_exchange_state::Stable::Disabled => {
                    self.transceiver.sub_direction(TransceiverDirection::SEND);
                }
            }
        }
    }

    /// Inserts provided [`local::Track`] into provided [`Sender`]s
    /// transceiver. No-op if provided track already being used by this
    /// [`Sender`].
    pub(super) async fn insert_track(
        self: Rc<Self>,
        new_track: Rc<local::Track>,
    ) -> Result<()> {
        // no-op if we try to insert same track
        if let Some(current_track) = self.transceiver.send_track() {
            if new_track.id() == current_track.id() {
                return Ok(());
            }
        }

        let new_track = new_track.fork();

        new_track.set_enabled(
            self.mute_state.state().cancel_transition()
                == mute_state::Stable::Unmuted.into(),
        );

        self.transceiver
            .set_send_track(Some(Rc::new(new_track)))
            .await
            .map_err(Into::into)
            .map_err(MediaConnectionsError::CouldNotInsertLocalTrack)
            .map_err(tracerr::wrap!())?;

        Ok(())
    }

    /// Indicates whether this [`Sender`] is enabled in
    /// [`LocalTracksConstraints`].
    fn enabled_in_cons(&self) -> bool {
        self.send_constraints.is_track_enabled(
            self.caps.media_kind(),
            self.caps.media_source_kind(),
        )
    }

    /// Updates general [`media_exchange_state`] of this [`Sender`] by the
    /// provided [`bool`].
    #[inline]
    pub fn set_enabled_general(&self, enabled: bool) {
        self.update_general_media_exchange_state(enabled.into());
    }

    /// Updates individual [`media_exchange_state`] of this [`Sender`] by the
    /// provided [`bool`].
    #[inline]
    pub fn set_enabled_individual(&self, enabled: bool) {
        self.media_exchange_state.update(enabled.into());
    }

    /// Updates [`mute_state`] of this [`Sender`] with a provided [`bool`].
    ///
    /// Calls [`Transceiver::set_send_track_enabled`] with a inverted provided
    /// `bool`.
    #[inline]
    pub fn set_muted(&self, muted: bool) {
        self.mute_state.update(muted.into());
        self.transceiver.set_send_track_enabled(!muted);
    }

    /// Changes underlying transceiver direction to
    /// [`TransceiverDirection::SEND`] if this [`Sender`]s general media
    /// exchange state is [`media_exchange_state::Stable::Enabled`].
    pub fn maybe_enable(&self) {
        if self.is_general_enabled()
            && !self.transceiver.has_direction(TransceiverDirection::SEND)
            && self.enabled_in_cons()
        {
            self.transceiver.add_direction(TransceiverDirection::SEND);
        }
    }

    /// Returns [`Transceiver`] of this [`Sender`].
    #[inline]
    #[must_use]
    pub fn transceiver(&self) -> Transceiver {
        self.transceiver.clone()
    }

    /// Checks whether general media exchange state of the [`Sender`] is in
    /// [`media_exchange_state::Stable::Enabled`].
    fn is_general_enabled(&self) -> bool {
        self.general_media_exchange_state.get()
            == media_exchange_state::Stable::Enabled
    }
<<<<<<< HEAD

    /// Drops [`local::Track`] used by this [`Sender`]. Sets track used by
    /// sending side of inner transceiver to `None`.
    pub async fn remove_track(&self) {
        // cannot fail
        self.transceiver.set_send_track(None).await.unwrap();
    }

    /// Returns all intentions of this [`Sender`] as [`TrackPatchCommand`].
    ///
    /// If this [`Sender`] doesn't intents anything then `None` will be
    /// returned.
    pub fn intentions(&self) -> Option<TrackPatchCommand> {
        let media_exchange_intent =
            if let MediaExchangeState::Transition(state) =
                self.media_exchange_state()
            {
                Some(matches!(
                    state,
                    media_exchange_state::Transition::Enabling(_)
                ))
            } else {
                None
            };
        let mute_intent =
            if let MuteState::Transition(state) = self.mute_state() {
                Some(matches!(state, mute_state::Transition::Muting(_)))
            } else {
                None
            };

        if media_exchange_intent.is_some() || mute_intent.is_some() {
            Some(TrackPatchCommand {
                id: self.track_id,
                muted: mute_intent,
                enabled: media_exchange_intent,
            })
        } else {
            None
        }
    }
=======
>>>>>>> 0390f2e2
}

#[cfg(feature = "mockable")]
impl Sender {
    /// Indicates whether general media exchange state of this [`Sender`] is in
    /// [`StableMediaExchangeState::Disabled`].
    #[inline]
    #[must_use]
    pub fn general_disabled(&self) -> bool {
        self.general_media_exchange_state.get()
            == media_exchange_state::Stable::Disabled
    }

    /// Indicates whether this [`Sender`] is disabled.
    #[inline]
    #[must_use]
    pub fn disabled(&self) -> bool {
        self.media_exchange_state.disabled()
    }

    /// Indicates whether this [`Sender`] is muted.
    #[inline]
    #[must_use]
    pub fn muted(&self) -> bool {
        self.mute_state.muted()
    }
}

impl TransceiverSide for Sender {
    fn track_id(&self) -> TrackId {
        self.track_id
    }

    fn kind(&self) -> MediaKind {
        MediaKind::from(&self.caps)
    }

    fn source_kind(&self) -> MediaSourceKind {
        self.caps.media_source_kind()
    }

    fn mid(&self) -> Option<String> {
        self.transceiver.mid()
    }

    fn is_transitable(&self) -> bool {
        match &self.caps {
            TrackConstraints::Video(VideoSource::Device(_)) => {
                self.send_constraints.inner().get_device_video().is_some()
            }
            TrackConstraints::Video(VideoSource::Display(_)) => {
                self.send_constraints.inner().get_display_video().is_some()
            }
            TrackConstraints::Audio(_) => true,
        }
    }
}

impl MediaStateControllable for Sender {
    #[inline]
    fn media_exchange_state_controller(
        &self,
    ) -> Rc<MediaExchangeStateController> {
        Rc::clone(&self.media_exchange_state)
    }

    #[inline]
    fn mute_state_controller(&self) -> Rc<MuteStateController> {
        Rc::clone(&self.mute_state)
    }

    /// Sets current [`MediaState`] to the transition.
    ///
    /// # Errors
    ///
    /// [`MediaConnectionsError::CannotDisableRequiredSender`] is returned if
    /// [`Sender`] is required for the call and can't be disabled.
    fn media_state_transition_to(
        &self,
        desired_state: MediaState,
    ) -> Result<()> {
        if self.required {
            Err(tracerr::new!(
                MediaConnectionsError::CannotDisableRequiredSender
            ))
        } else {
            match desired_state {
                MediaState::MediaExchange(desired_state) => {
                    self.media_exchange_state_controller()
                        .transition_to(desired_state);
                }
                MediaState::Mute(desired_state) => {
                    self.mute_state_controller().transition_to(desired_state);
                }
            }
            Ok(())
        }
    }
}<|MERGE_RESOLUTION|>--- conflicted
+++ resolved
@@ -246,14 +246,6 @@
         self.general_media_exchange_state.get()
             == media_exchange_state::Stable::Enabled
     }
-<<<<<<< HEAD
-
-    /// Drops [`local::Track`] used by this [`Sender`]. Sets track used by
-    /// sending side of inner transceiver to `None`.
-    pub async fn remove_track(&self) {
-        // cannot fail
-        self.transceiver.set_send_track(None).await.unwrap();
-    }
 
     /// Returns all intentions of this [`Sender`] as [`TrackPatchCommand`].
     ///
@@ -288,8 +280,6 @@
             None
         }
     }
-=======
->>>>>>> 0390f2e2
 }
 
 #[cfg(feature = "mockable")]
