--- conflicted
+++ resolved
@@ -12,7 +12,7 @@
     peer::{
         media::TransceiverSide,
         transceiver::{Transceiver, TransceiverDirection},
-        MuteState,
+        PeerEvent,
     },
 };
 
@@ -63,14 +63,8 @@
                 .map_err(tracerr::wrap!())?,
         };
 
-<<<<<<< HEAD
         let media_exchange_state_controller =
             MediaExchangeStateController::new(self.media_exchange_state);
-        let mut media_exchange_state_rx =
-            media_exchange_state_controller.on_stabilize();
-=======
-        let mute_state_observer = MuteStateController::new(self.mute_state);
->>>>>>> 9e2c119c
         let this = Rc::new(Sender {
             track_id: self.track_id,
             caps: self.caps,
@@ -80,30 +74,6 @@
             is_required: self.is_required,
             send_constraints: self.send_constraints,
         });
-<<<<<<< HEAD
-        spawn_local({
-            let weak_this = Rc::downgrade(&this);
-            async move {
-                while let Some(media_exchange_state) =
-                    media_exchange_state_rx.next().await
-                {
-                    if let Some(this) = weak_this.upgrade() {
-                        match media_exchange_state {
-                            StableMediaExchangeState::Enabled => {
-                                this.maybe_request_track();
-                            }
-                            StableMediaExchangeState::Disabled => {
-                                this.remove_track().await;
-                            }
-                        }
-                    } else {
-                        break;
-                    }
-                }
-            }
-        });
-=======
->>>>>>> 9e2c119c
 
         Ok(this)
     }
@@ -141,7 +111,6 @@
     /// [`StableMediaExchangeState::Disabled`].
     ///
     /// Emits [`PeerEvent::NewLocalStreamRequired`] if new state is
-<<<<<<< HEAD
     /// [`StableMediaExchangeState::Enabled`] and [`Sender`] does not have a
     /// track to send.
     fn update_general_media_exchange_state(
@@ -152,16 +121,6 @@
             self.general_media_exchange_state.set(media_exchange_state);
             match media_exchange_state {
                 StableMediaExchangeState::Enabled => {
-                    self.maybe_request_track();
-=======
-    /// [`StableMuteState::Unmuted`] and [`Sender`] does not have a track to
-    /// send.
-    fn update_general_mute_state(&self, mute_state: StableMuteState) {
-        if self.general_mute_state.get() != mute_state {
-            self.general_mute_state.set(mute_state);
-            match mute_state {
-                StableMuteState::Unmuted => {
->>>>>>> 9e2c119c
                     if self.is_enabled_in_cons() {
                         self.transceiver
                             .add_direction(TransceiverDirection::SEND);
@@ -217,14 +176,10 @@
             return false;
         }
 
-<<<<<<< HEAD
+        let mut requires_media_update = false;
         if let Some(is_disabled) = track.is_disabled_individual {
+            let mute_state_before = self.mute_state.mute_state();
             self.media_exchange_state.update(is_disabled);
-=======
-        let mut requires_media_update = false;
-        if let Some(is_muted) = track.is_muted_individual {
-            let mute_state_before = self.mute_state.mute_state();
-            self.mute_state.update(is_muted);
             if let (MuteState::Stable(before), MuteState::Stable(after)) =
                 (mute_state_before, self.mute_state.mute_state())
             {
@@ -235,7 +190,6 @@
             if is_muted {
                 self.remove_track().await;
             }
->>>>>>> 9e2c119c
         }
         if let Some(is_disabled_general) = track.is_disabled_general {
             self.update_general_media_exchange_state(
