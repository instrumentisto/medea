//! Implementation of the `MediaTrack` with a `Send` direction.

use std::{cell::Cell, rc::Rc};

use medea_client_api_proto::{MediaSourceKind, TrackId, TrackPatchEvent};

use crate::{
    media::{
        LocalTracksConstraints, MediaKind, MediaStreamTrack, TrackConstraints,
        VideoSource,
    },
    peer::{
        media::transitable_state::MediaExchangeState,
        transceiver::{Transceiver, TransceiverDirection},
    },
};

use super::{
<<<<<<< HEAD
    transitable_state::{
        MediaExchangeStateController, MediaState, MuteStateController,
        StableMediaExchangeState, StableMuteState,
    },
    MediaConnections, MediaConnectionsError, MediaStateControllable, Result,
    TransceiverSide,
=======
    media_exchange_state, Disableable, MediaConnections, MediaConnectionsError,
    Result,
>>>>>>> ad6a63a1
};

/// Builder of the [`Sender`].
pub struct SenderBuilder<'a> {
    pub media_connections: &'a MediaConnections,
    pub track_id: TrackId,
    pub caps: TrackConstraints,
    pub mid: Option<String>,
<<<<<<< HEAD
    pub media_exchange_state: StableMediaExchangeState,
    pub mute_state: StableMuteState,
    pub is_required: bool,
=======
    pub media_exchange_state: media_exchange_state::Stable,
    pub required: bool,
>>>>>>> ad6a63a1
    pub send_constraints: LocalTracksConstraints,
}

impl<'a> SenderBuilder<'a> {
    /// Builds new [`RtcRtpTransceiver`] if provided `mid` is `None`, otherwise
    /// retrieves existing [`RtcRtpTransceiver`] via provided `mid` from a
    /// provided [`RtcPeerConnection`]. Errors if [`RtcRtpTransceiver`] lookup
    /// fails.
    pub fn build(self) -> Result<Rc<Sender>> {
        let connections = self.media_connections.0.borrow();
        let kind = MediaKind::from(&self.caps);
        let transceiver = match self.mid {
            // Try to find rcvr transceiver that can be used as sendrecv.
            None => connections
                .receivers
                .values()
                .find(|rcvr| {
                    rcvr.caps().media_kind() == self.caps.media_kind()
                        && rcvr.caps().media_source_kind()
                            == self.caps.media_source_kind()
                })
                .and_then(|rcvr| rcvr.transceiver())
                .unwrap_or_else(|| {
                    connections
                        .add_transceiver(kind, TransceiverDirection::INACTIVE)
                }),
            Some(mid) => connections
                .get_transceiver_by_mid(&mid)
                .ok_or(MediaConnectionsError::TransceiverNotFound(mid))
                .map_err(tracerr::wrap!())?,
        };

        let media_exchange_state_controller =
<<<<<<< HEAD
            MediaExchangeStateController::new(self.media_exchange_state);
        let mute_state_controller = MuteStateController::new(self.mute_state);
=======
            media_exchange_state::Controller::new(self.media_exchange_state);
>>>>>>> ad6a63a1
        let this = Rc::new(Sender {
            track_id: self.track_id,
            caps: self.caps,
            general_media_exchange_state: Cell::new(self.media_exchange_state),
<<<<<<< HEAD
            mute_state: mute_state_controller,
            transceiver,
            media_exchange_state: media_exchange_state_controller,
            is_required: self.is_required,
=======
            transceiver,
            media_exchange_state: media_exchange_state_controller,
            required: self.required,
>>>>>>> ad6a63a1
            send_constraints: self.send_constraints,
        });

        Ok(this)
    }
}

/// Representation of a local [`MediaStreamTrack`] that is being sent to some
/// remote peer.
pub struct Sender {
    track_id: TrackId,
    caps: TrackConstraints,
    transceiver: Transceiver,
<<<<<<< HEAD
    media_exchange_state: Rc<MediaExchangeStateController>,
    mute_state: Rc<MuteStateController>,
    general_media_exchange_state: Cell<StableMediaExchangeState>,
    is_required: bool,
=======
    media_exchange_state: Rc<media_exchange_state::Controller>,
    general_media_exchange_state: Cell<media_exchange_state::Stable>,
    required: bool,
>>>>>>> ad6a63a1
    send_constraints: LocalTracksConstraints,
}

impl Sender {
    /// Returns [`TrackConstraints`] of this [`Sender`].
    #[inline]
    pub fn caps(&self) -> &TrackConstraints {
        &self.caps
    }

    /// Returns `true` if this [`Sender`] is publishing media traffic.
    pub fn is_publishing(&self) -> bool {
        self.transceiver.has_direction(TransceiverDirection::SEND)
    }

    /// Updates [`Sender`]s general media exchange state based on the provided
<<<<<<< HEAD
    /// [`StableMediaExchangeState`].
    ///
    /// Sets [`Sender`]s underlying transceiver direction to
    /// [`TransceiverDirection::Inactive`] if provided media exchange state is
    /// [`StableMediaExchangeState::Disabled`].
    ///
    /// Emits [`PeerEvent::NewLocalStreamRequired`] if new state is
    /// [`StableMediaExchangeState::Enabled`] and [`Sender`] does not have a
    /// track to send.
    fn update_general_media_exchange_state(
        &self,
        media_exchange_state: StableMediaExchangeState,
    ) {
        if self.general_media_exchange_state.get() != media_exchange_state {
            self.general_media_exchange_state.set(media_exchange_state);
            match media_exchange_state {
                StableMediaExchangeState::Enabled => {
                    if self.is_enabled_in_cons() {
=======
    /// [`media_exchange_state::Stable`].
    ///
    /// Sets [`Sender`]s underlying transceiver direction to
    /// [`TransceiverDirection::Inactive`] if provided media exchange state is
    /// [`media_exchange_state::Stable::Disabled`].
    ///
    /// Emits [`PeerEvent::NewLocalStreamRequired`] if new state is
    /// [`media_exchange_state::Stable::Enabled`] and [`Sender`] does not have a
    /// track to send.
    fn update_general_media_exchange_state(
        &self,
        new_state: media_exchange_state::Stable,
    ) {
        if self.general_media_exchange_state.get() != new_state {
            self.general_media_exchange_state.set(new_state);
            match new_state {
                media_exchange_state::Stable::Enabled => {
                    if self.enabled_in_cons() {
>>>>>>> ad6a63a1
                        self.transceiver
                            .add_direction(TransceiverDirection::SEND);
                    }
                }
<<<<<<< HEAD
                StableMediaExchangeState::Disabled => {
=======
                media_exchange_state::Stable::Disabled => {
>>>>>>> ad6a63a1
                    self.transceiver.sub_direction(TransceiverDirection::SEND);
                }
            }
        }
    }

    /// Inserts provided [`MediaStreamTrack`] into provided [`Sender`]s
    /// transceiver. No-op if provided track already being used by this
    /// [`Sender`].
    pub(super) async fn insert_track(
        self: Rc<Self>,
        new_track: MediaStreamTrack,
    ) -> Result<()> {
        // no-op if we try to insert same track
        if let Some(current_track) = self.transceiver.send_track() {
            if new_track.root_id() == current_track.root_id() {
                return Ok(());
            }
        }

        new_track.set_enabled(
            self.mute_state.state().cancel_transition()
                == StableMuteState::Unmuted.into(),
        );

        self.transceiver
            .set_send_track(Some(new_track))
            .await
            .map_err(Into::into)
            .map_err(MediaConnectionsError::CouldNotInsertLocalTrack)
            .map_err(tracerr::wrap!())?;

        Ok(())
    }

    /// Indicates whether this [`Sender`] is enabled in
    /// [`LocalStreamConstraints`].
    fn enabled_in_cons(&self) -> bool {
        self.send_constraints.is_track_enabled(
            self.caps.media_kind(),
            self.caps.media_source_kind(),
        )
    }

    /// Updates this [`Sender`]s tracks based on the provided
    /// [`TrackPatchEvent`].
    ///
    /// Returns `true` if media stream update should be performed for this
    /// [`Sender`].
    pub async fn update(&self, track: &TrackPatchEvent) -> bool {
        if track.id != self.track_id {
            return false;
        }

<<<<<<< HEAD
        if let Some(is_muted) = track.is_muted {
            self.mute_state.update(is_muted);
            match StableMuteState::from(is_muted) {
                StableMuteState::Unmuted => {
                    self.transceiver.set_sender_enabled(true);
                }
                StableMuteState::Muted => {
                    self.transceiver.set_sender_enabled(false);
                }
            }
        }
        let mut requires_media_update = false;
        if let Some(is_disabled) = track.is_disabled_individual {
            let mute_state_before = self.media_exchange_state.state();
            self.media_exchange_state.update(is_disabled);
            if let (
                MediaExchangeState::Stable(before),
                MediaExchangeState::Stable(after),
            ) = (mute_state_before, self.media_exchange_state.state())
            {
                requires_media_update = before != after
                    && after == StableMediaExchangeState::Enabled;
            }

            if is_disabled {
                self.remove_track().await;
            }
        }
        if let Some(is_disabled) = track.is_disabled_individual {
            self.media_exchange_state.update(is_disabled);
        }
        if let Some(is_disabled_general) = track.is_disabled_general {
            self.update_general_media_exchange_state(
                is_disabled_general.into(),
            );
=======
        let mut requires_media_update = false;
        if let Some(enabled) = track.enabled_individual {
            let state_before = self.media_exchange_state.media_exchange_state();
            self.media_exchange_state.update(enabled);
            if let (
                media_exchange_state::State::Stable(before),
                media_exchange_state::State::Stable(after),
            ) = (
                state_before,
                self.media_exchange_state.media_exchange_state(),
            ) {
                requires_media_update = before != after
                    && after == media_exchange_state::Stable::Enabled;
            }

            if !enabled {
                self.remove_track().await;
            }
        }
        if let Some(enabled) = track.enabled_general {
            self.update_general_media_exchange_state(enabled.into());
>>>>>>> ad6a63a1
        }

        requires_media_update
    }

    /// Changes underlying transceiver direction to
    /// [`TransceiverDirection::Sendonly`] if this [`Receiver`]s general media
<<<<<<< HEAD
    /// exchange state is [`StableMediaExchangeState::Enabled`].
=======
    /// exchange state is [`media_exchange_state::Stable::Enabled`].
>>>>>>> ad6a63a1
    pub fn maybe_enable(&self) {
        if self.is_general_enabled()
            && !self.transceiver.has_direction(TransceiverDirection::SEND)
            && self.enabled_in_cons()
        {
            self.transceiver.add_direction(TransceiverDirection::SEND);
        }
    }

    /// Returns [`Transceiver`] of this [`Sender`].
    pub fn transceiver(&self) -> Transceiver {
        self.transceiver.clone()
    }

    /// Checks whether general media exchange state of the [`Sender`] is in
<<<<<<< HEAD
    /// [`MediaExchangeState::Enabled`].
    fn is_general_enabled(&self) -> bool {
        self.general_media_exchange_state.get()
            == StableMediaExchangeState::Enabled
=======
    /// [`media_exchange_state::Stable::Disabled`].
    #[cfg(feature = "mockable")]
    pub fn is_general_disabled(&self) -> bool {
        self.general_media_exchange_state.get()
            == media_exchange_state::Stable::Disabled
    }

    /// Checks whether general media exchange state of the [`Sender`] is in
    /// [`media_exchange_state::Stable::Enabled`].
    fn is_general_enabled(&self) -> bool {
        self.general_media_exchange_state.get()
            == media_exchange_state::Stable::Enabled
>>>>>>> ad6a63a1
    }

    /// Drops [`MediaStreamTrack`] used by this [`Sender`]. Sets track used by
    /// sending side of inner transceiver to `None`.
    async fn remove_track(&self) {
        // cannot fail
        self.transceiver.set_send_track(None).await.unwrap();
    }
}

#[cfg(feature = "mockable")]
impl Sender {
    /// Checks whether general media exchange state of the [`Sender`] is in
    /// [`StableMediaExchangeState::Disabled`].
    pub fn is_general_disabled(&self) -> bool {
        self.general_media_exchange_state.get()
            == StableMediaExchangeState::Disabled
    }

    /// Returns `true` if this [`Sender`] is disabled.
    pub fn is_disabled(&self) -> bool {
        self.media_exchange_state.is_disabled()
    }

    /// Returns `true` if this [`Sender`] is muted.
    pub fn is_muted(&self) -> bool {
        self.mute_state.is_muted()
    }

    /// Returns `true` if this [`Sender`] is enabled.
    pub fn is_enabled(&self) -> bool {
        self.media_exchange_state.is_enabled()
    }
}

impl TransceiverSide for Sender {
    fn track_id(&self) -> TrackId {
        self.track_id
    }

    fn kind(&self) -> MediaKind {
        MediaKind::from(&self.caps)
    }

    fn source_kind(&self) -> MediaSourceKind {
        self.caps.media_source_kind()
    }

    fn mid(&self) -> Option<String> {
        self.transceiver.mid()
    }

    fn is_transitable(&self) -> bool {
        match &self.caps {
            TrackConstraints::Video(VideoSource::Device(_)) => {
                self.send_constraints.inner().get_device_video().is_some()
            }
            TrackConstraints::Video(VideoSource::Display(_)) => {
                self.send_constraints.inner().get_display_video().is_some()
            }
            TrackConstraints::Audio(_) => true,
        }
    }
}

<<<<<<< HEAD
impl MediaStateControllable for Sender {
    #[inline]
    fn media_exchange_state_controller(
        &self,
    ) -> Rc<MediaExchangeStateController> {
        self.media_exchange_state.clone()
    }

=======
impl Disableable for Sender {
>>>>>>> ad6a63a1
    #[inline]
    fn media_exchange_state_controller(
        &self,
    ) -> Rc<media_exchange_state::Controller> {
        self.media_exchange_state.clone()
    }

<<<<<<< HEAD
    /// Sets current [`MediaExchangeState`] to
    /// [`MediaExchangeState::Transition`].
=======
    /// Sets current [`media_exchange_state::State`] to
    /// [`media_exchange_state::State::Transition`].
>>>>>>> ad6a63a1
    ///
    /// # Errors
    ///
    /// [`MediaConnectionsError::SenderIsRequired`] is returned if [`Sender`] is
    /// required for the call and can't be disabled.
<<<<<<< HEAD
    fn media_state_transition_to(
        &self,
        desired_state: MediaState,
=======
    fn media_exchange_state_transition_to(
        &self,
        desired_state: media_exchange_state::Stable,
>>>>>>> ad6a63a1
    ) -> Result<()> {
        if self.required {
            Err(tracerr::new!(
                MediaConnectionsError::CannotDisableRequiredSender
            ))
        } else {
<<<<<<< HEAD
            match desired_state {
                MediaState::MediaExchange(desired_state) => {
                    self.media_exchange_state_controller()
                        .transition_to(desired_state);
                }
                MediaState::Mute(desired_state) => {
                    self.mute_state_controller().transition_to(desired_state);
                }
            }
=======
            self.media_exchange_state.transition_to(desired_state);
>>>>>>> ad6a63a1
            Ok(())
        }
    }
}<|MERGE_RESOLUTION|>--- conflicted
+++ resolved
@@ -16,17 +16,12 @@
 };
 
 use super::{
-<<<<<<< HEAD
+    media_exchange_state, mute_state,
     transitable_state::{
         MediaExchangeStateController, MediaState, MuteStateController,
-        StableMediaExchangeState, StableMuteState,
     },
     MediaConnections, MediaConnectionsError, MediaStateControllable, Result,
     TransceiverSide,
-=======
-    media_exchange_state, Disableable, MediaConnections, MediaConnectionsError,
-    Result,
->>>>>>> ad6a63a1
 };
 
 /// Builder of the [`Sender`].
@@ -35,14 +30,9 @@
     pub track_id: TrackId,
     pub caps: TrackConstraints,
     pub mid: Option<String>,
-<<<<<<< HEAD
-    pub media_exchange_state: StableMediaExchangeState,
-    pub mute_state: StableMuteState,
-    pub is_required: bool,
-=======
     pub media_exchange_state: media_exchange_state::Stable,
+    pub mute_state: mute_state::Stable,
     pub required: bool,
->>>>>>> ad6a63a1
     pub send_constraints: LocalTracksConstraints,
 }
 
@@ -76,26 +66,16 @@
         };
 
         let media_exchange_state_controller =
-<<<<<<< HEAD
             MediaExchangeStateController::new(self.media_exchange_state);
         let mute_state_controller = MuteStateController::new(self.mute_state);
-=======
-            media_exchange_state::Controller::new(self.media_exchange_state);
->>>>>>> ad6a63a1
         let this = Rc::new(Sender {
             track_id: self.track_id,
             caps: self.caps,
             general_media_exchange_state: Cell::new(self.media_exchange_state),
-<<<<<<< HEAD
             mute_state: mute_state_controller,
             transceiver,
             media_exchange_state: media_exchange_state_controller,
-            is_required: self.is_required,
-=======
-            transceiver,
-            media_exchange_state: media_exchange_state_controller,
             required: self.required,
->>>>>>> ad6a63a1
             send_constraints: self.send_constraints,
         });
 
@@ -109,16 +89,10 @@
     track_id: TrackId,
     caps: TrackConstraints,
     transceiver: Transceiver,
-<<<<<<< HEAD
     media_exchange_state: Rc<MediaExchangeStateController>,
     mute_state: Rc<MuteStateController>,
-    general_media_exchange_state: Cell<StableMediaExchangeState>,
-    is_required: bool,
-=======
-    media_exchange_state: Rc<media_exchange_state::Controller>,
     general_media_exchange_state: Cell<media_exchange_state::Stable>,
     required: bool,
->>>>>>> ad6a63a1
     send_constraints: LocalTracksConstraints,
 }
 
@@ -135,7 +109,6 @@
     }
 
     /// Updates [`Sender`]s general media exchange state based on the provided
-<<<<<<< HEAD
     /// [`StableMediaExchangeState`].
     ///
     /// Sets [`Sender`]s underlying transceiver direction to
@@ -147,42 +120,18 @@
     /// track to send.
     fn update_general_media_exchange_state(
         &self,
-        media_exchange_state: StableMediaExchangeState,
+        media_exchange_state: media_exchange_state::Stable,
     ) {
         if self.general_media_exchange_state.get() != media_exchange_state {
             self.general_media_exchange_state.set(media_exchange_state);
             match media_exchange_state {
-                StableMediaExchangeState::Enabled => {
-                    if self.is_enabled_in_cons() {
-=======
-    /// [`media_exchange_state::Stable`].
-    ///
-    /// Sets [`Sender`]s underlying transceiver direction to
-    /// [`TransceiverDirection::Inactive`] if provided media exchange state is
-    /// [`media_exchange_state::Stable::Disabled`].
-    ///
-    /// Emits [`PeerEvent::NewLocalStreamRequired`] if new state is
-    /// [`media_exchange_state::Stable::Enabled`] and [`Sender`] does not have a
-    /// track to send.
-    fn update_general_media_exchange_state(
-        &self,
-        new_state: media_exchange_state::Stable,
-    ) {
-        if self.general_media_exchange_state.get() != new_state {
-            self.general_media_exchange_state.set(new_state);
-            match new_state {
                 media_exchange_state::Stable::Enabled => {
                     if self.enabled_in_cons() {
->>>>>>> ad6a63a1
                         self.transceiver
                             .add_direction(TransceiverDirection::SEND);
                     }
                 }
-<<<<<<< HEAD
-                StableMediaExchangeState::Disabled => {
-=======
                 media_exchange_state::Stable::Disabled => {
->>>>>>> ad6a63a1
                     self.transceiver.sub_direction(TransceiverDirection::SEND);
                 }
             }
@@ -205,7 +154,7 @@
 
         new_track.set_enabled(
             self.mute_state.state().cancel_transition()
-                == StableMuteState::Unmuted.into(),
+                == mute_state::Stable::Unmuted.into(),
         );
 
         self.transceiver
@@ -237,55 +186,27 @@
             return false;
         }
 
-<<<<<<< HEAD
-        if let Some(is_muted) = track.is_muted {
-            self.mute_state.update(is_muted);
-            match StableMuteState::from(is_muted) {
-                StableMuteState::Unmuted => {
+        if let Some(muted) = track.muted {
+            self.mute_state.update(muted);
+            match mute_state::Stable::from(muted) {
+                mute_state::Stable::Unmuted => {
                     self.transceiver.set_sender_enabled(true);
                 }
-                StableMuteState::Muted => {
+                mute_state::Stable::Muted => {
                     self.transceiver.set_sender_enabled(false);
                 }
             }
         }
         let mut requires_media_update = false;
-        if let Some(is_disabled) = track.is_disabled_individual {
+        if let Some(enabled) = track.enabled_individual {
             let mute_state_before = self.media_exchange_state.state();
-            self.media_exchange_state.update(is_disabled);
+            self.media_exchange_state.update(enabled);
             if let (
                 MediaExchangeState::Stable(before),
                 MediaExchangeState::Stable(after),
             ) = (mute_state_before, self.media_exchange_state.state())
             {
                 requires_media_update = before != after
-                    && after == StableMediaExchangeState::Enabled;
-            }
-
-            if is_disabled {
-                self.remove_track().await;
-            }
-        }
-        if let Some(is_disabled) = track.is_disabled_individual {
-            self.media_exchange_state.update(is_disabled);
-        }
-        if let Some(is_disabled_general) = track.is_disabled_general {
-            self.update_general_media_exchange_state(
-                is_disabled_general.into(),
-            );
-=======
-        let mut requires_media_update = false;
-        if let Some(enabled) = track.enabled_individual {
-            let state_before = self.media_exchange_state.media_exchange_state();
-            self.media_exchange_state.update(enabled);
-            if let (
-                media_exchange_state::State::Stable(before),
-                media_exchange_state::State::Stable(after),
-            ) = (
-                state_before,
-                self.media_exchange_state.media_exchange_state(),
-            ) {
-                requires_media_update = before != after
                     && after == media_exchange_state::Stable::Enabled;
             }
 
@@ -293,9 +214,11 @@
                 self.remove_track().await;
             }
         }
+        if let Some(enabled) = track.enabled_individual {
+            self.media_exchange_state.update(enabled);
+        }
         if let Some(enabled) = track.enabled_general {
             self.update_general_media_exchange_state(enabled.into());
->>>>>>> ad6a63a1
         }
 
         requires_media_update
@@ -303,11 +226,7 @@
 
     /// Changes underlying transceiver direction to
     /// [`TransceiverDirection::Sendonly`] if this [`Receiver`]s general media
-<<<<<<< HEAD
-    /// exchange state is [`StableMediaExchangeState::Enabled`].
-=======
     /// exchange state is [`media_exchange_state::Stable::Enabled`].
->>>>>>> ad6a63a1
     pub fn maybe_enable(&self) {
         if self.is_general_enabled()
             && !self.transceiver.has_direction(TransceiverDirection::SEND)
@@ -323,25 +242,10 @@
     }
 
     /// Checks whether general media exchange state of the [`Sender`] is in
-<<<<<<< HEAD
-    /// [`MediaExchangeState::Enabled`].
-    fn is_general_enabled(&self) -> bool {
-        self.general_media_exchange_state.get()
-            == StableMediaExchangeState::Enabled
-=======
-    /// [`media_exchange_state::Stable::Disabled`].
-    #[cfg(feature = "mockable")]
-    pub fn is_general_disabled(&self) -> bool {
-        self.general_media_exchange_state.get()
-            == media_exchange_state::Stable::Disabled
-    }
-
-    /// Checks whether general media exchange state of the [`Sender`] is in
     /// [`media_exchange_state::Stable::Enabled`].
     fn is_general_enabled(&self) -> bool {
         self.general_media_exchange_state.get()
             == media_exchange_state::Stable::Enabled
->>>>>>> ad6a63a1
     }
 
     /// Drops [`MediaStreamTrack`] used by this [`Sender`]. Sets track used by
@@ -356,23 +260,23 @@
 impl Sender {
     /// Checks whether general media exchange state of the [`Sender`] is in
     /// [`StableMediaExchangeState::Disabled`].
-    pub fn is_general_disabled(&self) -> bool {
+    pub fn general_disabled(&self) -> bool {
         self.general_media_exchange_state.get()
-            == StableMediaExchangeState::Disabled
+            == media_exchange_state::Stable::Disabled
     }
 
     /// Returns `true` if this [`Sender`] is disabled.
-    pub fn is_disabled(&self) -> bool {
+    pub fn disabled(&self) -> bool {
         self.media_exchange_state.is_disabled()
     }
 
     /// Returns `true` if this [`Sender`] is muted.
-    pub fn is_muted(&self) -> bool {
+    pub fn muted(&self) -> bool {
         self.mute_state.is_muted()
     }
 
     /// Returns `true` if this [`Sender`] is enabled.
-    pub fn is_enabled(&self) -> bool {
+    pub fn enabled(&self) -> bool {
         self.media_exchange_state.is_enabled()
     }
 }
@@ -407,7 +311,6 @@
     }
 }
 
-<<<<<<< HEAD
 impl MediaStateControllable for Sender {
     #[inline]
     fn media_exchange_state_controller(
@@ -416,44 +319,27 @@
         self.media_exchange_state.clone()
     }
 
-=======
-impl Disableable for Sender {
->>>>>>> ad6a63a1
     #[inline]
-    fn media_exchange_state_controller(
-        &self,
-    ) -> Rc<media_exchange_state::Controller> {
-        self.media_exchange_state.clone()
-    }
-
-<<<<<<< HEAD
+    fn mute_state_controller(&self) -> Rc<MuteStateController> {
+        self.mute_state.clone()
+    }
+
     /// Sets current [`MediaExchangeState`] to
     /// [`MediaExchangeState::Transition`].
-=======
-    /// Sets current [`media_exchange_state::State`] to
-    /// [`media_exchange_state::State::Transition`].
->>>>>>> ad6a63a1
     ///
     /// # Errors
     ///
     /// [`MediaConnectionsError::SenderIsRequired`] is returned if [`Sender`] is
     /// required for the call and can't be disabled.
-<<<<<<< HEAD
     fn media_state_transition_to(
         &self,
         desired_state: MediaState,
-=======
-    fn media_exchange_state_transition_to(
-        &self,
-        desired_state: media_exchange_state::Stable,
->>>>>>> ad6a63a1
     ) -> Result<()> {
         if self.required {
             Err(tracerr::new!(
                 MediaConnectionsError::CannotDisableRequiredSender
             ))
         } else {
-<<<<<<< HEAD
             match desired_state {
                 MediaState::MediaExchange(desired_state) => {
                     self.media_exchange_state_controller()
@@ -463,9 +349,6 @@
                     self.mute_state_controller().transition_to(desired_state);
                 }
             }
-=======
-            self.media_exchange_state.transition_to(desired_state);
->>>>>>> ad6a63a1
             Ok(())
         }
     }
