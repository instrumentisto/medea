//! Implementation of the `MediaTrack` with a `Send` direction.

use std::{
    cell::{Cell, RefCell},
    rc::Rc,
};

use futures::{channel::mpsc, StreamExt};
use medea_client_api_proto::{
    MediaSourceKind, PeerId, TrackId, TrackPatchEvent,
};
use wasm_bindgen_futures::spawn_local;

use crate::{
    media::{
        LocalTracksConstraints, MediaKind, MediaStreamTrack, TrackConstraints,
<<<<<<< HEAD
        VideoSource,
    },
    peer::{
        conn::TransceiverKind,
        transceiver::{Transceiver, TransceiverDirection},
        PeerEvent, TransceiverSide,
=======
    },
    peer::{
        conn::{RtcPeerConnection, TransceiverDirection},
        media::TransceiverSide,
        PeerEvent, SourceType,
>>>>>>> 50a4b42d
    },
};

use super::{
    mute_state::{MuteStateController, StableMuteState},
    MediaConnections, MediaConnectionsError, Muteable, Result,
};

/// Builder of the [`Sender`].
pub struct SenderBuilder<'a> {
    pub media_connections: &'a MediaConnections,
    pub track_id: TrackId,
    pub caps: TrackConstraints,
    pub mid: Option<String>,
    pub mute_state: StableMuteState,
    pub is_required: bool,
    pub send_constraints: LocalTracksConstraints,
}

impl<'a> SenderBuilder<'a> {
    /// Builds new [`RtcRtpTransceiver`] if provided `mid` is `None`, otherwise
    /// retrieves existing [`RtcRtpTransceiver`] via provided `mid` from a
    /// provided [`RtcPeerConnection`]. Errors if [`RtcRtpTransceiver`] lookup
    /// fails.
    pub fn build(self) -> Result<Rc<Sender>> {
<<<<<<< HEAD
        let mut media_connections = self.media_connections.0.borrow_mut();
        let kind = TransceiverKind::from(&self.caps);
=======
        let kind = MediaKind::from(&self.caps);
>>>>>>> 50a4b42d
        let transceiver = match self.mid {
            None => media_connections
                .add_transceiver(kind, TransceiverDirection::empty()),
            Some(mid) => {
                let transceiver = media_connections
                    .get_transceiver_by_mid(&mid)
                    .ok_or(MediaConnectionsError::TransceiverNotFound(mid))
                    .map_err(tracerr::wrap!())?;
                transceiver
            }
        };

        let mute_state_observer = MuteStateController::new(self.mute_state);
        let mut mute_state_rx = mute_state_observer.on_stabilize();
        let this = Rc::new(Sender {
            peer_id: media_connections.peer_id,
            track_id: self.track_id,
            caps: self.caps,
            track: RefCell::new(None),
            general_mute_state: Cell::new(self.mute_state),
            transceiver,
            mute_state: mute_state_observer,
            is_required: self.is_required,
            peer_events_sender: media_connections.peer_events_sender.clone(),
            send_constraints: self.send_constraints,
        });
        spawn_local({
            let weak_this = Rc::downgrade(&this);
            async move {
                while let Some(mute_state) = mute_state_rx.next().await {
                    if let Some(this) = weak_this.upgrade() {
                        match mute_state {
                            StableMuteState::Unmuted => {
                                this.maybe_request_track();
                            }
                            StableMuteState::Muted => {
                                this.remove_track().await;
                            }
                        }
                    } else {
                        break;
                    }
                }
            }
        });

        Ok(this)
    }
}

/// Representation of a local [`MediaStreamTrack`] that is being sent to some
/// remote peer.
pub struct Sender {
    peer_id: PeerId,
    track_id: TrackId,
    caps: TrackConstraints,
    track: RefCell<Option<MediaStreamTrack>>,
    transceiver: Transceiver,
    mute_state: Rc<MuteStateController>,
    general_mute_state: Cell<StableMuteState>,
    is_required: bool,
    peer_events_sender: mpsc::UnboundedSender<PeerEvent>,
    send_constraints: LocalTracksConstraints,
}

impl Sender {
    /// Returns [`TrackConstraints`] of this [`Sender`].
    #[inline]
    pub fn caps(&self) -> &TrackConstraints {
        &self.caps
    }

    /// Returns `true` if this [`Sender`] is publishing media traffic.
    pub fn is_publishing(&self) -> bool {
        self.mute_state.is_unmuted()
    }

    /// Updates [`Sender`]s general mute state based on the provided
    /// [`StableMuteState`].
    ///
    /// Sets [`Sender`]s underlying transceiver direction to
    /// [`TransceiverDirection::Inactive`] if provided mute state is
    /// [`StableMuteState::Muted`].
    ///
    /// Emits [`PeerEvent::NewLocalStreamRequired`] if new state is
    /// [`StableMuteState::Unmuted`] and [`Sender`] does not have a track to
    /// send.
    fn update_general_mute_state(&self, mute_state: StableMuteState) {
        if self.general_mute_state.get() != mute_state {
            self.general_mute_state.set(mute_state);
            match mute_state {
                StableMuteState::Unmuted => {
                    self.maybe_request_track();
                    self.transceiver.enable(TransceiverDirection::SEND);
                }
                StableMuteState::Muted => {
                    self.transceiver.disable(TransceiverDirection::SEND);
                }
            }
        }
    }

    /// Inserts provided [`MediaStreamTrack`] into provided [`Sender`]s
    /// transceiver. No-op if provided track already being used by this
    /// [`Sender`].
    pub(super) async fn insert_track(
        self: Rc<Self>,
        new_track: MediaStreamTrack,
    ) -> Result<()> {
        // no-op if we try to insert same track
        if let Some(current_track) = self.track.borrow().as_ref() {
            if new_track.id() == current_track.id() {
                return Ok(());
            }
        }

        self.transceiver
            .replace_sender_track(Some(new_track.as_ref()))
            .await
            .map_err(Into::into)
            .map_err(MediaConnectionsError::CouldNotInsertLocalTrack)
            .map_err(tracerr::wrap!())?;

        self.track.borrow_mut().replace(new_track);

        Ok(())
    }

    /// Updates this [`Sender`]s tracks based on the provided
    /// [`TrackPatchEvent`].
    pub fn update(&self, track: &TrackPatchEvent) {
        if track.id != self.track_id {
            return;
        }

        if let Some(is_muted) = track.is_muted_individual {
            self.mute_state.update(is_muted);
        }
        if let Some(is_muted_general) = track.is_muted_general {
            self.update_general_mute_state(is_muted_general.into());
        }
    }

    /// Changes underlying transceiver direction to
    /// [`TransceiverDirection::Sendonly`] if this [`Receiver`]s general mute
    /// state is [`StableMuteState::Unmuted`].
    pub fn maybe_enable(&self) {
        if self.is_general_unmuted()
            && !self.transceiver.is_enabled(TransceiverDirection::SEND)
        {
            self.transceiver.enable(TransceiverDirection::SEND);
        }
    }

    /// Returns [`SourceType`] based on this [`Sender`]'s [`TrackConstraints`].
    pub fn source_kind(&self) -> MediaSourceKind {
        self.caps.media_source_kind()
    }

    pub(super) fn transceiver(&self) -> Transceiver {
        self.transceiver.clone()
    }

    /// Checks whether general mute state of the [`Sender`] is in
    /// [`StableMuteState::Muted`].
    #[cfg(feature = "mockable")]
    pub fn is_general_muted(&self) -> bool {
        self.general_mute_state.get() == StableMuteState::Muted
    }

    /// Checks whether general mute state of the [`Sender`] is in
    /// [`MuteState::Unmuted`].
    fn is_general_unmuted(&self) -> bool {
        self.general_mute_state.get() == StableMuteState::Unmuted
    }

    /// Drops [`MediaStreamTrack`] used by this [`Sender`]. Sets track used by
    /// sending side of inner transceiver to `None`.
    async fn remove_track(&self) {
        self.track.borrow_mut().take();
        // cannot fail
        self.transceiver.replace_sender_track(None).await.unwrap();
    }

    /// Emits [`PeerEvent::NewLocalStreamRequired`] if [`Sender`] does not have
    /// a track to send.
    fn maybe_request_track(&self) {
        if self.track.borrow().is_none() {
            let _ = self.peer_events_sender.unbounded_send(
                PeerEvent::NewLocalStreamRequired {
                    peer_id: self.peer_id,
                },
            );
        }
    }
}

impl TransceiverSide for Sender {
    fn track_id(&self) -> TrackId {
        self.track_id
    }

    fn kind(&self) -> MediaKind {
        MediaKind::from(&self.caps)
    }

    fn media_kind(&self) -> MediaKind {
        self.caps.kind()
    }

    fn mid(&self) -> Option<String> {
        self.transceiver.mid()
    }

    fn is_transitable(&self) -> bool {
        match &self.caps {
            TrackConstraints::Video(VideoSource::Device(_)) => {
                self.send_constraints.inner().get_device_video().is_some()
            }
            TrackConstraints::Video(VideoSource::Display(_)) => {
                self.send_constraints.inner().get_display_video().is_some()
            }
            TrackConstraints::Audio(_) => true,
        }
    }
}

impl Muteable for Sender {
    #[inline]
    fn mute_state_controller(&self) -> Rc<MuteStateController> {
        self.mute_state.clone()
    }

    /// Sets current [`MuteState`] to [`MuteState::Transition`].
    ///
    /// # Errors
    ///
    /// [`MediaConnectionsError::SenderIsRequired`] is returned if [`Sender`] is
    /// required for the call and can't be muted.
    fn mute_state_transition_to(
        &self,
        desired_state: StableMuteState,
    ) -> Result<()> {
        if self.is_required {
            Err(tracerr::new!(
                MediaConnectionsError::CannotDisableRequiredSender
            ))
        } else {
            self.mute_state.transition_to(desired_state);
            Ok(())
        }
    }
}<|MERGE_RESOLUTION|>--- conflicted
+++ resolved
@@ -14,20 +14,11 @@
 use crate::{
     media::{
         LocalTracksConstraints, MediaKind, MediaStreamTrack, TrackConstraints,
-<<<<<<< HEAD
-        VideoSource,
     },
     peer::{
-        conn::TransceiverKind,
+        media::TransceiverSide,
         transceiver::{Transceiver, TransceiverDirection},
-        PeerEvent, TransceiverSide,
-=======
-    },
-    peer::{
-        conn::{RtcPeerConnection, TransceiverDirection},
-        media::TransceiverSide,
         PeerEvent, SourceType,
->>>>>>> 50a4b42d
     },
 };
 
@@ -53,12 +44,8 @@
     /// provided [`RtcPeerConnection`]. Errors if [`RtcRtpTransceiver`] lookup
     /// fails.
     pub fn build(self) -> Result<Rc<Sender>> {
-<<<<<<< HEAD
         let mut media_connections = self.media_connections.0.borrow_mut();
-        let kind = TransceiverKind::from(&self.caps);
-=======
         let kind = MediaKind::from(&self.caps);
->>>>>>> 50a4b42d
         let transceiver = match self.mid {
             None => media_connections
                 .add_transceiver(kind, TransceiverDirection::empty()),
@@ -133,7 +120,7 @@
 
     /// Returns `true` if this [`Sender`] is publishing media traffic.
     pub fn is_publishing(&self) -> bool {
-        self.mute_state.is_unmuted()
+        self.transceiver.is_enabled(TransceiverDirection::SEND)
     }
 
     /// Updates [`Sender`]s general mute state based on the provided
@@ -214,6 +201,11 @@
     }
 
     /// Returns [`SourceType`] based on this [`Sender`]'s [`TrackConstraints`].
+    pub fn source_type(&self) -> SourceType {
+        self.caps.source_type()
+    }
+
+    /// Returns [`SourceType`] based on this [`Sender`]'s [`TrackConstraints`].
     pub fn source_kind(&self) -> MediaSourceKind {
         self.caps.media_source_kind()
     }
@@ -274,14 +266,12 @@
     }
 
     fn is_transitable(&self) -> bool {
-        match &self.caps {
-            TrackConstraints::Video(VideoSource::Device(_)) => {
-                self.send_constraints.inner().get_device_video().is_some()
-            }
-            TrackConstraints::Video(VideoSource::Display(_)) => {
-                self.send_constraints.inner().get_display_video().is_some()
-            }
-            TrackConstraints::Audio(_) => true,
+        if self.caps.is_display_video() {
+            self.send_constraints.is_display_video_constrained()
+        } else if self.caps.is_device_video() {
+            self.send_constraints.is_device_video_constrained()
+        } else {
+            true
         }
     }
 }
