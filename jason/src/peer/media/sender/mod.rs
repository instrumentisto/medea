//! Implementation of the `MediaTrack` with a `Send` direction.

mod component;

use std::{cell::Cell, rc::Rc};

use futures::channel::mpsc;
use medea_client_api_proto::TrackId;

use crate::{
    media::{
        track::local, LocalTracksConstraints, MediaKind, TrackConstraints,
    },
    peer::{
        transceiver::{Transceiver, TransceiverDirection},
        TrackEvent,
    },
};

use super::{
    media_exchange_state, mute_state, MediaConnections, MediaConnectionsError,
    MediaStateControllable, Result,
};

pub use self::component::{Component, State};

/// Representation of a [`local::Track`] that is being sent to some remote peer.
pub struct Sender {
    track_id: TrackId,
    caps: TrackConstraints,
    transceiver: Transceiver,
    muted: Cell<bool>,
    enabled_individual: Cell<bool>,
    enabled_general: Cell<bool>,
    send_constraints: LocalTracksConstraints,
    track_events_sender: mpsc::UnboundedSender<TrackEvent>,
}

impl Sender {
    /// Creates new [`Transceiver`] if provided `mid` is [`None`], otherwise
    /// retrieves existing [`Transceiver`] via provided `mid` from a
    /// provided [`MediaConnections`]. Errors if [`Transceiver`] lookup
    /// fails.
    ///
    /// # Errors
    ///
    /// Errors with [`MediaConnectionsError::TransceiverNotFound`] if [`State`]
    /// has [`Some`] [`mid`], but this [`mid`] isn't found in the
    /// [`MediaConnections`].
    ///
    /// [`mid`]: https://w3.org/TR/webrtc/#dom-rtptransceiver-mid
    pub fn new(
        state: &State,
        media_connections: &MediaConnections,
        send_constraints: LocalTracksConstraints,
        track_events_sender: mpsc::UnboundedSender<TrackEvent>,
    ) -> Result<Rc<Self>> {
        let enabled_in_cons = send_constraints.enabled(state.media_type());
        let muted_in_cons = send_constraints.muted(state.media_type());
        let media_disabled = state.is_muted()
            || !state.is_enabled_individual()
            || !enabled_in_cons
            || muted_in_cons;
        if state.media_type().required() && media_disabled {
            return Err(tracerr::new!(
                MediaConnectionsError::CannotDisableRequiredSender
            ));
        }

        let connections = media_connections.0.borrow();
        let caps = TrackConstraints::from(state.media_type().clone());
        let kind = MediaKind::from(&caps);
        let transceiver = match state.mid() {
            // Try to find rcvr transceiver that can be used as sendrecv.
            None => connections
                .receivers
                .values()
                .find(|rcvr| {
                    rcvr.caps().media_kind() == caps.media_kind()
                        && rcvr.caps().media_source_kind()
                            == caps.media_source_kind()
                })
                .and_then(|rcvr| rcvr.transceiver())
                .unwrap_or_else(|| {
                    connections
                        .add_transceiver(kind, TransceiverDirection::INACTIVE)
                }),
            Some(mid) => connections
                .get_transceiver_by_mid(mid)
                .ok_or_else(|| {
                    MediaConnectionsError::TransceiverNotFound(mid.to_string())
                })
                .map_err(tracerr::wrap!())?,
        };

        let this = Rc::new(Sender {
            track_id: state.id(),
            caps,
            transceiver,
            enabled_general: Cell::new(state.is_enabled_general()),
            enabled_individual: Cell::new(state.is_enabled_individual()),
            muted: Cell::new(state.is_muted()),
            track_events_sender,
            send_constraints,
        });

        if !enabled_in_cons {
            state.media_exchange_state_controller().transition_to(
                media_exchange_state::Stable::from(enabled_in_cons),
            );
        }
        if muted_in_cons {
            state
                .mute_state_controller()
                .transition_to(mute_state::Stable::from(muted_in_cons));
        }

        Ok(this)
    }

    /// Returns [`TrackConstraints`] of this [`Sender`].
    #[inline]
    pub fn caps(&self) -> &TrackConstraints {
        &self.caps
    }

    /// Indicates whether this [`Sender`] is publishing media traffic.
    #[inline]
    #[must_use]
    pub fn is_publishing(&self) -> bool {
        self.transceiver.has_direction(TransceiverDirection::SEND)
    }

    /// Drops [`local::Track`] used by this [`Sender`]. Sets track used by
    /// sending side of inner transceiver to [`None`].
    #[inline]
    pub async fn remove_track(&self) {
        // cannot fail
        self.transceiver.set_send_track(None).await.unwrap();
    }

    /// Indicates whether this [`Sender`] has [`local::Track`].
    #[inline]
    #[must_use]
    pub fn has_track(&self) -> bool {
        self.transceiver.has_send_track()
    }

    /// Inserts provided [`local::Track`] into provided [`Sender`]s
    /// transceiver. No-op if provided track already being used by this
    /// [`Sender`].
    pub(super) async fn insert_track(
        self: Rc<Self>,
        new_track: Rc<local::Track>,
    ) -> Result<()> {
        // no-op if we try to insert same track
        if let Some(current_track) = self.transceiver.send_track() {
            if new_track.id() == current_track.id() {
                return Ok(());
            }
        }

        let new_track = new_track.fork();

        new_track.set_enabled(!self.muted.get());

        self.transceiver
            .set_send_track(Some(Rc::new(new_track)))
            .await
            .map_err(Into::into)
            .map_err(MediaConnectionsError::CouldNotInsertLocalTrack)
            .map_err(tracerr::wrap!())?;

        Ok(())
    }

    /// Returns [`Transceiver`] of this [`Sender`].
    #[inline]
    #[must_use]
    pub fn transceiver(&self) -> Transceiver {
        self.transceiver.clone()
    }

    /// Returns [`mid`] of this [`Sender`].
    ///
    /// [`mid`]: https://w3.org/TR/webrtc/#dom-rtptransceiver-mid
<<<<<<< HEAD
    #[inline]
    pub fn mid(&self) -> Option<String> {
        self.transceiver.mid()
    }

    /// Indicates whether this [`Sender`] is enabled in
    /// [`LocalTracksConstraints`].
    fn enabled_in_cons(&self) -> bool {
        self.send_constraints.is_track_enabled(
            self.caps.media_kind(),
            self.caps.media_source_kind(),
        )
    }

    /// Sends [`TrackEvent::MediaExchangeIntention`] with a provided
    /// [`media_exchange_state`].
    #[inline]
    pub fn send_media_exchange_state_intention(
        &self,
        state: media_exchange_state::Transition,
    ) {
        let _ = self.track_events_sender.unbounded_send(
            TrackEvent::MediaExchangeIntention {
                id: self.track_id,
                enabled: matches!(
                    state,
                    media_exchange_state::Transition::Enabling(_)
                ),
            },
        );
    }

    /// Sends [`TrackEvent::MuteUpdateIntention`] with a provided
    /// [`mute_state`].
    #[inline]
    pub fn send_mute_state_intention(&self, state: mute_state::Transition) {
        let _ = self.track_events_sender.unbounded_send(
            TrackEvent::MuteUpdateIntention {
                id: self.track_id,
                muted: matches!(state, mute_state::Transition::Muting(_)),
            },
        );
=======
    #[inline]
    #[must_use]
    pub fn mid(&self) -> Option<String> {
        self.transceiver.mid()
    }

    /// Indicates whether this [`Sender`] is enabled in
    /// [`LocalTracksConstraints`].
    fn enabled_in_cons(&self) -> bool {
        self.send_constraints.is_track_enabled(
            self.caps.media_kind(),
            self.caps.media_source_kind(),
        )
>>>>>>> df0ba1d2
    }
}

#[cfg(feature = "mockable")]
impl Sender {
    /// Indicates whether general media exchange state of this [`Sender`] is in
    /// [`StableMediaExchangeState::Disabled`].
    #[inline]
    #[must_use]
    pub fn general_disabled(&self) -> bool {
        !self.enabled_general.get()
    }

    /// Indicates whether this [`Sender`] is disabled.
    #[inline]
    #[must_use]
    pub fn disabled(&self) -> bool {
        !self.enabled_individual.get()
    }

    /// Indicates whether this [`Sender`] is muted.
    #[inline]
    #[must_use]
    pub fn muted(&self) -> bool {
        self.muted.get()
    }
}<|MERGE_RESOLUTION|>--- conflicted
+++ resolved
@@ -184,8 +184,8 @@
     /// Returns [`mid`] of this [`Sender`].
     ///
     /// [`mid`]: https://w3.org/TR/webrtc/#dom-rtptransceiver-mid
-<<<<<<< HEAD
-    #[inline]
+    #[inline]
+    #[must_use]
     pub fn mid(&self) -> Option<String> {
         self.transceiver.mid()
     }
@@ -227,21 +227,6 @@
                 muted: matches!(state, mute_state::Transition::Muting(_)),
             },
         );
-=======
-    #[inline]
-    #[must_use]
-    pub fn mid(&self) -> Option<String> {
-        self.transceiver.mid()
-    }
-
-    /// Indicates whether this [`Sender`] is enabled in
-    /// [`LocalTracksConstraints`].
-    fn enabled_in_cons(&self) -> bool {
-        self.send_constraints.is_track_enabled(
-            self.caps.media_kind(),
-            self.caps.media_source_kind(),
-        )
->>>>>>> df0ba1d2
     }
 }
 
