--- conflicted
+++ resolved
@@ -145,11 +145,7 @@
     /// [2]: https://w3.org/TR/webrtc/#dom-rtcrtpsender-replacetrack
     #[inline]
     pub async fn remove_track(&self) {
-<<<<<<< HEAD
         self.transceiver.drop_send_track().await;
-=======
-        self.transceiver.set_send_track(None).await.unwrap();
->>>>>>> aa10b2e9
     }
 
     /// Indicates whether this [`Sender`] has [`local::Track`].
