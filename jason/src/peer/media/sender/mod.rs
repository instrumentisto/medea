--- conflicted
+++ resolved
@@ -133,22 +133,17 @@
 
     /// Drops [`local::Track`] used by this [`Sender`]. Sets track used by
     /// sending side of inner transceiver to [`None`].
-<<<<<<< HEAD
     ///
     /// # Panics
     ///
-    /// If [`replaceTrack`][1] call fails. This might happen if underlying
-    /// [`RTCRtpSender`][1] is stopped. [`replaceTrack`][1] with `null` track
+    /// If [replaceTrack()][2] call fails. This might happen if an underlying
+    /// [RTCRtpSender][1] is stopped. [replaceTrack()][2] with `null` track
     /// should never fail for any other reason.
     ///
     /// [1]: https://w3c.github.io/webrtc-pc/#dom-rtcrtpsender
     /// [2]: https://w3.org/TR/webrtc/#dom-rtcrtpsender-replacetrack
-=======
-    #[allow(clippy::missing_panics_doc)]
->>>>>>> 56dee49c
     #[inline]
     pub async fn remove_track(&self) {
-        // cannot fail TODO: why? describe it properly
         self.transceiver.set_send_track(None).await.unwrap();
     }
 
