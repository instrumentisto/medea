//! Implementation of the `MediaTrack` with a `Send` direction.

mod component;

use std::{cell::Cell, rc::Rc};

<<<<<<< HEAD
use crate::peer::{PeerEvent, TrackEvent};
use futures::channel::mpsc;
use medea_client_api_proto::{MediaSourceKind, TrackId, TrackPatchCommand};
=======
use futures::channel::mpsc;
use medea_client_api_proto::TrackId;
>>>>>>> 43087cd6

use crate::{
    media::{
        track::local, LocalTracksConstraints, MediaKind, TrackConstraints,
    },
    peer::{
        transceiver::{Transceiver, TransceiverDirection},
<<<<<<< HEAD
        MediaExchangeState, MuteState,
=======
        TrackEvent,
>>>>>>> 43087cd6
    },
};

use super::{
    media_exchange_state, mute_state, MediaConnections, MediaConnectionsError,
    MediaStateControllable, Result,
};

pub use self::component::{Component, State};

<<<<<<< HEAD
/// Builder of the [`Sender`].
pub(super) struct Builder<'a> {
    pub media_connections: &'a MediaConnections,
    pub track_id: TrackId,
    pub caps: TrackConstraints,
    pub mid: Option<String>,
    pub media_exchange_state: media_exchange_state::Stable,
    pub mute_state: mute_state::Stable,
    pub required: bool,
    pub send_constraints: LocalTracksConstraints,
    pub track_events_sender: mpsc::UnboundedSender<TrackEvent>,
=======
/// Representation of a [`local::Track`] that is being sent to some remote peer.
pub struct Sender {
    track_id: TrackId,
    caps: TrackConstraints,
    transceiver: Transceiver,
    muted: Cell<bool>,
    enabled_individual: Cell<bool>,
    enabled_general: Cell<bool>,
    send_constraints: LocalTracksConstraints,
    track_events_sender: mpsc::UnboundedSender<TrackEvent>,
>>>>>>> 43087cd6
}

impl Sender {
    /// Creates new [`Transceiver`] if provided `mid` is [`None`], otherwise
    /// retrieves existing [`Transceiver`] via provided `mid` from a
    /// provided [`MediaConnections`]. Errors if [`Transceiver`] lookup
    /// fails.
    ///
    /// # Errors
    ///
    /// Errors with [`MediaConnectionsError::TransceiverNotFound`] if [`State`]
    /// has [`Some`] [`mid`], but this [`mid`] isn't found in the
    /// [`MediaConnections`].
    ///
    /// [`mid`]: https://w3.org/TR/webrtc/#dom-rtptransceiver-mid
    pub fn new(
        state: &State,
        media_connections: &MediaConnections,
        send_constraints: LocalTracksConstraints,
        track_events_sender: mpsc::UnboundedSender<TrackEvent>,
    ) -> Result<Rc<Self>> {
        let enabled_in_cons = send_constraints.enabled(state.media_type());
        let muted_in_cons = send_constraints.muted(state.media_type());
        let media_disabled = state.is_muted()
            || !state.is_enabled_individual()
            || !enabled_in_cons
            || muted_in_cons;
        if state.media_type().required() && media_disabled {
            return Err(tracerr::new!(
                MediaConnectionsError::CannotDisableRequiredSender
            ));
        }

        let connections = media_connections.0.borrow();
        let caps = TrackConstraints::from(state.media_type().clone());
        let kind = MediaKind::from(&caps);
        let transceiver = match state.mid() {
            // Try to find rcvr transceiver that can be used as sendrecv.
            None => connections
                .receivers
                .values()
                .find(|rcvr| {
                    rcvr.caps().media_kind() == caps.media_kind()
                        && rcvr.caps().media_source_kind()
                            == caps.media_source_kind()
                })
                .and_then(|rcvr| rcvr.transceiver())
                .unwrap_or_else(|| {
                    connections
                        .add_transceiver(kind, TransceiverDirection::INACTIVE)
                }),
            Some(mid) => connections
                .get_transceiver_by_mid(&mid)
                .ok_or_else(|| {
                    MediaConnectionsError::TransceiverNotFound(mid.to_string())
                })
                .map_err(tracerr::wrap!())?,
        };

        let this = Rc::new(Sender {
<<<<<<< HEAD
            track_id: self.track_id,
            caps: self.caps,
            transceiver,
            required: self.required,
            send_constraints: self.send_constraints,
            enabled_general: Cell::new(
                self.media_exchange_state
                    == media_exchange_state::Stable::Enabled,
            ),
            enabled_individual: Cell::new(
                self.media_exchange_state
                    == media_exchange_state::Stable::Enabled,
            ),
            muted: Cell::new(self.mute_state == mute_state::Stable::Muted),
            track_events_sender: self.track_events_sender,
=======
            track_id: state.id(),
            caps,
            transceiver,
            enabled_general: Cell::new(state.is_enabled_general()),
            enabled_individual: Cell::new(state.is_enabled_individual()),
            muted: Cell::new(state.is_muted()),
            track_events_sender,
            send_constraints,
>>>>>>> 43087cd6
        });

        if !enabled_in_cons {
            state.media_exchange_state_controller().transition_to(
                media_exchange_state::Stable::from(enabled_in_cons),
            );
        }
        if muted_in_cons {
            state
                .mute_state_controller()
                .transition_to(mute_state::Stable::from(muted_in_cons));
        }

        Ok(this)
    }

<<<<<<< HEAD
/// Representation of a [`local::Track`] that is being sent to some
/// remote peer.
pub struct Sender {
    track_id: TrackId,
    caps: TrackConstraints,
    transceiver: Transceiver,
    required: bool,
    muted: Cell<bool>,
    enabled_individual: Cell<bool>,
    enabled_general: Cell<bool>,
    send_constraints: LocalTracksConstraints,
    track_events_sender: mpsc::UnboundedSender<TrackEvent>,
}

impl Sender {
    pub fn set_enabled_general(&self, enabled_general: bool) {
        self.enabled_general.set(enabled_general);
    }

    pub fn set_enabled_individual(&self, enable_individual: bool) {
        self.enabled_individual.set(enable_individual);
    }

    pub fn set_muted(&self, muted: bool) {
        self.muted.set(muted);
    }

=======
    /// Updates `enabled_general` property of this [`Sender`] to the provided
    /// one.
    #[inline]
    pub fn set_enabled_general(&self, enabled_general: bool) {
        self.enabled_general.set(enabled_general);
    }

    /// Updates `enabled_individual` property of this [`Sender`] to the provided
    /// one.
    #[inline]
    pub fn set_enabled_individual(&self, enable_individual: bool) {
        self.enabled_individual.set(enable_individual);
    }

    /// Updates `muted` property of this [`Sender`] to the provided one.
    #[inline]
    pub fn set_muted(&self, muted: bool) {
        self.muted.set(muted);
    }

>>>>>>> 43087cd6
    /// Returns [`TrackConstraints`] of this [`Sender`].
    #[inline]
    pub fn caps(&self) -> &TrackConstraints {
        &self.caps
    }

    /// Indicates whether this [`Sender`] is publishing media traffic.
    #[inline]
    #[must_use]
    pub fn is_publishing(&self) -> bool {
        self.transceiver.has_direction(TransceiverDirection::SEND)
    }

    /// Drops [`local::Track`] used by this [`Sender`]. Sets track used by
    /// sending side of inner transceiver to [`None`].
    #[inline]
    pub async fn remove_track(&self) {
        // cannot fail
        self.transceiver.set_send_track(None).await.unwrap();
    }

    /// Indicates whether this [`Sender`] has [`local::Track`].
    #[inline]
    #[must_use]
    pub fn has_track(&self) -> bool {
        self.transceiver.has_send_track()
    }

    /// Inserts provided [`local::Track`] into provided [`Sender`]s
    /// transceiver. No-op if provided track already being used by this
    /// [`Sender`].
    pub(super) async fn insert_track(
        self: Rc<Self>,
        new_track: Rc<local::Track>,
    ) -> Result<()> {
        // no-op if we try to insert same track
        if let Some(current_track) = self.transceiver.send_track() {
            if new_track.id() == current_track.id() {
                return Ok(());
            }
        }

        let new_track = new_track.fork();

        new_track.set_enabled(!self.muted.get());

        self.transceiver
            .set_send_track(Some(Rc::new(new_track)))
            .await
            .map_err(Into::into)
            .map_err(MediaConnectionsError::CouldNotInsertLocalTrack)
            .map_err(tracerr::wrap!())?;

        Ok(())
    }

    /// Indicates whether this [`Sender`] is enabled in
    /// [`LocalTracksConstraints`].
    fn enabled_in_cons(&self) -> bool {
        self.send_constraints.is_track_enabled(
            self.caps.media_kind(),
            self.caps.media_source_kind(),
        )
    }

    /// Changes underlying transceiver direction to
    /// [`TransceiverDirection::SEND`] if this [`Sender`]s general media
    /// exchange state is [`media_exchange_state::Stable::Enabled`].
    pub fn maybe_enable(&self) {
        if self.enabled_general.get()
            && !self.transceiver.has_direction(TransceiverDirection::SEND)
            && self.enabled_in_cons()
        {
            self.transceiver.add_direction(TransceiverDirection::SEND);
        }
    }

    /// Returns [`Transceiver`] of this [`Sender`].
    #[inline]
    #[must_use]
    pub fn transceiver(&self) -> Transceiver {
        self.transceiver.clone()
    }

<<<<<<< HEAD
=======
    /// Returns [`mid`] of this [`Sender`].
    ///
    /// [`mid`]: https://w3.org/TR/webrtc/#dom-rtptransceiver-mid
    #[inline]
>>>>>>> 43087cd6
    pub fn mid(&self) -> Option<String> {
        self.transceiver.mid()
    }

<<<<<<< HEAD
=======
    /// Sends [`TrackEvent::MediaExchangeIntention`] with a provided
    /// [`media_exchange_state`].
>>>>>>> 43087cd6
    pub fn send_media_exchange_state_intention(
        &self,
        state: media_exchange_state::Transition,
    ) {
        match state {
            media_exchange_state::Transition::Enabling(_) => {
<<<<<<< HEAD
                self.track_events_sender.unbounded_send(
                    TrackEvent::MediaExchangeIntention {
                        id: self.track_id,
                        enabled: true,
                    },
                );
            }
            media_exchange_state::Transition::Disabling(_) => {
                self.track_events_sender.unbounded_send(
                    TrackEvent::MediaExchangeIntention {
                        id: self.track_id,
                        enabled: false,
                    },
                );
            }
        }
    }

    pub fn send_mute_state_intention(&self, state: mute_state::Transition) {
        match state {
            mute_state::Transition::Muting(_) => {
                self.track_events_sender.unbounded_send(
                    TrackEvent::MuteUpdateIntention {
                        id: self.track_id,
                        muted: true,
                    },
                );
            }
            mute_state::Transition::Unmuting(_) => {
                self.track_events_sender.unbounded_send(
                    TrackEvent::MuteUpdateIntention {
                        id: self.track_id,
                        muted: false,
                    },
                );
=======
                self.track_events_sender
                    .unbounded_send(TrackEvent::MediaExchangeIntention {
                        id: self.track_id,
                        enabled: true,
                    })
                    .ok();
            }
            media_exchange_state::Transition::Disabling(_) => {
                self.track_events_sender
                    .unbounded_send(TrackEvent::MediaExchangeIntention {
                        id: self.track_id,
                        enabled: false,
                    })
                    .ok();
            }
        }
    }

    /// Sends [`TrackEvent::MuteUpdateIntention`] with a provided
    /// [`mute_state`].
    pub fn send_mute_state_intention(&self, state: mute_state::Transition) {
        match state {
            mute_state::Transition::Muting(_) => {
                self.track_events_sender
                    .unbounded_send(TrackEvent::MuteUpdateIntention {
                        id: self.track_id,
                        muted: true,
                    })
                    .ok();
            }
            mute_state::Transition::Unmuting(_) => {
                self.track_events_sender
                    .unbounded_send(TrackEvent::MuteUpdateIntention {
                        id: self.track_id,
                        muted: false,
                    })
                    .ok();
>>>>>>> 43087cd6
            }
        }
    }
}

#[cfg(feature = "mockable")]
impl Sender {
    /// Indicates whether general media exchange state of this [`Sender`] is in
    /// [`StableMediaExchangeState::Disabled`].
    #[inline]
    #[must_use]
    pub fn general_disabled(&self) -> bool {
<<<<<<< HEAD
        // self.general_media_exchange_state.get()
        //     == media_exchange_state::Stable::Disabled
        todo!()
=======
        !self.enabled_general.get()
>>>>>>> 43087cd6
    }

    /// Indicates whether this [`Sender`] is disabled.
    #[inline]
    #[must_use]
    pub fn disabled(&self) -> bool {
<<<<<<< HEAD
        // self.media_exchange_state.disabled()
        todo!()
=======
        !self.enabled_individual.get()
>>>>>>> 43087cd6
    }

    /// Indicates whether this [`Sender`] is muted.
    #[inline]
    #[must_use]
    pub fn muted(&self) -> bool {
<<<<<<< HEAD
        // self.mute_state.muted()
        todo!()
=======
        self.muted.get()
>>>>>>> 43087cd6
    }
}<|MERGE_RESOLUTION|>--- conflicted
+++ resolved
@@ -4,14 +4,8 @@
 
 use std::{cell::Cell, rc::Rc};
 
-<<<<<<< HEAD
-use crate::peer::{PeerEvent, TrackEvent};
-use futures::channel::mpsc;
-use medea_client_api_proto::{MediaSourceKind, TrackId, TrackPatchCommand};
-=======
 use futures::channel::mpsc;
 use medea_client_api_proto::TrackId;
->>>>>>> 43087cd6
 
 use crate::{
     media::{
@@ -19,11 +13,7 @@
     },
     peer::{
         transceiver::{Transceiver, TransceiverDirection},
-<<<<<<< HEAD
-        MediaExchangeState, MuteState,
-=======
         TrackEvent,
->>>>>>> 43087cd6
     },
 };
 
@@ -34,19 +24,6 @@
 
 pub use self::component::{Component, State};
 
-<<<<<<< HEAD
-/// Builder of the [`Sender`].
-pub(super) struct Builder<'a> {
-    pub media_connections: &'a MediaConnections,
-    pub track_id: TrackId,
-    pub caps: TrackConstraints,
-    pub mid: Option<String>,
-    pub media_exchange_state: media_exchange_state::Stable,
-    pub mute_state: mute_state::Stable,
-    pub required: bool,
-    pub send_constraints: LocalTracksConstraints,
-    pub track_events_sender: mpsc::UnboundedSender<TrackEvent>,
-=======
 /// Representation of a [`local::Track`] that is being sent to some remote peer.
 pub struct Sender {
     track_id: TrackId,
@@ -57,7 +34,6 @@
     enabled_general: Cell<bool>,
     send_constraints: LocalTracksConstraints,
     track_events_sender: mpsc::UnboundedSender<TrackEvent>,
->>>>>>> 43087cd6
 }
 
 impl Sender {
@@ -118,23 +94,6 @@
         };
 
         let this = Rc::new(Sender {
-<<<<<<< HEAD
-            track_id: self.track_id,
-            caps: self.caps,
-            transceiver,
-            required: self.required,
-            send_constraints: self.send_constraints,
-            enabled_general: Cell::new(
-                self.media_exchange_state
-                    == media_exchange_state::Stable::Enabled,
-            ),
-            enabled_individual: Cell::new(
-                self.media_exchange_state
-                    == media_exchange_state::Stable::Enabled,
-            ),
-            muted: Cell::new(self.mute_state == mute_state::Stable::Muted),
-            track_events_sender: self.track_events_sender,
-=======
             track_id: state.id(),
             caps,
             transceiver,
@@ -143,7 +102,6 @@
             muted: Cell::new(state.is_muted()),
             track_events_sender,
             send_constraints,
->>>>>>> 43087cd6
         });
 
         if !enabled_in_cons {
@@ -160,56 +118,26 @@
         Ok(this)
     }
 
-<<<<<<< HEAD
-/// Representation of a [`local::Track`] that is being sent to some
-/// remote peer.
-pub struct Sender {
-    track_id: TrackId,
-    caps: TrackConstraints,
-    transceiver: Transceiver,
-    required: bool,
-    muted: Cell<bool>,
-    enabled_individual: Cell<bool>,
-    enabled_general: Cell<bool>,
-    send_constraints: LocalTracksConstraints,
-    track_events_sender: mpsc::UnboundedSender<TrackEvent>,
-}
-
-impl Sender {
+    /// Updates `enabled_general` property of this [`Sender`] to the provided
+    /// one.
+    #[inline]
     pub fn set_enabled_general(&self, enabled_general: bool) {
         self.enabled_general.set(enabled_general);
     }
 
+    /// Updates `enabled_individual` property of this [`Sender`] to the provided
+    /// one.
+    #[inline]
     pub fn set_enabled_individual(&self, enable_individual: bool) {
         self.enabled_individual.set(enable_individual);
     }
 
+    /// Updates `muted` property of this [`Sender`] to the provided one.
+    #[inline]
     pub fn set_muted(&self, muted: bool) {
         self.muted.set(muted);
     }
 
-=======
-    /// Updates `enabled_general` property of this [`Sender`] to the provided
-    /// one.
-    #[inline]
-    pub fn set_enabled_general(&self, enabled_general: bool) {
-        self.enabled_general.set(enabled_general);
-    }
-
-    /// Updates `enabled_individual` property of this [`Sender`] to the provided
-    /// one.
-    #[inline]
-    pub fn set_enabled_individual(&self, enable_individual: bool) {
-        self.enabled_individual.set(enable_individual);
-    }
-
-    /// Updates `muted` property of this [`Sender`] to the provided one.
-    #[inline]
-    pub fn set_muted(&self, muted: bool) {
-        self.muted.set(muted);
-    }
-
->>>>>>> 43087cd6
     /// Returns [`TrackConstraints`] of this [`Sender`].
     #[inline]
     pub fn caps(&self) -> &TrackConstraints {
@@ -294,65 +222,22 @@
         self.transceiver.clone()
     }
 
-<<<<<<< HEAD
-=======
     /// Returns [`mid`] of this [`Sender`].
     ///
     /// [`mid`]: https://w3.org/TR/webrtc/#dom-rtptransceiver-mid
     #[inline]
->>>>>>> 43087cd6
     pub fn mid(&self) -> Option<String> {
         self.transceiver.mid()
     }
 
-<<<<<<< HEAD
-=======
     /// Sends [`TrackEvent::MediaExchangeIntention`] with a provided
     /// [`media_exchange_state`].
->>>>>>> 43087cd6
     pub fn send_media_exchange_state_intention(
         &self,
         state: media_exchange_state::Transition,
     ) {
         match state {
             media_exchange_state::Transition::Enabling(_) => {
-<<<<<<< HEAD
-                self.track_events_sender.unbounded_send(
-                    TrackEvent::MediaExchangeIntention {
-                        id: self.track_id,
-                        enabled: true,
-                    },
-                );
-            }
-            media_exchange_state::Transition::Disabling(_) => {
-                self.track_events_sender.unbounded_send(
-                    TrackEvent::MediaExchangeIntention {
-                        id: self.track_id,
-                        enabled: false,
-                    },
-                );
-            }
-        }
-    }
-
-    pub fn send_mute_state_intention(&self, state: mute_state::Transition) {
-        match state {
-            mute_state::Transition::Muting(_) => {
-                self.track_events_sender.unbounded_send(
-                    TrackEvent::MuteUpdateIntention {
-                        id: self.track_id,
-                        muted: true,
-                    },
-                );
-            }
-            mute_state::Transition::Unmuting(_) => {
-                self.track_events_sender.unbounded_send(
-                    TrackEvent::MuteUpdateIntention {
-                        id: self.track_id,
-                        muted: false,
-                    },
-                );
-=======
                 self.track_events_sender
                     .unbounded_send(TrackEvent::MediaExchangeIntention {
                         id: self.track_id,
@@ -390,7 +275,6 @@
                         muted: false,
                     })
                     .ok();
->>>>>>> 43087cd6
             }
         }
     }
@@ -403,36 +287,20 @@
     #[inline]
     #[must_use]
     pub fn general_disabled(&self) -> bool {
-<<<<<<< HEAD
-        // self.general_media_exchange_state.get()
-        //     == media_exchange_state::Stable::Disabled
-        todo!()
-=======
         !self.enabled_general.get()
->>>>>>> 43087cd6
     }
 
     /// Indicates whether this [`Sender`] is disabled.
     #[inline]
     #[must_use]
     pub fn disabled(&self) -> bool {
-<<<<<<< HEAD
-        // self.media_exchange_state.disabled()
-        todo!()
-=======
         !self.enabled_individual.get()
->>>>>>> 43087cd6
     }
 
     /// Indicates whether this [`Sender`] is muted.
     #[inline]
     #[must_use]
     pub fn muted(&self) -> bool {
-<<<<<<< HEAD
-        // self.mute_state.muted()
-        todo!()
-=======
         self.muted.get()
->>>>>>> 43087cd6
     }
 }