--- conflicted
+++ resolved
@@ -14,20 +14,15 @@
 use crate::{
     media::{LocalTracksConstraints, TrackConstraints, VideoSource},
     peer::{
-<<<<<<< HEAD
+        self,
         component::SyncState,
-        media::{media_exchange_state, mute_state, InTransition, Result},
-        MediaConnectionsError, MediaExchangeState,
-        MediaExchangeStateController, MediaState, MediaStateControllable,
-        MuteState, MuteStateController, PeerError, TransceiverDirection,
-        TransceiverSide,
-=======
-        self,
-        media::{media_exchange_state, mute_state, Result},
+        media::{
+            media_exchange_state, mute_state, InTransition, MediaExchangeState,
+            MuteState, Result,
+        },
         MediaConnectionsError, MediaExchangeStateController, MediaState,
-        MediaStateControllable, MuteStateController, PeerError, TrackEvent,
+        MediaStateControllable, MuteStateController, PeerError,
         TransceiverDirection, TransceiverSide,
->>>>>>> 1c86e1f1
     },
     utils::{component, AsProtoState, SynchronizableState, Updatable},
     MediaKind,
@@ -162,8 +157,8 @@
         use futures::FutureExt as _;
         Box::pin(
             futures::future::join_all(vec![
-                self.enabled_individual.when_stabilized(),
-                self.mute_state.when_stabilized(),
+                Rc::clone(&self.enabled_individual).when_stabilized(),
+                Rc::clone(&self.mute_state).when_stabilized(),
             ])
             .map(|_| ()),
         )
