--- conflicted
+++ resolved
@@ -15,7 +15,6 @@
     media::{LocalTracksConstraints, TrackConstraints, VideoSource},
     peer::{
         self,
-<<<<<<< HEAD
         component::SyncState,
         media::{
             media_exchange_state, mute_state, InTransition, MediaExchangeState,
@@ -26,14 +25,6 @@
         TransceiverDirection, TransceiverSide,
     },
     utils::{component, AsProtoState, SynchronizableState, Updatable},
-=======
-        media::{media_exchange_state, mute_state, Result},
-        MediaConnectionsError, MediaExchangeStateController, MediaState,
-        MediaStateControllable, MuteStateController, PeerError, TrackEvent,
-        TransceiverDirection, TransceiverSide,
-    },
-    utils::component,
->>>>>>> df0ba1d2
     MediaKind,
 };
 
@@ -41,43 +32,28 @@
 
 /// State of the [`local::Track`] of the [`Sender`].
 ///
-<<<<<<< HEAD
-/// [`PartialEq`] implementation of this state will ignore
-=======
 /// [`PartialEq`] implementation of this state ignores
->>>>>>> df0ba1d2
 /// [`LocalTrackState::Failed`] content.
 #[derive(Debug, Clone)]
 enum LocalTrackState {
     /// Indicates that [`Sender`] is new, or [`local::Track`] is set.
     Stable,
 
-<<<<<<< HEAD
-    /// Indicates that [`Sender`] needs new [`local::Track`].
-=======
     /// Indicates that [`Sender`] needs a new [`local::Track`].
->>>>>>> df0ba1d2
     NeedUpdate,
 
     /// Indicates that new [`local::Track`] getting is failed.
     ///
-<<<<<<< HEAD
-    /// Contains [`PeerError`] with which gUM/gDM request was failed.
-=======
     /// Contains [`PeerError`] with which
     /// [getUserMedia()][1]/[getDisplayMedia()][2] request was failed.
     ///
     /// [1]: https://tinyurl.com/w3-streams#dom-mediadevices-getusermedia
     /// [2]: https://w3.org/TR/screen-capture/#dom-mediadevices-getdisplaymedia
->>>>>>> df0ba1d2
     Failed(Traced<PeerError>),
 }
 
 impl PartialEq for LocalTrackState {
-<<<<<<< HEAD
-=======
-    #[inline]
->>>>>>> df0ba1d2
+    #[inline]
     fn eq(&self, other: &Self) -> bool {
         match self {
             Self::NeedUpdate => matches!(other, Self::NeedUpdate),
@@ -103,7 +79,6 @@
     enabled_general: ProgressableCell<media_exchange_state::Stable>,
     send_constraints: LocalTracksConstraints,
     local_track_state: ObservableCell<LocalTrackState>,
-<<<<<<< HEAD
     sync_state: ObservableCell<SyncState>,
 }
 
@@ -237,8 +212,6 @@
             muted: state.mute_state.muted(),
         }
     }
-=======
->>>>>>> df0ba1d2
 }
 
 impl State {
@@ -269,25 +242,16 @@
             mute_state: MuteStateController::new(mute_state::Stable::from(
                 false,
             )),
-<<<<<<< HEAD
             sync_state: ObservableCell::new(SyncState::Synced),
-=======
->>>>>>> df0ba1d2
             send_constraints,
             local_track_state: ObservableCell::new(LocalTrackState::Stable),
         })
     }
 
-<<<<<<< HEAD
-    /// Indicates whether [`Sender`]'s media exchange state is in
-    /// [`media_exchange_state::Stable::Enabled`].
-    #[inline]
-=======
     /// Indicates whether this [`Sender`]'s media exchange state is in
     /// [`media_exchange_state::Stable::Enabled`].
     #[inline]
     #[must_use]
->>>>>>> df0ba1d2
     pub fn enabled(&self) -> bool {
         self.enabled_individual.enabled()
     }
@@ -342,12 +306,6 @@
         self.mute_state.muted()
     }
 
-<<<<<<< HEAD
-    /// Returns [`Future`] which will be resolved when gUM/gDM request for this
-    /// [`State`] will be resolved.
-    ///
-    /// [`Future`]: std::future::Future
-=======
     /// Returns [`Future`] which will be resolved once
     /// [getUserMedia()][1]/[getDisplayMedia()][2] request for this [`State`] is
     /// resolved.
@@ -355,7 +313,6 @@
     /// [`Future`]: std::future::Future
     /// [1]: https://tinyurl.com/w3-streams#dom-mediadevices-getusermedia
     /// [2]: https://w3.org/TR/screen-capture/#dom-mediadevices-getdisplaymedia
->>>>>>> df0ba1d2
     pub fn local_stream_update_result(
         &self,
     ) -> LocalBoxFuture<'static, peer::Result<()>> {
@@ -393,32 +350,6 @@
         }
     }
 
-<<<<<<< HEAD
-=======
-    /// Returns [`Future`] resolving when [`State`] update will be applied onto
-    /// [`Sender`].
-    ///
-    /// [`Future`]: std::future::Future
-    pub fn when_updated(&self) -> AllProcessed<'static> {
-        medea_reactive::when_all_processed(vec![
-            self.enabled_individual.when_processed().into(),
-            self.mute_state.when_processed().into(),
-            self.enabled_general.when_all_processed().into(),
-        ])
-    }
-
-    /// Returns [`Future`] which will be resolved once [`media_exchange_state`]
-    /// and [`mute_state`] are be stabilized.
-    ///
-    /// [`Future`]: std::future::Future
-    pub fn when_stabilized(&self) -> AllProcessed<'static> {
-        medea_reactive::when_all_processed(vec![
-            Rc::clone(&self.enabled_individual).when_stabilized().into(),
-            Rc::clone(&self.mute_state).when_stabilized().into(),
-        ])
-    }
-
->>>>>>> df0ba1d2
     /// Indicates whether local `MediaStream` update needed for this [`State`].
     #[inline]
     #[must_use]
@@ -426,21 +357,13 @@
         matches!(self.local_track_state.get(), LocalTrackState::NeedUpdate)
     }
 
-<<<<<<< HEAD
-    /// Transits [`State::local_track_state`] to failed state.
-=======
     /// Transits [`State::local_track_state`] to a failed state.
->>>>>>> df0ba1d2
     #[inline]
     pub fn failed_local_stream_update(&self, error: Traced<PeerError>) {
         self.local_track_state.set(LocalTrackState::Failed(error));
     }
 
-<<<<<<< HEAD
-    /// Transits [`State::local_track_state`] to stable state.
-=======
     /// Transits [`State::local_track_state`] to a stable state.
->>>>>>> df0ba1d2
     #[inline]
     pub fn local_stream_updated(&self) {
         self.local_track_state.set(LocalTrackState::Stable);
@@ -471,62 +394,21 @@
 impl Component {
     /// Watcher for [`MediaExchangeState::Transition`] update.
     ///
-<<<<<<< HEAD
-    /// Sends [`TrackEvent::MediaExchangeIntention`] with a provided
-    /// [`media_exchange_state`].
-    #[inline]
-=======
     /// Sends [`TrackEvent::MediaExchangeIntention`] with the provided
     /// [`media_exchange_state`].
->>>>>>> df0ba1d2
     #[watch(self.enabled_individual.subscribe_transition())]
     async fn enabled_individual_transition_started(
         sender: Rc<Sender>,
         _: Rc<State>,
         new_state: media_exchange_state::Transition,
     ) -> Result<()> {
-<<<<<<< HEAD
         sender.send_media_exchange_state_intention(new_state);
-=======
-        match new_state {
-            media_exchange_state::Transition::Enabling(_) => {
-                sender
-                    .track_events_sender
-                    .unbounded_send(TrackEvent::MediaExchangeIntention {
-                        id: sender.track_id,
-                        enabled: true,
-                    })
-                    .ok();
-            }
-            media_exchange_state::Transition::Disabling(_) => {
-                sender
-                    .track_events_sender
-                    .unbounded_send(TrackEvent::MediaExchangeIntention {
-                        id: sender.track_id,
-                        enabled: false,
-                    })
-                    .ok();
-            }
-        }
->>>>>>> df0ba1d2
 
         Ok(())
     }
 
     /// Watcher for [`MuteState::Transition`] update.
     ///
-<<<<<<< HEAD
-    /// Sends [`TrackEvent::MuteUpdateIntention`] with a provided mute state.
-    #[inline]
-    #[watch(self.mute_state.subscribe_transition())]
-    async fn mute_state_transition_watcher(
-        sender: Rc<Sender>,
-        _: Rc<State>,
-        new_state: mute_state::Transition,
-    ) -> Result<()> {
-        sender.send_mute_state_intention(new_state);
-
-=======
     /// Sends [`TrackEvent::MuteUpdateIntention`] with the provided
     /// [`mute_state`].
     #[watch(self.mute_state.subscribe_transition())]
@@ -535,12 +417,7 @@
         _: Rc<State>,
         new_state: mute_state::Transition,
     ) -> Result<()> {
-        let _ = sender.track_events_sender.unbounded_send(
-            TrackEvent::MuteUpdateIntention {
-                id: sender.track_id,
-                muted: matches!(new_state, mute_state::Transition::Muting(_)),
-            },
-        );
+        sender.send_mute_state_intention(new_state);
 
         Ok(())
     }
@@ -603,77 +480,11 @@
                 sender.remove_track().await;
             }
         }
->>>>>>> df0ba1d2
         Ok(())
     }
 
     /// Watcher for the [`MuteState::Stable`] update.
     ///
-<<<<<<< HEAD
-    /// Updates [`Sender`]'s general media exchange state. Adds or removes
-    /// [`TransceiverDirection::SEND`] from the [`Transceiver`] of the
-    /// [`Receiver`].
-    #[watch(self.enabled_general.subscribe())]
-    async fn enabled_general_state_changed(
-        sender: Rc<Sender>,
-        _: Rc<State>,
-        new_state: Guarded<media_exchange_state::Stable>,
-    ) -> Result<()> {
-        let (new_state, _guard) = new_state.into_parts();
-
-        sender
-            .enabled_general
-            .set(new_state == media_exchange_state::Stable::Enabled);
-        match new_state {
-            media_exchange_state::Stable::Enabled => {
-                if sender.enabled_in_cons() {
-                    sender
-                        .transceiver
-                        .add_direction(TransceiverDirection::SEND);
-                }
-            }
-            media_exchange_state::Stable::Disabled => {
-                sender.transceiver.sub_direction(TransceiverDirection::SEND);
-            }
-        }
-
-        Ok(())
-    }
-
-    /// Watcher for [`MediaExchangeState::Stable`] update.
-    ///
-    /// Updates [`Receiver::enabled_individual`] to the new state.
-    ///
-    /// Removes `MediaTrack` from [`Transceiver`] if new state is
-    /// [`media_exchange_state::Stable::Disabled`].
-    ///
-    /// Sets [`State::need_local_stream_update`] to the `true` if state is
-    /// [`media_exchange_state::Stable::Enabled`].
-    #[watch(self.enabled_individual.subscribe_stable())]
-    async fn enabled_individual_stable_state_changed(
-        sender: Rc<Sender>,
-        state: Rc<State>,
-        new_state: media_exchange_state::Stable,
-    ) -> Result<()> {
-        sender
-            .enabled_individual
-            .set(new_state == media_exchange_state::Stable::Enabled);
-        match new_state {
-            media_exchange_state::Stable::Enabled => {
-                state.local_track_state.set(LocalTrackState::NeedUpdate);
-            }
-            media_exchange_state::Stable::Disabled => {
-                sender.remove_track().await;
-            }
-        }
-
-        Ok(())
-    }
-
-    /// Watcher for [`MuteState::Stable`] update.
-    ///
-=======
->>>>>>> df0ba1d2
     /// Updates [`Sender`]'s mute state.
     ///
     /// Updates [`Sender`]'s [`Transceiver`] `MediaTrack.enabled` property.
@@ -692,35 +503,22 @@
                 sender.transceiver.set_send_track_enabled(true);
             }
         }
-<<<<<<< HEAD
-
-=======
->>>>>>> df0ba1d2
         Ok(())
     }
 }
 
 impl TransceiverSide for State {
-<<<<<<< HEAD
-=======
-    #[inline]
->>>>>>> df0ba1d2
+    #[inline]
     fn track_id(&self) -> TrackId {
         self.id
     }
 
-<<<<<<< HEAD
-=======
-    #[inline]
->>>>>>> df0ba1d2
+    #[inline]
     fn kind(&self) -> MediaKind {
         self.media_kind()
     }
 
-<<<<<<< HEAD
-=======
-    #[inline]
->>>>>>> df0ba1d2
+    #[inline]
     fn source_kind(&self) -> MediaSourceKind {
         self.media_source()
     }
@@ -740,20 +538,14 @@
 }
 
 impl MediaStateControllable for State {
-<<<<<<< HEAD
-=======
-    #[inline]
->>>>>>> df0ba1d2
+    #[inline]
     fn media_exchange_state_controller(
         &self,
     ) -> Rc<MediaExchangeStateController> {
         Rc::clone(&self.enabled_individual)
     }
 
-<<<<<<< HEAD
-=======
-    #[inline]
->>>>>>> df0ba1d2
+    #[inline]
     fn mute_state_controller(&self) -> Rc<MuteStateController> {
         Rc::clone(&self.mute_state)
     }
