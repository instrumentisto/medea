//! [`Component`] for `MediaTrack` with a `Send` direction.

use std::{cell::Cell, rc::Rc};

<<<<<<< HEAD
use futures::{channel::mpsc, StreamExt as _};
=======
use futures::{future, future::LocalBoxFuture, FutureExt as _};
>>>>>>> 43087cd6
use medea_client_api_proto::{
    state as proto_state, MediaSourceKind, MediaType, MemberId, TrackId,
    TrackPatchEvent,
};
<<<<<<< HEAD
use medea_macro::{watch, watchers};
use medea_reactive::{
    Guarded, ObservableCell, ProgressableCell, RecheckableFutureExt,
};
=======
use medea_macro::watchers;
use medea_reactive::{AllProcessed, Guarded, ProgressableCell};
>>>>>>> 43087cd6

use crate::{
    media::{LocalTracksConstraints, TrackConstraints, VideoSource},
    peer::{
        media::{media_exchange_state, mute_state, Result},
        MediaConnectionsError, MediaExchangeStateController, MediaState,
        MediaStateControllable, MuteStateController, TransceiverDirection,
        TransceiverSide,
    },
    utils::{component, AsProtoState, SynchronizableState, Updatable},
    MediaKind,
};

<<<<<<< HEAD
use super::{Builder, Sender};
use crate::peer::{
    component::SyncState,
    conn::RTCPeerConnectionError::PeerConnectionEventBindFailed,
    media::InTransition, MediaExchangeState, MediaExchangeStateController,
    MediaState, MediaStateControllable, MuteState, MuteStateController,
    PeerEvent, TrackEvent, TransceiverDirection, TransceiverSide,
};
use futures::future::LocalBoxFuture;
=======
use super::Sender;
>>>>>>> 43087cd6

/// Component responsible for the [`Sender`] enabling/disabling and
/// muting/unmuting.
pub type Component = component::Component<State, Sender>;

<<<<<<< HEAD
impl Component {
    /// Returns new [`Component`] with a provided [`State`].
    ///
    /// # Errors
    ///
    /// Returns [`MediaConnectionsError`] if [`Sender`] build fails.
    #[inline]
    pub fn new(
        state: Rc<State>,
        media_connections: &MediaConnections,
        send_constraints: LocalTracksConstraints,
        track_events_sender: mpsc::UnboundedSender<TrackEvent>,
    ) -> Result<Self> {
        let media_exchange_state = media_exchange_state::Stable::from(
            send_constraints.enabled(state.media_type()),
        );
        let mute_state = mute_state::Stable::from(
            send_constraints.muted(state.media_type()),
        );

        state.mute_state_controller().transition_to(mute_state);
        state
            .media_exchange_state_controller()
            .transition_to(media_exchange_state);

        let sndr = Builder {
            media_connections: &media_connections,
            track_id: state.id,
            caps: state.media_type().clone().into(),
            mute_state: mute_state::Stable::from(state.is_muted()),
            mid: state.mid().clone(),
            media_exchange_state: media_exchange_state::Stable::from(
                !state.is_enabled_individual(),
            ),
            required: state.media_type().required(),
            send_constraints,
            track_events_sender,
        }
        .build()
        .map_err(tracerr::map_from_and_wrap!())?;

        Ok(spawn_component!(Component, state, sndr))
    }
}

=======
>>>>>>> 43087cd6
/// State of the [`Component`].
#[derive(Debug)]
pub struct State {
    id: TrackId,

    /// Mid of this [`SenderComponent`].
    mid: Option<String>,

    /// [`MediaType`] of this [`SenderComponent`].
    media_type: MediaType,

    /// All `Member`s which are receives media from this [`SenderComponent`].
    receivers: Vec<MemberId>,
<<<<<<< HEAD

    /// Flag which indicates that local `MediaStream` update needed for this
    /// [`SenderComponent`].
    need_local_stream_update: Cell<bool>,

    media_exchange_state: Rc<MediaExchangeStateController>,

    mute_state: Rc<MuteStateController>,

    general_media_exchange_state: ObservableCell<media_exchange_state::Stable>,

    sync_state: ObservableCell<SyncState>,
}

impl TransceiverSide for State {
    fn track_id(&self) -> TrackId {
        self.id
    }

    fn kind(&self) -> MediaKind {
        self.media_kind()
    }

    fn source_kind(&self) -> MediaSourceKind {
        self.media_source()
    }

    fn is_transitable(&self) -> bool {
        // TODO (evdokimovs): Temp code. Rewrite it using is_constraints.
        match &self.media_type {
            MediaType::Video(video) => match &video.source_kind {
                MediaSourceKind::Display => false,
                MediaSourceKind::Device => true,
            },
            _ => true,
        }
    }
}

impl MediaStateControllable for State {
    fn media_exchange_state_controller(
        &self,
    ) -> Rc<MediaExchangeStateController> {
        Rc::clone(&self.media_exchange_state)
    }

    fn mute_state_controller(&self) -> Rc<MuteStateController> {
        Rc::clone(&self.mute_state)
    }

    fn media_state_transition_to(
        &self,
        desired_state: MediaState,
    ) -> Result<()> {
        if self.media_type.required() {
            Err(tracerr::new!(
                MediaConnectionsError::CannotDisableRequiredSender
            ))
        } else {
            match desired_state {
                MediaState::MediaExchange(desired_state) => {
                    self.media_exchange_state_controller()
                        .transition_to(desired_state);
                }
                MediaState::Mute(desired_state) => {
                    self.mute_state_controller().transition_to(desired_state);
                }
            }
            Ok(())
        }
    }
}

impl AsProtoState for State {
    type Output = proto_state::Sender;

    fn as_proto(&self) -> Self::Output {
        Self::Output {
            id: self.id,
            mid: self.mid.clone(),
            media_type: self.media_type.clone(),
            receivers: self.receivers.clone(),
            enabled_individual: self.media_exchange_state.enabled(),
            enabled_general: self.general_media_exchange_state.get()
                == media_exchange_state::Stable::Enabled,
            muted: self.mute_state.muted(),
        }
    }
}

impl SynchronizableState for State {
    type Input = proto_state::Sender;

    fn from_proto(input: Self::Input) -> Self {
        Self {
            id: input.id,
            mid: input.mid,
            media_type: input.media_type,
            receivers: input.receivers,
            need_local_stream_update: Cell::new(false),
            mute_state: MuteStateController::new(mute_state::Stable::from(
                input.muted,
            )),
            media_exchange_state: MediaExchangeStateController::new(
                media_exchange_state::Stable::from(input.enabled_individual),
            ),
            general_media_exchange_state: ObservableCell::new(
                media_exchange_state::Stable::from(input.enabled_general),
            ),
            sync_state: ObservableCell::new(SyncState::Synced),
        }
    }

    fn apply(&self, input: Self::Input) {
        let new_media_exchange_state =
            media_exchange_state::Stable::from(input.enabled_individual);
        let current_media_exchange_state =
            match self.media_exchange_state.state() {
                MediaExchangeState::Transition(transition) => {
                    transition.into_inner()
                }
                MediaExchangeState::Stable(stable) => stable,
            };
        if current_media_exchange_state != new_media_exchange_state {
            self.media_exchange_state.update(new_media_exchange_state);
        }

        let new_mute_state = mute_state::Stable::from(input.muted);
        let current_mute_state = match self.mute_state.state() {
            MuteState::Stable(stable) => stable,
            MuteState::Transition(transition) => transition.into_inner(),
        };
        if current_mute_state != new_mute_state {
            self.mute_state.update(new_mute_state);
        }

        let new_general_media_exchange_state =
            media_exchange_state::Stable::from(input.enabled_general);
        self.general_media_exchange_state
            .set(new_general_media_exchange_state);

        self.sync_state.set(SyncState::Synced);
    }
}

impl Updatable for State {
    fn when_stabilized(&self) -> LocalBoxFuture<'static, ()> {
        use futures::FutureExt as _;
        Box::pin(
            futures::future::join_all(vec![
                self.media_exchange_state.when_stabilized(),
                self.mute_state.when_stabilized(),
            ])
            .map(|_| ()),
        )
    }

    fn when_updated(&self) -> Box<dyn RecheckableFutureExt<Output = ()>> {
        Box::new(medea_reactive::join_all(vec![
            Box::new(self.media_exchange_state.when_processed()) as Box<dyn RecheckableFutureExt<Output = ()>>,
            Box::new(self.mute_state.when_processed()),
        ]))
    }
}

impl From<&State> for proto_state::Sender {
    fn from(state: &State) -> Self {
        Self {
            id: state.id,
            mid: state.mid.clone(),
            media_type: state.media_type.clone(),
            receivers: state.receivers.clone(),
            enabled_individual: state.media_exchange_state.enabled(),
            enabled_general: state.general_media_exchange_state.get()
                == media_exchange_state::Stable::Enabled,
            muted: state.mute_state.muted(),
        }
    }
}

impl From<proto_state::Sender> for State {
    fn from(from: proto_state::Sender) -> Self {
        Self {
            id: from.id,
            mid: from.mid,
            media_type: from.media_type,
            receivers: from.receivers,
            need_local_stream_update: Cell::new(false),
            mute_state: MuteStateController::new(mute_state::Stable::from(
                from.muted,
            )),
            media_exchange_state: MediaExchangeStateController::new(
                media_exchange_state::Stable::from(from.enabled_individual),
            ),
            general_media_exchange_state: ObservableCell::new(
                media_exchange_state::Stable::from(from.enabled_general),
            ),
            sync_state: ObservableCell::new(SyncState::Synced),
        }
    }
=======
    need_local_stream_update: Cell<bool>,
    media_exchange_state: Rc<MediaExchangeStateController>,
    mute_state: Rc<MuteStateController>,
    general_media_exchange_state:
        ProgressableCell<media_exchange_state::Stable>,
    send_constraints: LocalTracksConstraints,
>>>>>>> 43087cd6
}

impl State {
    /// Creates new [`State`] with the provided data.
    ///
    /// # Errors
    ///
    /// Returns [`MediaConnectionsError::CannotDisableRequiredSender`] if this
    /// [`Sender`] cannot be disabled.
    pub fn new(
        id: TrackId,
        mid: Option<String>,
        media_type: MediaType,
        receivers: Vec<MemberId>,
        send_constraints: LocalTracksConstraints,
    ) -> Result<Self> {
        Ok(Self {
            id,
            mid,
            media_type,
            receivers,
            need_local_stream_update: Cell::new(false),
            media_exchange_state: MediaExchangeStateController::new(
                media_exchange_state::Stable::from(true),
            ),
<<<<<<< HEAD
            general_media_exchange_state: ObservableCell::new(
=======
            general_media_exchange_state: ProgressableCell::new(
>>>>>>> 43087cd6
                media_exchange_state::Stable::from(true),
            ),
            mute_state: MuteStateController::new(mute_state::Stable::from(
                false,
            )),
<<<<<<< HEAD
            sync_state: ObservableCell::new(SyncState::Synced),
        })
    }

    pub fn connection_lost(&self) {
        self.sync_state.set(SyncState::Desynced);
    }

    pub fn connection_recovered(&self) {
        self.sync_state.set(SyncState::Syncing);
    }

=======
            send_constraints,
        })
    }

    /// Indicates whether [`Sender`]'s media exchange state is in
    /// [`media_exchange_state::Stable::Enabled`].
    #[inline]
>>>>>>> 43087cd6
    pub fn enabled(&self) -> bool {
        self.media_exchange_state.enabled()
    }

    /// Returns [`TrackId`] of this [`State`].
    #[inline]
    #[must_use]
    pub fn id(&self) -> TrackId {
        self.id
    }

    /// Returns current `mid` of this [`State`].
    #[inline]
    #[must_use]
    pub fn mid(&self) -> Option<&str> {
        self.mid.as_deref()
    }

    /// Returns current [`MediaType`] of this [`State`].
    #[inline]
    #[must_use]
    pub fn media_type(&self) -> &MediaType {
        &self.media_type
    }

    /// Returns current [`MemberId`]s of the `Member`s that this [`State`]
    /// should send media data to.
    #[inline]
    #[must_use]
    pub fn receivers(&self) -> &Vec<MemberId> {
        &self.receivers
    }

    /// Returns current individual media exchange state of this [`State`].
    #[inline]
    #[must_use]
    pub fn is_enabled_individual(&self) -> bool {
        self.media_exchange_state.enabled()
    }

    /// Returns current general media exchange state of this [`State`].
    #[inline]
    #[must_use]
    pub fn is_enabled_general(&self) -> bool {
        self.general_media_exchange_state.get()
            == media_exchange_state::Stable::Enabled
    }

    /// Returns current mute state of this [`State`].
    #[inline]
    #[must_use]
    pub fn is_muted(&self) -> bool {
        self.mute_state.muted()
    }

    /// Updates this [`State`] with the provided [`TrackPatchEvent`].
    pub fn update(&self, track_patch: &TrackPatchEvent) {
        if track_patch.id != self.id {
            return;
        }
        if let Some(enabled_general) = track_patch.enabled_general {
            self.general_media_exchange_state
                .set(media_exchange_state::Stable::from(enabled_general));
<<<<<<< HEAD
            // self.enabled_general.set(enabled_general);
=======
>>>>>>> 43087cd6
        }
        if let Some(enabled_individual) = track_patch.enabled_individual {
            self.media_exchange_state
                .update(media_exchange_state::Stable::from(enabled_individual));
<<<<<<< HEAD
            // self.enabled_individual.set(enabled_individual);
        }
        if let Some(muted) = track_patch.muted {
            self.mute_state.update(mute_state::Stable::from(muted));
            // self.muted.set(muted);
        }
    }

    /// Returns `true` if local `MediaStream` update needed for this
    /// [`State`].
=======
        }
        if let Some(muted) = track_patch.muted {
            self.mute_state.update(mute_state::Stable::from(muted));
        }
    }

    /// Returns [`Future`] resolving when [`State`] update will be applied onto
    /// [`Sender`].
    ///
    /// [`Future`]: std::future::Future
    pub fn when_updated(&self) -> AllProcessed<'static> {
        medea_reactive::when_all_processed(vec![
            self.media_exchange_state.when_processed().into(),
            self.mute_state.when_processed().into(),
            self.general_media_exchange_state
                .when_all_processed()
                .into(),
        ])
    }

    /// Returns [`Future`] which will be resolved when [`media_exchange_state`]
    /// and [`mute_state`] will be stabilized.
    ///
    /// [`Future`]: std::future::Future
    pub fn when_stabilized(&self) -> LocalBoxFuture<'static, ()> {
        Box::pin(
            future::join_all(vec![
                self.media_exchange_state.when_stabilized(),
                self.mute_state.when_stabilized(),
            ])
            .map(|_| ()),
        )
    }

    /// Indicates whether local `MediaStream` update needed for this [`State`].
>>>>>>> 43087cd6
    #[inline]
    #[must_use]
    pub fn is_local_stream_update_needed(&self) -> bool {
        self.need_local_stream_update.get()
    }

    /// Sets [`State::need_local_stream_update`] to `false`.
    #[inline]
    pub fn local_stream_updated(&self) {
        self.need_local_stream_update.set(false);
    }

    /// Returns [`MediaKind`] of this [`State`].
    #[inline]
    #[must_use]
    pub fn media_kind(&self) -> MediaKind {
        match &self.media_type {
            MediaType::Audio(_) => MediaKind::Audio,
            MediaType::Video(_) => MediaKind::Video,
        }
    }

    /// Returns [`MediaSourceKind`] of this [`State`].
    #[inline]
    #[must_use]
    pub fn media_source(&self) -> MediaSourceKind {
        match &self.media_type {
            MediaType::Audio(_) => MediaSourceKind::Device,
            MediaType::Video(video) => video.source_kind,
        }
    }
}

#[watchers]
impl Component {
<<<<<<< HEAD
    #[watch(self.state().media_exchange_state.subscribe_transition())]
    async fn individual_media_exchange_state_transition_watcher(
        sender: Rc<Sender>,
        state: Rc<State>,
        new_state: media_exchange_state::Transition,
    ) -> Result<()> {
        sender.send_media_exchange_state_intention(new_state);
=======
    /// Watcher for [`MediaExchangeState::Transition`] update.
    ///
    /// Sends new intention by [`Receiver::send_media_exchange_state_intention`]
    /// call.
    #[watch(self.media_exchange_state.subscribe_transition())]
    async fn individual_media_exchange_state_transition_watcher(
        sender: Rc<Sender>,
        _: Rc<State>,
        new_state: media_exchange_state::Transition,
    ) -> Result<()> {
        sender.send_media_exchange_state_intention(new_state);

        Ok(())
    }

    /// Watcher for [`MuteState::Transition`] update.
    ///
    /// Sends new intention by [`Receiver::send_mute_state_intention`] call.
    #[watch(self.mute_state.subscribe_transition())]
    async fn mute_state_transition_watcher(
        sender: Rc<Sender>,
        _: Rc<State>,
        new_state: mute_state::Transition,
    ) -> Result<()> {
        sender.send_mute_state_intention(new_state);
>>>>>>> 43087cd6

        Ok(())
    }

<<<<<<< HEAD
    #[watch(self.state().mute_state.subscribe_transition())]
    async fn mute_state_transition_watcher(
        sender: Rc<Sender>,
        state: Rc<State>,
        new_state: mute_state::Transition,
    ) -> Result<()> {
        sender.send_mute_state_intention(new_state);

        Ok(())
    }

    #[watch(self.state().general_media_exchange_state.subscribe())]
    async fn general_media_exchange_state_watcher(
        sender: Rc<Sender>,
        _: Rc<State>,
        new_state: media_exchange_state::Stable,
    ) -> Result<()> {
=======
    /// Watcher for the [`State::general_media_exchange_state`] update.
    ///
    /// Updates [`Sender`]'s general media exchange state. Adds or removes
    /// [`TransceiverDirection::SEND`] from the [`Transceiver`] of the
    /// [`Receiver`].
    #[watch(self.general_media_exchange_state.subscribe())]
    async fn general_media_exchange_state_watcher(
        sender: Rc<Sender>,
        _: Rc<State>,
        new_state: Guarded<media_exchange_state::Stable>,
    ) -> Result<()> {
        let (new_state, _guard) = new_state.into_parts();

>>>>>>> 43087cd6
        sender.set_enabled_general(
            new_state == media_exchange_state::Stable::Enabled,
        );
        match new_state {
            media_exchange_state::Stable::Enabled => {
                if sender.enabled_in_cons() {
                    sender
                        .transceiver
                        .add_direction(TransceiverDirection::SEND);
                }
            }
            media_exchange_state::Stable::Disabled => {
                sender.transceiver.sub_direction(TransceiverDirection::SEND);
            }
        }

        Ok(())
    }

<<<<<<< HEAD
    #[watch(self.state().media_exchange_state.subscribe_stable())]
=======
    /// Watcher for [`MediaExchangeState::Stable`] update.
    ///
    /// Updates [`Receiver::enabled_individual`] to the new state.
    ///
    /// Removes `MediaTrack` from [`Transceiver`] if new state is
    /// [`media_exchange_state::Stable::Disabled`].
    ///
    /// Sets [`State::need_local_stream_update`] to the `true` if state is
    /// [`media_exchange_state::Stable::Enabled`].
    #[watch(self.media_exchange_state.subscribe_stable())]
>>>>>>> 43087cd6
    async fn individual_media_exchange_state_stable_watcher(
        sender: Rc<Sender>,
        state: Rc<State>,
        new_state: media_exchange_state::Stable,
    ) -> Result<()> {
        sender.set_enabled_individual(
            new_state == media_exchange_state::Stable::Enabled,
        );
        match new_state {
            media_exchange_state::Stable::Enabled => {
                state.need_local_stream_update.set(true);
            }
            media_exchange_state::Stable::Disabled => {
                sender.remove_track().await;
            }
        }

        Ok(())
    }

<<<<<<< HEAD
    #[watch(self.state().mute_state.subscribe_stable())]
=======
    /// Watcher for [`MuteState::Stable`] update.
    ///
    /// Updates [`Sender`]'s mute state.
    ///
    /// Updates [`Sender`]'s [`Transceiver`] `MediaTrack.enabled` property.
    #[watch(self.mute_state.subscribe_stable())]
>>>>>>> 43087cd6
    async fn mute_state_stable_watcher(
        sender: Rc<Sender>,
        _: Rc<State>,
        new_state: mute_state::Stable,
<<<<<<< HEAD
    ) -> Result<()> {
        sender.set_muted(new_state == mute_state::Stable::Muted);
        match new_state {
            mute_state::Stable::Muted => {
                sender.transceiver.set_send_track_enabled(false);
            }
            mute_state::Stable::Unmuted => {
                sender.transceiver.set_send_track_enabled(true);
            }
        }

        Ok(())
    }

    #[watch(self.state().sync_state.subscribe().skip(1))]
    async fn sync_state_watcher(
        sender: Rc<Sender>,
        state: Rc<State>,
        sync_state: SyncState,
    ) -> Result<()> {
        if let SyncState::Synced = sync_state {
            if let MediaExchangeState::Transition(transition) =
                state.media_exchange_state.state()
            {
                sender.send_media_exchange_state_intention(transition);
            }
            if let MuteState::Transition(transition) = state.mute_state.state()
            {
                sender.send_mute_state_intention(transition);
=======
    ) -> Result<()> {
        sender.set_muted(new_state == mute_state::Stable::Muted);
        match new_state {
            mute_state::Stable::Muted => {
                sender.transceiver.set_send_track_enabled(false);
            }
            mute_state::Stable::Unmuted => {
                sender.transceiver.set_send_track_enabled(true);
>>>>>>> 43087cd6
            }
        }

        Ok(())
    }
}

impl TransceiverSide for State {
    fn track_id(&self) -> TrackId {
        self.id
    }

    fn kind(&self) -> MediaKind {
        self.media_kind()
    }

    fn source_kind(&self) -> MediaSourceKind {
        self.media_source()
    }

    fn is_transitable(&self) -> bool {
        let caps = TrackConstraints::from(self.media_type.clone());
        match &caps {
            TrackConstraints::Video(VideoSource::Device(_)) => {
                self.send_constraints.inner().get_device_video().is_some()
            }
            TrackConstraints::Video(VideoSource::Display(_)) => {
                self.send_constraints.inner().get_display_video().is_some()
            }
            TrackConstraints::Audio(_) => true,
        }
    }
}

impl MediaStateControllable for State {
    fn media_exchange_state_controller(
        &self,
    ) -> Rc<MediaExchangeStateController> {
        Rc::clone(&self.media_exchange_state)
    }

    fn mute_state_controller(&self) -> Rc<MuteStateController> {
        Rc::clone(&self.mute_state)
    }

    fn media_state_transition_to(
        &self,
        desired_state: MediaState,
    ) -> Result<()> {
        if self.media_type.required()
            && matches!(
                desired_state,
                MediaState::Mute(mute_state::Stable::Muted)
                    | MediaState::MediaExchange(
                        media_exchange_state::Stable::Disabled
                    )
            )
        {
            Err(tracerr::new!(
                MediaConnectionsError::CannotDisableRequiredSender
            ))
        } else {
            match desired_state {
                MediaState::MediaExchange(desired_state) => {
                    self.media_exchange_state_controller()
                        .transition_to(desired_state);
                }
                MediaState::Mute(desired_state) => {
                    self.mute_state_controller().transition_to(desired_state);
                }
            }
            Ok(())
        }
    }
}<|MERGE_RESOLUTION|>--- conflicted
+++ resolved
@@ -2,24 +2,13 @@
 
 use std::{cell::Cell, rc::Rc};
 
-<<<<<<< HEAD
-use futures::{channel::mpsc, StreamExt as _};
-=======
 use futures::{future, future::LocalBoxFuture, FutureExt as _};
->>>>>>> 43087cd6
 use medea_client_api_proto::{
     state as proto_state, MediaSourceKind, MediaType, MemberId, TrackId,
     TrackPatchEvent,
 };
-<<<<<<< HEAD
-use medea_macro::{watch, watchers};
-use medea_reactive::{
-    Guarded, ObservableCell, ProgressableCell, RecheckableFutureExt,
-};
-=======
 use medea_macro::watchers;
-use medea_reactive::{AllProcessed, Guarded, ProgressableCell};
->>>>>>> 43087cd6
+use medea_reactive::{AllProcessed, Guarded, ProgressableCell, ObservableCell};
 
 use crate::{
     media::{LocalTracksConstraints, TrackConstraints, VideoSource},
@@ -32,73 +21,16 @@
     utils::{component, AsProtoState, SynchronizableState, Updatable},
     MediaKind,
 };
-
-<<<<<<< HEAD
-use super::{Builder, Sender};
-use crate::peer::{
-    component::SyncState,
-    conn::RTCPeerConnectionError::PeerConnectionEventBindFailed,
-    media::InTransition, MediaExchangeState, MediaExchangeStateController,
-    MediaState, MediaStateControllable, MuteState, MuteStateController,
-    PeerEvent, TrackEvent, TransceiverDirection, TransceiverSide,
-};
-use futures::future::LocalBoxFuture;
-=======
+use crate::peer::component::SyncState;
+
 use super::Sender;
->>>>>>> 43087cd6
+use crate::peer::{MediaExchangeState, MuteState};
+use crate::peer::media::InTransition;
 
 /// Component responsible for the [`Sender`] enabling/disabling and
 /// muting/unmuting.
 pub type Component = component::Component<State, Sender>;
 
-<<<<<<< HEAD
-impl Component {
-    /// Returns new [`Component`] with a provided [`State`].
-    ///
-    /// # Errors
-    ///
-    /// Returns [`MediaConnectionsError`] if [`Sender`] build fails.
-    #[inline]
-    pub fn new(
-        state: Rc<State>,
-        media_connections: &MediaConnections,
-        send_constraints: LocalTracksConstraints,
-        track_events_sender: mpsc::UnboundedSender<TrackEvent>,
-    ) -> Result<Self> {
-        let media_exchange_state = media_exchange_state::Stable::from(
-            send_constraints.enabled(state.media_type()),
-        );
-        let mute_state = mute_state::Stable::from(
-            send_constraints.muted(state.media_type()),
-        );
-
-        state.mute_state_controller().transition_to(mute_state);
-        state
-            .media_exchange_state_controller()
-            .transition_to(media_exchange_state);
-
-        let sndr = Builder {
-            media_connections: &media_connections,
-            track_id: state.id,
-            caps: state.media_type().clone().into(),
-            mute_state: mute_state::Stable::from(state.is_muted()),
-            mid: state.mid().clone(),
-            media_exchange_state: media_exchange_state::Stable::from(
-                !state.is_enabled_individual(),
-            ),
-            required: state.media_type().required(),
-            send_constraints,
-            track_events_sender,
-        }
-        .build()
-        .map_err(tracerr::map_from_and_wrap!())?;
-
-        Ok(spawn_component!(Component, state, sndr))
-    }
-}
-
-=======
->>>>>>> 43087cd6
 /// State of the [`Component`].
 #[derive(Debug)]
 pub struct State {
@@ -112,78 +44,13 @@
 
     /// All `Member`s which are receives media from this [`SenderComponent`].
     receivers: Vec<MemberId>,
-<<<<<<< HEAD
-
-    /// Flag which indicates that local `MediaStream` update needed for this
-    /// [`SenderComponent`].
     need_local_stream_update: Cell<bool>,
-
     media_exchange_state: Rc<MediaExchangeStateController>,
-
     mute_state: Rc<MuteStateController>,
-
-    general_media_exchange_state: ObservableCell<media_exchange_state::Stable>,
-
+    general_media_exchange_state:
+    ProgressableCell<media_exchange_state::Stable>,
+    send_constraints: LocalTracksConstraints,
     sync_state: ObservableCell<SyncState>,
-}
-
-impl TransceiverSide for State {
-    fn track_id(&self) -> TrackId {
-        self.id
-    }
-
-    fn kind(&self) -> MediaKind {
-        self.media_kind()
-    }
-
-    fn source_kind(&self) -> MediaSourceKind {
-        self.media_source()
-    }
-
-    fn is_transitable(&self) -> bool {
-        // TODO (evdokimovs): Temp code. Rewrite it using is_constraints.
-        match &self.media_type {
-            MediaType::Video(video) => match &video.source_kind {
-                MediaSourceKind::Display => false,
-                MediaSourceKind::Device => true,
-            },
-            _ => true,
-        }
-    }
-}
-
-impl MediaStateControllable for State {
-    fn media_exchange_state_controller(
-        &self,
-    ) -> Rc<MediaExchangeStateController> {
-        Rc::clone(&self.media_exchange_state)
-    }
-
-    fn mute_state_controller(&self) -> Rc<MuteStateController> {
-        Rc::clone(&self.mute_state)
-    }
-
-    fn media_state_transition_to(
-        &self,
-        desired_state: MediaState,
-    ) -> Result<()> {
-        if self.media_type.required() {
-            Err(tracerr::new!(
-                MediaConnectionsError::CannotDisableRequiredSender
-            ))
-        } else {
-            match desired_state {
-                MediaState::MediaExchange(desired_state) => {
-                    self.media_exchange_state_controller()
-                        .transition_to(desired_state);
-                }
-                MediaState::Mute(desired_state) => {
-                    self.mute_state_controller().transition_to(desired_state);
-                }
-            }
-            Ok(())
-        }
-    }
 }
 
 impl AsProtoState for State {
@@ -207,6 +74,7 @@
     type Input = proto_state::Sender;
 
     fn from_proto(input: Self::Input) -> Self {
+        todo!("Send constraints!!");
         Self {
             id: input.id,
             mid: input.mid,
@@ -219,9 +87,10 @@
             media_exchange_state: MediaExchangeStateController::new(
                 media_exchange_state::Stable::from(input.enabled_individual),
             ),
-            general_media_exchange_state: ObservableCell::new(
+            general_media_exchange_state: ProgressableCell::new(
                 media_exchange_state::Stable::from(input.enabled_general),
             ),
+            send_constraints: Default::default(),
             sync_state: ObservableCell::new(SyncState::Synced),
         }
     }
@@ -270,11 +139,11 @@
         )
     }
 
-    fn when_updated(&self) -> Box<dyn RecheckableFutureExt<Output = ()>> {
-        Box::new(medea_reactive::join_all(vec![
-            Box::new(self.media_exchange_state.when_processed()) as Box<dyn RecheckableFutureExt<Output = ()>>,
-            Box::new(self.mute_state.when_processed()),
-        ]))
+    fn when_updated(&self) -> AllProcessed<'static> {
+        medea_reactive::when_all_processed(vec![
+           self.media_exchange_state.when_processed().into(),
+            self.mute_state.when_processed().into(),
+        ])
     }
 }
 
@@ -295,6 +164,7 @@
 
 impl From<proto_state::Sender> for State {
     fn from(from: proto_state::Sender) -> Self {
+        todo!("send_constraints!!");
         Self {
             id: from.id,
             mid: from.mid,
@@ -307,20 +177,13 @@
             media_exchange_state: MediaExchangeStateController::new(
                 media_exchange_state::Stable::from(from.enabled_individual),
             ),
-            general_media_exchange_state: ObservableCell::new(
+            general_media_exchange_state: ProgressableCell::new(
                 media_exchange_state::Stable::from(from.enabled_general),
             ),
+            send_constraints: Default::default(),
             sync_state: ObservableCell::new(SyncState::Synced),
         }
     }
-=======
-    need_local_stream_update: Cell<bool>,
-    media_exchange_state: Rc<MediaExchangeStateController>,
-    mute_state: Rc<MuteStateController>,
-    general_media_exchange_state:
-        ProgressableCell<media_exchange_state::Stable>,
-    send_constraints: LocalTracksConstraints,
->>>>>>> 43087cd6
 }
 
 impl State {
@@ -346,18 +209,14 @@
             media_exchange_state: MediaExchangeStateController::new(
                 media_exchange_state::Stable::from(true),
             ),
-<<<<<<< HEAD
-            general_media_exchange_state: ObservableCell::new(
-=======
             general_media_exchange_state: ProgressableCell::new(
->>>>>>> 43087cd6
                 media_exchange_state::Stable::from(true),
             ),
             mute_state: MuteStateController::new(mute_state::Stable::from(
                 false,
             )),
-<<<<<<< HEAD
             sync_state: ObservableCell::new(SyncState::Synced),
+            send_constraints,
         })
     }
 
@@ -369,15 +228,9 @@
         self.sync_state.set(SyncState::Syncing);
     }
 
-=======
-            send_constraints,
-        })
-    }
-
     /// Indicates whether [`Sender`]'s media exchange state is in
     /// [`media_exchange_state::Stable::Enabled`].
     #[inline]
->>>>>>> 43087cd6
     pub fn enabled(&self) -> bool {
         self.media_exchange_state.enabled()
     }
@@ -441,26 +294,10 @@
         if let Some(enabled_general) = track_patch.enabled_general {
             self.general_media_exchange_state
                 .set(media_exchange_state::Stable::from(enabled_general));
-<<<<<<< HEAD
-            // self.enabled_general.set(enabled_general);
-=======
->>>>>>> 43087cd6
         }
         if let Some(enabled_individual) = track_patch.enabled_individual {
             self.media_exchange_state
                 .update(media_exchange_state::Stable::from(enabled_individual));
-<<<<<<< HEAD
-            // self.enabled_individual.set(enabled_individual);
-        }
-        if let Some(muted) = track_patch.muted {
-            self.mute_state.update(mute_state::Stable::from(muted));
-            // self.muted.set(muted);
-        }
-    }
-
-    /// Returns `true` if local `MediaStream` update needed for this
-    /// [`State`].
-=======
         }
         if let Some(muted) = track_patch.muted {
             self.mute_state.update(mute_state::Stable::from(muted));
@@ -496,7 +333,6 @@
     }
 
     /// Indicates whether local `MediaStream` update needed for this [`State`].
->>>>>>> 43087cd6
     #[inline]
     #[must_use]
     pub fn is_local_stream_update_needed(&self) -> bool {
@@ -532,15 +368,6 @@
 
 #[watchers]
 impl Component {
-<<<<<<< HEAD
-    #[watch(self.state().media_exchange_state.subscribe_transition())]
-    async fn individual_media_exchange_state_transition_watcher(
-        sender: Rc<Sender>,
-        state: Rc<State>,
-        new_state: media_exchange_state::Transition,
-    ) -> Result<()> {
-        sender.send_media_exchange_state_intention(new_state);
-=======
     /// Watcher for [`MediaExchangeState::Transition`] update.
     ///
     /// Sends new intention by [`Receiver::send_media_exchange_state_intention`]
@@ -566,30 +393,10 @@
         new_state: mute_state::Transition,
     ) -> Result<()> {
         sender.send_mute_state_intention(new_state);
->>>>>>> 43087cd6
 
         Ok(())
     }
 
-<<<<<<< HEAD
-    #[watch(self.state().mute_state.subscribe_transition())]
-    async fn mute_state_transition_watcher(
-        sender: Rc<Sender>,
-        state: Rc<State>,
-        new_state: mute_state::Transition,
-    ) -> Result<()> {
-        sender.send_mute_state_intention(new_state);
-
-        Ok(())
-    }
-
-    #[watch(self.state().general_media_exchange_state.subscribe())]
-    async fn general_media_exchange_state_watcher(
-        sender: Rc<Sender>,
-        _: Rc<State>,
-        new_state: media_exchange_state::Stable,
-    ) -> Result<()> {
-=======
     /// Watcher for the [`State::general_media_exchange_state`] update.
     ///
     /// Updates [`Sender`]'s general media exchange state. Adds or removes
@@ -603,7 +410,6 @@
     ) -> Result<()> {
         let (new_state, _guard) = new_state.into_parts();
 
->>>>>>> 43087cd6
         sender.set_enabled_general(
             new_state == media_exchange_state::Stable::Enabled,
         );
@@ -623,9 +429,6 @@
         Ok(())
     }
 
-<<<<<<< HEAD
-    #[watch(self.state().media_exchange_state.subscribe_stable())]
-=======
     /// Watcher for [`MediaExchangeState::Stable`] update.
     ///
     /// Updates [`Receiver::enabled_individual`] to the new state.
@@ -636,7 +439,6 @@
     /// Sets [`State::need_local_stream_update`] to the `true` if state is
     /// [`media_exchange_state::Stable::Enabled`].
     #[watch(self.media_exchange_state.subscribe_stable())]
->>>>>>> 43087cd6
     async fn individual_media_exchange_state_stable_watcher(
         sender: Rc<Sender>,
         state: Rc<State>,
@@ -657,21 +459,16 @@
         Ok(())
     }
 
-<<<<<<< HEAD
-    #[watch(self.state().mute_state.subscribe_stable())]
-=======
     /// Watcher for [`MuteState::Stable`] update.
     ///
     /// Updates [`Sender`]'s mute state.
     ///
     /// Updates [`Sender`]'s [`Transceiver`] `MediaTrack.enabled` property.
     #[watch(self.mute_state.subscribe_stable())]
->>>>>>> 43087cd6
     async fn mute_state_stable_watcher(
         sender: Rc<Sender>,
         _: Rc<State>,
         new_state: mute_state::Stable,
-<<<<<<< HEAD
     ) -> Result<()> {
         sender.set_muted(new_state == mute_state::Stable::Muted);
         match new_state {
@@ -680,37 +477,6 @@
             }
             mute_state::Stable::Unmuted => {
                 sender.transceiver.set_send_track_enabled(true);
-            }
-        }
-
-        Ok(())
-    }
-
-    #[watch(self.state().sync_state.subscribe().skip(1))]
-    async fn sync_state_watcher(
-        sender: Rc<Sender>,
-        state: Rc<State>,
-        sync_state: SyncState,
-    ) -> Result<()> {
-        if let SyncState::Synced = sync_state {
-            if let MediaExchangeState::Transition(transition) =
-                state.media_exchange_state.state()
-            {
-                sender.send_media_exchange_state_intention(transition);
-            }
-            if let MuteState::Transition(transition) = state.mute_state.state()
-            {
-                sender.send_mute_state_intention(transition);
-=======
-    ) -> Result<()> {
-        sender.set_muted(new_state == mute_state::Stable::Muted);
-        match new_state {
-            mute_state::Stable::Muted => {
-                sender.transceiver.set_send_track_enabled(false);
-            }
-            mute_state::Stable::Unmuted => {
-                sender.transceiver.set_send_track_enabled(true);
->>>>>>> 43087cd6
             }
         }
 
