//! Implementation of the `MediaTrack` with a `Recv` direction.

use std::{
    cell::{Cell, RefCell},
    rc::Rc,
};

use futures::channel::mpsc;
use medea_client_api_proto as proto;
use medea_client_api_proto::{MediaSourceKind, MemberId, TrackPatchEvent};
use proto::TrackId;
use web_sys::MediaStreamTrack as SysMediaStreamTrack;

use crate::{
    media::{track::remote, MediaKind, RecvConstraints, TrackConstraints},
    peer::{
<<<<<<< HEAD
        transceiver::Transceiver, MediaConnections, MediaStateControllable,
        PeerEvent, TransceiverDirection,
=======
        media::{media_exchange_state, TransceiverSide},
        Disableable, MediaConnections, PeerEvent, Transceiver,
        TransceiverDirection,
>>>>>>> cae26664
    },
};

use super::{
    transitable_state::{
        media_exchange_state, MediaExchangeStateController,
        MuteStateController, TransitableStateController,
    },
    TransceiverSide,
};

/// Representation of a remote [`remote::Track`] that is being received from
/// some remote peer. It may have two states: `waiting` and `receiving`.
///
<<<<<<< HEAD
/// We can save related [`RtcRtpTransceiver`] and the actual
/// [`remote::Track`] only when [`remote::Track`] data arrives.
=======
/// We can save related [`Transceiver`] and the actual
/// [`MediaStreamTrack`] only when [`MediaStreamTrack`] data arrives.
>>>>>>> cae26664
pub struct Receiver {
    track_id: TrackId,
    caps: TrackConstraints,
    sender_id: MemberId,
    transceiver: RefCell<Option<Transceiver>>,
    mid: RefCell<Option<String>>,
    track: RefCell<Option<remote::Track>>,
    general_media_exchange_state: Cell<media_exchange_state::Stable>,
    is_track_notified: Cell<bool>,
    media_exchange_state_controller: Rc<MediaExchangeStateController>,
    peer_events_sender: mpsc::UnboundedSender<PeerEvent>,
}

impl Receiver {
<<<<<<< HEAD
    /// Creates new [`RtcRtpTransceiver`] if provided `mid` is `None`, otherwise
    /// creates [`Receiver`] without [`RtcRtpTransceiver`]. It will be injected
    /// when [`remote::Track`] arrives.
=======
    /// Creates new [`Transceiver`] if provided `mid` is `None`, otherwise
    /// creates [`Receiver`] without [`Transceiver`]. It will be injected
    /// when [`MediaStreamTrack`] arrives.
>>>>>>> cae26664
    ///
    /// Created [`Transceiver`] direction is set to
    /// [`TransceiverDirection::INACTIVE`] if media receiving is disabled in
    /// provided [`RecvConstraints`].
    ///
    /// `track` field in the created [`Receiver`] will be `None`, since
    /// [`Receiver`] must be created before the actual [`remote::Track`] data
    /// arrives.
    pub fn new(
        media_connections: &MediaConnections,
        track_id: TrackId,
        caps: TrackConstraints,
        sender_id: MemberId,
        mid: Option<String>,
        recv_constraints: &RecvConstraints,
    ) -> Self {
        let connections = media_connections.0.borrow();
        let kind = MediaKind::from(&caps);
        let enabled = match kind {
            MediaKind::Audio => recv_constraints.is_audio_enabled(),
            MediaKind::Video => recv_constraints.is_video_enabled(),
        };
        let transceiver_direction = if enabled {
            TransceiverDirection::RECV
        } else {
            TransceiverDirection::INACTIVE
        };

        let transceiver = if mid.is_none() {
            // Try to find send transceiver that can be used as sendrecv.
            let mut senders = connections.senders.values();
            let sender = senders.find(|sndr| {
                sndr.caps().media_kind() == caps.media_kind()
                    && sndr.caps().media_source_kind()
                        == caps.media_source_kind()
            });
            Some(sender.map_or_else(
                || connections.add_transceiver(kind, transceiver_direction),
                |sender| {
                    let trnsvr = sender.transceiver();
                    trnsvr.add_direction(transceiver_direction);

                    trnsvr
                },
            ))
        } else {
            None
        };

        Self {
            track_id,
            caps,
            sender_id,
            transceiver: RefCell::new(transceiver),
            mid: RefCell::new(mid),
            track: RefCell::new(None),
            general_media_exchange_state: Cell::new(
                media_exchange_state::Stable::from(enabled),
            ),
            is_track_notified: Cell::new(false),
            media_exchange_state_controller: TransitableStateController::new(
                media_exchange_state::Stable::from(enabled),
            ),
            peer_events_sender: connections.peer_events_sender.clone(),
        }
    }

    /// Returns [`TrackConstraints`] of this [`Receiver`].
    #[inline]
    pub fn caps(&self) -> &TrackConstraints {
        &self.caps
    }

    /// Returns `true` if this [`Receiver`] is receives media data.
    pub fn is_receiving(&self) -> bool {
        let enabled = self.media_exchange_state_controller.enabled();
        let is_recv_direction =
            self.transceiver.borrow().as_ref().map_or(false, |trnsvr| {
                trnsvr.has_direction(TransceiverDirection::RECV)
            });

        enabled && is_recv_direction
    }

    /// Adds provided [`SysMediaStreamTrack`] and [`Transceiver`] to this
    /// [`Receiver`].
    ///
    /// Sets [`MediaStreamTrack::enabled`] same as [`Receiver::enabled`] of this
    /// [`Receiver`].
    pub fn set_remote_track(
        &self,
        transceiver: Transceiver,
        new_track: SysMediaStreamTrack,
    ) {
        if let Some(old_track) = self.track.borrow().as_ref() {
            if old_track.id() == new_track.id() {
                return;
            }
        }

        let new_track =
            remote::Track::new(new_track, self.caps.media_source_kind());

        if self.enabled() {
            transceiver.add_direction(TransceiverDirection::RECV);
        } else {
            transceiver.sub_direction(TransceiverDirection::RECV);
        }
        new_track.set_enabled(self.enabled());

        self.transceiver.replace(Some(transceiver));
        self.track.replace(Some(new_track));
        self.maybe_notify_track();
    }

    /// Replaces [`Receiver`]'s [`Transceiver`] with a provided [`Transceiver`].
    ///
    /// Doesn't update [`TransceiverDirection`] of the [`Transceiver`].
    ///
    /// No-op if provided with the same [`Transceiver`] as already exists in
    /// this [`Receiver`].
    pub fn replace_transceiver(&self, transceiver: Transceiver) {
        if self.mid.borrow().as_ref() == transceiver.mid().as_ref() {
            self.transceiver.replace(Some(transceiver));
        }
    }

    /// Updates [`Receiver`] based on the provided [`TrackPatchEvent`].
    pub fn update(&self, track_patch: &TrackPatchEvent) {
        if self.track_id != track_patch.id {
            return;
        }
        if let Some(enabled) = track_patch.enabled_general {
            self.update_general_media_exchange_state(enabled.into());
        }
        if let Some(enabled) = track_patch.enabled_individual {
            self.media_exchange_state_controller.update(enabled.into());
        }
        if let Some(muted) = track_patch.muted {
            if let Some(track) = self.track.borrow().as_ref() {
                track.set_enabled(!muted);
            }
        }
    }

    /// Checks whether general media exchange state of the [`Receiver`] is in
    /// [`media_exchange_state::Stable::Disabled`].
    #[cfg(feature = "mockable")]
    pub fn is_general_disabled(&self) -> bool {
        self.general_media_exchange_state.get()
            == media_exchange_state::Stable::Disabled
    }

    /// Returns [`Transceiver`] of this [`Receiver`].
    ///
    /// Returns [`None`] if this [`Receiver`] doesn't have [`Transceiver`].
    #[inline]
    pub fn transceiver(&self) -> Option<Transceiver> {
        self.transceiver.borrow().clone()
    }

    /// Emits [`PeerEvent::NewRemoteTrack`] if [`Receiver`] is receiving media
    /// and has not notified yet.
    fn maybe_notify_track(&self) {
        if self.is_track_notified.get() {
            return;
        }
        if !self.is_receiving() {
            return;
        }
        if let Some(track) = self.track.borrow().as_ref() {
            let _ = self.peer_events_sender.unbounded_send(
                PeerEvent::NewRemoteTrack {
                    sender_id: self.sender_id.clone(),
                    track: track.clone(),
                },
            );
            self.is_track_notified.set(true);
        }
    }

    /// Updates [`TransceiverDirection`] and underlying [`local::Track`] based
    /// on the provided [`media_exchange_state::Stable`].
    fn update_general_media_exchange_state(
        &self,
        new_state: media_exchange_state::Stable,
    ) {
        if self.general_media_exchange_state.get() != new_state {
            self.general_media_exchange_state.set(new_state);
            match new_state {
                media_exchange_state::Stable::Disabled => {
                    if let Some(track) = self.track.borrow().as_ref() {
                        track.set_enabled(false);
                    }
                    if let Some(trnscvr) = self.transceiver.borrow().as_ref() {
                        trnscvr.sub_direction(TransceiverDirection::RECV);
                    }
                }
                media_exchange_state::Stable::Enabled => {
                    if let Some(track) = self.track.borrow().as_ref() {
                        track.set_enabled(true);
                    }
                    if let Some(trnscvr) = self.transceiver.borrow().as_ref() {
                        trnscvr.add_direction(TransceiverDirection::RECV);
                    }
                }
            }
            self.maybe_notify_track();
        }
    }

    /// Returns `true` if this [`Receiver`] is enabled.
    pub fn enabled(&self) -> bool {
        self.media_exchange_state_controller.enabled()
    }

    /// Returns `true` if this [`Receiver`] is disabled.
    pub fn disabled(&self) -> bool {
        self.media_exchange_state_controller.disabled()
    }
}

impl MediaStateControllable for Receiver {
    #[inline]
    fn media_exchange_state_controller(
        &self,
    ) -> Rc<MediaExchangeStateController> {
        Rc::clone(&self.media_exchange_state_controller)
    }

    fn mute_state_controller(&self) -> Rc<MuteStateController> {
        // Receivers can be muted, but currently they are muted directly by
        // server events.
        //
        // There is no point to provide external API for muting receivers, since
        // muting is pipelined after demuxing and decoding, so it wont reduce
        // incoming traffic or CPU usage. Therefore receivers muting do not
        // require MuteStateController's state management.
        //
        // Removing this unreachable! would require abstracting
        // MuteStateController to some trait and creating some dummy
        // implementation. Not worth it atm.
        unreachable!("Receivers muting is not implemented");
    }

    /// Stops only [`MediaExchangeStateController`]'s state transition timer.
    #[inline]
    fn stop_media_state_transition_timeout(&self) {
        self.media_exchange_state_controller()
            .stop_transition_timeout();
    }

    /// Resets only [`MediaExchangeStateController`]'s state transition timer.
    #[inline]
    fn reset_media_state_transition_timeout(&self) {
        self.media_exchange_state_controller()
            .reset_transition_timeout();
    }
}

impl TransceiverSide for Receiver {
    #[inline]
    fn track_id(&self) -> TrackId {
        self.track_id
    }

    #[inline]
    fn kind(&self) -> MediaKind {
        MediaKind::from(&self.caps)
    }

    #[inline]
    fn source_kind(&self) -> MediaSourceKind {
        self.caps.media_source_kind()
    }

    fn mid(&self) -> Option<String> {
        if self.mid.borrow().is_none() && self.transceiver.borrow().is_some() {
            if let Some(transceiver) =
                self.transceiver.borrow().as_ref().cloned()
            {
                self.mid.replace(Some(transceiver.mid()?));
            }
        }
        self.mid.borrow().clone()
    }

    #[inline]
    fn is_transitable(&self) -> bool {
        true
    }
}<|MERGE_RESOLUTION|>--- conflicted
+++ resolved
@@ -14,14 +14,8 @@
 use crate::{
     media::{track::remote, MediaKind, RecvConstraints, TrackConstraints},
     peer::{
-<<<<<<< HEAD
         transceiver::Transceiver, MediaConnections, MediaStateControllable,
         PeerEvent, TransceiverDirection,
-=======
-        media::{media_exchange_state, TransceiverSide},
-        Disableable, MediaConnections, PeerEvent, Transceiver,
-        TransceiverDirection,
->>>>>>> cae26664
     },
 };
 
@@ -36,13 +30,8 @@
 /// Representation of a remote [`remote::Track`] that is being received from
 /// some remote peer. It may have two states: `waiting` and `receiving`.
 ///
-<<<<<<< HEAD
-/// We can save related [`RtcRtpTransceiver`] and the actual
+/// We can save related [`Transceiver`] and the actual
 /// [`remote::Track`] only when [`remote::Track`] data arrives.
-=======
-/// We can save related [`Transceiver`] and the actual
-/// [`MediaStreamTrack`] only when [`MediaStreamTrack`] data arrives.
->>>>>>> cae26664
 pub struct Receiver {
     track_id: TrackId,
     caps: TrackConstraints,
@@ -57,15 +46,9 @@
 }
 
 impl Receiver {
-<<<<<<< HEAD
-    /// Creates new [`RtcRtpTransceiver`] if provided `mid` is `None`, otherwise
-    /// creates [`Receiver`] without [`RtcRtpTransceiver`]. It will be injected
-    /// when [`remote::Track`] arrives.
-=======
     /// Creates new [`Transceiver`] if provided `mid` is `None`, otherwise
     /// creates [`Receiver`] without [`Transceiver`]. It will be injected
-    /// when [`MediaStreamTrack`] arrives.
->>>>>>> cae26664
+    /// when [`remote::Track`] arrives.
     ///
     /// Created [`Transceiver`] direction is set to
     /// [`TransceiverDirection::INACTIVE`] if media receiving is disabled in
@@ -153,8 +136,8 @@
     /// Adds provided [`SysMediaStreamTrack`] and [`Transceiver`] to this
     /// [`Receiver`].
     ///
-    /// Sets [`MediaStreamTrack::enabled`] same as [`Receiver::enabled`] of this
-    /// [`Receiver`].
+    /// Sets [`SysMediaStreamTrack::enabled`] same as [`Receiver::enabled`] of
+    /// this [`Receiver`].
     pub fn set_remote_track(
         &self,
         transceiver: Transceiver,
