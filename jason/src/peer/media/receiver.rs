--- conflicted
+++ resolved
@@ -1,13 +1,9 @@
 //! Implementation of the `MediaTrack` with a `Recv` direction.
 
-<<<<<<< HEAD
-use std::{cell::RefCell, rc::Rc};
-=======
 use std::{
     cell::{Cell, RefCell},
     rc::Rc,
 };
->>>>>>> 96834d51
 
 use futures::channel::mpsc;
 use medea_client_api_proto as proto;
@@ -19,94 +15,30 @@
     media::{MediaStreamTrack, RecvConstraints, TrackConstraints},
     peer::{
         conn::{RtcPeerConnection, TransceiverDirection, TransceiverKind},
-<<<<<<< HEAD
-        media::mute_state::MuteStateController,
-        MuteableTrack, PeerEvent, Track,
-=======
         media::{mute_state::MuteStateController, TransceiverSide},
         Muteable, PeerEvent,
->>>>>>> 96834d51
     },
 };
 
-use super::{mute_state::StableMuteState, HasMuteStateController};
+use super::mute_state::StableMuteState;
 
 /// Representation of a remote [`MediaStreamTrack`] that is being received from
 /// some remote peer. It may have two states: `waiting` and `receiving`.
 ///
 /// We can save related [`RtcRtpTransceiver`] and the actual
 /// [`MediaStreamTrack`] only when [`MediaStreamTrack`] data arrives.
-pub struct Receiver(RefCell<InnerReceiver>);
-
-struct InnerReceiver {
+pub struct Receiver {
     track_id: TrackId,
     caps: TrackConstraints,
     sender_id: MemberId,
-    transceiver: Option<RtcRtpTransceiver>,
-<<<<<<< HEAD
-    transceiver_direction: TransceiverDirection,
-    kind: TransceiverKind,
-    mid: Option<String>,
-=======
+    transceiver: RefCell<Option<RtcRtpTransceiver>>,
     transceiver_direction: Cell<TransceiverDirection>,
     mid: RefCell<Option<String>>,
->>>>>>> 96834d51
-    track: Option<MediaStreamTrack>,
-    general_mute_state: StableMuteState,
-    notified_track: bool,
+    track: RefCell<Option<MediaStreamTrack>>,
+    general_mute_state: Cell<StableMuteState>,
+    notified_track: Cell<bool>,
     mute_state_controller: Rc<MuteStateController>,
     peer_events_sender: mpsc::UnboundedSender<PeerEvent>,
-}
-
-impl InnerReceiver {
-    /// Sets this [`Receiver`]'s [`TransceiverDirection`] to the provided one.
-    ///
-    /// Tries to update underlying [`RtcRtpTransceiver`] if it present.
-    fn set_direction(&mut self, direction: TransceiverDirection) {
-        self.transceiver_direction = direction;
-        if let Some(transceiver) = &self.transceiver {
-            transceiver.set_direction(direction.into());
-        }
-    }
-
-    /// Updates [`TransceiverDirection`] and underlying [`MediaStreamTrack`]
-    /// based on the provided [`StableMuteState`].
-    ///
-    /// Updates [`InnerReceiver::general_mute_state`].
-    ///
-    /// If old general mute state same as provided - nothing will be done.
-    fn update_general_mute_state(&mut self, mute_state: StableMuteState) {
-        if self.general_mute_state != mute_state {
-            self.general_mute_state = mute_state;
-            match mute_state {
-                StableMuteState::Muted => {
-                    if let Some(track) = &self.track {
-                        track.set_enabled(false);
-                    }
-                    self.set_direction(TransceiverDirection::Inactive);
-                }
-                StableMuteState::NotMuted => {
-                    if let Some(track) = &self.track {
-                        track.set_enabled(true);
-                    }
-                    self.set_direction(TransceiverDirection::Recvonly);
-                }
-            }
-            self.maybe_notify_track();
-        }
-    }
-
-    /// Checks whether general mute state of the [`Receiver`] is in
-    /// [`MuteState::NotMuted`].
-    fn is_not_muted(&self) -> bool {
-        self.general_mute_state == StableMuteState::NotMuted
-    }
-
-    /// Checks whether general mute state of the [`Receiver`] is in
-    /// [`MuteState::Muted`].
-    fn is_muted(&self) -> bool {
-        self.general_mute_state == StableMuteState::Muted
-    }
 }
 
 impl Receiver {
@@ -129,19 +61,13 @@
         mid: Option<String>,
         peer_events_sender: mpsc::UnboundedSender<PeerEvent>,
         recv_constraints: &RecvConstraints,
-<<<<<<< HEAD
-    ) -> Rc<Self> {
-        let kind = TransceiverKind::from(caps);
-        let is_enabled = match kind {
-=======
     ) -> Self {
         let kind = TransceiverKind::from(&caps);
         let enabled = match kind {
->>>>>>> 96834d51
             TransceiverKind::Audio => recv_constraints.is_audio_enabled(),
             TransceiverKind::Video => recv_constraints.is_video_enabled(),
         };
-        let transceiver_direction = if is_enabled {
+        let transceiver_direction = if enabled {
             TransceiverDirection::Recvonly
         } else {
             TransceiverDirection::Inactive
@@ -151,28 +77,21 @@
             Some(_) => None,
         };
         let mute_state_controller =
-            MuteStateController::new(StableMuteState::from(!is_enabled));
-        let this: Rc<Self> = Rc::new(Self(RefCell::new(InnerReceiver {
+            MuteStateController::new(StableMuteState::from(!enabled));
+
+        Self {
             track_id,
             caps,
             sender_id,
-            transceiver,
-<<<<<<< HEAD
-            transceiver_direction,
-            kind,
-            mid,
-            mute_state_controller,
-            general_mute_state: StableMuteState::from(!is_enabled),
-            notified_track: false,
-=======
+            transceiver: RefCell::new(transceiver),
             transceiver_direction: Cell::new(transceiver_direction),
             mid: RefCell::new(mid),
->>>>>>> 96834d51
-            track: None,
+            track: RefCell::new(None),
+            general_mute_state: Cell::new(StableMuteState::from(!enabled)),
+            notified_track: Cell::new(false),
+            mute_state_controller,
             peer_events_sender,
-        })));
-
-        this
+        }
     }
 
     /// Adds provided [`MediaStreamTrack`] and [`RtcRtpTransceiver`] to this
@@ -185,9 +104,7 @@
         transceiver: RtcRtpTransceiver,
         new_track: RtcMediaStreamTrack,
     ) {
-        let mut inner = self.0.borrow_mut();
-
-        if let Some(old_track) = &inner.track {
+        if let Some(old_track) = self.track.borrow().as_ref() {
             if old_track.id() == new_track.id() {
                 return;
             }
@@ -195,40 +112,32 @@
 
         let new_track = MediaStreamTrack::from(new_track);
 
-        transceiver.set_direction(inner.transceiver_direction.into());
-        new_track.set_enabled(inner.is_not_muted());
-
-        inner.transceiver.replace(transceiver);
-        inner.track.replace(new_track);
-        inner.maybe_notify_track();
+        transceiver.set_direction(self.transceiver_direction.get().into());
+        new_track.set_enabled(self.is_not_muted());
+
+        self.transceiver.borrow_mut().replace(transceiver);
+        self.track.borrow_mut().replace(new_track);
+        self.maybe_notify_track();
     }
 
     /// Checks whether general mute state of the [`Receiver`] is in
     /// [`MuteState::Muted`].
     #[cfg(feature = "mockable")]
     pub fn is_general_muted(&self) -> bool {
-        self.0.borrow().is_muted()
+        self.general_mute_state.get() == StableMuteState::Muted
     }
 
     /// Updates [`Receiver`] with a provided [`TrackPatch`].
     pub fn update(&self, track_patch: &ServerTrackPatch) {
-        let mut inner = self.0.borrow_mut();
-        if inner.track_id != track_patch.id {
+        if self.track_id != track_patch.id {
             return;
         }
         if let Some(is_muted_general) = track_patch.is_muted_general {
-            inner.update_general_mute_state(is_muted_general.into());
+            self.update_general_mute_state(is_muted_general.into());
         }
         if let Some(is_muted) = track_patch.is_muted_individual {
-            inner.mute_state_controller.update_individual(is_muted);
-        }
-    }
-
-    /// Checks underlying transceiver direction returning `true` if its
-    /// [`TransceiverDirection::Recvonly`].
-    // TODO: `sendrecv` is also true.
-    pub fn is_receiving(&self) -> bool {
-        self.0.borrow().is_receiving()
+            self.mute_state_controller.update(is_muted);
+        }
     }
 
     /// Returns `mid` of this [`Receiver`].
@@ -236,49 +145,18 @@
     /// Tries to fetch it from the underlying [`RtcRtpTransceiver`] if current
     /// value is `None`.
     pub fn mid(&self) -> Option<String> {
-        let mut inner = self.0.borrow_mut();
-
-        if inner.mid.is_none() && inner.transceiver.is_some() {
-            if let Some(transceiver) = &inner.transceiver {
-                inner.mid = transceiver.mid();
-            }
-        }
-        inner.mid.clone()
-    }
-}
-
-impl InnerReceiver {
-    /// Returns `true` if this [`Receiver`] is receives media data.
-    fn is_receiving(&self) -> bool {
-        if self.is_muted() {
-            return false;
-        }
-        if self.transceiver.is_none() {
-            return false;
-        }
-        match self.transceiver_direction {
-            TransceiverDirection::Sendonly | TransceiverDirection::Inactive => {
-                false
-            }
-            TransceiverDirection::Recvonly => true,
-        }
-    }
-}
-
-impl TransceiverSide for Receiver {
-    fn track_id(&self) -> TrackId {
-        self.track_id
-    }
-
-    fn kind(&self) -> TransceiverKind {
-        TransceiverKind::from(&self.caps)
-    }
-
-<<<<<<< HEAD
+        if self.mid.borrow().is_none() && self.transceiver.borrow().is_some() {
+            if let Some(transceiver) = self.transceiver.borrow().as_ref() {
+                self.mid.borrow_mut().replace(transceiver.mid()?);
+            }
+        }
+        self.mid.borrow().clone()
+    }
+
     /// Sends [`PeerEvent::NewRemoteTrack`] to the
     /// [`InnerReceiver::peer_events_sender`] if it's needed.
-    fn maybe_notify_track(&mut self) {
-        if self.notified_track {
+    fn maybe_notify_track(&self) {
+        if self.notified_track.get() {
             return;
         }
         if !self.is_receiving() {
@@ -287,7 +165,7 @@
         if self.is_muted() {
             return;
         }
-        if let Some(track) = &self.track {
+        if let Some(track) = self.track.borrow().as_ref() {
             let _ = self.peer_events_sender.unbounded_send(
                 PeerEvent::NewRemoteTrack {
                     sender_id: self.sender_id.clone(),
@@ -295,48 +173,99 @@
                     track: track.clone(),
                 },
             );
-            self.notified_track = true;
-        }
-=======
+            self.notified_track.set(true);
+        }
+    }
+
+    /// Sets this [`Receiver`]'s [`TransceiverDirection`] to the provided one.
+    ///
+    /// Tries to update underlying [`RtcRtpTransceiver`] if it present.
+    fn set_direction(&self, direction: TransceiverDirection) {
+        self.transceiver_direction.set(direction);
+        if let Some(transceiver) = self.transceiver.borrow().as_ref() {
+            transceiver.set_direction(direction.into());
+        }
+    }
+
+    /// Updates [`TransceiverDirection`] and underlying [`MediaStreamTrack`]
+    /// based on the provided [`StableMuteState`].
+    ///
+    /// Updates [`InnerReceiver::general_mute_state`].
+    ///
+    /// If old general mute state same as provided - nothing will be done.
+    fn update_general_mute_state(&self, mute_state: StableMuteState) {
+        if self.general_mute_state.get() != mute_state {
+            self.general_mute_state.set(mute_state);
+            match mute_state {
+                StableMuteState::Muted => {
+                    if let Some(track) = self.track.borrow().as_ref() {
+                        track.set_enabled(false);
+                    }
+                    self.set_direction(TransceiverDirection::Inactive);
+                }
+                StableMuteState::Unmuted => {
+                    if let Some(track) = self.track.borrow().as_ref() {
+                        track.set_enabled(true);
+                    }
+                    self.set_direction(TransceiverDirection::Recvonly);
+                }
+            }
+            self.maybe_notify_track();
+        }
+    }
+
+    /// Checks whether general mute state of the [`Receiver`] is in
+    /// [`MuteState::NotMuted`].
+    fn is_not_muted(&self) -> bool {
+        self.general_mute_state.get() == StableMuteState::Unmuted
+    }
+
+    /// Returns `true` if this [`Receiver`] is receives media data.
+    pub fn is_receiving(&self) -> bool {
+        if self.is_muted() {
+            return false;
+        }
+        if self.transceiver.borrow().is_none() {
+            return false;
+        }
+        match self.transceiver_direction.get() {
+            TransceiverDirection::Sendonly | TransceiverDirection::Inactive => {
+                false
+            }
+            TransceiverDirection::Recvonly => true,
+        }
+    }
+}
+
+impl TransceiverSide for Receiver {
+    /// Returns [`TrackId`] of this [`Receiver`].
+    fn track_id(&self) -> TrackId {
+        self.track_id
+    }
+
+    /// Returns [`TransceiverKind`] of this [`Receiver`].
+    fn kind(&self) -> TransceiverKind {
+        TransceiverKind::from(&self.caps)
+    }
+
     /// Returns `mid` of this [`Receiver`].
     ///
     /// Tries to fetch it from the underlying [`RtcRtpTransceiver`] if current
     /// value is `None`.
     fn mid(&self) -> Option<String> {
-        if self.mid.borrow().is_none() && self.transceiver.is_some() {
-            self.mid.replace(self.transceiver.as_ref().unwrap().mid());
+        if self.mid.borrow().is_none() && self.transceiver.borrow().is_some() {
+            self.mid.borrow_mut().replace(
+                self.transceiver.borrow().as_ref().unwrap().mid().unwrap(),
+            );
         }
         self.mid.borrow().clone()
     }
 }
 
 impl Muteable for Receiver {
-    fn mute_state_controller(&self) -> Rc<MuteStateController> {
-        todo!()
->>>>>>> 96834d51
-    }
-}
-
-impl Track for Receiver {
-    /// Returns [`TrackId`] of this [`Receiver`].
-    #[inline]
-    fn track_id(&self) -> TrackId {
-        self.0.borrow().track_id
-    }
-
-    /// Returns [`TransceiverKind`] of this [`Receiver`].
-    #[inline]
-    fn kind(&self) -> TransceiverKind {
-        self.0.borrow().kind
-    }
-}
-
-impl HasMuteStateController for Receiver {
     /// Returns reference to the [`MuteStateController`] from this [`Receiver`].
     #[inline]
     fn mute_state_controller(&self) -> Rc<MuteStateController> {
-        self.0.borrow().mute_state_controller.clone()
-    }
-}
-
-impl MuteableTrack for Receiver {}+        self.mute_state_controller.clone()
+    }
+}