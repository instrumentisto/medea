//! Implementation of the `MediaTrack` with a `Recv` direction.

use std::{
    cell::{Cell, RefCell},
    rc::Rc,
};

use futures::channel::mpsc;
use medea_client_api_proto as proto;
use medea_client_api_proto::{MemberId, TrackPatchEvent};
use proto::TrackId;
use web_sys::MediaStreamTrack as SysMediaStreamTrack;

use crate::{
    media::{MediaKind, MediaStreamTrack, RecvConstraints, TrackConstraints},
    peer::{
<<<<<<< HEAD
        conn::TransceiverKind,
=======
        conn::{RtcPeerConnection, TransceiverDirection},
>>>>>>> 50a4b42d
        media::{mute_state::MuteStateController, TransceiverSide},
        transceiver::Transceiver,
        MediaConnections, Muteable, PeerEvent, TransceiverDirection,
    },
};

use super::mute_state::StableMuteState;

/// Representation of a remote [`MediaStreamTrack`] that is being received from
/// some remote peer. It may have two states: `waiting` and `receiving`.
///
/// We can save related [`RtcRtpTransceiver`] and the actual
/// [`MediaStreamTrack`] only when [`MediaStreamTrack`] data arrives.
pub struct Receiver {
    track_id: TrackId,
    caps: TrackConstraints,
    sender_id: MemberId,
    transceiver: RefCell<Option<Transceiver>>,
    mid: RefCell<Option<String>>,
    track: RefCell<Option<MediaStreamTrack>>,
    general_mute_state: Cell<StableMuteState>,
    is_track_notified: Cell<bool>,
    mute_state_controller: Rc<MuteStateController>,
    peer_events_sender: mpsc::UnboundedSender<PeerEvent>,
}

impl Receiver {
    /// Creates new [`RtcRtpTransceiver`] if provided `mid` is `None`, otherwise
    /// creates [`Receiver`] without [`RtcRtpTransceiver`]. It will be injected
    /// when [`MediaStreamTrack`] arrives.
    ///
    /// Created [`RtcRtpTransceiver`] direction is set to
    /// [`TransceiverDirection::Inactive`] if media receiving is disabled in
    /// provided [`RecvConstraints`].
    ///
    /// `track` field in the created [`Receiver`] will be `None`, since
    /// [`Receiver`] must be created before the actual [`MediaStreamTrack`] data
    /// arrives.
    pub fn new(
        media_connections: &MediaConnections,
        track_id: TrackId,
        caps: TrackConstraints,
        sender_id: MemberId,
        mid: Option<String>,
        recv_constraints: &RecvConstraints,
    ) -> Self {
<<<<<<< HEAD
        let mut media_connections = media_connections.0.borrow_mut();
        let kind = TransceiverKind::from(&caps);
=======
        let kind = MediaKind::from(&caps);
>>>>>>> 50a4b42d
        let enabled = match kind {
            MediaKind::Audio => recv_constraints.is_audio_enabled(),
            MediaKind::Video => recv_constraints.is_video_enabled(),
        };
        let transceiver_direction = if enabled {
            TransceiverDirection::RECV
        } else {
            TransceiverDirection::empty()
        };
        let transceiver: Option<Transceiver> = match mid {
            None => {
                let mut transceiver = None;
                for sender in media_connections.senders.values() {
                    if sender.media_kind() == caps.kind()
                        && sender.source_kind() == caps.media_source_kind()
                    {
                        let mutual_transceiver = sender.transceiver();
                        if transceiver_direction.is_empty() {
                            mutual_transceiver
                                .disable(TransceiverDirection::RECV);
                        } else {
                            mutual_transceiver
                                .enable(TransceiverDirection::RECV);
                        }
                        transceiver = Some(mutual_transceiver);
                        break;
                    }
                }

                transceiver.or_else(|| {
                    Some(
                        media_connections
                            .add_transceiver(kind, transceiver_direction),
                    )
                })
            }
            Some(_) => None,
        };
        Self {
            track_id,
            caps,
            sender_id,
            transceiver: RefCell::new(transceiver),
            mid: RefCell::new(mid),
            track: RefCell::new(None),
            general_mute_state: Cell::new(StableMuteState::from(!enabled)),
            is_track_notified: Cell::new(false),
            mute_state_controller: MuteStateController::new(
                StableMuteState::from(!enabled),
            ),
            peer_events_sender: media_connections.peer_events_sender.clone(),
        }
    }

    /// Returns `true` if this [`Receiver`] is receives media data.
    pub fn is_receiving(&self) -> bool {
        if self.mute_state_controller.is_muted() {
            return false;
        }
        if self.transceiver.borrow().is_none() {
            return false;
        }
        true
    }

    /// Adds provided [`SysMediaStreamTrack`] and [`RtcRtpTransceiver`] to this
    /// [`Receiver`].
    ///
    /// Sets [`MediaStreamTrack::enabled`] same as [`Receiver::enabled`] of this
    /// [`Receiver`].
    pub(super) fn set_remote_track(
        &self,
        transceiver: Transceiver,
        new_track: SysMediaStreamTrack,
    ) {
        if let Some(old_track) = self.track.borrow().as_ref() {
            if old_track.id() == new_track.id() {
                return;
            }
        }

        let new_track =
            MediaStreamTrack::new(new_track, self.caps.media_source_kind());

        if self.is_not_muted() {
            transceiver.enable(TransceiverDirection::RECV);
        } else {
            transceiver.disable(TransceiverDirection::RECV);
        }
        new_track.set_enabled(self.is_not_muted());

        self.transceiver.replace(Some(transceiver));
        self.track.replace(Some(new_track));
        self.maybe_notify_track();
    }

    /// Updates [`Receiver`] based on the provided [`TrackPatchEvent`].
    pub fn update(&self, track_patch: &TrackPatchEvent) {
        if self.track_id != track_patch.id {
            return;
        }
        if let Some(is_muted_general) = track_patch.is_muted_general {
            self.update_general_mute_state(is_muted_general.into());
        }
        if let Some(is_muted) = track_patch.is_muted_individual {
            self.mute_state_controller.update(is_muted);
        }
    }

    /// Checks whether general mute state of the [`Receiver`] is in
    /// [`StableMuteState::Muted`].
    #[cfg(feature = "mockable")]
    pub fn is_general_muted(&self) -> bool {
        self.general_mute_state.get() == StableMuteState::Muted
    }

    /// Emits [`PeerEvent::NewRemoteTrack`] if [`Receiver`] is receiving media
    /// and has not notified yet.
    fn maybe_notify_track(&self) {
        if self.is_track_notified.get() {
            return;
        }
        if !self.is_receiving() {
            return;
        }
        if let Some(track) = self.track.borrow().as_ref() {
            let _ = self.peer_events_sender.unbounded_send(
                PeerEvent::NewRemoteTrack {
                    sender_id: self.sender_id.clone(),
                    track: track.clone(),
                },
            );
            self.is_track_notified.set(true);
        }
    }

    /// Updates [`TransceiverDirection`] and underlying [`MediaStreamTrack`]
    /// based on the provided [`StableMuteState`].
    ///
    /// Updates [`InnerReceiver::general_mute_state`].
    fn update_general_mute_state(&self, mute_state: StableMuteState) {
        if self.general_mute_state.get() != mute_state {
            self.general_mute_state.set(mute_state);
            match mute_state {
                StableMuteState::Muted => {
                    if let Some(track) = self.track.borrow().as_ref() {
                        track.set_enabled(false);
                    }
                    if let Some(transceiver) =
                        self.transceiver.borrow().as_ref()
                    {
                        transceiver.disable(TransceiverDirection::RECV);
                    }
                }
                StableMuteState::Unmuted => {
                    if let Some(track) = self.track.borrow().as_ref() {
                        track.set_enabled(true);
                    }
                    if let Some(transceiver) =
                        self.transceiver.borrow().as_ref()
                    {
                        transceiver.enable(TransceiverDirection::RECV);
                    }
                }
            }
            self.maybe_notify_track();
        }
    }

    /// Checks whether general mute state of this [`Receiver`] is in
    /// [`StableMuteState::Unmuted`].
    fn is_not_muted(&self) -> bool {
        self.general_mute_state.get() == StableMuteState::Unmuted
    }
}

impl Muteable for Receiver {
    #[inline]
    fn mute_state_controller(&self) -> Rc<MuteStateController> {
        self.mute_state_controller.clone()
    }
}

impl TransceiverSide for Receiver {
    #[inline]
    fn track_id(&self) -> TrackId {
        self.track_id
    }

    #[inline]
    fn kind(&self) -> MediaKind {
        MediaKind::from(&self.caps)
    }

    fn media_kind(&self) -> MediaKind {
        self.caps.kind()
    }

    fn mid(&self) -> Option<String> {
        if self.mid.borrow().is_none() && self.transceiver.borrow().is_some() {
            if let Some(transceiver) =
                self.transceiver.borrow().as_ref().cloned()
            {
                self.mid.replace(Some(transceiver.mid()?));
            }
        }
        self.mid.borrow().clone()
    }

    #[inline]
    fn is_transitable(&self) -> bool {
        true
    }
}<|MERGE_RESOLUTION|>--- conflicted
+++ resolved
@@ -14,11 +14,6 @@
 use crate::{
     media::{MediaKind, MediaStreamTrack, RecvConstraints, TrackConstraints},
     peer::{
-<<<<<<< HEAD
-        conn::TransceiverKind,
-=======
-        conn::{RtcPeerConnection, TransceiverDirection},
->>>>>>> 50a4b42d
         media::{mute_state::MuteStateController, TransceiverSide},
         transceiver::Transceiver,
         MediaConnections, Muteable, PeerEvent, TransceiverDirection,
@@ -65,12 +60,8 @@
         mid: Option<String>,
         recv_constraints: &RecvConstraints,
     ) -> Self {
-<<<<<<< HEAD
         let mut media_connections = media_connections.0.borrow_mut();
-        let kind = TransceiverKind::from(&caps);
-=======
         let kind = MediaKind::from(&caps);
->>>>>>> 50a4b42d
         let enabled = match kind {
             MediaKind::Audio => recv_constraints.is_audio_enabled(),
             MediaKind::Video => recv_constraints.is_video_enabled(),
@@ -130,10 +121,12 @@
         if self.mute_state_controller.is_muted() {
             return false;
         }
-        if self.transceiver.borrow().is_none() {
+
+        if let Some(transceiver) = self.transceiver.borrow().as_ref() {
+            transceiver.is_enabled(TransceiverDirection::RECV)
+        } else {
             return false;
         }
-        true
     }
 
     /// Adds provided [`SysMediaStreamTrack`] and [`RtcRtpTransceiver`] to this
