//! Implementation of the `MediaTrack` with a `Recv` direction.

use std::{
    cell::{Cell, RefCell},
    rc::Rc,
};

use futures::channel::mpsc;
use medea_client_api_proto as proto;
use medea_client_api_proto::{MemberId, TrackPatchEvent};
use proto::TrackId;
use web_sys::{MediaStreamTrack as SysMediaStreamTrack, RtcRtpTransceiver};

use crate::{
    media::{MediaKind, MediaStreamTrack, RecvConstraints, TrackConstraints},
    peer::{
        conn::{RtcPeerConnection, TransceiverDirection},
        media::{mute_state::MuteStateController, TransceiverSide},
        Muteable, PeerEvent,
    },
};

use super::mute_state::StableMuteState;

/// Representation of a remote [`MediaStreamTrack`] that is being received from
/// some remote peer. It may have two states: `waiting` and `receiving`.
///
/// We can save related [`RtcRtpTransceiver`] and the actual
/// [`MediaStreamTrack`] only when [`MediaStreamTrack`] data arrives.
pub struct Receiver {
    track_id: TrackId,
    caps: TrackConstraints,
    sender_id: MemberId,
    transceiver: RefCell<Option<RtcRtpTransceiver>>,
    transceiver_direction: Cell<TransceiverDirection>,
    mid: RefCell<Option<String>>,
    track: RefCell<Option<MediaStreamTrack>>,
    general_mute_state: Cell<StableMuteState>,
    is_track_notified: Cell<bool>,
    mute_state_controller: Rc<MuteStateController>,
    peer_events_sender: mpsc::UnboundedSender<PeerEvent>,
}

impl Receiver {
    /// Creates new [`RtcRtpTransceiver`] if provided `mid` is `None`, otherwise
    /// creates [`Receiver`] without [`RtcRtpTransceiver`]. It will be injected
    /// when [`MediaStreamTrack`] arrives.
    ///
    /// Created [`RtcRtpTransceiver`] direction is set to
    /// [`TransceiverDirection::Inactive`] if media receiving is disabled in
    /// provided [`RecvConstraints`].
    ///
    /// `track` field in the created [`Receiver`] will be `None`, since
    /// [`Receiver`] must be created before the actual [`MediaStreamTrack`] data
    /// arrives.
    pub fn new(
        track_id: TrackId,
        caps: TrackConstraints,
        sender_id: MemberId,
        peer: &RtcPeerConnection,
        mid: Option<String>,
        peer_events_sender: mpsc::UnboundedSender<PeerEvent>,
        recv_constraints: &RecvConstraints,
    ) -> Self {
        let kind = MediaKind::from(&caps);
        let enabled = match kind {
            MediaKind::Audio => recv_constraints.is_audio_enabled(),
            MediaKind::Video => recv_constraints.is_video_enabled(),
        };
        let transceiver_direction = if enabled {
            TransceiverDirection::Recvonly
        } else {
            TransceiverDirection::Inactive
        };
        let transceiver = match mid {
            None => Some(peer.add_transceiver(kind, transceiver_direction)),
            Some(_) => None,
        };
        Self {
            track_id,
            caps,
            sender_id,
            transceiver: RefCell::new(transceiver),
            transceiver_direction: Cell::new(transceiver_direction),
            mid: RefCell::new(mid),
            track: RefCell::new(None),
            general_mute_state: Cell::new(StableMuteState::from(!enabled)),
            is_track_notified: Cell::new(false),
            mute_state_controller: MuteStateController::new(
                StableMuteState::from(!enabled),
            ),
            peer_events_sender,
        }
    }

    /// Returns `true` if this [`Receiver`] is receives media data.
    pub fn is_receiving(&self) -> bool {
        if self.mute_state_controller.is_muted() {
            return false;
        }
        if self.transceiver.borrow().is_none() {
            return false;
        }
        match self.transceiver_direction.get() {
            TransceiverDirection::Sendonly | TransceiverDirection::Inactive => {
                false
            }
            TransceiverDirection::Recvonly => true,
        }
    }

    /// Adds provided [`SysMediaStreamTrack`] and [`RtcRtpTransceiver`] to this
    /// [`Receiver`].
    ///
    /// Sets [`MediaStreamTrack::enabled`] same as [`Receiver::enabled`] of this
    /// [`Receiver`].
    pub fn set_remote_track(
        &self,
        transceiver: RtcRtpTransceiver,
        new_track: SysMediaStreamTrack,
    ) {
        if let Some(old_track) = self.track.borrow().as_ref() {
            if old_track.id() == new_track.id() {
                return;
            }
        }

        let new_track =
            MediaStreamTrack::new(new_track, self.caps.media_source_kind());

        transceiver.set_direction(self.transceiver_direction.get().into());
        new_track.set_enabled(self.is_not_muted());

        self.transceiver.replace(Some(transceiver));
        self.track.replace(Some(new_track));
        self.maybe_notify_track();
    }

    /// Updates [`Receiver`] based on the provided [`TrackPatchEvent`].
    pub fn update(&self, track_patch: &TrackPatchEvent) {
        if self.track_id != track_patch.id {
            return;
        }
        if let Some(is_muted_general) = track_patch.is_muted_general {
            self.update_general_mute_state(is_muted_general.into());
        }
        if let Some(is_muted) = track_patch.is_muted_individual {
            self.mute_state_controller.update(is_muted);
        }
    }

    /// Checks whether general mute state of the [`Receiver`] is in
    /// [`StableMuteState::Muted`].
    #[cfg(feature = "mockable")]
    pub fn is_general_muted(&self) -> bool {
        self.general_mute_state.get() == StableMuteState::Muted
    }

    /// Emits [`PeerEvent::NewRemoteTrack`] if [`Receiver`] is receiving media
    /// and has not notified yet.
    fn maybe_notify_track(&self) {
        if self.is_track_notified.get() {
            return;
        }
        if !self.is_receiving() {
            return;
        }
        if let Some(track) = self.track.borrow().as_ref() {
            let _ = self.peer_events_sender.unbounded_send(
                PeerEvent::NewRemoteTrack {
                    sender_id: self.sender_id.clone(),
                    track: track.clone(),
                },
            );
            self.is_track_notified.set(true);
        }
    }

    /// Sets this [`Receiver`]'s [`TransceiverDirection`] to the provided.
    ///
    /// Tries to update underlying [`RtcRtpTransceiver`] direction if it is
    /// present.
    fn set_transceiver_direction(&self, direction: TransceiverDirection) {
        self.transceiver_direction.set(direction);
        if let Some(transceiver) = self.transceiver.borrow().as_ref() {
            transceiver.set_direction(direction.into());
        }
    }

    /// Updates [`TransceiverDirection`] and underlying [`MediaStreamTrack`]
    /// based on the provided [`StableMuteState`].
    ///
    /// Updates [`InnerReceiver::general_mute_state`].
    fn update_general_mute_state(&self, mute_state: StableMuteState) {
        if self.general_mute_state.get() != mute_state {
            self.general_mute_state.set(mute_state);
            match mute_state {
                StableMuteState::Muted => {
                    if let Some(track) = self.track.borrow().as_ref() {
                        track.set_enabled(false);
                    }
                    self.set_transceiver_direction(
                        TransceiverDirection::Inactive,
                    );
                }
                StableMuteState::Unmuted => {
                    if let Some(track) = self.track.borrow().as_ref() {
                        track.set_enabled(true);
                    }
                    self.set_transceiver_direction(
                        TransceiverDirection::Recvonly,
                    );
                }
            }
            self.maybe_notify_track();
        }
    }

    /// Checks whether general mute state of this [`Receiver`] is in
    /// [`StableMuteState::Unmuted`].
    fn is_not_muted(&self) -> bool {
        self.general_mute_state.get() == StableMuteState::Unmuted
    }
}

impl Muteable for Receiver {
    #[inline]
    fn mute_state_controller(&self) -> Rc<MuteStateController> {
        self.mute_state_controller.clone()
    }
}

impl TransceiverSide for Receiver {
    #[inline]
    fn track_id(&self) -> TrackId {
        self.track_id
    }

<<<<<<< HEAD
    #[inline]
    fn kind(&self) -> TransceiverKind {
        TransceiverKind::from(&self.caps)
=======
    fn kind(&self) -> MediaKind {
        MediaKind::from(&self.caps)
>>>>>>> fef858e2
    }

    fn mid(&self) -> Option<String> {
        if self.mid.borrow().is_none() && self.transceiver.borrow().is_some() {
            if let Some(transceiver) =
                self.transceiver.borrow().as_ref().cloned()
            {
                self.mid.replace(Some(transceiver.mid()?));
            }
        }
        self.mid.borrow().clone()
    }

    #[inline]
    fn is_transitable(&self) -> bool {
        true
    }
}<|MERGE_RESOLUTION|>--- conflicted
+++ resolved
@@ -236,14 +236,9 @@
         self.track_id
     }
 
-<<<<<<< HEAD
-    #[inline]
-    fn kind(&self) -> TransceiverKind {
-        TransceiverKind::from(&self.caps)
-=======
+    #[inline]
     fn kind(&self) -> MediaKind {
         MediaKind::from(&self.caps)
->>>>>>> fef858e2
     }
 
     fn mid(&self) -> Option<String> {
