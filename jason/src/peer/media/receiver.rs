//! Implementation of the `MediaTrack` with a `Recv` direction.

use std::cell::Cell;

use futures::channel::mpsc;
use medea_client_api_proto as proto;
use medea_client_api_proto::{MemberId, TrackPatch};
use proto::TrackId;
use web_sys::{MediaStreamTrack as RtcMediaStreamTrack, RtcRtpTransceiver};

use crate::{
    media::{MediaStreamTrack, RecvConstraints, TrackConstraints},
    peer::{
        conn::{RtcPeerConnection, TransceiverDirection, TransceiverKind},
        PeerEvent,
    },
};

/// Representation of a remote [`MediaStreamTrack`] that is being received from
/// some remote peer. It may have two states: `waiting` and `receiving`.
///
/// We can save related [`RtcRtpTransceiver`] and the actual
/// [`MediaStreamTrack`] only when [`MediaStreamTrack`] data arrives.
pub struct Receiver {
    track_id: TrackId,
    sender_id: MemberId,
    transceiver: Option<RtcRtpTransceiver>,
    transceiver_direction: Cell<TransceiverDirection>,
    mid: Option<String>,
    track: Option<MediaStreamTrack>,
    enabled: bool,
    peer_events_sender: mpsc::UnboundedSender<PeerEvent>,
}

impl Receiver {
    /// Creates new [`RtcRtpTransceiver`] if provided `mid` is `None`, otherwise
    /// creates [`Receiver`] without [`RtcRtpTransceiver`]. It will be injected
    /// when [`MediaStreamTrack`] arrives.
    ///
    /// Created [`RtcRtpTransceiver`] direction is set to
    /// [`TransceiverDirection::Inactive`] if media receiving is disabled in
    /// provided [`RecvConstraints`].
    ///
    /// `track` field in the created [`Receiver`] will be `None`, since
    /// [`Receiver`] must be created before the actual [`MediaStreamTrack`] data
    /// arrives.
    pub(super) fn new(
        track_id: TrackId,
        caps: &TrackConstraints,
        sender_id: MemberId,
        peer: &RtcPeerConnection,
        mid: Option<String>,
        peer_events_sender: mpsc::UnboundedSender<PeerEvent>,
        recv_constraints: &RecvConstraints,
    ) -> Self {
        let kind = TransceiverKind::from(caps);
        let enabled = match kind {
            TransceiverKind::Audio => recv_constraints.is_audio_enabled(),
            TransceiverKind::Video => recv_constraints.is_video_enabled(),
        };
        let transceiver_direction = if enabled {
            TransceiverDirection::Recvonly
        } else {
            TransceiverDirection::Inactive
        };
        let transceiver = match mid {
            None => Some(peer.add_transceiver(kind, transceiver_direction)),
            Some(_) => None,
        };
        Self {
            track_id,
            sender_id,
            transceiver,
            transceiver_direction: Cell::new(transceiver_direction),
            mid,
            track: None,
            enabled,
            peer_events_sender,
        }
    }

    /// Adds provided [`MediaStreamTrack`] and [`RtcRtpTransceiver`] to this
    /// [`Receiver`].
    ///
    /// Sets [`MediaStreamTrack::enabled`] same as [`Receiver::enabled`] of this
    /// [`Receiver`].
    pub fn set_remote_track(
        &mut self,
        transceiver: RtcRtpTransceiver,
        new_track: RtcMediaStreamTrack,
    ) {
        if let Some(old_track) = &self.track {
            if old_track.id() == new_track.id() {
                return;
            }
        }

        let new_track = MediaStreamTrack::from(new_track);
        self.transceiver.replace(transceiver);
        self.track.replace(new_track.clone());
        new_track.set_enabled(self.enabled);

        if self.is_receiving() {
            let _ = self.peer_events_sender.unbounded_send(
                PeerEvent::NewRemoteTrack {
                    sender_id: self.sender_id.clone(),
                    track_id: self.track_id,
<<<<<<< HEAD
                    track: new_track,
                });
=======
                    track,
                },
            );
        }
>>>>>>> cf35d982
    }

    /// Updates [`Receiver`] with a provided [`TrackPatch`].
    pub fn update(&mut self, track_patch: &TrackPatch) {
        if let Some(is_muted) = track_patch.is_muted {
            self.enabled = !is_muted;
            if let Some(track) = &self.track {
                track.set_enabled(!is_muted);
            }
        }
    }

    /// Returns `true` if current [`RtcRtpTransceiver`]s direction is
    /// [`TransceiverDirection::Recvonly`].
    pub fn is_receiving(&self) -> bool {
        match self.transceiver_direction.get() {
            TransceiverDirection::Sendonly | TransceiverDirection::Inactive => {
                false
            }
            TransceiverDirection::Recvonly => true,
        }
    }

    /// Returns `mid` of this [`Receiver`].
    ///
    /// Tries to fetch it from the underlying [`RtcRtpTransceiver`] if current
    /// value is `None`.
    pub fn mid(&mut self) -> Option<&str> {
        if self.mid.is_none() && self.transceiver.is_some() {
            self.mid = self.transceiver.as_ref().unwrap().mid()
        }
        self.mid.as_deref()
    }
}<|MERGE_RESOLUTION|>--- conflicted
+++ resolved
@@ -105,15 +105,10 @@
                 PeerEvent::NewRemoteTrack {
                     sender_id: self.sender_id.clone(),
                     track_id: self.track_id,
-<<<<<<< HEAD
                     track: new_track,
-                });
-=======
-                    track,
                 },
             );
         }
->>>>>>> cf35d982
     }
 
     /// Updates [`Receiver`] with a provided [`TrackPatch`].
