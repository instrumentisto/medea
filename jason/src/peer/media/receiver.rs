--- conflicted
+++ resolved
@@ -1,10 +1,6 @@
 //! Implementation of the `MediaTrack` with a `Recv` direction.
 
-<<<<<<< HEAD
 use std::{cell::RefCell, rc::Rc};
-=======
-use std::cell::Cell;
->>>>>>> 48ca2942
 
 use futures::channel::mpsc;
 use medea_client_api_proto as proto;
@@ -34,12 +30,8 @@
     track_id: TrackId,
     sender_id: MemberId,
     transceiver: Option<RtcRtpTransceiver>,
-<<<<<<< HEAD
     transceiver_direction: TransceiverDirection,
     kind: TransceiverKind,
-=======
-    transceiver_direction: Cell<TransceiverDirection>,
->>>>>>> 48ca2942
     mid: Option<String>,
     track: Option<MediaStreamTrack>,
     general_mute_state: StableMuteState,
@@ -89,13 +81,13 @@
     /// Checks whether general mute state of the [`Receiver`] is in
     /// [`MuteState::NotMuted`].
     fn is_not_muted(&self) -> bool {
-        self.general_mute_state == StableMuteState::NotMuted.into()
+        self.general_mute_state == StableMuteState::NotMuted
     }
 
     /// Checks whether general mute state of the [`Receiver`] is in
     /// [`MuteState::Muted`].
     fn is_muted(&self) -> bool {
-        self.general_mute_state == StableMuteState::Muted.into()
+        self.general_mute_state == StableMuteState::Muted
     }
 }
 
@@ -119,54 +111,34 @@
         mid: Option<String>,
         peer_events_sender: mpsc::UnboundedSender<PeerEvent>,
         recv_constraints: &RecvConstraints,
-<<<<<<< HEAD
     ) -> Rc<Self> {
         let kind = TransceiverKind::from(caps);
-        let muted = match kind {
-            TransceiverKind::Audio => recv_constraints.is_audio_disabled(),
-            TransceiverKind::Video => recv_constraints.is_video_disabled(),
-        };
-        let transceiver_direction = if muted {
-            TransceiverDirection::Inactive
-        } else {
-            TransceiverDirection::Recvonly
-=======
-    ) -> Self {
-        let kind = TransceiverKind::from(caps);
-        let enabled = match kind {
+        let is_enabled = match kind {
             TransceiverKind::Audio => recv_constraints.is_audio_enabled(),
             TransceiverKind::Video => recv_constraints.is_video_enabled(),
         };
-        let transceiver_direction = if enabled {
+        let transceiver_direction = if is_enabled {
             TransceiverDirection::Recvonly
         } else {
             TransceiverDirection::Inactive
->>>>>>> 48ca2942
         };
         let transceiver = match mid {
             None => Some(peer.add_transceiver(kind, transceiver_direction)),
             Some(_) => None,
         };
-        let mute_state_controller = MuteStateController::new(muted.into());
+        let mute_state_controller =
+            MuteStateController::new(StableMuteState::from(!is_enabled));
         let this: Rc<Self> = Rc::new(Self(RefCell::new(InnerReceiver {
             track_id,
             sender_id,
             transceiver,
-<<<<<<< HEAD
             transceiver_direction,
             kind,
-=======
-            transceiver_direction: Cell::new(transceiver_direction),
->>>>>>> 48ca2942
             mid,
             mute_state_controller,
-            general_mute_state: muted.into(),
+            general_mute_state: StableMuteState::from(!is_enabled),
             notified_track: false,
             track: None,
-<<<<<<< HEAD
-=======
-            enabled,
->>>>>>> 48ca2942
             peer_events_sender,
         })));
 
@@ -185,7 +157,6 @@
     ) {
         let mut inner = self.0.borrow_mut();
 
-<<<<<<< HEAD
         if let Some(old_track) = &inner.track {
             if old_track.id() == new_track.id() {
                 return;
@@ -207,17 +178,6 @@
     #[cfg(feature = "mockable")]
     pub fn is_general_muted(&self) -> bool {
         self.0.borrow().is_muted()
-=======
-        if self.is_receiving() {
-            let _ = self.peer_events_sender.unbounded_send(
-                PeerEvent::NewRemoteTrack {
-                    sender_id: self.sender_id.clone(),
-                    track_id: self.track_id,
-                    track,
-                },
-            );
-        }
->>>>>>> 48ca2942
     }
 
     /// Updates [`Receiver`] with a provided [`TrackPatch`].
@@ -241,22 +201,10 @@
         self.0.borrow().is_receiving()
     }
 
-    /// Returns `true` if current [`RtcRtpTransceiver`]s direction is
-    /// [`TransceiverDirection::Recvonly`].
-    pub fn is_receiving(&self) -> bool {
-        match self.transceiver_direction.get() {
-            TransceiverDirection::Sendonly | TransceiverDirection::Inactive => {
-                false
-            }
-            TransceiverDirection::Recvonly => true,
-        }
-    }
-
     /// Returns `mid` of this [`Receiver`].
     ///
     /// Tries to fetch it from the underlying [`RtcRtpTransceiver`] if current
     /// value is `None`.
-<<<<<<< HEAD
     pub fn mid(&self) -> Option<String> {
         let mut inner = self.0.borrow_mut();
 
@@ -307,11 +255,6 @@
                 },
             );
             self.notified_track = true;
-=======
-    pub fn mid(&mut self) -> Option<&str> {
-        if self.mid.is_none() && self.transceiver.is_some() {
-            self.mid = self.transceiver.as_ref().unwrap().mid()
->>>>>>> 48ca2942
         }
     }
 }
