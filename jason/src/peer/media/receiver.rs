//! Implementation of the `MediaTrack` with a `Recv` direction.

use std::{
    cell::{Cell, RefCell},
    rc::Rc,
};

use futures::channel::mpsc;
use medea_client_api_proto as proto;
use medea_client_api_proto::{MediaSourceKind, MemberId, TrackPatchEvent};
use proto::TrackId;
use web_sys::MediaStreamTrack as SysMediaStreamTrack;

use crate::{
    media::{MediaKind, MediaStreamTrack, RecvConstraints, TrackConstraints},
    peer::{
<<<<<<< HEAD
        transceiver::Transceiver, MediaConnections, MediaStateControllable,
        PeerEvent, TransceiverDirection,
    },
};

use super::{
    transitable_state::{
        MediaExchangeStateController, MuteStateController,
        StableMediaExchangeState, TransitableStateController,
    },
    TransceiverSide,
};

=======
        media::{media_exchange_state, TransceiverSide},
        transceiver::Transceiver,
        Disableable, MediaConnections, PeerEvent, TransceiverDirection,
    },
};

>>>>>>> ad6a63a1
/// Representation of a remote [`MediaStreamTrack`] that is being received from
/// some remote peer. It may have two states: `waiting` and `receiving`.
///
/// We can save related [`RtcRtpTransceiver`] and the actual
/// [`MediaStreamTrack`] only when [`MediaStreamTrack`] data arrives.
pub struct Receiver {
    track_id: TrackId,
    caps: TrackConstraints,
    sender_id: MemberId,
    transceiver: RefCell<Option<Transceiver>>,
    mid: RefCell<Option<String>>,
    track: RefCell<Option<MediaStreamTrack>>,
<<<<<<< HEAD
    general_media_exchange_state: Cell<StableMediaExchangeState>,
    is_track_notified: Cell<bool>,
    media_exchange_state_controller: Rc<MediaExchangeStateController>,
=======
    general_media_exchange_state: Cell<media_exchange_state::Stable>,
    is_track_notified: Cell<bool>,
    media_exchange_state_controller: Rc<media_exchange_state::Controller>,
>>>>>>> ad6a63a1
    peer_events_sender: mpsc::UnboundedSender<PeerEvent>,
}

impl Receiver {
    /// Creates new [`RtcRtpTransceiver`] if provided `mid` is `None`, otherwise
    /// creates [`Receiver`] without [`RtcRtpTransceiver`]. It will be injected
    /// when [`MediaStreamTrack`] arrives.
    ///
    /// Created [`RtcRtpTransceiver`] direction is set to
    /// [`TransceiverDirection::Inactive`] if media receiving is disabled in
    /// provided [`RecvConstraints`].
    ///
    /// `track` field in the created [`Receiver`] will be `None`, since
    /// [`Receiver`] must be created before the actual [`MediaStreamTrack`] data
    /// arrives.
    pub fn new(
        media_connections: &MediaConnections,
        track_id: TrackId,
        caps: TrackConstraints,
        sender_id: MemberId,
        mid: Option<String>,
        recv_constraints: &RecvConstraints,
    ) -> Self {
        let connections = media_connections.0.borrow();
        let kind = MediaKind::from(&caps);
        let enabled = match kind {
            MediaKind::Audio => recv_constraints.is_audio_enabled(),
            MediaKind::Video => recv_constraints.is_video_enabled(),
        };
        let transceiver_direction = if enabled {
            TransceiverDirection::RECV
        } else {
            TransceiverDirection::INACTIVE
        };

        let transceiver = if mid.is_none() {
            // Try to find send transceiver that can be used as sendrecv.
            let mut senders = connections.senders.values();
            let sender = senders.find(|sndr| {
                sndr.caps().media_kind() == caps.media_kind()
                    && sndr.caps().media_source_kind()
                        == caps.media_source_kind()
            });
            Some(sender.map_or_else(
                || connections.add_transceiver(kind, transceiver_direction),
                |sender| {
                    let trnsvr = sender.transceiver();
                    trnsvr.add_direction(transceiver_direction);

                    trnsvr
                },
            ))
        } else {
            None
        };

        Self {
            track_id,
            caps,
            sender_id,
            transceiver: RefCell::new(transceiver),
            mid: RefCell::new(mid),
            track: RefCell::new(None),
            general_media_exchange_state: Cell::new(
<<<<<<< HEAD
                StableMediaExchangeState::from(!enabled),
            ),
            is_track_notified: Cell::new(false),
            media_exchange_state_controller: TransitableStateController::new(
                StableMediaExchangeState::from(!enabled),
=======
                media_exchange_state::Stable::from(enabled),
>>>>>>> ad6a63a1
            ),
            is_track_notified: Cell::new(false),
            media_exchange_state_controller:
                media_exchange_state::Controller::new(
                    media_exchange_state::Stable::from(enabled),
                ),
            peer_events_sender: connections.peer_events_sender.clone(),
        }
    }

    /// Returns [`TrackConstraints`] of this [`Receiver`].
    #[inline]
    pub fn caps(&self) -> &TrackConstraints {
        &self.caps
    }

    /// Returns `true` if this [`Receiver`] is receives media data.
    pub fn is_receiving(&self) -> bool {
<<<<<<< HEAD
        let is_enabled = self.media_exchange_state_controller.is_enabled();
=======
        let enabled = self.media_exchange_state_controller.enabled();
>>>>>>> ad6a63a1
        let is_recv_direction =
            self.transceiver.borrow().as_ref().map_or(false, |trnsvr| {
                trnsvr.has_direction(TransceiverDirection::RECV)
            });

<<<<<<< HEAD
        is_enabled && is_recv_direction
=======
        enabled && is_recv_direction
>>>>>>> ad6a63a1
    }

    /// Adds provided [`SysMediaStreamTrack`] and [`RtcRtpTransceiver`] to this
    /// [`Receiver`].
    ///
    /// Sets [`MediaStreamTrack::enabled`] same as [`Receiver::enabled`] of this
    /// [`Receiver`].
    pub fn set_remote_track(
        &self,
        transceiver: Transceiver,
        new_track: SysMediaStreamTrack,
    ) {
        if let Some(old_track) = self.track.borrow().as_ref() {
            if old_track.root_id() == new_track.id() {
                return;
            }
        }

        let new_track =
            MediaStreamTrack::new(new_track, self.caps.media_source_kind());

<<<<<<< HEAD
        if self.is_not_disabled() {
=======
        if self.enabled() {
>>>>>>> ad6a63a1
            transceiver.add_direction(TransceiverDirection::RECV);
        } else {
            transceiver.sub_direction(TransceiverDirection::RECV);
        }
<<<<<<< HEAD
        new_track.set_enabled(self.is_not_disabled());
=======
        new_track.set_enabled(self.enabled());
>>>>>>> ad6a63a1

        self.transceiver.replace(Some(transceiver));
        self.track.replace(Some(new_track));
        self.maybe_notify_track();
    }

    /// Replaces [`Receiver`]'s [`Transceiver`] with a provided [`Transceiver`].
    ///
    /// Doesn't update [`TransceiverDirection`] of the [`Transceiver`].
    ///
    /// No-op if provided with the same [`Transceiver`] as already exists in
    /// this [`Receiver`].
    pub fn replace_transceiver(&self, transceiver: Transceiver) {
        if self.mid.borrow().as_ref() == transceiver.mid().as_ref() {
            self.transceiver.replace(Some(transceiver));
        }
    }

    /// Updates [`Receiver`] based on the provided [`TrackPatchEvent`].
    pub fn update(&self, track_patch: &TrackPatchEvent) {
        if self.track_id != track_patch.id {
            return;
        }
<<<<<<< HEAD
        if let Some(is_disabled_general) = track_patch.is_disabled_general {
            self.update_general_mute_state(is_disabled_general.into());
        }
        if let Some(is_disabled) = track_patch.is_disabled_individual {
            self.media_exchange_state_controller.update(is_disabled);
        }
        if let Some(is_muted) = track_patch.is_muted {
            if let Some(track) = self.track.borrow().as_ref() {
                track.set_enabled(!is_muted);
            }
=======
        if let Some(enabled_general) = track_patch.enabled_general {
            self.update_general_media_exchange_state(enabled_general.into());
        }
        if let Some(enabled_individual) = track_patch.enabled_individual {
            self.media_exchange_state_controller
                .update(enabled_individual);
>>>>>>> ad6a63a1
        }
    }

    /// Checks whether general media exchange state of the [`Receiver`] is in
<<<<<<< HEAD
    /// [`StableMediaExchangeState::Disabled`].
    #[cfg(feature = "mockable")]
    pub fn is_general_disabled(&self) -> bool {
        self.general_media_exchange_state.get()
            == StableMediaExchangeState::Disabled
=======
    /// [`media_exchange_state::Stable::Disabled`].
    #[cfg(feature = "mockable")]
    pub fn is_general_disabled(&self) -> bool {
        self.general_media_exchange_state.get()
            == media_exchange_state::Stable::Disabled
>>>>>>> ad6a63a1
    }

    /// Returns [`Transceiver`] of this [`Receiver`].
    ///
    /// Returns [`None`] if this [`Receiver`] doesn't have [`Transceiver`].
    #[inline]
    pub fn transceiver(&self) -> Option<Transceiver> {
        self.transceiver.borrow().clone()
    }

    /// Emits [`PeerEvent::NewRemoteTrack`] if [`Receiver`] is receiving media
    /// and has not notified yet.
    fn maybe_notify_track(&self) {
        if self.is_track_notified.get() {
            return;
        }
        if !self.is_receiving() {
            return;
        }
        if let Some(track) = self.track.borrow().as_ref() {
            let _ = self.peer_events_sender.unbounded_send(
                PeerEvent::NewRemoteTrack {
                    sender_id: self.sender_id.clone(),
                    track: track.clone(),
                },
            );
            self.is_track_notified.set(true);
        }
    }

    /// Updates [`TransceiverDirection`] and underlying [`MediaStreamTrack`]
<<<<<<< HEAD
    /// based on the provided [`StableMediaExchangeState`].
    ///
    /// Updates [`InnerReceiver::general_mute_state`].
    fn update_general_mute_state(&self, mute_state: StableMediaExchangeState) {
        if self.general_media_exchange_state.get() != mute_state {
            self.general_media_exchange_state.set(mute_state);
            match mute_state {
                StableMediaExchangeState::Disabled => {
=======
    /// based on the provided [`media_exchange_state::Stable`].
    fn update_general_media_exchange_state(
        &self,
        new_state: media_exchange_state::Stable,
    ) {
        if self.general_media_exchange_state.get() != new_state {
            self.general_media_exchange_state.set(new_state);
            match new_state {
                media_exchange_state::Stable::Disabled => {
>>>>>>> ad6a63a1
                    if let Some(track) = self.track.borrow().as_ref() {
                        track.set_enabled(false);
                    }
                    if let Some(trnscvr) = self.transceiver.borrow().as_ref() {
                        trnscvr.sub_direction(TransceiverDirection::RECV);
                    }
                }
<<<<<<< HEAD
                StableMediaExchangeState::Enabled => {
=======
                media_exchange_state::Stable::Enabled => {
>>>>>>> ad6a63a1
                    if let Some(track) = self.track.borrow().as_ref() {
                        track.set_enabled(true);
                    }
                    if let Some(trnscvr) = self.transceiver.borrow().as_ref() {
                        trnscvr.add_direction(TransceiverDirection::RECV);
                    }
                }
            }
            self.maybe_notify_track();
        }
    }

    /// Checks whether general media exchange state of this [`Receiver`] is in
<<<<<<< HEAD
    /// [`StableMediaExchangeState::Enabled`].
    fn is_not_disabled(&self) -> bool {
        self.general_media_exchange_state.get()
            == StableMediaExchangeState::Enabled
    }

    /// Returns `true` if this [`Receiver`] is enabled.
    pub fn is_enabled(&self) -> bool {
        self.media_exchange_state_controller.is_enabled()
    }

    /// Returns `true` if this [`Receiver`] is disabled.
    pub fn is_disabled(&self) -> bool {
        self.media_exchange_state_controller.is_disabled()
    }
}

impl MediaStateControllable for Receiver {
    fn media_exchange_state_controller(
        &self,
    ) -> Rc<MediaExchangeStateController> {
        self.media_exchange_state_controller.clone()
    }

    fn mute_state_controller(&self) -> Rc<MuteStateController> {
        unreachable!("Receivers muting is not implemented");
=======
    /// [`media_exchange_state::Stable::Enabled`].
    fn enabled(&self) -> bool {
        self.general_media_exchange_state.get()
            == media_exchange_state::Stable::Enabled
    }
}

impl Disableable for Receiver {
    #[inline]
    fn media_exchange_state_controller(
        &self,
    ) -> Rc<media_exchange_state::Controller> {
        self.media_exchange_state_controller.clone()
>>>>>>> ad6a63a1
    }
}

impl TransceiverSide for Receiver {
    #[inline]
    fn track_id(&self) -> TrackId {
        self.track_id
    }

    #[inline]
    fn kind(&self) -> MediaKind {
        MediaKind::from(&self.caps)
    }

    #[inline]
    fn source_kind(&self) -> MediaSourceKind {
        self.caps.media_source_kind()
    }

    fn mid(&self) -> Option<String> {
        if self.mid.borrow().is_none() && self.transceiver.borrow().is_some() {
            if let Some(transceiver) =
                self.transceiver.borrow().as_ref().cloned()
            {
                self.mid.replace(Some(transceiver.mid()?));
            }
        }
        self.mid.borrow().clone()
    }

    #[inline]
    fn is_transitable(&self) -> bool {
        true
    }
}<|MERGE_RESOLUTION|>--- conflicted
+++ resolved
@@ -14,7 +14,6 @@
 use crate::{
     media::{MediaKind, MediaStreamTrack, RecvConstraints, TrackConstraints},
     peer::{
-<<<<<<< HEAD
         transceiver::Transceiver, MediaConnections, MediaStateControllable,
         PeerEvent, TransceiverDirection,
     },
@@ -22,20 +21,12 @@
 
 use super::{
     transitable_state::{
-        MediaExchangeStateController, MuteStateController,
-        StableMediaExchangeState, TransitableStateController,
+        media_exchange_state, MediaExchangeStateController,
+        MuteStateController, TransitableStateController,
     },
     TransceiverSide,
 };
 
-=======
-        media::{media_exchange_state, TransceiverSide},
-        transceiver::Transceiver,
-        Disableable, MediaConnections, PeerEvent, TransceiverDirection,
-    },
-};
-
->>>>>>> ad6a63a1
 /// Representation of a remote [`MediaStreamTrack`] that is being received from
 /// some remote peer. It may have two states: `waiting` and `receiving`.
 ///
@@ -48,15 +39,9 @@
     transceiver: RefCell<Option<Transceiver>>,
     mid: RefCell<Option<String>>,
     track: RefCell<Option<MediaStreamTrack>>,
-<<<<<<< HEAD
-    general_media_exchange_state: Cell<StableMediaExchangeState>,
+    general_media_exchange_state: Cell<media_exchange_state::Stable>,
     is_track_notified: Cell<bool>,
     media_exchange_state_controller: Rc<MediaExchangeStateController>,
-=======
-    general_media_exchange_state: Cell<media_exchange_state::Stable>,
-    is_track_notified: Cell<bool>,
-    media_exchange_state_controller: Rc<media_exchange_state::Controller>,
->>>>>>> ad6a63a1
     peer_events_sender: mpsc::UnboundedSender<PeerEvent>,
 }
 
@@ -121,21 +106,12 @@
             mid: RefCell::new(mid),
             track: RefCell::new(None),
             general_media_exchange_state: Cell::new(
-<<<<<<< HEAD
-                StableMediaExchangeState::from(!enabled),
+                media_exchange_state::Stable::from(enabled),
             ),
             is_track_notified: Cell::new(false),
             media_exchange_state_controller: TransitableStateController::new(
-                StableMediaExchangeState::from(!enabled),
-=======
                 media_exchange_state::Stable::from(enabled),
->>>>>>> ad6a63a1
             ),
-            is_track_notified: Cell::new(false),
-            media_exchange_state_controller:
-                media_exchange_state::Controller::new(
-                    media_exchange_state::Stable::from(enabled),
-                ),
             peer_events_sender: connections.peer_events_sender.clone(),
         }
     }
@@ -148,21 +124,13 @@
 
     /// Returns `true` if this [`Receiver`] is receives media data.
     pub fn is_receiving(&self) -> bool {
-<<<<<<< HEAD
-        let is_enabled = self.media_exchange_state_controller.is_enabled();
-=======
-        let enabled = self.media_exchange_state_controller.enabled();
->>>>>>> ad6a63a1
+        let enabled = self.media_exchange_state_controller.is_enabled();
         let is_recv_direction =
             self.transceiver.borrow().as_ref().map_or(false, |trnsvr| {
                 trnsvr.has_direction(TransceiverDirection::RECV)
             });
 
-<<<<<<< HEAD
-        is_enabled && is_recv_direction
-=======
         enabled && is_recv_direction
->>>>>>> ad6a63a1
     }
 
     /// Adds provided [`SysMediaStreamTrack`] and [`RtcRtpTransceiver`] to this
@@ -184,20 +152,12 @@
         let new_track =
             MediaStreamTrack::new(new_track, self.caps.media_source_kind());
 
-<<<<<<< HEAD
-        if self.is_not_disabled() {
-=======
         if self.enabled() {
->>>>>>> ad6a63a1
             transceiver.add_direction(TransceiverDirection::RECV);
         } else {
             transceiver.sub_direction(TransceiverDirection::RECV);
         }
-<<<<<<< HEAD
-        new_track.set_enabled(self.is_not_disabled());
-=======
         new_track.set_enabled(self.enabled());
->>>>>>> ad6a63a1
 
         self.transceiver.replace(Some(transceiver));
         self.track.replace(Some(new_track));
@@ -221,42 +181,25 @@
         if self.track_id != track_patch.id {
             return;
         }
-<<<<<<< HEAD
-        if let Some(is_disabled_general) = track_patch.is_disabled_general {
-            self.update_general_mute_state(is_disabled_general.into());
-        }
-        if let Some(is_disabled) = track_patch.is_disabled_individual {
-            self.media_exchange_state_controller.update(is_disabled);
-        }
-        if let Some(is_muted) = track_patch.is_muted {
+        if let Some(enabled) = track_patch.enabled_general {
+            self.update_general_media_exchange_state(enabled.into());
+        }
+        if let Some(enabled) = track_patch.enabled_individual {
+            self.media_exchange_state_controller.update(enabled);
+        }
+        if let Some(muted) = track_patch.muted {
             if let Some(track) = self.track.borrow().as_ref() {
-                track.set_enabled(!is_muted);
+                track.set_enabled(!muted);
             }
-=======
-        if let Some(enabled_general) = track_patch.enabled_general {
-            self.update_general_media_exchange_state(enabled_general.into());
-        }
-        if let Some(enabled_individual) = track_patch.enabled_individual {
-            self.media_exchange_state_controller
-                .update(enabled_individual);
->>>>>>> ad6a63a1
         }
     }
 
     /// Checks whether general media exchange state of the [`Receiver`] is in
-<<<<<<< HEAD
-    /// [`StableMediaExchangeState::Disabled`].
-    #[cfg(feature = "mockable")]
-    pub fn is_general_disabled(&self) -> bool {
-        self.general_media_exchange_state.get()
-            == StableMediaExchangeState::Disabled
-=======
     /// [`media_exchange_state::Stable::Disabled`].
     #[cfg(feature = "mockable")]
     pub fn is_general_disabled(&self) -> bool {
         self.general_media_exchange_state.get()
             == media_exchange_state::Stable::Disabled
->>>>>>> ad6a63a1
     }
 
     /// Returns [`Transceiver`] of this [`Receiver`].
@@ -288,16 +231,6 @@
     }
 
     /// Updates [`TransceiverDirection`] and underlying [`MediaStreamTrack`]
-<<<<<<< HEAD
-    /// based on the provided [`StableMediaExchangeState`].
-    ///
-    /// Updates [`InnerReceiver::general_mute_state`].
-    fn update_general_mute_state(&self, mute_state: StableMediaExchangeState) {
-        if self.general_media_exchange_state.get() != mute_state {
-            self.general_media_exchange_state.set(mute_state);
-            match mute_state {
-                StableMediaExchangeState::Disabled => {
-=======
     /// based on the provided [`media_exchange_state::Stable`].
     fn update_general_media_exchange_state(
         &self,
@@ -307,7 +240,6 @@
             self.general_media_exchange_state.set(new_state);
             match new_state {
                 media_exchange_state::Stable::Disabled => {
->>>>>>> ad6a63a1
                     if let Some(track) = self.track.borrow().as_ref() {
                         track.set_enabled(false);
                     }
@@ -315,11 +247,7 @@
                         trnscvr.sub_direction(TransceiverDirection::RECV);
                     }
                 }
-<<<<<<< HEAD
-                StableMediaExchangeState::Enabled => {
-=======
                 media_exchange_state::Stable::Enabled => {
->>>>>>> ad6a63a1
                     if let Some(track) = self.track.borrow().as_ref() {
                         track.set_enabled(true);
                     }
@@ -332,21 +260,13 @@
         }
     }
 
-    /// Checks whether general media exchange state of this [`Receiver`] is in
-<<<<<<< HEAD
-    /// [`StableMediaExchangeState::Enabled`].
-    fn is_not_disabled(&self) -> bool {
-        self.general_media_exchange_state.get()
-            == StableMediaExchangeState::Enabled
-    }
-
     /// Returns `true` if this [`Receiver`] is enabled.
-    pub fn is_enabled(&self) -> bool {
+    pub fn enabled(&self) -> bool {
         self.media_exchange_state_controller.is_enabled()
     }
 
     /// Returns `true` if this [`Receiver`] is disabled.
-    pub fn is_disabled(&self) -> bool {
+    pub fn disabled(&self) -> bool {
         self.media_exchange_state_controller.is_disabled()
     }
 }
@@ -360,21 +280,6 @@
 
     fn mute_state_controller(&self) -> Rc<MuteStateController> {
         unreachable!("Receivers muting is not implemented");
-=======
-    /// [`media_exchange_state::Stable::Enabled`].
-    fn enabled(&self) -> bool {
-        self.general_media_exchange_state.get()
-            == media_exchange_state::Stable::Enabled
-    }
-}
-
-impl Disableable for Receiver {
-    #[inline]
-    fn media_exchange_state_controller(
-        &self,
-    ) -> Rc<media_exchange_state::Controller> {
-        self.media_exchange_state_controller.clone()
->>>>>>> ad6a63a1
     }
 }
 
