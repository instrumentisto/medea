--- conflicted
+++ resolved
@@ -2,14 +2,9 @@
 
 use std::rc::Rc;
 
-<<<<<<< HEAD
-use futures::future::LocalBoxFuture;
 use medea_client_api_proto::{
     state as proto_state, MediaType, MemberId, TrackId, TrackPatchEvent,
 };
-=======
-use medea_client_api_proto::{MediaType, MemberId, TrackId, TrackPatchEvent};
->>>>>>> 705a65b3
 use medea_macro::{watch, watchers};
 use medea_reactive::{Guarded, ProgressableCell, RecheckableFutureExt};
 use tracerr::Traced;
@@ -90,15 +85,12 @@
 }
 
 impl Updatable for ReceiverState {
-    fn when_updated(&self) -> LocalBoxFuture<'static, ()> {
-        let fut = futures::future::join_all(vec![
+    fn when_updated(&self) -> Box<dyn RecheckableFutureExt<Output = ()>> {
+        Box::new(medea_reactive::join_all(vec![
             self.enabled_general.when_all_processed(),
             self.enabled_individual.when_all_processed(),
             self.muted.when_all_processed(),
-        ]);
-        Box::pin(async move {
-            fut.await;
-        })
+        ]))
     }
 }
 
