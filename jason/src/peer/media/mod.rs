//! [`crate::peer::PeerConnection`] media management.

mod mute_state;

use std::{
    borrow::ToOwned, cell::RefCell, collections::HashMap, convert::From,
    future::Future, rc::Rc, time::Duration,
};

use derive_more::Display;
use futures::{channel::mpsc, future, future::Either, StreamExt};
use medea_client_api_proto as proto;
use medea_reactive::{DroppedError, ObservableCell};
use proto::{Direction, PeerId, Track, TrackId};
use tracerr::Traced;
use wasm_bindgen_futures::{spawn_local, JsFuture};
use web_sys::{RtcRtpTransceiver, RtcRtpTransceiverDirection};

use crate::{
    media::{MediaStreamTrack, TrackConstraints},
    peer::PeerEvent,
    utils::{delay_for, JsCaused, JsError},
};

use super::{
    conn::{RtcPeerConnection, TransceiverDirection, TransceiverKind},
    stream::PeerMediaStream,
    stream_request::StreamRequest,
};

pub use self::mute_state::{MuteState, MuteStateTransition, StableMuteState};

/// Errors that may occur in [`MediaConnections`] storage.
#[derive(Debug, Display, JsCaused)]
pub enum MediaConnectionsError {
    /// Occurs when the provided [`MediaStreamTrack`] cannot be inserted into
    /// provided [`Sender`]s transceiver.
    #[display(fmt = "Failed to insert Track to a sender: {}", _0)]
    CouldNotInsertTrack(JsError),

    /// Could not find [`RtcRtpTransceiver`] by `mid`.
    #[display(fmt = "Unable to find Transceiver with provided mid: {}", _0)]
    TransceiverNotFound(String),

    /// Occurs when cannot get the `mid` from the [`Sender`].
    #[display(fmt = "Peer has senders without mid")]
    SendersWithoutMid,

    /// Occurs when cannot get the `mid` from the [`Receiver`].
    #[display(fmt = "Peer has receivers without mid")]
    ReceiversWithoutMid,

    /// Occurs when inserted [`PeerMediaStream`] dont have all necessary
    /// [`MediaStreamTrack`]s.
    #[display(fmt = "Provided stream does not have all necessary Tracks")]
    InvalidMediaStream,

    /// Occurs when [`MediaStreamTrack`] of inserted [`PeerMediaStream`] does
    /// not satisfy [`Sender`] constraints.
    #[display(fmt = "Provided Track does not satisfy senders constraints")]
    InvalidMediaTrack,

    /// Occurs when [`MuteState`] of [`Sender`] was dropped.
    #[display(fmt = "MuteState of Sender was dropped.")]
    MuteStateDropped,

    /// Occurs when [`MuteState`] of [`Sender`] transits into opposite to
    /// expected [`MuteState`].
    #[display(fmt = "MuteState of Sender transits into opposite to expected \
                     MuteState")]
    MuteStateTransitsIntoOppositeState,

    /// Invalid [`medea_client_api_proto::TrackPatch`] for
    /// [`MediaStreamTrack`].
    #[display(fmt = "Invalid TrackPatch for Track with {} ID.", _0)]
    InvalidTrackPatch(TrackId),
}

impl From<DroppedError> for MediaConnectionsError {
    #[inline]
    fn from(_: DroppedError) -> Self {
        Self::MuteStateDropped
    }
}

type Result<T> = std::result::Result<T, Traced<MediaConnectionsError>>;

/// Actual data of [`MediaConnections`] storage.
struct InnerMediaConnections {
    /// [`PeerId`] of peer that owns this [`MediaConnections`].
    peer_id: PeerId,

    /// Ref to parent [`RtcPeerConnection`]. Used to generate transceivers for
    /// [`Sender`]s and [`Receiver`]s.
    peer: Rc<RtcPeerConnection>,

    /// [`PeerEvent`]s tx.
    peer_events_sender: mpsc::UnboundedSender<PeerEvent>,

    /// [`TrackId`] to its [`Sender`].
    senders: HashMap<TrackId, Rc<Sender>>,

    /// [`TrackId`] to its [`Receiver`].
    receivers: HashMap<TrackId, Receiver>,
}

impl InnerMediaConnections {
    /// Returns [`Iterator`] over [`Sender`]s with provided [`TransceiverKind`].
    pub fn iter_senders_with_kind(
        &self,
        kind: TransceiverKind,
    ) -> impl Iterator<Item = &Rc<Sender>> {
        self.senders.values().filter(move |s| s.kind() == kind)
    }
}

/// Storage of [`RtcPeerConnection`]'s [`Sender`] and [`Receiver`] tracks.
pub struct MediaConnections(RefCell<InnerMediaConnections>);

impl MediaConnections {
    /// Instantiates new [`MediaConnections`] storage for a given
    /// [`RtcPeerConnection`].
    #[inline]
    pub fn new(
        peer_id: PeerId,
        peer: Rc<RtcPeerConnection>,
        peer_events_sender: mpsc::UnboundedSender<PeerEvent>,
    ) -> Self {
        Self(RefCell::new(InnerMediaConnections {
            peer_id,
            peer,
            peer_events_sender,
            senders: HashMap::new(),
            receivers: HashMap::new(),
        }))
    }

    /// Returns all [`Sender`]s from this [`MediaConnections`] with provided
    /// [`TransceiverKind`].
    pub fn get_senders(&self, kind: TransceiverKind) -> Vec<Rc<Sender>> {
        self.0
            .borrow()
            .iter_senders_with_kind(kind)
            .cloned()
            .collect()
    }

    /// Returns `true` if all [`Sender`]s with provided [`TransceiverKind`] is
    /// in provided [`MuteState`].
    pub fn is_all_senders_in_mute_state(
        &self,
        kind: TransceiverKind,
        mute_state: StableMuteState,
    ) -> bool {
        for sender in self.0.borrow().iter_senders_with_kind(kind) {
            if sender.mute_state() != mute_state.into() {
                return false;
            }
        }
        true
    }

    /// Returns `true` if all [`Sender`]s with
    /// [`TransceiverKind::Audio`] are enabled or `false` otherwise.
    pub fn is_send_audio_enabled(&self) -> bool {
        self.0
            .borrow()
            .iter_senders_with_kind(TransceiverKind::Audio)
            .find(|s| s.is_muted())
            .is_none()
    }

    /// Returns `true` if all [`Sender`]s with
    /// [`TransceiverKind::Video`] are enabled or `false` otherwise.
    pub fn is_send_video_enabled(&self) -> bool {
        self.0
            .borrow()
            .iter_senders_with_kind(TransceiverKind::Video)
            .find(|s| s.is_muted())
            .is_none()
    }

    /// Returns mapping from a [`MediaStreamTrack`] ID to a `mid` of
    /// this track's [`RtcRtpTransceiver`].
    ///
    /// # Errors
    ///
    /// Errors with [`MediaConnectionsError::SendersWithoutMid`] if some
    /// [`Sender`] doesn't have [mid].
    ///
    /// Errors with [`MediaConnectionsError::ReceiversWithoutMid`] if some
    /// [`Receiver`] doesn't have [mid].
    ///
    /// [mid]:
    /// https://developer.mozilla.org/en-US/docs/Web/API/RTCRtpTransceiver/mid
    pub fn get_mids(&self) -> Result<HashMap<TrackId, String>> {
        let mut inner = self.0.borrow_mut();
        let mut mids =
            HashMap::with_capacity(inner.senders.len() + inner.receivers.len());
        for (track_id, sender) in &inner.senders {
            mids.insert(
                *track_id,
                sender
                    .transceiver
                    .mid()
                    .ok_or(MediaConnectionsError::SendersWithoutMid)
                    .map_err(tracerr::wrap!())?,
            );
        }
        for (track_id, receiver) in &mut inner.receivers {
            mids.insert(
                *track_id,
                receiver
                    .mid()
                    .map(ToOwned::to_owned)
                    .ok_or(MediaConnectionsError::ReceiversWithoutMid)
                    .map_err(tracerr::wrap!())?,
            );
        }
        Ok(mids)
    }

    /// Synchronizes local state with provided tracks. Creates new [`Sender`]s
    /// and [`Receiver`]s for each new [`Track`], and updates [`Track`] if
    /// its settings has been changed.
    ///
    /// # Errors
    ///
    /// With [`MediaConnectionsError::TransceiverNotFound`] if could not create
    /// new [`Sender`] cause transceiver with specified `mid` does not
    /// exist.
    // TODO: Doesnt really updates anything, but only generates new senders
    //       and receivers atm.
    pub fn update_tracks<I: IntoIterator<Item = Track>>(
        &self,
        tracks: I,
    ) -> Result<()> {
        let mut inner = self.0.borrow_mut();
        for track in tracks {
            match track.direction {
                Direction::Send { mid, .. } => {
                    let sndr = Sender::new(
                        inner.peer_id,
                        track.id,
                        track.media_type.into(),
                        &inner.peer,
                        inner.peer_events_sender.clone(),
                        mid,
                        track.is_muted.into(),
                    )
                    .map_err(tracerr::wrap!())?;
                    inner.senders.insert(track.id, sndr);
                }
                Direction::Recv { sender, mid } => {
                    let recv = Receiver::new(
                        track.id,
                        &(track.media_type.into()),
                        sender,
                        &inner.peer,
                        mid,
                    );
                    inner.receivers.insert(track.id, recv);
                }
            }
        }
        Ok(())
    }

    /// Updates [`Sender`]s of this [`super::PeerConnection`] with
    /// [`proto::TrackPatch`].
    ///
    /// # Errors
    ///
    /// Errors with [`MediaConnectionsError::InvalidTrackPatch`] if
    /// [`MediaStreamTrack`] with ID from [`proto::TrackPatch`] doesn't exist.
    pub fn update_senders(&self, tracks: Vec<proto::TrackPatch>) -> Result<()> {
        for track_proto in tracks {
            let sender =
                self.get_sender_by_id(track_proto.id).ok_or_else(|| {
                    tracerr::new!(MediaConnectionsError::InvalidTrackPatch(
                        track_proto.id
                    ))
                })?;
            sender.update(&track_proto);
        }
        Ok(())
    }

    /// Returns [`StreamRequest`] if this [`MediaConnections`] has [`Sender`]s.
    pub fn get_stream_request(&self) -> Option<StreamRequest> {
        let mut stream_request = None;
        for sender in self.0.borrow().senders.values() {
            if let MuteState::Stable(StableMuteState::NotMuted) =
                sender.mute_state.get()
            {
                stream_request
                    .get_or_insert_with(StreamRequest::default)
                    .add_track_request(sender.track_id, sender.caps.clone());
            }
        }
        stream_request
    }

    /// Inserts tracks from a provided [`PeerMediaStream`] into [`Sender`]s
    /// based on track IDs.
    ///
    /// Provided [`PeerMediaStream`] must have all required
    /// [`MediaStreamTrack`]s. [`MediaStreamTrack`]s are inserted into
    /// [`Sender`]'s [`RtcRtpTransceiver`]s via [`replaceTrack` method][1],
    /// changing its direction to `sendonly`.
    ///
<<<<<<< HEAD
    /// # Errors
    ///
    /// With [`MediaConnectionsError::InvalidMediaStream`] if provided
    /// [`PeerMediaStream`] does not contain required track.
    ///
    /// With [`MediaConnectionsError::InvalidMediaTrack`] some
    /// [`MediaStreamTrack`] could not be inserted into associated
    /// [`Sender`] because of constraints mismatch.
    ///
    /// With [`MediaConnectionsError::CouldNotInsertTrack`] if some track from
    /// provided [`PeerMediaStream`] could not be inserted into
    /// provided [`Sender`]s transceiver.
=======
    /// Provided [`MediaStream`] must have all required [`MediaTrack`]s.
    /// [`MediaTrack`]s are inserted into [`Sender`]'s [`RtcRtpTransceiver`]s
    /// via [`replaceTrack` method][1], changing its direction to `sendonly`.
    ///
    /// # Errors
    ///
    /// - [`MediaConnectionsError::InvalidMediaTrack`] if some [`MediaTrack`]
    ///   doesn't satisfy [`Sender`]'s [`TrackConstraints`].
    /// - [`MediaConnectionsError::InvalidMediaStream`] if [`MediaStream`]
    ///   doesn't contain [`MediaTrack`] for some [`Sender`].
>>>>>>> 379dc191
    ///
    /// [1]: https://www.w3.org/TR/webrtc/#dom-rtcrtpsender-replacetrack
    pub async fn insert_local_stream(
        &self,
        stream: &PeerMediaStream,
    ) -> Result<()> {
        let inner = self.0.borrow();

        // Build sender to track pairs to catch errors before inserting.
        let mut sender_and_track = Vec::with_capacity(inner.senders.len());
        for sender in inner.senders.values() {
            // skip senders that are not NotMuted
            if !sender.is_not_muted() {
                continue;
            }

            if let Some(track) = stream.get_track_by_id(sender.track_id) {
                if sender.caps.satisfies(&track) {
                    sender_and_track.push((sender, track));
                } else {
                    return Err(tracerr::new!(
                        MediaConnectionsError::InvalidMediaTrack
                    ));
                }
            } else {
                return Err(tracerr::new!(
                    MediaConnectionsError::InvalidMediaStream
                ));
            }
        }

        future::try_join_all(sender_and_track.into_iter().map(
            |(sender, track)| {
                Sender::insert_and_enable_track(Rc::clone(sender), track)
            },
        ))
        .await?;

        Ok(())
    }

    /// Adds provided [`MediaStreamTrack`] and [`RtcRtpTransceiver`] to the
    /// stored [`Receiver`], which is associated with a given
    /// [`RtcRtpTransceiver`].
    ///
    /// Returns ID of associated [`Sender`] with a found [`Receiver`], if any.
    pub fn add_remote_track(
        &self,
        transceiver: RtcRtpTransceiver,
        track: MediaStreamTrack,
    ) -> Option<PeerId> {
        let mut inner = self.0.borrow_mut();
        if let Some(mid) = transceiver.mid() {
            for receiver in &mut inner.receivers.values_mut() {
                if let Some(recv_mid) = &receiver.mid() {
                    if recv_mid == &mid {
                        receiver.transceiver.replace(transceiver);
                        receiver.track.replace(track);
                        return Some(receiver.sender_id);
                    }
                }
            }
        }
        None
    }

    /// Returns [`MediaStreamTrack`]s being received from a specified sender,
    /// but only if all receiving [`MediaStreamTrack`]s are present already.
    pub fn get_stream_by_sender(
        &self,
        sender_id: PeerId,
    ) -> Option<PeerMediaStream> {
        let inner = self.0.borrow();
        let stream = PeerMediaStream::new();
        for rcv in inner.receivers.values() {
            if rcv.sender_id == sender_id {
                match rcv.track() {
                    None => return None,
                    Some(ref track) => {
                        stream.add_track(rcv.track_id, track.clone());
                    }
                }
            }
        }
        Some(stream)
    }

    /// Returns [`MediaStreamTrack`] by its [`TrackId`] and
    /// [`TransceiverDirection`].
    pub fn get_track_by_id_and_direction(
        &self,
        id: TrackId,
        direction: TransceiverDirection,
    ) -> Option<MediaStreamTrack> {
        let inner = self.0.borrow();
        match direction {
            TransceiverDirection::Sendonly => inner
                .senders
                .get(&id)
                .and_then(|sndr| sndr.track.borrow().clone()),
            TransceiverDirection::Recvonly => inner
                .receivers
                .get(&id)
                .and_then(|recvr| recvr.track.clone()),
        }
    }

    /// Returns [`Sender`] from this [`MediaConnections`] by [`TrackId`].
    #[inline]
    pub fn get_sender_by_id(&self, id: TrackId) -> Option<Rc<Sender>> {
        self.0.borrow().senders.get(&id).cloned()
    }

    /// Returns [`MediaStreamTrack`] from this [`MediaConnections`] by its
    /// [`TrackId`].
    pub fn get_track_by_id(&self, id: TrackId) -> Option<MediaStreamTrack> {
        let inner = self.0.borrow();
        inner
            .senders
            .get(&id)
            .and_then(|s| s.track.borrow().clone())
            .or_else(|| {
                inner.receivers.get(&id).and_then(|recv| recv.track.clone())
            })
    }
}

/// Representation of a local [`MediaStreamTrack`] that is being sent to some
/// remote peer.
pub struct Sender {
    track_id: TrackId,
    caps: TrackConstraints,
    track: RefCell<Option<MediaStreamTrack>>,
    transceiver: RtcRtpTransceiver,
    mute_state: ObservableCell<MuteState>,
}

impl Sender {
    /// Creates new [`RtcRtpTransceiver`] if provided `mid` is `None`,
    /// otherwise retrieves existing [`RtcRtpTransceiver`] via provided `mid`
    /// from a provided [`RtcPeerConnection`]. Errors if [`RtcRtpTransceiver`]
    /// lookup fails.
    fn new(
        peer_id: PeerId,
        track_id: TrackId,
        caps: TrackConstraints,
        peer: &RtcPeerConnection,
        peer_events_sender: mpsc::UnboundedSender<PeerEvent>,
        mid: Option<String>,
        mute_state: StableMuteState,
    ) -> Result<Rc<Self>> {
        let kind = TransceiverKind::from(&caps);
        let transceiver = match mid {
            None => peer.add_transceiver(kind, TransceiverDirection::Sendonly),
            Some(mid) => peer
                .get_transceiver_by_mid(&mid)
                .ok_or(MediaConnectionsError::TransceiverNotFound(mid))
                .map_err(tracerr::wrap!())?,
        };

        let mute_state = ObservableCell::new(mute_state.into());
        // we dont care about initial state, cause transceiver is inactive atm
        let mut mute_state_changes = mute_state.subscribe().skip(1);
        let this = Rc::new(Self {
            track_id,
            caps,
            track: RefCell::new(None),
            transceiver,
            mute_state,
        });

        let weak_this = Rc::downgrade(&this);
        spawn_local(async move {
            while let Some(mute_state) = mute_state_changes.next().await {
                if let Some(this) = weak_this.upgrade() {
                    match mute_state {
                        MuteState::Stable(stable) => {
                            match stable {
                                StableMuteState::NotMuted => {
                                    let _ = peer_events_sender.unbounded_send(
                                        PeerEvent::NewLocalStreamRequired {
                                            peer_id,
                                        },
                                    );
                                }
                                StableMuteState::Muted => {
                                    // cannot fail
                                    this.track.borrow_mut().take();
                                    let _ = JsFuture::from(
                                        this.transceiver
                                            .sender()
                                            .replace_track(None),
                                    )
                                    .await;
                                }
                            }
                        }
                        MuteState::Transition(_) => {
                            let weak_this = Rc::downgrade(&this);
                            spawn_local(async move {
                                let mut transitions =
                                    this.mute_state.subscribe().skip(1);
                                let timeout = Box::pin(delay_for(
                                    Duration::from_secs(10).into(),
                                ));
                                match future::select(
                                    transitions.next(),
                                    timeout,
                                )
                                .await
                                {
                                    Either::Left(_) => (),
                                    Either::Right(_) => {
                                        if let Some(this) = weak_this.upgrade()
                                        {
                                            let stable = this
                                                .mute_state
                                                .get()
                                                .cancel_transition();
                                            this.mute_state.set(stable);
                                        }
                                    }
                                }
                            });
                        }
                    }
                } else {
                    break;
                }
            }
        });

        Ok(this)
    }

    /// Returns [`TrackId`] of this [`Sender`].
    pub fn track_id(&self) -> TrackId {
        self.track_id
    }

    /// Returns kind of [`RtcRtpTransceiver`] this [`Sender`].
    pub fn kind(&self) -> TransceiverKind {
        TransceiverKind::from(&self.caps)
    }

    /// Returns [`MuteState`] of this [`Sender`].
    pub fn mute_state(&self) -> MuteState {
        self.mute_state.get()
    }

    /// Inserts provided [`MediaStreamTrack`] into provided [`Sender`]s
    /// transceiver and enables transceivers sender by changing its
    /// direction to `sendonly`.
    ///
    /// [1]: https://www.w3.org/TR/webrtc/#dom-rtcrtpsender-replacetrack
    async fn insert_and_enable_track(
        sender: Rc<Self>,
        new_track: MediaStreamTrack,
    ) -> Result<()> {
        // no-op if we try to insert same track
        if let Some(current_track) = sender.track.borrow().as_ref() {
            if new_track.id() == current_track.id() {
                return Ok(());
            }
        }

        // no-op if transceiver is not NotMuted
        if let MuteState::Stable(StableMuteState::NotMuted) =
            sender.mute_state()
        {
            JsFuture::from(
                sender
                    .transceiver
                    .sender()
                    .replace_track(Some(new_track.as_ref())),
            )
            .await
            .map_err(Into::into)
            .map_err(MediaConnectionsError::CouldNotInsertTrack)
            .map_err(tracerr::wrap!())?;

            sender.track.borrow_mut().replace(new_track);

            sender
                .transceiver
                .set_direction(RtcRtpTransceiverDirection::Sendonly);
        }

        Ok(())
    }

    /// Checks that [`Sender`] is in [`MuteState::Muted`].
    pub fn is_muted(&self) -> bool {
        self.mute_state.get() == StableMuteState::Muted.into()
    }

    /// Checks that [`Sender`] is in [`MuteState::NotMuted`].
    pub fn is_not_muted(&self) -> bool {
        self.mute_state.get() == StableMuteState::NotMuted.into()
    }

    /// Sets current [`MuteState`] to [`MuteState::Transition`].
    pub fn mute_state_transition_to(&self, desired_state: StableMuteState) {
        let current_mute_state = self.mute_state.get();
        self.mute_state
            .set(current_mute_state.transition_to(desired_state));
    }

    /// Returns [`Future`] which will be resolved when [`MuteState`] of this
    /// [`Sender`] will be [`MuteState::Stable`] or the [`Sender`] is dropped.
    ///
    /// Succeeds if [`Sender`]'s [`MuteState`] transits into the `desired_state`
    /// or the [`Sender`] is dropped.
    ///
    /// # Errors
    ///
    /// [`MediaConnectionsError::MuteStateTransitsIntoOppositeState`] is
    /// returned if [`Sender`]'s [`MuteState`] transits into the opposite to
    /// the `desired_state`.
    pub fn when_mute_state_stable(
        &self,
        desired_state: StableMuteState,
    ) -> impl Future<Output = Result<()>> {
        let mut mute_states = self.mute_state.subscribe();
        async move {
            while let Some(state) = mute_states.next().await {
                match state {
                    MuteState::Transition(_) => continue,
                    MuteState::Stable(s) => {
                        return if s == desired_state {
                            Ok(())
                        } else {
                            Err(tracerr::new!(
                                MediaConnectionsError::
                                MuteStateTransitsIntoOppositeState
                            ))
                        }
                    }
                }
            }
            Ok(())
        }
    }

    /// Updates this [`Sender`]s tracks based on the provided
    /// [`proto::TrackPatch`].
    pub fn update(&self, track: &proto::TrackPatch) {
        if track.id != self.track_id {
            return;
        }

        if let Some(is_muted) = track.is_muted {
            let new_mute_state = StableMuteState::from(is_muted);
            let current_mute_state = self.mute_state.get();

            let mute_state_update: MuteState = match current_mute_state {
                MuteState::Stable(_) => new_mute_state.into(),
                MuteState::Transition(t) => {
                    if t.intended() == new_mute_state {
                        new_mute_state.into()
                    } else {
                        t.set_inner(new_mute_state).into()
                    }
                }
            };

            self.mute_state.set(mute_state_update);
        }
    }
}

/// Representation of a remote [`MediaStreamTrack`] that is being received from
/// some remote peer. It may have two states: `waiting` and `receiving`.
///
/// We can save related [`RtcRtpTransceiver`] and the actual
/// [`MediaStreamTrack`] only when [`MediaStreamTrack`] data arrives.
pub struct Receiver {
    track_id: TrackId,
    sender_id: PeerId,
    transceiver: Option<RtcRtpTransceiver>,
    mid: Option<String>,
    track: Option<MediaStreamTrack>,
}

impl Receiver {
    /// Creates new [`RtcRtpTransceiver`] if provided `mid` is `None`,
    /// otherwise creates [`Receiver`] without [`RtcRtpTransceiver`]. It will be
    /// injected when [`MediaStreamTrack`] arrives.
    ///
    /// `track` field in the created [`Receiver`] will be `None`,
    /// since [`Receiver`] must be created before the actual
    /// [`MediaStreamTrack`] data arrives.
    #[inline]
    fn new(
        track_id: TrackId,
        caps: &TrackConstraints,
        sender_id: PeerId,
        peer: &RtcPeerConnection,
        mid: Option<String>,
    ) -> Self {
        let kind = TransceiverKind::from(caps);
        let transceiver = match mid {
            None => {
                Some(peer.add_transceiver(kind, TransceiverDirection::Recvonly))
            }
            Some(_) => None,
        };
        Self {
            track_id,
            sender_id,
            transceiver,
            mid,
            track: None,
        }
    }

    /// Returns associated [`MediaStreamTrack`] with this [`Receiver`], if any.
    #[inline]
    pub(crate) fn track(&self) -> Option<MediaStreamTrack> {
        self.track.as_ref().cloned()
    }

    /// Returns `mid` of this [`Receiver`].
    ///
    /// Tries to fetch it from the underlying [`RtcRtpTransceiver`] if current
    /// value is `None`.
    pub(crate) fn mid(&mut self) -> Option<&str> {
        if self.mid.is_none() && self.transceiver.is_some() {
            self.mid = self.transceiver.as_ref().unwrap().mid()
        }
        self.mid.as_deref()
    }
}<|MERGE_RESOLUTION|>--- conflicted
+++ resolved
@@ -309,33 +309,20 @@
     /// [`Sender`]'s [`RtcRtpTransceiver`]s via [`replaceTrack` method][1],
     /// changing its direction to `sendonly`.
     ///
-<<<<<<< HEAD
     /// # Errors
     ///
     /// With [`MediaConnectionsError::InvalidMediaStream`] if provided
-    /// [`PeerMediaStream`] does not contain required track.
-    ///
-    /// With [`MediaConnectionsError::InvalidMediaTrack`] some
-    /// [`MediaStreamTrack`] could not be inserted into associated
-    /// [`Sender`] because of constraints mismatch.
-    ///
-    /// With [`MediaConnectionsError::CouldNotInsertTrack`] if some track from
-    /// provided [`PeerMediaStream`] could not be inserted into
-    /// provided [`Sender`]s transceiver.
-=======
-    /// Provided [`MediaStream`] must have all required [`MediaTrack`]s.
-    /// [`MediaTrack`]s are inserted into [`Sender`]'s [`RtcRtpTransceiver`]s
-    /// via [`replaceTrack` method][1], changing its direction to `sendonly`.
-    ///
-    /// # Errors
-    ///
-    /// - [`MediaConnectionsError::InvalidMediaTrack`] if some [`MediaTrack`]
-    ///   doesn't satisfy [`Sender`]'s [`TrackConstraints`].
-    /// - [`MediaConnectionsError::InvalidMediaStream`] if [`MediaStream`]
-    ///   doesn't contain [`MediaTrack`] for some [`Sender`].
->>>>>>> 379dc191
-    ///
-    /// [1]: https://www.w3.org/TR/webrtc/#dom-rtcrtpsender-replacetrack
+    /// [`PeerMediaStream`] doesn't contain required [`MediaStreamTrack`].
+    ///
+    /// With [`MediaConnectionsError::InvalidMediaTrack`] if some
+    /// [`MediaStreamTrack`] cannot be inserted into associated [`Sender`]
+    /// because of constraints mismatch.
+    ///
+    /// With [`MediaConnectionsError::CouldNotInsertTrack`] if some
+    /// [`MediaStreamTrack`] from provided [`PeerMediaStream`] cannot be
+    /// inserted into provided [`Sender`]s transceiver.
+    ///
+    /// [1]: https://w3.org/TR/webrtc/#dom-rtcrtpsender-replacetrack
     pub async fn insert_local_stream(
         &self,
         stream: &PeerMediaStream,
@@ -588,7 +575,7 @@
     /// transceiver and enables transceivers sender by changing its
     /// direction to `sendonly`.
     ///
-    /// [1]: https://www.w3.org/TR/webrtc/#dom-rtcrtpsender-replacetrack
+    /// [1]: https://w3.org/TR/webrtc/#dom-rtcrtpsender-replacetrack
     async fn insert_and_enable_track(
         sender: Rc<Self>,
         new_track: MediaStreamTrack,
