//! [`PeerConnection`] media management.
//!
//! [`PeerConnection`]: crate::peer::PeerConnection

pub mod receiver;
pub mod sender;
mod transitable_state;

use std::{cell::RefCell, collections::HashMap, convert::From, rc::Rc};

use derive_more::Display;
use futures::{channel::mpsc, future, future::LocalBoxFuture};
use medea_client_api_proto as proto;
#[cfg(feature = "mockable")]
use medea_client_api_proto::{MediaType, MemberId};
use medea_reactive::DroppedError;
use proto::{MediaSourceKind, TrackId};
use tracerr::Traced;
use web_sys::RtcTrackEvent;

#[cfg(feature = "mockable")]
use crate::media::{LocalTracksConstraints, RecvConstraints};
use crate::{
    media::{track::local, MediaKind},
    peer::{
        transceiver::Transceiver, LocalStreamUpdateCriteria, PeerEvent,
        TrackEvent, TransceiverDirection,
    },
    utils::{JsCaused, JsError},
};

use super::{conn::RtcPeerConnection, tracks_request::TracksRequest};

pub use self::transitable_state::{
    media_exchange_state, mute_state, InStable, InTransition,
    MediaExchangeState, MediaExchangeStateController, MediaState, MuteState,
    MuteStateController, TransitableState, TransitableStateController,
};

/// Transceiver's sending ([`Sender`]) or receiving ([`Receiver`]) side.
///
/// [`Sender`]: self::sender::Sender
/// [`Receiver`]: self::receiver::Receiver
pub trait TransceiverSide: MediaStateControllable {
    /// Returns [`TrackId`] of this [`TransceiverSide`].
    fn track_id(&self) -> TrackId;

    /// Returns [`MediaKind`] of this [`TransceiverSide`].
    fn kind(&self) -> MediaKind;

    /// Returns [`MediaSourceKind`] of this [`TransceiverSide`].
    fn source_kind(&self) -> MediaSourceKind;

    /// Returns `true` if this [`TransceiverSide`] currently can be
    /// disabled/enabled without [`LocalTracksConstraints`] updating.
    ///
    /// [`LocalTracksConstraints`]: super::LocalTracksConstraints
    fn is_transitable(&self) -> bool;
}

/// Default functions for dealing with [`MediaExchangeStateController`] and
/// [`MuteStateController`] for objects that use it.
pub trait MediaStateControllable {
    /// Returns reference to the [`MediaExchangeStateController`].
    #[must_use]
    fn media_exchange_state_controller(
        &self,
    ) -> Rc<MediaExchangeStateController>;

    /// Returns a reference to the [`MuteStateController`].
    #[must_use]
    fn mute_state_controller(&self) -> Rc<MuteStateController>;

    /// Returns [`MediaExchangeState`] of this [`MediaStateControllable`].
    #[inline]
    #[must_use]
    fn media_exchange_state(&self) -> MediaExchangeState {
        self.media_exchange_state_controller().state()
    }

    /// Returns [`MuteState`] of this [`MediaStateControllable`].
    #[inline]
    #[must_use]
    fn mute_state(&self) -> MuteState {
        self.mute_state_controller().state()
    }

    /// Sets current [`MediaState`] to [`TransitableState::Transition`].
    ///
    /// # Errors
    ///
    /// Implementors might return [`MediaConnectionsError`] if transition could
    /// not be made for some reason.
    #[inline]
    fn media_state_transition_to(
        &self,
        desired_state: MediaState,
    ) -> Result<()> {
        match desired_state {
            MediaState::MediaExchange(desired_state) => {
                self.media_exchange_state_controller()
                    .transition_to(desired_state);
            }
            MediaState::Mute(desired_state) => {
                self.mute_state_controller().transition_to(desired_state);
            }
        }

        Ok(())
    }

    /// Indicates whether [`Room`] should subscribe to the [`MediaState`] update
    /// when updating [`MediaStateControllable`] to the provided [`MediaState`].
    ///
    /// [`Room`]: crate::api::Room
    #[must_use]
    fn is_subscription_needed(&self, desired_state: MediaState) -> bool {
        match desired_state {
            MediaState::MediaExchange(media_exchange) => {
                let current = self.media_exchange_state();
                match current {
                    MediaExchangeState::Transition(_) => true,
                    MediaExchangeState::Stable(stable) => {
                        stable != media_exchange
                    }
                }
            }
            MediaState::Mute(mute_state) => {
                let current = self.mute_state();
                match current {
                    MuteState::Transition(_) => true,
                    MuteState::Stable(stable) => stable != mute_state,
                }
            }
        }
    }

    /// Indicates whether [`Room`] should send [`TrackPatchCommand`] to the
    /// server when updating [`MediaStateControllable`] to the provided
    /// [`MediaState`].
    ///
    /// [`TrackPatchCommand`]: medea_client_api_proto::TrackPatchCommand
    /// [`Room`]: crate::api::Room
    #[must_use]
    fn is_track_patch_needed(&self, desired_state: MediaState) -> bool {
        match desired_state {
            MediaState::MediaExchange(media_exchange) => {
                let current = self.media_exchange_state();
                match current {
                    MediaExchangeState::Stable(stable) => {
                        stable != media_exchange
                    }
                    MediaExchangeState::Transition(transition) => {
                        transition.intended() != media_exchange
                    }
                }
            }
            MediaState::Mute(mute_state) => {
                let current = self.mute_state();
                match current {
                    MuteState::Stable(stable) => stable != mute_state,
                    MuteState::Transition(transition) => {
                        transition.intended() != mute_state
                    }
                }
            }
        }
    }

    /// Returns [`Future`] which will be resolved when [`MediaState`] of this
    /// [`MediaStateControllable`] will be [`TransitableState::Stable`] or it's
    /// dropped.
    ///
    /// # Errors
    ///
    /// [`MediaConnectionsError::MediaStateTransitsIntoOppositeState`]
    /// is returned if [`MediaState`] transits into the opposite to the
    /// `desired_state`.
    ///
    /// [`Future`]: std::future::Future
    #[inline]
    fn when_media_state_stable(
        &self,
        desired_state: MediaState,
    ) -> LocalBoxFuture<'static, Result<()>> {
        match desired_state {
            MediaState::Mute(desired_state) => self
                .mute_state_controller()
                .when_media_state_stable(desired_state),
            MediaState::MediaExchange(desired_state) => self
                .media_exchange_state_controller()
                .when_media_state_stable(desired_state),
        }
    }

    /// Stops state transition timer of this [`MediaStateControllable`].
    #[inline]
    fn stop_media_state_transition_timeout(&self) {
        self.media_exchange_state_controller()
            .stop_transition_timeout();
        self.mute_state_controller().stop_transition_timeout();
    }

    /// Resets state transition timer of this [`MediaStateControllable`].
    #[inline]
    fn reset_media_state_transition_timeout(&self) {
        self.media_exchange_state_controller()
            .reset_transition_timeout();
        self.mute_state_controller().reset_transition_timeout();
    }
}

/// Direction of the `MediaTrack`.
#[derive(Debug, Clone, Copy)]
pub enum TrackDirection {
    /// Sends media data.
    Send,

    /// Receives media data.
    Recv,
}

/// Errors that may occur in [`MediaConnections`] storage.
#[derive(Clone, Debug, Display, JsCaused)]
pub enum MediaConnectionsError {
    /// Occurs when the provided [`local::Track`] cannot be inserted into
    /// provided [`Sender`]s transceiver.
    ///
    /// [`Sender`]: self::sender::Sender
    #[display(fmt = "Failed to insert Track to a sender: {}", _0)]
    CouldNotInsertLocalTrack(JsError),

    /// Occurs when [`remote::Track`] discovered by [`RtcPeerConnection`] could
    /// not be inserted into [`Receiver`].
    ///
    /// [`remote::Track`]: crate::media::track::remote::Track
    /// [`Receiver`]: self::receiver::Receiver
    #[display(
        fmt = "Could not insert remote track with mid: {:?} into media \
               connections",
        _0
    )]
    CouldNotInsertRemoteTrack(String),

    /// Could not find [`RtcRtpTransceiver`] by `mid`.
    ///
    /// [`RtcRtpTransceiver`]: web_sys::RtcRtpTransceiver
    #[display(fmt = "Unable to find Transceiver with provided mid: {}", _0)]
    TransceiverNotFound(String),

    /// Occurs when cannot get the `mid` from the [`Sender`].
    ///
    /// [`Sender`]: self::sender::Sender
    #[display(fmt = "Peer has senders without mid")]
    SendersWithoutMid,

    /// Occurs when cannot get the `mid` from the [`Receiver`].
    ///
    /// [`Receiver`]: self::receiver::Receiver
    #[display(fmt = "Peer has receivers without mid")]
    ReceiversWithoutMid,

    /// Occurs when not enough [`local::Track`]s are inserted into senders.
    #[display(fmt = "Provided stream does not have all necessary Tracks")]
    InvalidMediaTracks,

    /// Occurs when [`local::Track`] does not satisfy [`Sender`] constraints.
    ///
    /// [`Sender`]: self::sender::Sender
    #[display(fmt = "Provided Track does not satisfy senders constraints")]
    InvalidMediaTrack,

    /// Occurs when [`MediaExchangeState`] of [`Sender`] was dropped.
    ///
    /// [`Sender`]: self::sender::Sender
    #[display(fmt = "MediaExchangeState of Sender was dropped.")]
    MediaExchangeStateDropped,

    /// Occurs when [`MediaState`] of [`Sender`] transits into opposite
    /// to expected [`MediaState`].
    ///
    /// [`Sender`]: self::sender::Sender
    #[display(fmt = "MediaState of Sender transits into opposite to \
                     expected MediaExchangeState")]
    MediaStateTransitsIntoOppositeState,

    /// Invalid [`medea_client_api_proto::TrackPatchEvent`] for
    /// [`local::Track`].
    #[display(fmt = "Invalid TrackPatch for Track with {} ID.", _0)]
    InvalidTrackPatch(TrackId),

    /// Some [`Sender`] can't be disabled because it required.
    ///
    /// [`Sender`]: self::sender::Sender
    #[display(fmt = "MediaExchangeState of Sender can't be transited into \
                     disabled state, because this Sender is required.")]
    CannotDisableRequiredSender,
}

impl From<DroppedError> for MediaConnectionsError {
    #[inline]
    fn from(_: DroppedError) -> Self {
        Self::MediaExchangeStateDropped
    }
}

type Result<T> = std::result::Result<T, Traced<MediaConnectionsError>>;

/// Actual data of [`MediaConnections`] storage.
struct InnerMediaConnections {
    /// Ref to parent [`RtcPeerConnection`]. Used to generate transceivers for
    /// [`Sender`]s and [`Receiver`]s.
    ///
    /// [`Sender`]: self::sender::Sender
    /// [`Receiver`]: self::receiver::Receiver
    peer: Rc<RtcPeerConnection>,

    /// [`PeerEvent`]s tx.
    peer_events_sender: mpsc::UnboundedSender<PeerEvent>,

    /// [`TrackId`] to its [`sender::Component`].
    senders: HashMap<TrackId, sender::Component>,

    /// [`TrackId`] to its [`receiver::Component`].
    receivers: HashMap<TrackId, receiver::Component>,
}

impl InnerMediaConnections {
    /// Returns [`Iterator`] over [`sender::Component`]s with provided
    /// [`MediaKind`] and [`MediaSourceKind`].
    fn iter_senders_with_kind_and_source_kind(
        &self,
        kind: MediaKind,
        source_kind: Option<MediaSourceKind>,
    ) -> impl Iterator<Item = &sender::Component> {
        self.senders
            .values()
            .filter(move |sender| sender.state().kind() == kind)
            .filter(move |sender| match source_kind {
                None => true,
                Some(source_kind) => {
                    sender.caps().media_source_kind() == source_kind
                }
            })
    }

    /// Returns [`Iterator`] over [`receiver::Component`]s with provided
    /// [`MediaKind`].
    fn iter_receivers_with_kind(
        &self,
        kind: MediaKind,
    ) -> impl Iterator<Item = &receiver::Component> {
<<<<<<< HEAD
        self.receivers
            .values()
            .filter(move |s| s.state().kind() == kind)
=======
        self.receivers.values().filter(move |s| s.kind() == kind)
>>>>>>> 92a07c6a
    }

    /// Returns all [`TransceiverSide`]s by provided [`TrackDirection`],
    /// [`MediaKind`] and [`MediaSourceKind`].
    fn get_transceivers_by_direction_and_kind(
        &self,
        direction: TrackDirection,
        kind: MediaKind,
        source_kind: Option<MediaSourceKind>,
    ) -> Vec<Rc<dyn TransceiverSide>> {
        match direction {
            TrackDirection::Send => self
                .iter_senders_with_kind_and_source_kind(kind, source_kind)
<<<<<<< HEAD
                .map(|tx| tx.state_rc() as Rc<dyn TransceiverSide>)
                .collect(),
            TrackDirection::Recv => self
                .iter_receivers_with_kind(kind)
                .map(|rx| rx.state_rc() as Rc<dyn TransceiverSide>)
=======
                .map(|tx| tx.obj() as Rc<dyn TransceiverSide>)
                .collect(),
            TrackDirection::Recv => self
                .iter_receivers_with_kind(kind)
                .map(|rx| rx.obj() as Rc<dyn TransceiverSide>)
>>>>>>> 92a07c6a
                .collect(),
        }
    }

    /// Creates [`Transceiver`] and adds it to the [`RtcPeerConnection`].
    fn add_transceiver(
        &self,
        kind: MediaKind,
        direction: TransceiverDirection,
    ) -> Transceiver {
        Transceiver::from(self.peer.add_transceiver(kind, direction))
    }

    /// Lookups [`Transceiver`] by the provided [`mid`].
    ///
    /// [`mid`]: https://w3.org/TR/webrtc/#dom-rtptransceiver-mid
    fn get_transceiver_by_mid(&self, mid: &str) -> Option<Transceiver> {
        self.peer.get_transceiver_by_mid(mid).map(Transceiver::from)
    }
}

/// Storage of [`RtcPeerConnection`]'s [`sender::Component`] and
/// [`receiver::Component`].
pub struct MediaConnections(RefCell<InnerMediaConnections>);

impl MediaConnections {
    /// Instantiates new [`MediaConnections`] storage for a given
    /// [`RtcPeerConnection`].
    #[inline]
    pub fn new(
        peer: Rc<RtcPeerConnection>,
        peer_events_sender: mpsc::UnboundedSender<PeerEvent>,
    ) -> Self {
        Self(RefCell::new(InnerMediaConnections {
            peer,
            peer_events_sender,
            senders: HashMap::new(),
            receivers: HashMap::new(),
        }))
    }

    /// Returns all [`Sender`]s and [`Receiver`]s from this [`MediaConnections`]
    /// with provided [`MediaKind`], [`TrackDirection`] and
    /// [`MediaSourceKind`].
    ///
    /// [`Sender`]: self::sender::Sender
    /// [`Receiver`]: self::receiver::Receiver
    pub fn get_transceivers_sides(
        &self,
        kind: MediaKind,
        direction: TrackDirection,
        source_kind: Option<MediaSourceKind>,
    ) -> Vec<Rc<dyn TransceiverSide>> {
        self.0.borrow().get_transceivers_by_direction_and_kind(
            direction,
            kind,
            source_kind,
        )
    }

    /// Indicates whether all [`TransceiverSide`]s with provided [`MediaKind`],
    /// [`TrackDirection`] and [`MediaSourceKind`] is in the provided
    /// [`MediaExchangeState`].
    #[must_use]
    pub fn is_all_tracks_in_media_state(
        &self,
        kind: MediaKind,
        direction: TrackDirection,
        source_kind: Option<MediaSourceKind>,
        state: MediaState,
    ) -> bool {
        let transceivers =
            self.0.borrow().get_transceivers_by_direction_and_kind(
                direction,
                kind,
                source_kind,
            );
        for transceiver in transceivers {
            if !transceiver.is_transitable() {
                continue;
            }

            let not_in_state = match state {
                MediaState::Mute(mute_state) => {
                    transceiver.mute_state() != mute_state.into()
                }
                MediaState::MediaExchange(media_exchange) => {
                    transceiver.media_exchange_state() != media_exchange.into()
                }
            };
            if not_in_state {
                return false;
            }
        }

        true
    }

    /// Returns mapping from a [`proto::Track`] ID to a `mid` of this track's
    /// [`RtcRtpTransceiver`].
    ///
    /// # Errors
    ///
    /// Errors with [`MediaConnectionsError::SendersWithoutMid`] if some
    /// [`Sender`] doesn't have [mid].
    ///
    /// Errors with [`MediaConnectionsError::ReceiversWithoutMid`] if some
    /// [`Receiver`] doesn't have [mid].
    ///
    /// [`Sender`]: self::sender::Sender
    /// [`Receiver`]: self::receiver::Receiver
    /// [`RtcRtpTransceiver`]: web_sys::RtcRtpTransceiver
    /// [mid]:
    /// https://developer.mozilla.org/en-US/docs/Web/API/RTCRtpTransceiver/mid
    ///
    /// [`Sender`]: self::sender::Sender
    /// [`Receiver`]: self::receiver::Receiver
    pub fn get_mids(&self) -> Result<HashMap<TrackId, String>> {
        let inner = self.0.borrow();
        let mut mids =
            HashMap::with_capacity(inner.senders.len() + inner.receivers.len());
        for (track_id, sender) in &inner.senders {
            mids.insert(
                *track_id,
                sender
                    .mid()
                    .clone()
                    .ok_or(MediaConnectionsError::SendersWithoutMid)
                    .map_err(tracerr::wrap!())?,
            );
        }
        for (track_id, receiver) in &inner.receivers {
            mids.insert(
                *track_id,
                receiver
                    .mid()
                    .ok_or(MediaConnectionsError::ReceiversWithoutMid)
                    .map_err(tracerr::wrap!())?,
            );
        }
        Ok(mids)
    }

    /// Returns activity statuses of the all [`Sender`]s and [`Receiver`]s from
    /// this [`MediaConnections`].
    ///
    /// [`Sender`]: self::sender::Sender
    /// [`Receiver`]: self::receiver::Receiver
    pub fn get_transceivers_statuses(&self) -> HashMap<TrackId, bool> {
        let inner = self.0.borrow();

        let mut out = HashMap::new();
        for (track_id, sender) in &inner.senders {
            out.insert(*track_id, sender.is_publishing());
        }
        for (track_id, receiver) in &inner.receivers {
            out.insert(*track_id, receiver.is_receiving());
        }
        out
    }

    /// Returns [`Rc`] to [`TransceiverSide`] with a provided [`TrackId`].
    ///
    /// Returns `None` if [`TransceiverSide`] with a provided [`TrackId`]
    /// doesn't exists in this [`MediaConnections`].
    pub fn get_transceiver_side_by_id(
        &self,
        track_id: TrackId,
    ) -> Option<Rc<dyn TransceiverSide>> {
        let inner = self.0.borrow();
        inner
            .senders
            .get(&track_id)
<<<<<<< HEAD
            .map(|sndr| sndr.state_rc() as Rc<dyn TransceiverSide>)
=======
            .map(|sndr| sndr.obj() as Rc<dyn TransceiverSide>)
>>>>>>> 92a07c6a
            .or_else(|| {
                inner
                    .receivers
                    .get(&track_id)
<<<<<<< HEAD
                    .map(|rcvr| rcvr.state_rc() as Rc<dyn TransceiverSide>)
=======
                    .map(|rcvr| rcvr.obj() as Rc<dyn TransceiverSide>)
>>>>>>> 92a07c6a
            })
    }

    /// Inserts new [`sender::Component`] into [`MediaConnections`].
    #[inline]
    pub fn insert_sender(&self, sender: sender::Component) {
        self.0
            .borrow_mut()
            .senders
            .insert(sender.state().id(), sender);
    }

    /// Inserts new [`receiver::Component`] into [`MediaConnections`].
    #[inline]
    pub fn insert_receiver(&self, receiver: receiver::Component) {
        self.0
            .borrow_mut()
            .receivers
            .insert(receiver.state().id(), receiver);
    }

    /// Returns [`TracksRequest`] based on [`Sender`]s in this
    /// [`MediaConnections`]. [`Sender`]s are chosen based on provided
    /// [`LocalStreamUpdateCriteria`].
    ///
    /// [`Sender`]: self::sender::Sender
    pub fn get_tracks_request(
        &self,
        kinds: LocalStreamUpdateCriteria,
    ) -> Option<TracksRequest> {
        let mut stream_request = None;
        for sender in self.0.borrow().senders.values() {
            if kinds
                .has(sender.state().media_kind(), sender.state().media_source())
            {
                stream_request
                    .get_or_insert_with(TracksRequest::default)
                    .add_track_request(
                        sender.state().track_id(),
                        sender.caps().clone(),
                    );
            }
        }
        stream_request
    }

    /// Inserts provided tracks into [`Sender`]s based on track IDs.
    ///
    /// [`local::Track`]s are inserted into [`Sender`]'s [`RtcRtpTransceiver`]s
    /// via [`replaceTrack` method][1], changing its direction to `sendonly`.
    ///
    /// Returns [`HashMap`] with [`media_exchange_state::Stable`]s updates for
    /// the [`Sender`]s.
    ///
    /// # Errors
    ///
    /// With [`MediaConnectionsError::InvalidMediaTracks`] if provided
    /// [`HashMap`] doesn't contain required [`local::Track`].
    ///
    /// With [`MediaConnectionsError::InvalidMediaTrack`] if some
    /// [`local::Track`] cannot be inserted into associated [`Sender`] because
    /// of constraints mismatch.
    ///
    /// With [`MediaConnectionsError::CouldNotInsertLocalTrack`] if some
    /// [`local::Track`] cannot be inserted into provided [`Sender`]s
    /// transceiver.
    ///
    /// [`Sender`]: self::sender::Sender
    /// [`RtcRtpTransceiver`]: web_sys::RtcRtpTransceiver
    /// [1]: https://w3.org/TR/webrtc/#dom-rtcrtpsender-replacetrack
    /// [`Sender`]: self::sender::Sender
    pub async fn insert_local_tracks(
        &self,
        tracks: &HashMap<TrackId, Rc<local::Track>>,
    ) -> Result<HashMap<TrackId, media_exchange_state::Stable>> {
        // Build sender to track pairs to catch errors before inserting.
        let mut sender_and_track =
            Vec::with_capacity(self.0.borrow().senders.len());
        let mut media_exchange_state_updates = HashMap::new();
        for sender in self.0.borrow().senders.values() {
<<<<<<< HEAD
            if let Some(track) = tracks.get(&sender.state().id()).cloned() {
=======
            if let Some(track) = tracks.get(&sender.track_id()).cloned() {
>>>>>>> 92a07c6a
                if sender.caps().satisfies(track.sys_track()) {
                    media_exchange_state_updates.insert(
                        sender.state().id(),
                        media_exchange_state::Stable::Enabled,
                    );
                    sender_and_track.push((sender.obj(), track));
                } else {
                    return Err(tracerr::new!(
                        MediaConnectionsError::InvalidMediaTrack
                    ));
                }
            } else if sender.caps().required() {
                return Err(tracerr::new!(
                    MediaConnectionsError::InvalidMediaTracks
                ));
            } else {
                media_exchange_state_updates.insert(
                    sender.state().id(),
                    media_exchange_state::Stable::Disabled,
                );
            }
        }

        future::try_join_all(sender_and_track.into_iter().map(
            |(sender, track)| async move {
                Rc::clone(&sender).insert_track(track).await?;
                sender.maybe_enable();
                Ok::<(), Traced<MediaConnectionsError>>(())
            },
        ))
        .await?;

        Ok(media_exchange_state_updates)
    }

    /// Handles [`RtcTrackEvent`] by adding new track to the corresponding
    /// [`Receiver`].
    ///
    /// Returns ID of associated [`Sender`] and provided track [`TrackId`], if
    /// any.
    ///
    /// # Errors
    ///
    /// Errors with [`MediaConnectionsError::CouldNotInsertRemoteTrack`] if
    /// could not find [`Receiver`] by transceivers `mid`.
    ///
    /// [`Sender`]: self::sender::Sender
    /// [`Receiver`]: self::receiver::Receiver
    pub fn add_remote_track(&self, track_event: &RtcTrackEvent) -> Result<()> {
        let inner = self.0.borrow();
        let transceiver = Transceiver::from(track_event.transceiver());
        let track = track_event.track();
        // Cannot fail, since transceiver is guaranteed to be negotiated at this
        // point.
        let mid = transceiver.mid().unwrap();

        for receiver in inner.receivers.values() {
            if let Some(recv_mid) = &receiver.mid() {
                if recv_mid == &mid {
                    receiver.set_remote_track(transceiver, track);
                    return Ok(());
                }
            }
        }

        Err(tracerr::new!(
            MediaConnectionsError::CouldNotInsertRemoteTrack(mid)
        ))
    }

    /// Iterates over all [`Receiver`]s with [`mid`] and without
    /// [`Transceiver`], trying to find the corresponding [`Transceiver`] in
    /// [`RtcPeerConnection`] and to insert it into the [`Receiver`].
    ///
    /// [`mid`]: https://w3.org/TR/webrtc/#dom-rtptransceiver-mid
    /// [`Receiver`]: self::receiver::Receiver
    pub fn sync_receivers(&self) {
        let inner = self.0.borrow();
        for receiver in inner
            .receivers
            .values()
            .filter(|rcvr| rcvr.transceiver().is_none())
        {
            if let Some(mid) = receiver.mid() {
                if let Some(trnscvr) = inner.peer.get_transceiver_by_mid(&mid) {
                    receiver.replace_transceiver(trnscvr.into())
                }
            }
        }
    }

    /// Returns all references to the [`TransceiverSide`]s from this
    /// [`MediaConnections`].
    fn get_all_transceivers_sides(&self) -> Vec<Rc<dyn TransceiverSide>> {
        let inner = self.0.borrow();
        inner
            .senders
            .values()
<<<<<<< HEAD
            .map(|s| s.state_rc() as Rc<dyn TransceiverSide>)
=======
            .map(|s| s.obj() as Rc<dyn TransceiverSide>)
>>>>>>> 92a07c6a
            .chain(
                inner
                    .receivers
                    .values()
<<<<<<< HEAD
                    .map(|r| r.state_rc() as Rc<dyn TransceiverSide>),
=======
                    .map(|r| r.obj() as Rc<dyn TransceiverSide>),
>>>>>>> 92a07c6a
            )
            .collect()
    }

    /// Stops all [`TransceiverSide`]s state transitions expiry timers.
    pub fn stop_state_transitions_timers(&self) {
        self.get_all_transceivers_sides()
            .into_iter()
            .for_each(|t| t.stop_media_state_transition_timeout())
    }

    /// Resets all [`TransceiverSide`]s state transitions expiry timers.
    pub fn reset_state_transitions_timers(&self) {
        self.get_all_transceivers_sides()
            .into_iter()
            .for_each(|t| t.reset_media_state_transition_timeout());
    }

    /// Returns all [`Sender`]s which are matches provided
    /// [`LocalStreamUpdateCriteria`] and doesn't have [`local::Track`].
    ///
    /// [`Sender`]: self::sender::Sender
<<<<<<< HEAD
    #[allow(clippy::filter_map)]
=======
>>>>>>> 92a07c6a
    pub fn get_senders_without_tracks_ids(
        &self,
        kinds: LocalStreamUpdateCriteria,
    ) -> Vec<TrackId> {
        self.0
            .borrow()
            .senders
            .values()
<<<<<<< HEAD
            .filter(|s| {
                kinds.has(s.state().kind(), s.state().source_kind())
                    && s.state().enabled()
=======
            .filter_map(|s| {
                if kinds.has(s.kind(), s.source_kind())
                    && s.enabled()
>>>>>>> 92a07c6a
                    && !s.has_track()
                {
                    Some(s.state().id())
                } else {
                    None
                }
            })
<<<<<<< HEAD
            .map(|s| s.state().id())
=======
>>>>>>> 92a07c6a
            .collect()
    }

    /// Drops [`local::Track`]s of all [`Sender`]s which are matches provided
    /// [`LocalStreamUpdateCriteria`].
    ///
    /// [`Sender`]: self::sender::Sender
    pub async fn drop_send_tracks(&self, kinds: LocalStreamUpdateCriteria) {
        let remove_tracks_fut = future::join_all(
            self.0.borrow().senders.values().filter_map(|s| {
<<<<<<< HEAD
                if kinds.has(s.state().kind(), s.state().source_kind()) {
=======
                if kinds.has(s.kind(), s.source_kind()) {
>>>>>>> 92a07c6a
                    let sender = s.obj();
                    Some(async move {
                        sender.remove_track().await;
                    })
                } else {
                    None
                }
            }),
        );
        remove_tracks_fut.await;
    }
}

#[cfg(feature = "mockable")]
impl MediaConnections {
    /// Indicates whether all [`Receiver`]s with [`MediaKind::Video`] are
    /// enabled.
    ///
    /// [`Receiver`]: self::receiver::Receiver
    #[must_use]
    pub fn is_recv_video_enabled(&self) -> bool {
        self.0
            .borrow()
            .iter_receivers_with_kind(MediaKind::Video)
            .find(|s| !s.state().enabled_individual())
            .is_none()
    }

    /// Indicates whether if all [`Receiver`]s with [`MediaKind::Audio`] are
    /// enabled.
    ///
    /// [`Receiver`]: self::receiver::Receiver
    #[must_use]
    pub fn is_recv_audio_enabled(&self) -> bool {
        self.0
            .borrow()
            .iter_receivers_with_kind(MediaKind::Audio)
            .find(|s| !s.state().enabled_individual())
            .is_none()
    }

    /// Returns [`Receiver`] with the provided [`TrackId`].
    ///
    /// [`Receiver`]: self::receiver::Receiver
    #[must_use]
    pub fn get_receiver_by_id(
        &self,
        id: TrackId,
    ) -> Option<Rc<receiver::Receiver>> {
        self.0.borrow().receivers.get(&id).map(|r| r.obj())
    }

    /// Returns [`Sender`] with a provided [`TrackId`].
    ///
    /// [`Sender`]: self::sender::Sender
    #[must_use]
    pub fn get_sender_by_id(&self, id: TrackId) -> Option<Rc<sender::Sender>> {
        self.0.borrow().senders.get(&id).map(|r| r.obj())
<<<<<<< HEAD
    }

    /// Returns [`sender::State`] with a provided [`TrackId`].
    #[must_use]
    #[inline]
    pub fn get_sender_state_by_id(
        &self,
        id: TrackId,
    ) -> Option<Rc<sender::State>> {
        self.0.borrow().senders.get(&id).map(|r| r.state_rc())
=======
>>>>>>> 92a07c6a
    }

    /// Indicates whether all [`Sender`]s with [`MediaKind::Audio`] are enabled.
    ///
    /// [`Sender`]: self::sender::Sender
    #[must_use]
    pub fn is_send_audio_enabled(&self) -> bool {
        self.0
            .borrow()
            .iter_senders_with_kind_and_source_kind(MediaKind::Audio, None)
            .all(|s| s.state().enabled())
    }

    /// Indicates whether all [`Sender`]s with [`MediaKind::Video`] are enabled.
    ///
    /// [`Sender`]: self::sender::Sender
    #[must_use]
    pub fn is_send_video_enabled(
        &self,
        source_kind: Option<MediaSourceKind>,
    ) -> bool {
        self.0
            .borrow()
            .iter_senders_with_kind_and_source_kind(
                MediaKind::Video,
                source_kind,
            )
            .all(|s| s.state().enabled())
    }

    /// Indicates whether all [`Sender`]'s video tracks are unmuted.
    ///
    /// [`Sender`]: self::sender::Sender
    #[must_use]
    pub fn is_send_video_unmuted(
        &self,
        source_kind: Option<MediaSourceKind>,
    ) -> bool {
        self.0
            .borrow()
            .iter_senders_with_kind_and_source_kind(
                MediaKind::Video,
                source_kind,
            )
            .find(|s| s.muted())
            .is_none()
    }

    /// Indicates whether all [`Sender`]'s audio tracks are unmuted.
    ///
    /// [`Sender`]: self::sender::Sender
    #[must_use]
    pub fn is_send_audio_unmuted(&self) -> bool {
        self.0
            .borrow()
            .iter_senders_with_kind_and_source_kind(MediaKind::Audio, None)
            .find(|s| s.muted())
            .is_none()
    }

<<<<<<< HEAD
    /// Creates new [`sender::Component`] with a provided data.
=======
    /// Creates new [`sender::Component`] with the provided data.
>>>>>>> 92a07c6a
    pub fn create_sender(
        &self,
        id: TrackId,
        media_type: MediaType,
        mid: Option<String>,
        receivers: Vec<MemberId>,
        send_constraints: &LocalTracksConstraints,
    ) -> Result<sender::Component> {
        let sender_state = sender::State::new(
            id,
            mid.clone(),
            media_type.clone(),
            receivers,
<<<<<<< HEAD
            send_constraints.clone(),
=======
            send_constraints,
>>>>>>> 92a07c6a
        )?;
        let sender = sender::Sender::new(
            &sender_state,
            &self,
            send_constraints.clone(),
<<<<<<< HEAD
            mpsc::unbounded().0,
=======
>>>>>>> 92a07c6a
        )?;

        Ok(sender::Component::new(sender, Rc::new(sender_state)))
    }

<<<<<<< HEAD
    /// Creates new [`receiver::Component`] with a provided data.
=======
    /// Creates new [`receiver::Component`] with the provided data.
    #[must_use]
>>>>>>> 92a07c6a
    pub fn create_receiver(
        &self,
        id: TrackId,
        media_type: MediaType,
        mid: Option<String>,
        sender: MemberId,
        recv_constraints: &RecvConstraints,
    ) -> receiver::Component {
        let state = receiver::State::new(
            id,
            mid.clone(),
            media_type.clone(),
            sender.clone(),
<<<<<<< HEAD
        );
        let receiver = receiver::Receiver::new(
            &state,
            &self,
            mpsc::unbounded().0,
            recv_constraints,
        );
=======
            recv_constraints,
        );
        let receiver = receiver::Receiver::new(&state, &self);
>>>>>>> 92a07c6a

        receiver::Component::new(Rc::new(receiver), Rc::new(state))
    }

    /// Creates new [`sender::Component`]s/[`receiver::Component`]s from the
    /// provided [`proto::Track`]s.
    pub fn create_tracks(
        &self,
        tracks: Vec<proto::Track>,
        send_constraints: &LocalTracksConstraints,
        recv_constraints: &RecvConstraints,
    ) -> Result<()> {
        use medea_client_api_proto::Direction;
        for track in tracks {
            match track.direction {
                Direction::Send { mid, receivers } => {
                    let component = self.create_sender(
                        track.id,
                        track.media_type,
                        mid,
                        receivers,
                        send_constraints,
                    )?;
                    self.0.borrow_mut().senders.insert(track.id, component);
                }
                Direction::Recv { mid, sender } => {
                    let component = self.create_receiver(
                        track.id,
                        track.media_type,
                        mid,
                        sender,
                        recv_constraints,
                    );
                    self.0.borrow_mut().receivers.insert(track.id, component);
                }
            }
        }
<<<<<<< HEAD

=======
>>>>>>> 92a07c6a
        Ok(())
    }

    /// Returns all underlying [`Sender`]'s.
    ///
    /// [`Sender`]: self::sender::Sender
    pub fn get_senders(&self) -> Vec<Rc<sender::Sender>> {
        self.0
            .borrow()
            .senders
            .values()
            .map(|sndr| sndr.obj())
            .collect()
    }
}<|MERGE_RESOLUTION|>--- conflicted
+++ resolved
@@ -350,13 +350,9 @@
         &self,
         kind: MediaKind,
     ) -> impl Iterator<Item = &receiver::Component> {
-<<<<<<< HEAD
         self.receivers
             .values()
             .filter(move |s| s.state().kind() == kind)
-=======
-        self.receivers.values().filter(move |s| s.kind() == kind)
->>>>>>> 92a07c6a
     }
 
     /// Returns all [`TransceiverSide`]s by provided [`TrackDirection`],
@@ -370,19 +366,11 @@
         match direction {
             TrackDirection::Send => self
                 .iter_senders_with_kind_and_source_kind(kind, source_kind)
-<<<<<<< HEAD
                 .map(|tx| tx.state_rc() as Rc<dyn TransceiverSide>)
                 .collect(),
             TrackDirection::Recv => self
                 .iter_receivers_with_kind(kind)
                 .map(|rx| rx.state_rc() as Rc<dyn TransceiverSide>)
-=======
-                .map(|tx| tx.obj() as Rc<dyn TransceiverSide>)
-                .collect(),
-            TrackDirection::Recv => self
-                .iter_receivers_with_kind(kind)
-                .map(|rx| rx.obj() as Rc<dyn TransceiverSide>)
->>>>>>> 92a07c6a
                 .collect(),
         }
     }
@@ -556,20 +544,12 @@
         inner
             .senders
             .get(&track_id)
-<<<<<<< HEAD
             .map(|sndr| sndr.state_rc() as Rc<dyn TransceiverSide>)
-=======
-            .map(|sndr| sndr.obj() as Rc<dyn TransceiverSide>)
->>>>>>> 92a07c6a
             .or_else(|| {
                 inner
                     .receivers
                     .get(&track_id)
-<<<<<<< HEAD
                     .map(|rcvr| rcvr.state_rc() as Rc<dyn TransceiverSide>)
-=======
-                    .map(|rcvr| rcvr.obj() as Rc<dyn TransceiverSide>)
->>>>>>> 92a07c6a
             })
     }
 
@@ -650,11 +630,7 @@
             Vec::with_capacity(self.0.borrow().senders.len());
         let mut media_exchange_state_updates = HashMap::new();
         for sender in self.0.borrow().senders.values() {
-<<<<<<< HEAD
             if let Some(track) = tracks.get(&sender.state().id()).cloned() {
-=======
-            if let Some(track) = tracks.get(&sender.track_id()).cloned() {
->>>>>>> 92a07c6a
                 if sender.caps().satisfies(track.sys_track()) {
                     media_exchange_state_updates.insert(
                         sender.state().id(),
@@ -753,20 +729,12 @@
         inner
             .senders
             .values()
-<<<<<<< HEAD
             .map(|s| s.state_rc() as Rc<dyn TransceiverSide>)
-=======
-            .map(|s| s.obj() as Rc<dyn TransceiverSide>)
->>>>>>> 92a07c6a
             .chain(
                 inner
                     .receivers
                     .values()
-<<<<<<< HEAD
                     .map(|r| r.state_rc() as Rc<dyn TransceiverSide>),
-=======
-                    .map(|r| r.obj() as Rc<dyn TransceiverSide>),
->>>>>>> 92a07c6a
             )
             .collect()
     }
@@ -789,10 +757,6 @@
     /// [`LocalStreamUpdateCriteria`] and doesn't have [`local::Track`].
     ///
     /// [`Sender`]: self::sender::Sender
-<<<<<<< HEAD
-    #[allow(clippy::filter_map)]
-=======
->>>>>>> 92a07c6a
     pub fn get_senders_without_tracks_ids(
         &self,
         kinds: LocalStreamUpdateCriteria,
@@ -801,15 +765,9 @@
             .borrow()
             .senders
             .values()
-<<<<<<< HEAD
-            .filter(|s| {
-                kinds.has(s.state().kind(), s.state().source_kind())
+            .filter_map(|s| {
+                if kinds.has(s.state().kind(), s.state().source_kind())
                     && s.state().enabled()
-=======
-            .filter_map(|s| {
-                if kinds.has(s.kind(), s.source_kind())
-                    && s.enabled()
->>>>>>> 92a07c6a
                     && !s.has_track()
                 {
                     Some(s.state().id())
@@ -817,10 +775,6 @@
                     None
                 }
             })
-<<<<<<< HEAD
-            .map(|s| s.state().id())
-=======
->>>>>>> 92a07c6a
             .collect()
     }
 
@@ -831,11 +785,7 @@
     pub async fn drop_send_tracks(&self, kinds: LocalStreamUpdateCriteria) {
         let remove_tracks_fut = future::join_all(
             self.0.borrow().senders.values().filter_map(|s| {
-<<<<<<< HEAD
                 if kinds.has(s.state().kind(), s.state().source_kind()) {
-=======
-                if kinds.has(s.kind(), s.source_kind()) {
->>>>>>> 92a07c6a
                     let sender = s.obj();
                     Some(async move {
                         sender.remove_track().await;
@@ -894,7 +844,6 @@
     #[must_use]
     pub fn get_sender_by_id(&self, id: TrackId) -> Option<Rc<sender::Sender>> {
         self.0.borrow().senders.get(&id).map(|r| r.obj())
-<<<<<<< HEAD
     }
 
     /// Returns [`sender::State`] with a provided [`TrackId`].
@@ -905,8 +854,6 @@
         id: TrackId,
     ) -> Option<Rc<sender::State>> {
         self.0.borrow().senders.get(&id).map(|r| r.state_rc())
-=======
->>>>>>> 92a07c6a
     }
 
     /// Indicates whether all [`Sender`]s with [`MediaKind::Audio`] are enabled.
@@ -967,11 +914,7 @@
             .is_none()
     }
 
-<<<<<<< HEAD
-    /// Creates new [`sender::Component`] with a provided data.
-=======
     /// Creates new [`sender::Component`] with the provided data.
->>>>>>> 92a07c6a
     pub fn create_sender(
         &self,
         id: TrackId,
@@ -985,31 +928,20 @@
             mid.clone(),
             media_type.clone(),
             receivers,
-<<<<<<< HEAD
             send_constraints.clone(),
-=======
-            send_constraints,
->>>>>>> 92a07c6a
         )?;
         let sender = sender::Sender::new(
             &sender_state,
             &self,
             send_constraints.clone(),
-<<<<<<< HEAD
             mpsc::unbounded().0,
-=======
->>>>>>> 92a07c6a
         )?;
 
         Ok(sender::Component::new(sender, Rc::new(sender_state)))
     }
 
-<<<<<<< HEAD
-    /// Creates new [`receiver::Component`] with a provided data.
-=======
     /// Creates new [`receiver::Component`] with the provided data.
     #[must_use]
->>>>>>> 92a07c6a
     pub fn create_receiver(
         &self,
         id: TrackId,
@@ -1023,7 +955,6 @@
             mid.clone(),
             media_type.clone(),
             sender.clone(),
-<<<<<<< HEAD
         );
         let receiver = receiver::Receiver::new(
             &state,
@@ -1031,11 +962,6 @@
             mpsc::unbounded().0,
             recv_constraints,
         );
-=======
-            recv_constraints,
-        );
-        let receiver = receiver::Receiver::new(&state, &self);
->>>>>>> 92a07c6a
 
         receiver::Component::new(Rc::new(receiver), Rc::new(state))
     }
@@ -1073,10 +999,6 @@
                 }
             }
         }
-<<<<<<< HEAD
-
-=======
->>>>>>> 92a07c6a
         Ok(())
     }
 
