//! [`crate::peer::PeerConnection`] media management.

mod mute_state;
mod receiver;
mod sender;

use std::{
    borrow::ToOwned, cell::RefCell, collections::HashMap, convert::From, rc::Rc,
};

use derive_more::Display;
use futures::{channel::mpsc, future};
use medea_client_api_proto as proto;
use medea_reactive::DroppedError;
use proto::{Direction, PeerId, Track, TrackId};
use tracerr::Traced;
use web_sys::RtcRtpTransceiver;

use crate::{
    media::{LocalStreamConstraints, MediaStreamTrack, TrackKind},
    peer::PeerEvent,
    utils::{JsCaused, JsError},
};

use super::{
    conn::{RtcPeerConnection, TransceiverKind},
    stream::PeerMediaStream,
    stream_request::StreamRequest,
};

use self::sender::SenderBuilder;

pub use self::{
    mute_state::{MuteState, MuteStateTransition, StableMuteState},
    receiver::Receiver,
    sender::Sender,
};

/// Errors that may occur in [`MediaConnections`] storage.
#[derive(Debug, Display, JsCaused)]
pub enum MediaConnectionsError {
    /// Occurs when the provided [`MediaStreamTrack`] cannot be inserted into
    /// provided [`Sender`]s transceiver.
    #[display(fmt = "Failed to insert Track to a sender: {}", _0)]
    CouldNotInsertTrack(JsError),

    /// Could not find [`RtcRtpTransceiver`] by `mid`.
    #[display(fmt = "Unable to find Transceiver with provided mid: {}", _0)]
    TransceiverNotFound(String),

    /// Occurs when cannot get the `mid` from the [`Sender`].
    #[display(fmt = "Peer has senders without mid")]
    SendersWithoutMid,

    /// Occurs when cannot get the `mid` from the [`Receiver`].
    #[display(fmt = "Peer has receivers without mid")]
    ReceiversWithoutMid,

    /// Occurs when inserted [`PeerMediaStream`] dont have all necessary
    /// [`MediaStreamTrack`]s.
    #[display(fmt = "Provided stream does not have all necessary Tracks")]
    InvalidMediaStream,

    /// Occurs when [`MediaStreamTrack`] of inserted [`PeerMediaStream`] does
    /// not satisfy [`Sender`] constraints.
    #[display(fmt = "Provided Track does not satisfy senders constraints")]
    InvalidMediaTrack,

    /// Occurs when [`MuteState`] of [`Sender`] was dropped.
    #[display(fmt = "MuteState of Sender was dropped.")]
    MuteStateDropped,

    /// Occurs when [`MuteState`] of [`Sender`] transits into opposite to
    /// expected [`MuteState`].
    #[display(fmt = "MuteState of Sender transits into opposite to expected \
                     MuteState")]
    MuteStateTransitsIntoOppositeState,

    /// Invalid [`medea_client_api_proto::TrackPatch`] for
    /// [`MediaStreamTrack`].
    #[display(fmt = "Invalid TrackPatch for Track with {} ID.", _0)]
    InvalidTrackPatch(TrackId),

    /// Some [`Sender`] can't be muted because it required.
    #[display(fmt = "MuteState of Sender can't be transited into muted \
                     state, because this Sender is required.")]
    CannotDisableRequiredSender,
}

impl From<DroppedError> for MediaConnectionsError {
    #[inline]
    fn from(_: DroppedError) -> Self {
        Self::MuteStateDropped
    }
}

type Result<T> = std::result::Result<T, Traced<MediaConnectionsError>>;

/// Metadata which will be sent into [`MediaConnections::on_mute_state_update`]
/// [`LocalBoxStream`].
#[derive(Clone)]
pub struct MuteStateUpdate {
    /// [`TrackKind`] of `MediaTrack` which was muted or unmuted.
    pub kind: TrackKind,

    /// Updated [`StableMuteState`].
    pub new_mute_state: StableMuteState,
}

/// Actual data of [`MediaConnections`] storage.
struct InnerMediaConnections {
    /// [`PeerId`] of peer that owns this [`MediaConnections`].
    peer_id: PeerId,

    /// Ref to parent [`RtcPeerConnection`]. Used to generate transceivers for
    /// [`Sender`]s and [`Receiver`]s.
    peer: Rc<RtcPeerConnection>,

    /// [`PeerEvent`]s tx.
    peer_events_sender: mpsc::UnboundedSender<PeerEvent>,

    /// [`TrackId`] to its [`Sender`].
    senders: HashMap<TrackId, Rc<Sender>>,

    /// [`TrackId`] to its [`Receiver`].
    receivers: HashMap<TrackId, Receiver>,
}

impl InnerMediaConnections {
    /// Returns [`Iterator`] over [`Sender`]s with provided [`TransceiverKind`].
    pub fn iter_senders_with_kind(
        &self,
        kind: TransceiverKind,
    ) -> impl Iterator<Item = &Rc<Sender>> {
        self.senders.values().filter(move |s| s.kind() == kind)
    }
}

/// Storage of [`RtcPeerConnection`]'s [`Sender`] and [`Receiver`] tracks.
pub struct MediaConnections(RefCell<InnerMediaConnections>);

impl MediaConnections {
    /// Instantiates new [`MediaConnections`] storage for a given
    /// [`RtcPeerConnection`].
    #[inline]
    pub fn new(
        peer_id: PeerId,
        peer: Rc<RtcPeerConnection>,
        peer_events_sender: mpsc::UnboundedSender<PeerEvent>,
    ) -> Self {
        Self(RefCell::new(InnerMediaConnections {
            peer_id,
            peer,
            peer_events_sender,
            senders: HashMap::new(),
            receivers: HashMap::new(),
        }))
    }

    /// Returns all [`Sender`]s from this [`MediaConnections`] with provided
    /// [`TransceiverKind`].
    pub fn get_senders(&self, kind: TransceiverKind) -> Vec<Rc<Sender>> {
        self.0
            .borrow()
            .iter_senders_with_kind(kind)
            .cloned()
            .collect()
    }

    /// Returns `true` if all [`Sender`]s with provided [`TransceiverKind`] is
    /// in provided [`MuteState`].
    pub fn is_all_senders_in_mute_state(
        &self,
        kind: TransceiverKind,
        mute_state: StableMuteState,
    ) -> bool {
        for sender in self.0.borrow().iter_senders_with_kind(kind) {
            if sender.mute_state() != mute_state.into() {
                return false;
            }
        }
        true
    }

    /// Returns `true` if all [`Sender`]s with
    /// [`TransceiverKind::Audio`] are enabled or `false` otherwise.
    pub fn is_send_audio_enabled(&self) -> bool {
        self.0
            .borrow()
            .iter_senders_with_kind(TransceiverKind::Audio)
            .find(|s| s.is_muted())
            .is_none()
    }

    /// Returns `true` if all [`Sender`]s with
    /// [`TransceiverKind::Video`] are enabled or `false` otherwise.
    pub fn is_send_video_enabled(&self) -> bool {
        self.0
            .borrow()
            .iter_senders_with_kind(TransceiverKind::Video)
            .find(|s| s.is_muted())
            .is_none()
    }

    /// Returns mapping from a [`MediaStreamTrack`] ID to a `mid` of
    /// this track's [`RtcRtpTransceiver`].
    ///
    /// # Errors
    ///
    /// Errors with [`MediaConnectionsError::SendersWithoutMid`] if some
    /// [`Sender`] doesn't have [mid].
    ///
    /// Errors with [`MediaConnectionsError::ReceiversWithoutMid`] if some
    /// [`Receiver`] doesn't have [mid].
    ///
    /// [mid]:
    /// https://developer.mozilla.org/en-US/docs/Web/API/RTCRtpTransceiver/mid
    pub fn get_mids(&self) -> Result<HashMap<TrackId, String>> {
        let mut inner = self.0.borrow_mut();
        let mut mids =
            HashMap::with_capacity(inner.senders.len() + inner.receivers.len());
        for (track_id, sender) in &inner.senders {
            mids.insert(
                *track_id,
                sender
                    .transceiver
                    .mid()
                    .ok_or(MediaConnectionsError::SendersWithoutMid)
                    .map_err(tracerr::wrap!())?,
            );
        }
        for (track_id, receiver) in &mut inner.receivers {
            mids.insert(
                *track_id,
                receiver
                    .mid()
                    .map(ToOwned::to_owned)
                    .ok_or(MediaConnectionsError::ReceiversWithoutMid)
                    .map_err(tracerr::wrap!())?,
            );
        }
        Ok(mids)
    }

    /// Returns publishing statuses of the all [`Sender`]s from this
    /// [`MediaConnections`].
    pub fn get_senders_statuses(&self) -> HashMap<TrackId, bool> {
        let inner = self.0.borrow();

        let mut out = HashMap::new();
        for (track_id, sender) in &inner.senders {
            out.insert(*track_id, sender.is_publishing());
        }
        out
    }

    /// Creates new [`Sender`]s and [`Receiver`]s for each new [`Track`].
    ///
    /// # Errors
    ///
    /// With [`MediaConnectionsError::TransceiverNotFound`] if could not create
    /// new [`Sender`] cause transceiver with specified `mid` does not
    /// exist.
    pub fn create_tracks<I: IntoIterator<Item = Track>>(
        &self,
        tracks: I,
        local_constraints: &LocalStreamConstraints,
    ) -> Result<()> {
        let mut inner = self.0.borrow_mut();
        for track in tracks {
            let is_required = track.is_required();
            match track.direction {
                Direction::Send { mid, .. } => {
                    let mute_state;
                    if local_constraints.is_enabled(&track.media_type) {
                        mute_state = StableMuteState::NotMuted;
                    } else if is_required {
                        use MediaConnectionsError as Error;
                        return Err(tracerr::new!(
                            Error::CannotDisableRequiredSender
                        ));
                    } else {
                        mute_state = StableMuteState::Muted;
                    }
                    let sndr = SenderBuilder {
                        peer_id: inner.peer_id,
                        track_id: track.id,
                        caps: track.media_type.into(),
                        peer: &inner.peer,
                        peer_events_sender: inner.peer_events_sender.clone(),
                        mid,
                        mute_state,
                        is_required,
                    }
                    .build()
                    .map_err(tracerr::wrap!())?;
                    inner.senders.insert(track.id, sndr);
                }
                Direction::Recv { sender, mid } => {
                    let recv = Receiver::new(
                        track.id,
                        &(track.media_type.into()),
                        sender,
                        &inner.peer,
                        mid,
                        inner.peer_events_sender.clone(),
                    );
                    inner.receivers.insert(track.id, recv);
                }
            }
        }
        Ok(())
    }

    /// Updates [`Sender`]s and [`Receiver`]s of this [`super::PeerConnection`]
    /// with [`proto::TrackPatch`].
    ///
    /// # Errors
    ///
    /// Errors with [`MediaConnectionsError::InvalidTrackPatch`] if
    /// [`MediaStreamTrack`] with ID from [`proto::TrackPatch`] doesn't exist.
<<<<<<< HEAD
    pub fn update_tracks(&self, tracks: Vec<proto::TrackPatch>) -> Result<()> {
        for track_proto in tracks {
            if let Some(sender) = self.get_sender_by_id(track_proto.id) {
                sender.update(&track_proto);
            } else if let Some(receiver) =
                self.0.borrow().receivers.get(&track_proto.id)
            {
                receiver.update(&track_proto);
=======
    pub fn patch_tracks(&self, tracks: Vec<proto::TrackPatch>) -> Result<()> {
        for track_proto in tracks {
            if let Some(sender) = self.get_sender_by_id(track_proto.id) {
                sender.update(&track_proto);
            } else if let Some(_receiver) =
                self.0.borrow().receivers.get(&track_proto.id)
            {
                // TODO: Update receivers.
>>>>>>> c8bd98f1
            } else {
                return Err(tracerr::new!(
                    MediaConnectionsError::InvalidTrackPatch(track_proto.id)
                ));
            }
        }
        Ok(())
    }

    /// Returns [`StreamRequest`] if this [`MediaConnections`] has [`Sender`]s.
    pub fn get_stream_request(&self) -> Option<StreamRequest> {
        let mut stream_request = None;
        for sender in self.0.borrow().senders.values() {
            if let MuteState::Stable(StableMuteState::NotMuted) =
                sender.mute_state.get()
            {
                stream_request
                    .get_or_insert_with(StreamRequest::default)
                    .add_track_request(sender.track_id, sender.caps.clone());
            }
        }
        stream_request
    }

    /// Inserts tracks from a provided [`PeerMediaStream`] into [`Sender`]s
    /// based on track IDs.
    ///
    /// Provided [`PeerMediaStream`] must have all required
    /// [`MediaStreamTrack`]s. [`MediaStreamTrack`]s are inserted into
    /// [`Sender`]'s [`RtcRtpTransceiver`]s via [`replaceTrack` method][1],
    /// changing its direction to `sendonly`.
    ///
    /// # Errors
    ///
    /// With [`MediaConnectionsError::InvalidMediaStream`] if provided
    /// [`PeerMediaStream`] doesn't contain required [`MediaStreamTrack`].
    ///
    /// With [`MediaConnectionsError::InvalidMediaTrack`] if some
    /// [`MediaStreamTrack`] cannot be inserted into associated [`Sender`]
    /// because of constraints mismatch.
    ///
    /// With [`MediaConnectionsError::CouldNotInsertTrack`] if some
    /// [`MediaStreamTrack`] from provided [`PeerMediaStream`] cannot be
    /// inserted into provided [`Sender`]s transceiver.
    ///
    /// [1]: https://w3.org/TR/webrtc/#dom-rtcrtpsender-replacetrack
    pub async fn insert_local_stream(
        &self,
        stream: &PeerMediaStream,
    ) -> Result<()> {
        let inner = self.0.borrow();

        // Build sender to track pairs to catch errors before inserting.
        let mut sender_and_track = Vec::with_capacity(inner.senders.len());
        for sender in inner.senders.values() {
            // skip senders that are not NotMuted
            if !sender.is_not_muted() {
                continue;
            }

            if let Some(track) = stream.get_track_by_id(sender.track_id) {
                if sender.caps.satisfies(&track) {
                    sender_and_track.push((sender, track));
                } else {
                    return Err(tracerr::new!(
                        MediaConnectionsError::InvalidMediaTrack
                    ));
                }
            } else if sender.is_required() {
                return Err(tracerr::new!(
                    MediaConnectionsError::InvalidMediaStream
                ));
            }
        }

        future::try_join_all(sender_and_track.into_iter().map(
            |(sender, track)| {
                Sender::insert_and_enable_track(Rc::clone(sender), track)
            },
        ))
        .await?;

        Ok(())
    }

    /// Adds provided [`MediaStreamTrack`] and [`RtcRtpTransceiver`] to the
    /// stored [`Receiver`], which is associated with a given
    /// [`RtcRtpTransceiver`].
    ///
    /// Returns ID of associated [`Sender`] and provided track [`TrackId`], if
    /// any.
    pub fn add_remote_track(
        &self,
        transceiver: RtcRtpTransceiver,
        track: MediaStreamTrack,
    ) -> Option<(PeerId, TrackId)> {
        let mut inner = self.0.borrow_mut();
        if let Some(mid) = transceiver.mid() {
            for receiver in &mut inner.receivers.values_mut() {
                if let Some(recv_mid) = &receiver.mid() {
                    if recv_mid == &mid {
                        receiver.transceiver.replace(transceiver);
                        receiver.track.borrow_mut().replace(track);
                        return Some((receiver.sender_id, receiver.track_id));
                    }
                }
            }
        }
        None
    }

    /// Returns [`Sender`] from this [`MediaConnections`] by [`TrackId`].
    #[inline]
    pub fn get_sender_by_id(&self, id: TrackId) -> Option<Rc<Sender>> {
        self.0.borrow().senders.get(&id).cloned()
    }

    /// Stops all [`Sender`]s state transitions expiry timers.
    pub fn stop_state_transitions_timers(&self) {
        self.0
            .borrow()
            .senders
            .values()
            .for_each(|sender| sender.stop_mute_state_transition_timeout());
    }

    /// Resets all [`Sender`]s state transitions expiry timers.
    pub fn reset_state_transitions_timers(&self) {
        self.0
            .borrow()
            .senders
            .values()
            .for_each(|sender| sender.reset_mute_state_transition_timeout());
    }
}<|MERGE_RESOLUTION|>--- conflicted
+++ resolved
@@ -319,8 +319,7 @@
     ///
     /// Errors with [`MediaConnectionsError::InvalidTrackPatch`] if
     /// [`MediaStreamTrack`] with ID from [`proto::TrackPatch`] doesn't exist.
-<<<<<<< HEAD
-    pub fn update_tracks(&self, tracks: Vec<proto::TrackPatch>) -> Result<()> {
+    pub fn patch_tracks(&self, tracks: Vec<proto::TrackPatch>) -> Result<()> {
         for track_proto in tracks {
             if let Some(sender) = self.get_sender_by_id(track_proto.id) {
                 sender.update(&track_proto);
@@ -328,16 +327,6 @@
                 self.0.borrow().receivers.get(&track_proto.id)
             {
                 receiver.update(&track_proto);
-=======
-    pub fn patch_tracks(&self, tracks: Vec<proto::TrackPatch>) -> Result<()> {
-        for track_proto in tracks {
-            if let Some(sender) = self.get_sender_by_id(track_proto.id) {
-                sender.update(&track_proto);
-            } else if let Some(_receiver) =
-                self.0.borrow().receivers.get(&track_proto.id)
-            {
-                // TODO: Update receivers.
->>>>>>> c8bd98f1
             } else {
                 return Err(tracerr::new!(
                     MediaConnectionsError::InvalidTrackPatch(track_proto.id)
