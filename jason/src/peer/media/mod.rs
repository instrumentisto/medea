//! [`crate::peer::PeerConnection`] media management.

mod mute_state;
mod receiver;
mod sender;

use std::{
    cell::RefCell,
    collections::{HashMap, HashSet},
    convert::From,
    rc::Rc,
};

use derive_more::Display;
use futures::{channel::mpsc, future};
use medea_client_api_proto as proto;
use medea_client_api_proto::Mid;
use medea_reactive::DroppedError;
use proto::{Direction, PeerId, Track, TrackId};
use tracerr::Traced;
use web_sys::RtcRtpTransceiver;

use crate::{
    media::{LocalStreamConstraints, MediaStreamTrack},
    peer::PeerEvent,
    utils::{JsCaused, JsError},
};

use super::{
    conn::{RtcPeerConnection, TransceiverKind},
    stream::PeerMediaStream,
    stream_request::StreamRequest,
};

use self::sender::SenderBuilder;

pub use self::{
    mute_state::{MuteState, MuteStateTransition, StableMuteState},
    receiver::Receiver,
    sender::Sender,
};

/// Errors that may occur in [`MediaConnections`] storage.
#[derive(Debug, Display, JsCaused)]
pub enum MediaConnectionsError {
    /// Occurs when the provided [`MediaStreamTrack`] cannot be inserted into
    /// provided [`Sender`]s transceiver.
    #[display(fmt = "Failed to insert Track to a sender: {}", _0)]
    CouldNotInsertLocalTrack(JsError),

    /// Occurs when [`MediaStreamTrack`] discovered by [`RtcPeerConnection`]
    /// could not be inserted into [`Receiver`].
    #[display(
        fmt = "Could not insert remote track with mid: {:?} into media \
               connections",
        _0
    )]
    CouldNotInsertRemoteTrack(Option<String>),

    /// Could not find [`RtcRtpTransceiver`] by `mid`.
    #[display(fmt = "Unable to find Transceiver with provided mid: {}", _0)]
    TransceiverNotFound(Mid),

    /// Occurs when cannot get the `mid` from the [`Sender`].
    #[display(fmt = "Peer has senders without mid")]
    SendersWithoutMid,

    /// Occurs when cannot get the `mid` from the [`Receiver`].
    #[display(fmt = "Peer has receivers without mid")]
    ReceiversWithoutMid,

    /// Occurs when inserted [`PeerMediaStream`] dont have all necessary
    /// [`MediaStreamTrack`]s.
    #[display(fmt = "Provided stream does not have all necessary Tracks")]
    InvalidMediaStream,

    /// Occurs when [`MediaStreamTrack`] of inserted [`PeerMediaStream`] does
    /// not satisfy [`Sender`] constraints.
    #[display(fmt = "Provided Track does not satisfy senders constraints")]
    InvalidMediaTrack,

    /// Occurs when [`MuteState`] of [`Sender`] was dropped.
    #[display(fmt = "MuteState of Sender was dropped.")]
    MuteStateDropped,

    /// Occurs when [`MuteState`] of [`Sender`] transits into opposite to
    /// expected [`MuteState`].
    #[display(fmt = "MuteState of Sender transits into opposite to expected \
                     MuteState")]
    MuteStateTransitsIntoOppositeState,

    /// Invalid [`medea_client_api_proto::TrackPatch`] for
    /// [`MediaStreamTrack`].
    #[display(fmt = "Invalid TrackPatch for Track with {} ID.", _0)]
    InvalidTrackPatch(TrackId),

    /// Some [`Sender`] can't be muted because it required.
    #[display(fmt = "MuteState of Sender can't be transited into muted \
                     state, because this Sender is required.")]
    CannotDisableRequiredSender,
}

impl From<DroppedError> for MediaConnectionsError {
    #[inline]
    fn from(_: DroppedError) -> Self {
        Self::MuteStateDropped
    }
}

type Result<T> = std::result::Result<T, Traced<MediaConnectionsError>>;

/// Actual data of [`MediaConnections`] storage.
struct InnerMediaConnections {
    /// [`PeerId`] of peer that owns this [`MediaConnections`].
    peer_id: PeerId,

    /// Ref to parent [`RtcPeerConnection`]. Used to generate transceivers for
    /// [`Sender`]s and [`Receiver`]s.
    peer: Rc<RtcPeerConnection>,

    /// [`PeerEvent`]s tx.
    peer_events_sender: mpsc::UnboundedSender<PeerEvent>,

    /// [`TrackId`] to its [`Sender`].
    senders: HashMap<TrackId, Rc<Sender>>,

    /// [`TrackId`] to its [`Receiver`].
    receivers: HashMap<TrackId, Receiver>,
}

impl InnerMediaConnections {
    /// Returns [`Iterator`] over [`Sender`]s with provided [`TransceiverKind`].
    pub fn iter_senders_with_kind(
        &self,
        kind: TransceiverKind,
    ) -> impl Iterator<Item = &Rc<Sender>> {
        self.senders.values().filter(move |s| s.kind() == kind)
    }
}

/// Storage of [`RtcPeerConnection`]'s [`Sender`] and [`Receiver`] tracks.
pub struct MediaConnections(RefCell<InnerMediaConnections>);

impl MediaConnections {
    /// Instantiates new [`MediaConnections`] storage for a given
    /// [`RtcPeerConnection`].
    #[inline]
    pub fn new(
        peer_id: PeerId,
        peer: Rc<RtcPeerConnection>,
        peer_events_sender: mpsc::UnboundedSender<PeerEvent>,
    ) -> Self {
        Self(RefCell::new(InnerMediaConnections {
            peer_id,
            peer,
            peer_events_sender,
            senders: HashMap::new(),
            receivers: HashMap::new(),
        }))
    }

    /// Returns all [`Sender`]s from this [`MediaConnections`] with provided
    /// [`TransceiverKind`].
    pub fn get_senders(&self, kind: TransceiverKind) -> Vec<Rc<Sender>> {
        self.0
            .borrow()
            .iter_senders_with_kind(kind)
            .cloned()
            .collect()
    }

    /// Returns `true` if all [`Sender`]s with provided [`TransceiverKind`] is
    /// in provided [`MuteState`].
    pub fn is_all_senders_in_mute_state(
        &self,
        kind: TransceiverKind,
        mute_state: StableMuteState,
    ) -> bool {
        for sender in self.0.borrow().iter_senders_with_kind(kind) {
            if sender.mute_state() != mute_state.into() {
                return false;
            }
        }
        true
    }

    /// Returns `true` if all [`Sender`]s with
    /// [`TransceiverKind::Audio`] are enabled or `false` otherwise.
    pub fn is_send_audio_enabled(&self) -> bool {
        self.0
            .borrow()
            .iter_senders_with_kind(TransceiverKind::Audio)
            .find(|s| s.is_muted())
            .is_none()
    }

    /// Returns `true` if all [`Sender`]s with
    /// [`TransceiverKind::Video`] are enabled or `false` otherwise.
    pub fn is_send_video_enabled(&self) -> bool {
        self.0
            .borrow()
            .iter_senders_with_kind(TransceiverKind::Video)
            .find(|s| s.is_muted())
            .is_none()
    }

    /// Returns mapping from a [`MediaStreamTrack`] ID to a `mid` of
    /// this track's [`RtcRtpTransceiver`].
    ///
    /// # Errors
    ///
    /// Errors with [`MediaConnectionsError::SendersWithoutMid`] if some
    /// [`Sender`] doesn't have [mid].
    ///
    /// Errors with [`MediaConnectionsError::ReceiversWithoutMid`] if some
    /// [`Receiver`] doesn't have [mid].
    ///
    /// [mid]:
    /// https://developer.mozilla.org/en-US/docs/Web/API/RTCRtpTransceiver/mid
    pub fn get_mids(&self) -> Result<HashMap<TrackId, Mid>> {
        let mut inner = self.0.borrow_mut();
        let mut mids =
            HashMap::with_capacity(inner.senders.len() + inner.receivers.len());
        for (track_id, sender) in &inner.senders {
            mids.insert(
                *track_id,
                sender
                    .mid()
                    .ok_or(MediaConnectionsError::SendersWithoutMid)
                    .map_err(tracerr::wrap!())?,
            );
        }
        for (track_id, receiver) in &mut inner.receivers {
            mids.insert(
                *track_id,
                receiver
                    .mid()
                    .ok_or(MediaConnectionsError::ReceiversWithoutMid)
                    .map_err(tracerr::wrap!())?,
            );
        }
        Ok(mids)
    }

    /// Returns publishing statuses of the all [`Sender`]s from this
    /// [`MediaConnections`].
    pub fn get_senders_statuses(&self) -> HashMap<TrackId, bool> {
        let inner = self.0.borrow();

        let mut out = HashMap::new();
        for (track_id, sender) in &inner.senders {
            out.insert(*track_id, sender.is_publishing());
        }
        out
    }

    /// Creates new [`Sender`]s and [`Receiver`]s for each new [`Track`].
    ///
    /// # Errors
    ///
    /// With [`MediaConnectionsError::TransceiverNotFound`] if could not create
    /// new [`Sender`] cause transceiver with specified `mid` does not
    /// exist.
    pub fn create_tracks<I: IntoIterator<Item = Track>>(
        &self,
        tracks: I,
        local_constraints: &LocalStreamConstraints,
    ) -> Result<()> {
        let mut inner = self.0.borrow_mut();
        for track in tracks {
            let is_required = track.is_required();
            match track.direction {
                Direction::Send { mid, .. } => {
                    let mute_state;
                    if local_constraints.is_enabled(&track.media_type) {
                        mute_state = StableMuteState::NotMuted;
                    } else if is_required {
                        use MediaConnectionsError as Error;
                        return Err(tracerr::new!(
                            Error::CannotDisableRequiredSender
                        ));
                    } else {
                        mute_state = StableMuteState::Muted;
                    }
                    let sndr = SenderBuilder {
                        peer_id: inner.peer_id,
                        track_id: track.id,
                        caps: track.media_type.into(),
                        peer: &inner.peer,
                        peer_events_sender: inner.peer_events_sender.clone(),
                        mid,
                        mute_state,
                        is_required,
                    }
                    .build()
                    .map_err(tracerr::wrap!())?;
                    inner.senders.insert(track.id, sndr);
                }
                Direction::Recv { sender, mid } => {
                    let recv = Receiver::new(
                        inner.peer_id,
                        track.id,
                        &(track.media_type.into()),
                        sender,
                        &inner.peer,
                        mid,
                        inner.peer_events_sender.clone(),
                    );
                    inner.receivers.insert(track.id, recv);
                }
            }
        }
        Ok(())
    }

    /// Updates [`Sender`]s and [`Receiver`]s of this [`super::PeerConnection`]
    /// with [`proto::TrackPatch`].
    ///
    /// # Errors
    ///
    /// Errors with [`MediaConnectionsError::InvalidTrackPatch`] if
    /// [`MediaStreamTrack`] with ID from [`proto::TrackPatch`] doesn't exist.
    pub fn patch_tracks(&self, tracks: Vec<proto::TrackPatch>) -> Result<()> {
        for track_proto in tracks {
            if let Some(sender) = self.get_sender_by_id(track_proto.id) {
                sender.update(&track_proto);
            } else if let Some(receiver) =
                self.0.borrow_mut().receivers.get_mut(&track_proto.id)
            {
                receiver.update(&track_proto);
            } else {
                return Err(tracerr::new!(
                    MediaConnectionsError::InvalidTrackPatch(track_proto.id)
                ));
            }
        }
        Ok(())
    }

    /// Removes [`Sender`]s and [`Receiver`]s with the provided [`TrackId`]s.
    ///
    /// This action will stop `Transceiver`s related to the provided
    /// [`TrackId`]s.
    pub fn remove_tracks(&self, track_ids: &HashSet<TrackId>) {
        let mut inner = self.0.borrow_mut();

        for track_id in track_ids {
            inner.senders.remove(&track_id);
            inner.receivers.remove(&track_id);
        }
    }

    /// Returns [`StreamRequest`] if this [`MediaConnections`] has [`Sender`]s.
    pub fn get_stream_request(&self) -> Option<StreamRequest> {
        let mut stream_request = None;
        for sender in self.0.borrow().senders.values() {
            if let MuteState::Stable(StableMuteState::NotMuted) =
                sender.mute_state.get()
            {
                stream_request
                    .get_or_insert_with(StreamRequest::default)
                    .add_track_request(sender.track_id, sender.caps.clone());
            }
        }
        stream_request
    }

    /// Inserts tracks from a provided [`PeerMediaStream`] into [`Sender`]s
    /// based on track IDs.
    ///
    /// Provided [`PeerMediaStream`] must have all required
    /// [`MediaStreamTrack`]s. [`MediaStreamTrack`]s are inserted into
    /// [`Sender`]'s [`RtcRtpTransceiver`]s via [`replaceTrack` method][1],
    /// changing its direction to `sendonly`.
    ///
    /// # Errors
    ///
    /// With [`MediaConnectionsError::InvalidMediaStream`] if provided
    /// [`PeerMediaStream`] doesn't contain required [`MediaStreamTrack`].
    ///
    /// With [`MediaConnectionsError::InvalidMediaTrack`] if some
    /// [`MediaStreamTrack`] cannot be inserted into associated [`Sender`]
    /// because of constraints mismatch.
    ///
    /// With [`MediaConnectionsError::CouldNotInsertLocalTrack`] if some
    /// [`MediaStreamTrack`] from provided [`PeerMediaStream`] cannot be
    /// inserted into provided [`Sender`]s transceiver.
    ///
    /// [1]: https://w3.org/TR/webrtc/#dom-rtcrtpsender-replacetrack
    pub async fn insert_local_stream(
        &self,
        stream: &PeerMediaStream,
    ) -> Result<()> {
        let inner = self.0.borrow();

        // Build sender to track pairs to catch errors before inserting.
        let mut sender_and_track = Vec::with_capacity(inner.senders.len());
        for sender in inner.senders.values() {
            // skip senders that are not NotMuted
            if !sender.is_not_muted() {
                continue;
            }

            if let Some(track) = stream.get_track_by_id(sender.track_id) {
                if sender.caps.satisfies(&track) {
                    sender_and_track.push((sender, track));
                } else {
                    return Err(tracerr::new!(
                        MediaConnectionsError::InvalidMediaTrack
                    ));
                }
            } else if sender.is_required() {
                return Err(tracerr::new!(
                    MediaConnectionsError::InvalidMediaStream
                ));
            }
        }

        future::try_join_all(sender_and_track.into_iter().map(
            |(sender, track)| {
                Sender::insert_and_enable_track(Rc::clone(sender), track)
            },
        ))
        .await?;

        Ok(())
    }

    /// Adds provided [`MediaStreamTrack`] and [`RtcRtpTransceiver`] to the
    /// stored [`Receiver`], which is associated with a given
    /// [`RtcRtpTransceiver`].
    ///
    /// Returns ID of associated [`Sender`] and provided track [`TrackId`], if
    /// any.
    ///
    /// # Errors
    ///
    /// Errors with [`MediaConnectionsError::CouldNotInsertRemoteTrack`] if
    /// provided transceiver has empty `mid`, that means that negotiation has
    /// not completed.
    ///
    /// Errors with [`MediaConnectionsError::CouldNotInsertRemoteTrack`] if
    /// could not find [`Receiver`] by transceivers `mid`.
    pub fn add_remote_track(
        &self,
        transceiver: RtcRtpTransceiver,
        track: MediaStreamTrack,
    ) -> Result<()> {
        let mut inner = self.0.borrow_mut();
        if let Some(mid) = transceiver.mid() {
            for receiver in &mut inner.receivers.values_mut() {
                if let Some(recv_mid) = &receiver.mid() {
<<<<<<< HEAD
                    if recv_mid.0 == mid {
                        receiver.transceiver.replace(transceiver);
                        receiver.track.replace(track);
                        return Some((receiver.sender_id, receiver.track_id));
=======
                    if recv_mid == &mid {
                        receiver.set_remote_track(transceiver, track);
                        return Ok(());
>>>>>>> e9c8d4cf
                    }
                }
            }
        }
        Err(tracerr::new!(
            MediaConnectionsError::CouldNotInsertRemoteTrack(transceiver.mid())
        ))
    }

    /// Returns [`Sender`] from this [`MediaConnections`] by [`TrackId`].
    #[inline]
    pub fn get_sender_by_id(&self, id: TrackId) -> Option<Rc<Sender>> {
        self.0.borrow().senders.get(&id).cloned()
    }

    /// Stops all [`Sender`]s state transitions expiry timers.
    pub fn stop_state_transitions_timers(&self) {
        self.0
            .borrow()
            .senders
            .values()
            .for_each(|sender| sender.stop_mute_state_transition_timeout());
    }

    /// Resets all [`Sender`]s state transitions expiry timers.
    pub fn reset_state_transitions_timers(&self) {
        self.0
            .borrow()
            .senders
            .values()
            .for_each(|sender| sender.reset_mute_state_transition_timeout());
    }
}<|MERGE_RESOLUTION|>--- conflicted
+++ resolved
@@ -450,16 +450,9 @@
         if let Some(mid) = transceiver.mid() {
             for receiver in &mut inner.receivers.values_mut() {
                 if let Some(recv_mid) = &receiver.mid() {
-<<<<<<< HEAD
                     if recv_mid.0 == mid {
-                        receiver.transceiver.replace(transceiver);
-                        receiver.track.replace(track);
-                        return Some((receiver.sender_id, receiver.track_id));
-=======
-                    if recv_mid == &mid {
                         receiver.set_remote_track(transceiver, track);
                         return Ok(());
->>>>>>> e9c8d4cf
                     }
                 }
             }
