--- conflicted
+++ resolved
@@ -17,11 +17,7 @@
 use web_sys::{MediaStreamTrack as RtcMediaStreamTrack, RtcRtpTransceiver};
 
 use crate::{
-<<<<<<< HEAD
-    media::LocalStreamConstraints,
-=======
-    media::{LocalStreamConstraints, MediaStreamTrack, RecvConstraints},
->>>>>>> cf35d982
+    media::{LocalStreamConstraints, RecvConstraints},
     peer::PeerEvent,
     utils::{JsCaused, JsError},
 };
@@ -43,7 +39,6 @@
     sender::Sender,
 };
 
-<<<<<<< HEAD
 /// Jason's `MediaStreamTrack` representation.
 pub trait Track {
     /// Returns [`TrackId`] of this [`Track`].
@@ -145,10 +140,7 @@
     }
 }
 
-/// Direction of the [`Track`].
-=======
 /// Direction of the `MediaTrack`.
->>>>>>> cf35d982
 #[derive(Debug, Clone, Copy)]
 pub enum TrackDirection {
     /// Sends media data.
