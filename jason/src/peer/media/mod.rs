//! [`crate::peer::PeerConnection`] media management.

mod mute_state;

use std::{
    borrow::ToOwned, cell::RefCell, collections::HashMap, convert::From,
    future::Future, rc::Rc, time::Duration,
};

use derive_more::Display;
use futures::{channel::mpsc, future, future::Either, StreamExt};
use medea_client_api_proto as proto;
use medea_client_api_proto::TrackPatch;
use medea_reactive::{DroppedError, ObservableCell};
use proto::{Direction, PeerId, TrackId};
use tracerr::Traced;
use wasm_bindgen_futures::{spawn_local, JsFuture};
use web_sys::{RtcRtpTransceiver, RtcRtpTransceiverDirection};

use crate::{
<<<<<<< HEAD
    media::TrackConstraints,
    snapshots::ObservableTrackSnapshot,
=======
    media::{MediaStreamTrack, TrackConstraints},
    peer::PeerEvent,
>>>>>>> 000173d9
    utils::{delay_for, JsCaused, JsError},
};

use super::{
    conn::{RtcPeerConnection, TransceiverDirection, TransceiverKind},
    stream::PeerMediaStream,
    stream_request::StreamRequest,
};

pub use self::mute_state::{MuteState, MuteStateTransition, StableMuteState};

/// Errors that may occur in [`MediaConnections`] storage.
#[derive(Debug, Display, JsCaused)]
pub enum MediaConnectionsError {
    /// Occurs when the provided [`MediaStreamTrack`] cannot be inserted into
    /// provided [`Sender`]s transceiver.
    #[display(fmt = "Failed to insert Track to a sender: {}", _0)]
    CouldNotInsertTrack(JsError),

    /// Could not find [`RtcRtpTransceiver`] by `mid`.
    #[display(fmt = "Unable to find Transceiver with provided mid: {}", _0)]
    TransceiverNotFound(String),

    /// Occurs when cannot get the `mid` from the [`Sender`].
    #[display(fmt = "Peer has senders without mid")]
    SendersWithoutMid,

    /// Occurs when cannot get the `mid` from the [`Receiver`].
    #[display(fmt = "Peer has receivers without mid")]
    ReceiversWithoutMid,

    /// Occurs when inserted [`PeerMediaStream`] dont have all necessary
    /// [`MediaStreamTrack`]s.
    #[display(fmt = "Provided stream does not have all necessary Tracks")]
    InvalidMediaStream,

    /// Occurs when [`MediaStreamTrack`] of inserted [`PeerMediaStream`] does
    /// not satisfy [`Sender`] constraints.
    #[display(fmt = "Provided Track does not satisfy senders constraints")]
    InvalidMediaTrack,

    /// Occurs when [`MuteState`] of [`Sender`] was dropped.
    #[display(fmt = "MuteState of Sender was dropped.")]
    MuteStateDropped,

    /// Occurs when [`MuteState`] of [`Sender`] transits into opposite to
    /// expected [`MuteState`].
    #[display(fmt = "MuteState of Sender transits into opposite to expected \
                     MuteState")]
    MuteStateTransitsIntoOppositeState,

    /// Invalid [`medea_client_api_proto::TrackPatch`] for
    /// [`MediaStreamTrack`].
    #[display(fmt = "Invalid TrackPatch for Track with {} ID.", _0)]
    InvalidTrackPatch(TrackId),
}

impl From<DroppedError> for MediaConnectionsError {
    #[inline]
    fn from(_: DroppedError) -> Self {
        Self::MuteStateDropped
    }
}

type Result<T> = std::result::Result<T, Traced<MediaConnectionsError>>;

/// Actual data of [`MediaConnections`] storage.
struct InnerMediaConnections {
    /// [`PeerId`] of peer that owns this [`MediaConnections`].
    peer_id: PeerId,

    /// Ref to parent [`RtcPeerConnection`]. Used to generate transceivers for
    /// [`Sender`]s and [`Receiver`]s.
    peer: Rc<RtcPeerConnection>,

    /// [`PeerEvent`]s tx.
    peer_events_sender: mpsc::UnboundedSender<PeerEvent>,

    /// [`TrackId`] to its [`Sender`].
    senders: HashMap<TrackId, Rc<Sender>>,

    /// [`TrackId`] to its [`Receiver`].
    receivers: HashMap<TrackId, Receiver>,
}

impl InnerMediaConnections {
    /// Returns [`Iterator`] over [`Sender`]s with provided [`TransceiverKind`].
    pub fn iter_senders_with_kind(
        &self,
        kind: TransceiverKind,
    ) -> impl Iterator<Item = &Rc<Sender>> {
        self.senders.values().filter(move |s| s.kind() == kind)
    }
}

/// Storage of [`RtcPeerConnection`]'s [`Sender`] and [`Receiver`] tracks.
pub struct MediaConnections(RefCell<InnerMediaConnections>);

impl MediaConnections {
    /// Instantiates new [`MediaConnections`] storage for a given
    /// [`RtcPeerConnection`].
    #[inline]
    pub fn new(
        peer_id: PeerId,
        peer: Rc<RtcPeerConnection>,
        peer_events_sender: mpsc::UnboundedSender<PeerEvent>,
    ) -> Self {
        Self(RefCell::new(InnerMediaConnections {
            peer_id,
            peer,
            peer_events_sender,
            senders: HashMap::new(),
            receivers: HashMap::new(),
        }))
    }

    /// Returns all [`Sender`]s from this [`MediaConnections`] with provided
    /// [`TransceiverKind`].
    pub fn get_senders(&self, kind: TransceiverKind) -> Vec<Rc<Sender>> {
        self.0
            .borrow()
            .iter_senders_with_kind(kind)
            .cloned()
            .collect()
    }

    /// Returns `true` if all [`Sender`]s with provided [`TransceiverKind`] is
    /// in provided [`MuteState`].
    pub fn is_all_senders_in_mute_state(
        &self,
        kind: TransceiverKind,
        mute_state: StableMuteState,
    ) -> bool {
        for sender in self.0.borrow().iter_senders_with_kind(kind) {
            if sender.mute_state() != mute_state.into() {
                return false;
            }
        }
        true
    }

    /// Returns `true` if all [`Sender`]s with
    /// [`TransceiverKind::Audio`] are enabled or `false` otherwise.
    pub fn is_send_audio_enabled(&self) -> bool {
        self.0
            .borrow()
            .iter_senders_with_kind(TransceiverKind::Audio)
            .find(|s| s.is_muted())
            .is_none()
    }

    /// Returns `true` if all [`Sender`]s with
    /// [`TransceiverKind::Video`] are enabled or `false` otherwise.
    pub fn is_send_video_enabled(&self) -> bool {
        self.0
            .borrow()
            .iter_senders_with_kind(TransceiverKind::Video)
            .find(|s| s.is_muted())
            .is_none()
    }

    /// Returns mapping from a [`MediaStreamTrack`] ID to a `mid` of
    /// this track's [`RtcRtpTransceiver`].
    ///
    /// # Errors
    ///
    /// Errors with [`MediaConnectionsError::SendersWithoutMid`] if some
    /// [`Sender`] doesn't have [mid].
    ///
    /// Errors with [`MediaConnectionsError::ReceiversWithoutMid`] if some
    /// [`Receiver`] doesn't have [mid].
    ///
    /// [mid]:
    /// https://developer.mozilla.org/en-US/docs/Web/API/RTCRtpTransceiver/mid
    pub fn get_mids(&self) -> Result<HashMap<TrackId, String>> {
        let mut inner = self.0.borrow_mut();
        let mut mids =
            HashMap::with_capacity(inner.senders.len() + inner.receivers.len());
        for (track_id, sender) in &inner.senders {
            mids.insert(
                *track_id,
                sender
                    .transceiver
                    .mid()
                    .ok_or(MediaConnectionsError::SendersWithoutMid)
                    .map_err(tracerr::wrap!())?,
            );
        }
        for (track_id, receiver) in &mut inner.receivers {
            mids.insert(
                *track_id,
                receiver
                    .mid()
                    .map(ToOwned::to_owned)
                    .ok_or(MediaConnectionsError::ReceiversWithoutMid)
                    .map_err(tracerr::wrap!())?,
            );
        }
        Ok(mids)
    }

    /// Synchronizes local state with provided tracks. Creates new [`Sender`]s
    /// and [`Receiver`]s for each new [`Track`], and updates [`Track`] if
    /// its settings has been changed.
    ///
    /// # Errors
    ///
    /// With [`MediaConnectionsError::TransceiverNotFound`] if could not create
    /// new [`Sender`] cause transceiver with specified `mid` does not
    /// exist.
    // TODO: Doesnt really updates anything, but only generates new senders
    //       and receivers atm.
    pub fn update_tracks<
        I: IntoIterator<Item = Rc<RefCell<ObservableTrackSnapshot>>>,
    >(
        &self,
        tracks: I,
    ) -> Result<()> {
        let mut inner = self.0.borrow_mut();
        for track in tracks {
            let track_id = track.borrow().get_id();
            let direction = track.borrow().get_direction().clone();
            match direction {
                Direction::Send { mid, .. } => {
<<<<<<< HEAD
                    let sndr = Sender::new(&inner.peer, &track, mid)
                        .map_err(tracerr::wrap!())?;
                    inner.senders.insert(track_id, sndr);
=======
                    let sndr = Sender::new(
                        inner.peer_id,
                        track.id,
                        track.media_type.into(),
                        &inner.peer,
                        inner.peer_events_sender.clone(),
                        mid,
                        track.is_muted.into(),
                    )
                    .map_err(tracerr::wrap!())?;
                    inner.senders.insert(track.id, sndr);
>>>>>>> 000173d9
                }
                Direction::Recv { sender, mid } => {
                    let media_type = track.borrow().get_media_type().clone();
                    let recv = Receiver::new(
<<<<<<< HEAD
                        track_id,
                        media_type.clone().into(),
=======
                        track.id,
                        &(track.media_type.into()),
>>>>>>> 000173d9
                        sender,
                        &inner.peer,
                        mid,
                    );
                    inner.receivers.insert(track_id, recv);
                }
            }
        }
        Ok(())
    }

    /// Updates [`Sender`]s of this [`super::PeerConnection`] with
    /// [`proto::TrackPatch`].
    ///
    /// # Errors
    ///
    /// Errors with [`MediaConnectionsError::InvalidTrackPatch`] if
    /// [`MediaStreamTrack`] with ID from [`proto::TrackPatch`] doesn't exist.
    pub fn update_senders(&self, tracks: Vec<proto::TrackPatch>) -> Result<()> {
        for track_proto in tracks {
            let sender =
                self.get_sender_by_id(track_proto.id).ok_or_else(|| {
                    tracerr::new!(MediaConnectionsError::InvalidTrackPatch(
                        track_proto.id
                    ))
                })?;
            sender.update(&track_proto);
        }
        Ok(())
    }

    /// Returns [`StreamRequest`] if this [`MediaConnections`] has [`Sender`]s.
    pub fn get_stream_request(&self) -> Option<StreamRequest> {
        let mut stream_request = None;
        for sender in self.0.borrow().senders.values() {
            if let MuteState::Stable(StableMuteState::NotMuted) =
                sender.mute_state.get()
            {
                stream_request
                    .get_or_insert_with(StreamRequest::default)
                    .add_track_request(sender.track_id, sender.caps.clone());
            }
        }
        stream_request
    }

    /// Inserts tracks from a provided [`PeerMediaStream`] into [`Sender`]s
    /// based on track IDs.
    ///
    /// Provided [`PeerMediaStream`] must have all required
    /// [`MediaStreamTrack`]s. [`MediaStreamTrack`]s are inserted into
    /// [`Sender`]'s [`RtcRtpTransceiver`]s via [`replaceTrack` method][1],
    /// changing its direction to `sendonly`.
    ///
    /// # Errors
    ///
    /// With [`MediaConnectionsError::InvalidMediaStream`] if provided
    /// [`PeerMediaStream`] doesn't contain required [`MediaStreamTrack`].
    ///
    /// With [`MediaConnectionsError::InvalidMediaTrack`] if some
    /// [`MediaStreamTrack`] cannot be inserted into associated [`Sender`]
    /// because of constraints mismatch.
    ///
    /// With [`MediaConnectionsError::CouldNotInsertTrack`] if some
    /// [`MediaStreamTrack`] from provided [`PeerMediaStream`] cannot be
    /// inserted into provided [`Sender`]s transceiver.
    ///
    /// [1]: https://w3.org/TR/webrtc/#dom-rtcrtpsender-replacetrack
    pub async fn insert_local_stream(
        &self,
        stream: &PeerMediaStream,
    ) -> Result<()> {
        let inner = self.0.borrow();

        // Build sender to track pairs to catch errors before inserting.
        let mut sender_and_track = Vec::with_capacity(inner.senders.len());
        for sender in inner.senders.values() {
            // skip senders that are not NotMuted
            if !sender.is_not_muted() {
                continue;
            }

            if let Some(track) = stream.get_track_by_id(sender.track_id) {
                if sender.caps.satisfies(&track) {
                    sender_and_track.push((sender, track));
                } else {
                    return Err(tracerr::new!(
                        MediaConnectionsError::InvalidMediaTrack
                    ));
                }
            } else {
                return Err(tracerr::new!(
                    MediaConnectionsError::InvalidMediaStream
                ));
            }
        }

        future::try_join_all(sender_and_track.into_iter().map(
            |(sender, track)| {
                Sender::insert_and_enable_track(Rc::clone(sender), track)
            },
        ))
        .await?;

        Ok(())
    }

    /// Adds provided [`MediaStreamTrack`] and [`RtcRtpTransceiver`] to the
    /// stored [`Receiver`], which is associated with a given
    /// [`RtcRtpTransceiver`].
    ///
    /// Returns ID of associated [`Sender`] with a found [`Receiver`], if any.
    pub fn add_remote_track(
        &self,
        transceiver: RtcRtpTransceiver,
        track: MediaStreamTrack,
    ) -> Option<PeerId> {
        let mut inner = self.0.borrow_mut();
        if let Some(mid) = transceiver.mid() {
            for receiver in &mut inner.receivers.values_mut() {
                if let Some(recv_mid) = &receiver.mid() {
                    if recv_mid == &mid {
                        receiver.transceiver.replace(transceiver);
                        receiver.track.replace(track);
                        return Some(receiver.sender_id);
                    }
                }
            }
        }
        None
    }

    /// Returns [`MediaStreamTrack`]s being received from a specified sender,
    /// but only if all receiving [`MediaStreamTrack`]s are present already.
    pub fn get_stream_by_sender(
        &self,
        sender_id: PeerId,
    ) -> Option<PeerMediaStream> {
        let inner = self.0.borrow();
        let stream = PeerMediaStream::new();
        for rcv in inner.receivers.values() {
            if rcv.sender_id == sender_id {
                match rcv.track() {
                    None => return None,
                    Some(ref track) => {
                        stream.add_track(rcv.track_id, track.clone());
                    }
                }
            }
        }
        Some(stream)
    }

    /// Returns [`MediaStreamTrack`] by its [`TrackId`] and
    /// [`TransceiverDirection`].
    pub fn get_track_by_id_and_direction(
        &self,
        id: TrackId,
        direction: TransceiverDirection,
    ) -> Option<MediaStreamTrack> {
        let inner = self.0.borrow();
        match direction {
            TransceiverDirection::Sendonly => inner
                .senders
                .get(&id)
                .and_then(|sndr| sndr.track.borrow().clone()),
            TransceiverDirection::Recvonly => inner
                .receivers
                .get(&id)
                .and_then(|recvr| recvr.track.clone()),
        }
    }

    /// Returns [`Sender`] from this [`MediaConnections`] by [`TrackId`].
    #[inline]
    pub fn get_sender_by_id(&self, id: TrackId) -> Option<Rc<Sender>> {
        self.0.borrow().senders.get(&id).cloned()
    }

    /// Returns [`MediaStreamTrack`] from this [`MediaConnections`] by its
    /// [`TrackId`].
    pub fn get_track_by_id(&self, id: TrackId) -> Option<MediaStreamTrack> {
        let inner = self.0.borrow();
        inner
            .senders
            .get(&id)
            .and_then(|s| s.track.borrow().clone())
            .or_else(|| {
                inner.receivers.get(&id).and_then(|recv| recv.track.clone())
            })
    }
}

/// Representation of a local [`MediaStreamTrack`] that is being sent to some
/// remote peer.
pub struct Sender {
    track_id: TrackId,
    caps: TrackConstraints,
    track: RefCell<Option<MediaStreamTrack>>,
    transceiver: RtcRtpTransceiver,
    mute_state: ObservableCell<MuteState>,
}

impl Sender {
    /// Creates new [`RtcRtpTransceiver`] if provided `mid` is `None`,
    /// otherwise retrieves existing [`RtcRtpTransceiver`] via provided `mid`
    /// from a provided [`RtcPeerConnection`]. Errors if [`RtcRtpTransceiver`]
    /// lookup fails.
    fn new(
<<<<<<< HEAD
        peer: &RtcPeerConnection,
        track_state: &Rc<RefCell<ObservableTrackSnapshot>>,
=======
        peer_id: PeerId,
        track_id: TrackId,
        caps: TrackConstraints,
        peer: &RtcPeerConnection,
        peer_events_sender: mpsc::UnboundedSender<PeerEvent>,
>>>>>>> 000173d9
        mid: Option<String>,
    ) -> Result<Rc<Self>> {
        let track_state_ref = track_state.borrow();
        let caps =
            TrackConstraints::from(track_state_ref.get_media_type().clone());
        let kind = TransceiverKind::from(&caps);
        let track_id = track_state_ref.get_id();
        let transceiver = match mid {
            None => peer.add_transceiver(kind, TransceiverDirection::Sendonly),
            Some(mid) => peer
                .get_transceiver_by_mid(&mid)
                .ok_or(MediaConnectionsError::TransceiverNotFound(mid))
                .map_err(tracerr::wrap!())?,
        };

        let mute_state = StableMuteState::from(track_state_ref.get_is_muted());
        let mute_state = ObservableCell::new(mute_state.into());
        // we dont care about initial state, cause transceiver is inactive atm
        let mut mute_state_changes = mute_state.subscribe().skip(1);
        let this = Rc::new(Self {
            track_id,
            caps,
            track: RefCell::new(None),
            transceiver,
            mute_state,
        });

<<<<<<< HEAD
        let weak_this = Rc::downgrade(&this);
        let mut on_track_update = track_state.borrow().on_track_update();
        spawn_local(async move {
            while let Some(is_muted) = on_track_update.next().await {
                if let Some(this) = weak_this.upgrade() {
                    this.update(&TrackPatch {
                        id: this.track_id,
                        is_muted: Some(is_muted),
                    });
                }
            }
        });

        // TODO: remove when refactor muting to dropping tracks.
=======
>>>>>>> 000173d9
        let weak_this = Rc::downgrade(&this);
        spawn_local(async move {
            while let Some(mute_state) = mute_state_changes.next().await {
                if let Some(this) = weak_this.upgrade() {
                    match mute_state {
                        MuteState::Stable(stable) => {
                            match stable {
                                StableMuteState::NotMuted => {
                                    let _ = peer_events_sender.unbounded_send(
                                        PeerEvent::NewLocalStreamRequired {
                                            peer_id,
                                        },
                                    );
                                }
                                StableMuteState::Muted => {
                                    // cannot fail
                                    this.track.borrow_mut().take();
                                    let _ = JsFuture::from(
                                        this.transceiver
                                            .sender()
                                            .replace_track(None),
                                    )
                                    .await;
                                }
                            }
                        }
                        MuteState::Transition(_) => {
                            let weak_this = Rc::downgrade(&this);
                            spawn_local(async move {
                                let mut transitions =
                                    this.mute_state.subscribe().skip(1);
                                let timeout = Box::pin(delay_for(
                                    Duration::from_secs(10).into(),
                                ));
                                match future::select(
                                    transitions.next(),
                                    timeout,
                                )
                                .await
                                {
                                    Either::Left(_) => (),
                                    Either::Right(_) => {
                                        if let Some(this) = weak_this.upgrade()
                                        {
                                            let stable = this
                                                .mute_state
                                                .get()
                                                .cancel_transition();
                                            this.mute_state.set(stable);
                                        }
                                    }
                                }
                            });
                        }
                    }
                } else {
                    break;
                }
            }
        });

        Ok(this)
    }

    /// Returns [`TrackId`] of this [`Sender`].
    pub fn track_id(&self) -> TrackId {
        self.track_id
    }

    /// Returns kind of [`RtcRtpTransceiver`] this [`Sender`].
    pub fn kind(&self) -> TransceiverKind {
        TransceiverKind::from(&self.caps)
    }

    /// Returns [`MuteState`] of this [`Sender`].
    pub fn mute_state(&self) -> MuteState {
        self.mute_state.get()
    }

    /// Inserts provided [`MediaStreamTrack`] into provided [`Sender`]s
    /// transceiver and enables transceivers sender by changing its
    /// direction to `sendonly`.
    ///
    /// [1]: https://w3.org/TR/webrtc/#dom-rtcrtpsender-replacetrack
    async fn insert_and_enable_track(
        sender: Rc<Self>,
        new_track: MediaStreamTrack,
    ) -> Result<()> {
        // no-op if we try to insert same track
        if let Some(current_track) = sender.track.borrow().as_ref() {
            if new_track.id() == current_track.id() {
                return Ok(());
            }
        }

        // no-op if transceiver is not NotMuted
        if let MuteState::Stable(StableMuteState::NotMuted) =
            sender.mute_state()
        {
            JsFuture::from(
                sender
                    .transceiver
                    .sender()
                    .replace_track(Some(new_track.as_ref())),
            )
            .await
            .map_err(Into::into)
            .map_err(MediaConnectionsError::CouldNotInsertTrack)
            .map_err(tracerr::wrap!())?;

            sender.track.borrow_mut().replace(new_track);

            sender
                .transceiver
                .set_direction(RtcRtpTransceiverDirection::Sendonly);
        }

        Ok(())
    }

    /// Checks whether [`Sender`] is in [`MuteState::Muted`].
    pub fn is_muted(&self) -> bool {
        self.mute_state.get() == StableMuteState::Muted.into()
    }

    /// Checks whether [`Sender`] is in [`MuteState::NotMuted`].
    pub fn is_not_muted(&self) -> bool {
        self.mute_state.get() == StableMuteState::NotMuted.into()
    }

    /// Sets current [`MuteState`] to [`MuteState::Transition`].
    pub fn mute_state_transition_to(&self, desired_state: StableMuteState) {
        let current_mute_state = self.mute_state.get();
        self.mute_state
            .set(current_mute_state.transition_to(desired_state));
    }

    /// Returns [`Future`] which will be resolved when [`MuteState`] of this
    /// [`Sender`] will be [`MuteState::Stable`] or the [`Sender`] is dropped.
    ///
    /// Succeeds if [`Sender`]'s [`MuteState`] transits into the `desired_state`
    /// or the [`Sender`] is dropped.
    ///
    /// # Errors
    ///
    /// [`MediaConnectionsError::MuteStateTransitsIntoOppositeState`] is
    /// returned if [`Sender`]'s [`MuteState`] transits into the opposite to
    /// the `desired_state`.
    pub fn when_mute_state_stable(
        &self,
        desired_state: StableMuteState,
    ) -> impl Future<Output = Result<()>> {
        let mut mute_states = self.mute_state.subscribe();
        async move {
            while let Some(state) = mute_states.next().await {
                match state {
                    MuteState::Transition(_) => continue,
                    MuteState::Stable(s) => {
                        return if s == desired_state {
                            Ok(())
                        } else {
                            Err(tracerr::new!(
                                MediaConnectionsError::
                                MuteStateTransitsIntoOppositeState
                            ))
                        }
                    }
                }
            }
            Ok(())
        }
    }

    /// Updates this [`Sender`]s tracks based on the provided
    /// [`proto::TrackPatch`].
    pub fn update(&self, track: &proto::TrackPatch) {
        if track.id != self.track_id {
            return;
        }

        if let Some(is_muted) = track.is_muted {
            let new_mute_state = StableMuteState::from(is_muted);
            let current_mute_state = self.mute_state.get();

            let mute_state_update: MuteState = match current_mute_state {
                MuteState::Stable(_) => new_mute_state.into(),
                MuteState::Transition(t) => {
                    if t.intended() == new_mute_state {
                        new_mute_state.into()
                    } else {
                        t.set_inner(new_mute_state).into()
                    }
                }
            };

            self.mute_state.set(mute_state_update);
        }
    }
}

/// Representation of a remote [`MediaStreamTrack`] that is being received from
/// some remote peer. It may have two states: `waiting` and `receiving`.
///
/// We can save related [`RtcRtpTransceiver`] and the actual
/// [`MediaStreamTrack`] only when [`MediaStreamTrack`] data arrives.
pub struct Receiver {
    track_id: TrackId,
    sender_id: PeerId,
    transceiver: Option<RtcRtpTransceiver>,
    mid: Option<String>,
    track: Option<MediaStreamTrack>,
}

impl Receiver {
    /// Creates new [`RtcRtpTransceiver`] if provided `mid` is `None`,
    /// otherwise creates [`Receiver`] without [`RtcRtpTransceiver`]. It will be
    /// injected when [`MediaStreamTrack`] arrives.
    ///
    /// `track` field in the created [`Receiver`] will be `None`,
    /// since [`Receiver`] must be created before the actual
    /// [`MediaStreamTrack`] data arrives.
    #[inline]
    fn new(
        track_id: TrackId,
        caps: &TrackConstraints,
        sender_id: PeerId,
        peer: &RtcPeerConnection,
        mid: Option<String>,
    ) -> Self {
        let kind = TransceiverKind::from(caps);
        let transceiver = match mid {
            None => {
                Some(peer.add_transceiver(kind, TransceiverDirection::Recvonly))
            }
            Some(_) => None,
        };
        Self {
            track_id,
            sender_id,
            transceiver,
            mid,
            track: None,
        }
    }

    /// Returns associated [`MediaStreamTrack`] with this [`Receiver`], if any.
    #[inline]
    pub(crate) fn track(&self) -> Option<MediaStreamTrack> {
        self.track.as_ref().cloned()
    }

    /// Returns `mid` of this [`Receiver`].
    ///
    /// Tries to fetch it from the underlying [`RtcRtpTransceiver`] if current
    /// value is `None`.
    pub(crate) fn mid(&mut self) -> Option<&str> {
        if self.mid.is_none() && self.transceiver.is_some() {
            self.mid = self.transceiver.as_ref().unwrap().mid()
        }
        self.mid.as_deref()
    }
}<|MERGE_RESOLUTION|>--- conflicted
+++ resolved
@@ -18,13 +18,8 @@
 use web_sys::{RtcRtpTransceiver, RtcRtpTransceiverDirection};
 
 use crate::{
-<<<<<<< HEAD
-    media::TrackConstraints,
-    snapshots::ObservableTrackSnapshot,
-=======
     media::{MediaStreamTrack, TrackConstraints},
     peer::PeerEvent,
->>>>>>> 000173d9
     utils::{delay_for, JsCaused, JsError},
 };
 
@@ -35,6 +30,7 @@
 };
 
 pub use self::mute_state::{MuteState, MuteStateTransition, StableMuteState};
+use crate::snapshots::ObservableTrackSnapshot;
 
 /// Errors that may occur in [`MediaConnections`] storage.
 #[derive(Debug, Display, JsCaused)]
@@ -249,34 +245,21 @@
             let direction = track.borrow().get_direction().clone();
             match direction {
                 Direction::Send { mid, .. } => {
-<<<<<<< HEAD
-                    let sndr = Sender::new(&inner.peer, &track, mid)
-                        .map_err(tracerr::wrap!())?;
-                    inner.senders.insert(track_id, sndr);
-=======
                     let sndr = Sender::new(
                         inner.peer_id,
-                        track.id,
-                        track.media_type.into(),
                         &inner.peer,
+                        &track,
                         inner.peer_events_sender.clone(),
                         mid,
-                        track.is_muted.into(),
                     )
                     .map_err(tracerr::wrap!())?;
-                    inner.senders.insert(track.id, sndr);
->>>>>>> 000173d9
+                    inner.senders.insert(track_id, sndr);
                 }
                 Direction::Recv { sender, mid } => {
                     let media_type = track.borrow().get_media_type().clone();
                     let recv = Receiver::new(
-<<<<<<< HEAD
                         track_id,
-                        media_type.clone().into(),
-=======
-                        track.id,
-                        &(track.media_type.into()),
->>>>>>> 000173d9
+                        &(media_type.clone().into()),
                         sender,
                         &inner.peer,
                         mid,
@@ -486,16 +469,10 @@
     /// from a provided [`RtcPeerConnection`]. Errors if [`RtcRtpTransceiver`]
     /// lookup fails.
     fn new(
-<<<<<<< HEAD
+        peer_id: PeerId,
         peer: &RtcPeerConnection,
         track_state: &Rc<RefCell<ObservableTrackSnapshot>>,
-=======
-        peer_id: PeerId,
-        track_id: TrackId,
-        caps: TrackConstraints,
-        peer: &RtcPeerConnection,
         peer_events_sender: mpsc::UnboundedSender<PeerEvent>,
->>>>>>> 000173d9
         mid: Option<String>,
     ) -> Result<Rc<Self>> {
         let track_state_ref = track_state.borrow();
@@ -523,7 +500,6 @@
             mute_state,
         });
 
-<<<<<<< HEAD
         let weak_this = Rc::downgrade(&this);
         let mut on_track_update = track_state.borrow().on_track_update();
         spawn_local(async move {
@@ -538,8 +514,6 @@
         });
 
         // TODO: remove when refactor muting to dropping tracks.
-=======
->>>>>>> 000173d9
         let weak_this = Rc::downgrade(&this);
         spawn_local(async move {
             while let Some(mute_state) = mute_state_changes.next().await {
