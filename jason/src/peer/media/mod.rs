--- conflicted
+++ resolved
@@ -2,10 +2,6 @@
 //!
 //! [`PeerConnection`]: crate::peer::PeerConnection
 
-<<<<<<< HEAD
-=======
-pub mod media_exchange_state;
->>>>>>> ad6a63a1
 mod receiver;
 mod sender;
 mod transitable_state;
@@ -34,7 +30,6 @@
 
 use super::{conn::RtcPeerConnection, tracks_request::TracksRequest};
 
-<<<<<<< HEAD
 use self::{
     sender::SenderBuilder,
     transitable_state::{MediaExchangeStateController, MuteStateController},
@@ -44,22 +39,13 @@
     receiver::Receiver,
     sender::Sender,
     transitable_state::{
-        InStable, InTransition, MediaState, StableMediaExchangeState,
-        StableMuteState, TransitableState, TransitionMediaExchangeState,
-        TransitionMuteState,
+        media_exchange_state, mute_state, InStable, InTransition, MediaState,
+        TransitableState,
     },
 };
 
 /// Transceiver's sending ([`Sender`]) or receiving ([`Receiver`]) side.
 pub trait TransceiverSide: MediaStateControllable {
-=======
-use self::sender::SenderBuilder;
-
-pub use self::{receiver::Receiver, sender::Sender};
-
-/// Transceiver's sending ([`Sender`]) or receiving ([`Receiver`]) side.
-pub trait TransceiverSide: Disableable {
->>>>>>> ad6a63a1
     /// Returns [`TrackId`] of this [`TransceiverSide`].
     fn track_id(&self) -> TrackId;
 
@@ -79,7 +65,6 @@
     fn is_transitable(&self) -> bool;
 }
 
-<<<<<<< HEAD
 /// Default functions for dealing with [`MediaExchangeStateController`] and
 /// [`MuteStateController`] for objects that use it.
 pub trait MediaStateControllable {
@@ -104,32 +89,12 @@
     }
 
     /// Sets current [`MediaState`] to [`TransitableState::Transition`].
-=======
-/// Default functions for dealing with [`media_exchange_state::Controller`] for
-/// objects that use it.
-pub trait Disableable {
-    /// Returns reference to the [`media_exchange_state::Controller`].
-    fn media_exchange_state_controller(
-        &self,
-    ) -> Rc<media_exchange_state::Controller>;
-
-    /// Returns [`media_exchange_state::State`] of this [`Disableable`].
-    #[inline]
-    fn media_exchange_state(&self) -> media_exchange_state::State {
-        self.media_exchange_state_controller()
-            .media_exchange_state()
-    }
-
-    /// Sets current [`media_exchange_state::State`] to
-    /// [`media_exchange_state::State::Transition`].
->>>>>>> ad6a63a1
     ///
     /// # Errors
     ///
     /// Implementors might return [`MediaConnectionsError`] if transition could
     /// not be made for some reason.
     #[inline]
-<<<<<<< HEAD
     fn media_state_transition_to(
         &self,
         desired_state: MediaState,
@@ -143,19 +108,10 @@
                 self.mute_state_controller().transition_to(desired_state);
             }
         }
-=======
-    fn media_exchange_state_transition_to(
-        &self,
-        desired_state: media_exchange_state::Stable,
-    ) -> Result<()> {
-        self.media_exchange_state_controller()
-            .transition_to(desired_state);
->>>>>>> ad6a63a1
 
         Ok(())
     }
 
-<<<<<<< HEAD
     /// Returns `true` if [`Room`] should subscribe to the [`MediaState`] update
     /// when updating [`MediaStateControllable`] to the provided [`MediaState`].
     fn is_subscription_needed(&self, desired_state: MediaState) -> bool {
@@ -245,58 +201,6 @@
         self.media_exchange_state_controller()
             .reset_transition_timeout();
         self.mute_state_controller().reset_transition_timeout();
-=======
-    /// Cancels [`media_exchange_state::State`] transition.
-    #[inline]
-    fn cancel_transition(&self) {
-        self.media_exchange_state_controller().cancel_transition()
-    }
-
-    /// Returns [`Future`] which will be resolved when
-    /// [`media_exchange_state::State`] of this [`Disableable`] will be
-    /// [`media_exchange_state::State::Stable`] or it is dropped.
-    ///
-    /// # Errors
-    ///
-    /// [`MediaConnectionsError::MediaExchangeStateTransitsIntoOppositeState`]
-    /// is returned if [`media_exchange_state::State`] transits into the
-    /// opposite to the `desired_state`.
-    #[inline]
-    fn when_media_exchange_state_stable(
-        &self,
-        desired_state: media_exchange_state::Stable,
-    ) -> LocalBoxFuture<'static, Result<()>> {
-        self.media_exchange_state_controller()
-            .when_media_exchange_state_stable(desired_state)
-    }
-
-    /// Stops state transition timer of this [`Disableable`].
-    #[inline]
-    fn stop_media_exchange_state_transition_timeout(&self) {
-        self.media_exchange_state_controller()
-            .stop_transition_timeout()
-    }
-
-    /// Resets state transition timer of this [`Disableable`].
-    #[inline]
-    fn reset_media_exchange_state_transition_timeout(&self) {
-        self.media_exchange_state_controller()
-            .reset_transition_timeout()
-    }
-
-    /// Indicates whether media exchange state of the [`Disableable`] is in
-    /// [`media_exchange_state::Stable::Disabled`].
-    #[inline]
-    fn disabled(&self) -> bool {
-        self.media_exchange_state_controller().disabled()
-    }
-
-    /// Indicates whether media exchange state of the [`Disableable`] is in
-    /// [`media_exchange_state::Stable::Enabled`].
-    #[inline]
-    fn enabled(&self) -> bool {
-        self.media_exchange_state_controller().enabled()
->>>>>>> ad6a63a1
     }
 }
 
@@ -349,7 +253,6 @@
     #[display(fmt = "Provided Track does not satisfy senders constraints")]
     InvalidMediaTrack,
 
-<<<<<<< HEAD
     /// Occurs when [`MediaExchangeState`] of [`Sender`] was dropped.
     #[display(fmt = "MediaExchangeState of Sender was dropped.")]
     MediaExchangeStateDropped,
@@ -359,17 +262,6 @@
     #[display(fmt = "MediaState of Sender transits into opposite to \
                      expected MediaExchangeState")]
     MediaStateTransitsIntoOppositeState,
-=======
-    /// Occurs when [`media_exchange_state::State`] of [`Sender`] was dropped.
-    #[display(fmt = "MediaExchangeState of Sender was dropped.")]
-    MediaExchangeStateDropped,
-
-    /// Occurs when [`media_exchange_state::State`] of [`Sender`] transits into
-    /// opposite to expected [`media_exchange_state::State`].
-    #[display(fmt = "MediaExchangeState of Sender transits into opposite to \
-                     expected MediaExchangeState")]
-    MediaExchangeStateTransitsIntoOppositeState,
->>>>>>> ad6a63a1
 
     /// Invalid [`medea_client_api_proto::TrackPatch`] for
     /// [`MediaStreamTrack`].
@@ -509,22 +401,13 @@
 
     /// Returns `true` if all [`TransceiverSide`]s with provided
     /// [`MediaKind`], [`TrackDirection`] and [`MediaSourceKind`] is in
-<<<<<<< HEAD
     /// provided [`MediaExchangeState`].
     pub fn is_all_tracks_in_media_state(
-=======
-    /// provided [`media_exchange_state::State`].
-    pub fn is_all_tracks_in_media_exchange_state(
->>>>>>> ad6a63a1
         &self,
         kind: MediaKind,
         direction: TrackDirection,
         source_kind: Option<MediaSourceKind>,
-<<<<<<< HEAD
         state: MediaState,
-=======
-        media_exchange_state: media_exchange_state::Stable,
->>>>>>> ad6a63a1
     ) -> bool {
         let transceivers =
             self.0.borrow().get_transceivers_by_direction_and_kind(
@@ -536,7 +419,6 @@
             if !transceiver.is_transitable() {
                 continue;
             }
-<<<<<<< HEAD
 
             let is_not_in_state = match state {
                 MediaState::Mute(mute_state) => {
@@ -547,10 +429,6 @@
                 }
             };
             if is_not_in_state {
-=======
-            if transceiver.media_exchange_state() != media_exchange_state.into()
-            {
->>>>>>> ad6a63a1
                 return false;
             }
         }
@@ -564,11 +442,7 @@
         self.0
             .borrow()
             .iter_receivers_with_kind(MediaKind::Video)
-<<<<<<< HEAD
-            .find(|s| s.is_disabled())
-=======
             .find(|s| s.disabled())
->>>>>>> ad6a63a1
             .is_none()
     }
 
@@ -578,11 +452,7 @@
         self.0
             .borrow()
             .iter_receivers_with_kind(MediaKind::Audio)
-<<<<<<< HEAD
-            .find(|s| s.is_disabled())
-=======
             .find(|s| s.disabled())
->>>>>>> ad6a63a1
             .is_none()
     }
 
@@ -678,11 +548,10 @@
             match track.direction {
                 Direction::Send { mid, .. } => {
                     let media_exchange_state = if send_constraints
-<<<<<<< HEAD
-                        .is_enabled(&track.media_type)
+                        .enabled(&track.media_type)
                     {
-                        StableMediaExchangeState::Enabled
-                    } else if is_required {
+                        media_exchange_state::Stable::Enabled
+                    } else if required {
                         let e = tracerr::new!(
                             MediaConnectionsError::CannotDisableRequiredSender
                         );
@@ -695,19 +564,13 @@
 
                         return Err(e);
                     } else {
-                        StableMediaExchangeState::Disabled
+                        media_exchange_state::Stable::Disabled
                     };
                     let mute_state = if !send_constraints
                         .is_muted(&track.media_type)
                     {
-                        StableMuteState::Unmuted
-                    } else if is_required {
-=======
-                        .enabled(&track.media_type)
-                    {
-                        media_exchange_state::Stable::Enabled
+                        mute_state::Stable::Unmuted
                     } else if required {
->>>>>>> ad6a63a1
                         let e = tracerr::new!(
                             MediaConnectionsError::CannotDisableRequiredSender
                         );
@@ -719,22 +582,16 @@
                             );
                         return Err(e);
                     } else {
-                        media_exchange_state::Stable::Disabled
+                        mute_state::Stable::Muted
                     };
                     let sndr = SenderBuilder {
                         media_connections: self,
                         track_id: track.id,
                         caps: track.media_type.into(),
-<<<<<<< HEAD
                         mute_state,
                         mid,
                         media_exchange_state,
-                        is_required,
-=======
-                        mid,
-                        media_exchange_state,
                         required,
->>>>>>> ad6a63a1
                         send_constraints: send_constraints.clone(),
                     }
                     .build()
@@ -817,13 +674,8 @@
     /// [`RtcRtpTransceiver`]s via [`replaceTrack` method][1], changing its
     /// direction to `sendonly`.
     ///
-<<<<<<< HEAD
-    /// Returns [`HashMap`] with [`MediaExchangeState`]s updates for the
-    /// [`Sender`]s.
-=======
     /// Returns [`HashMap`] with [`media_exchange_state::State`]s updates for
     /// the [`Sender`]s.
->>>>>>> ad6a63a1
     ///
     /// # Errors
     ///
@@ -842,11 +694,7 @@
     pub async fn insert_local_tracks(
         &self,
         tracks: &HashMap<TrackId, MediaStreamTrack>,
-<<<<<<< HEAD
-    ) -> Result<HashMap<TrackId, StableMediaExchangeState>> {
-=======
     ) -> Result<HashMap<TrackId, media_exchange_state::Stable>> {
->>>>>>> ad6a63a1
         let inner = self.0.borrow();
 
         // Build sender to track pairs to catch errors before inserting.
@@ -855,15 +703,9 @@
         for sender in inner.senders.values() {
             if let Some(track) = tracks.get(&sender.track_id()).cloned() {
                 if sender.caps().satisfies(&track) {
-<<<<<<< HEAD
-                    mute_satates_updates.insert(
-                        sender.track_id(),
-                        StableMediaExchangeState::Enabled,
-=======
                     media_exchange_state_updates.insert(
                         sender.track_id(),
                         media_exchange_state::Stable::Enabled,
->>>>>>> ad6a63a1
                     );
                     sender_and_track.push((sender, track));
                 } else {
@@ -876,15 +718,9 @@
                     MediaConnectionsError::InvalidMediaTracks
                 ));
             } else {
-<<<<<<< HEAD
-                mute_satates_updates.insert(
-                    sender.track_id(),
-                    StableMediaExchangeState::Disabled,
-=======
                 media_exchange_state_updates.insert(
                     sender.track_id(),
                     media_exchange_state::Stable::Disabled,
->>>>>>> ad6a63a1
                 );
             }
         }
@@ -979,22 +815,14 @@
     pub fn stop_state_transitions_timers(&self) {
         self.get_all_transceivers_sides()
             .into_iter()
-<<<<<<< HEAD
             .for_each(|t| t.stop_media_state_transition_timeout())
-=======
-            .for_each(|t| t.stop_media_exchange_state_transition_timeout())
->>>>>>> ad6a63a1
     }
 
     /// Resets all [`TransceiverSide`]s state transitions expiry timers.
     pub fn reset_state_transitions_timers(&self) {
         self.get_all_transceivers_sides()
             .into_iter()
-<<<<<<< HEAD
             .for_each(|t| t.reset_media_state_transition_timeout());
-=======
-            .for_each(|t| t.reset_media_exchange_state_transition_timeout());
->>>>>>> ad6a63a1
     }
 }
 
@@ -1010,11 +838,7 @@
         self.0
             .borrow()
             .iter_senders_with_kind_and_source_kind(MediaKind::Audio, None)
-<<<<<<< HEAD
-            .all(|s| s.is_enabled())
-=======
             .all(|s| s.enabled())
->>>>>>> ad6a63a1
     }
 
     /// Indicates whether all [`Sender`]s with [`MediaKind::Video`] are enabled.
@@ -1028,8 +852,7 @@
                 MediaKind::Video,
                 source_kind,
             )
-<<<<<<< HEAD
-            .all(|s| s.is_enabled())
+            .all(|s| s.enabled())
     }
 
     /// Returns `true` if all [`Sender`]s video tracks are unmuted.
@@ -1043,7 +866,7 @@
                 MediaKind::Video,
                 source_kind,
             )
-            .find(|s| s.is_muted())
+            .find(|s| s.muted())
             .is_none()
     }
 
@@ -1052,10 +875,7 @@
         self.0
             .borrow()
             .iter_senders_with_kind_and_source_kind(MediaKind::Audio, None)
-            .find(|s| s.is_muted())
+            .find(|s| s.muted())
             .is_none()
-=======
-            .all(|s| s.enabled())
->>>>>>> ad6a63a1
     }
 }