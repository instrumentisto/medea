//! [`PeerConnection`] media management.
//!
//! [`PeerConnection`]: crate::peer::PeerConnection

mod receiver;
mod sender;
mod transitable_state;

use std::{cell::RefCell, collections::HashMap, convert::From, rc::Rc};

use derive_more::Display;
use futures::{channel::mpsc, future, future::LocalBoxFuture};
use medea_client_api_proto as proto;
use medea_reactive::DroppedError;
use proto::{Direction, MediaSourceKind, TrackId};
use tracerr::Traced;
use web_sys::RtcTrackEvent;

use crate::{
    media::{
        LocalTracksConstraints, MediaKind, MediaStreamTrack, RecvConstraints,
    },
    peer::{
<<<<<<< HEAD
        media::transitable_state::{MediaExchangeState, MuteState},
        transceiver::Transceiver,
        PeerEvent, TransceiverDirection,
    },
    utils::{JsCaused, JsError},
=======
        transceiver::Transceiver, LocalStreamUpdateCriteria, PeerEvent,
        TransceiverDirection,
    },
    utils::{JasonError, JsCaused, JsError},
>>>>>>> 9e2c119c
};

use super::{conn::RtcPeerConnection, tracks_request::TracksRequest};

use self::{
    sender::SenderBuilder,
    transitable_state::{MediaExchangeStateController, MuteStateController},
};

pub use self::{
    receiver::Receiver,
    sender::Sender,
    transitable_state::{
        InStable, InTransition, MediaState, StableMediaExchangeState,
        StableMuteState, TransitableState, TransitionMediaExchangeState,
        TransitionMuteState,
    },
};

/// Transceiver's sending ([`Sender`]) or receiving ([`Receiver`]) side.
pub trait TransceiverSide: MediaStateControllable {
    /// Returns [`TrackId`] of this [`TransceiverSide`].
    fn track_id(&self) -> TrackId;

    /// Returns [`MediaKind`] of this [`TransceiverSide`].
    fn kind(&self) -> MediaKind;

    /// Returns [`MediaSourceKind`] of this [`TransceiverSide`].
    fn source_kind(&self) -> MediaSourceKind;

    /// Returns [`mid`] of this [`TransceiverSide`].
    ///
    /// [`mid`]: https://w3.org/TR/webrtc/#dom-rtptransceiver-mid
    fn mid(&self) -> Option<String>;

    /// Returns `true` if this [`TransceiverKind`] currently can be
    /// disabled/enabled without [`LocalMediaStreamConstraints`] updating.
    fn is_transitable(&self) -> bool;
}

/// Default functions for dealing with [`MediaExchangeStateController`] and
/// [`MuteStateController`] for objects that use it.
pub trait MediaStateControllable {
    /// Returns reference to the [`MediaExchangeStateController`].
    fn media_exchange_state_controller(
        &self,
    ) -> Rc<MediaExchangeStateController>;

    /// Returns reference to the [`MuteStateController`].
    fn mute_state_controller(&self) -> Rc<MuteStateController>;

    /// Returns [`MediaExchangeState`] of this [`MediaStateControllable`].
    #[inline]
    fn media_exchange_state(&self) -> MediaExchangeState {
        self.media_exchange_state_controller().state()
    }

    /// Returns [`MuteState`] of this [`MediaStateControllable`].
    #[inline]
    fn mute_state(&self) -> MuteState {
        self.mute_state_controller().state()
    }

    /// Sets current [`MediaState`] to [`TransitableState::Transition`].
    ///
    /// # Errors
    ///
    /// Implementors might return [`MediaConnectionsError`] if transition could
    /// not be made for some reason.
    #[inline]
    fn media_state_transition_to(
        &self,
        desired_state: MediaState,
    ) -> Result<()> {
        match desired_state {
            MediaState::MediaExchange(desired_state) => {
                self.media_exchange_state_controller()
                    .transition_to(desired_state);
            }
            MediaState::Mute(desired_state) => {
                self.mute_state_controller().transition_to(desired_state);
            }
        }

        Ok(())
    }

    /// Returns `true` if [`Room`] should subscribe to the [`MediaState`] update
    /// when updating [`MediaStateControllable`] to the provided [`MediaState`].
    fn is_subscription_needed(&self, desired_state: MediaState) -> bool {
        match desired_state {
            MediaState::MediaExchange(media_exchange) => {
                let current = self.media_exchange_state();
                match current {
                    MediaExchangeState::Transition(_) => true,
                    MediaExchangeState::Stable(stable) => {
                        stable != media_exchange
                    }
                }
            }
            MediaState::Mute(mute_state) => {
                let current = self.mute_state();
                match current {
                    MuteState::Transition(_) => true,
                    MuteState::Stable(stable) => stable != mute_state,
                }
            }
        }
    }

    /// Returns `true` if [`Room`] should send [`TrackPatchCommand`] to the
    /// server when updating [`MediaStateControllable`] to the provided
    /// [`MediaState`].
    fn is_track_patch_needed(&self, desired_state: MediaState) -> bool {
        match desired_state {
            MediaState::MediaExchange(media_exchange) => {
                let current = self.media_exchange_state();
                match current {
                    MediaExchangeState::Stable(stable) => {
                        stable != media_exchange
                    }
                    MediaExchangeState::Transition(transition) => {
                        transition.intended() != media_exchange
                    }
                }
            }
            MediaState::Mute(mute_state) => {
                let current = self.mute_state();
                match current {
                    MuteState::Stable(stable) => stable != mute_state,
                    MuteState::Transition(transition) => {
                        transition.intended() != mute_state
                    }
                }
            }
        }
    }

    /// Returns [`Future`] which will be resolved when [`MediaState`] of
    /// this [`MediaStateControllable`] will be [`TransitableState::Stable`] or
    /// it is dropped.
    ///
    /// # Errors
    ///
    /// [`MediaConnectionsError::MediaStateTransitsIntoOppositeState`]
    /// is returned if [`MediaState`] transits into the opposite to
    /// the `desired_state`.
    #[inline]
    fn when_media_state_stable(
        &self,
        desired_state: MediaState,
    ) -> LocalBoxFuture<'static, Result<()>> {
        match desired_state {
            MediaState::Mute(desired_state) => self
                .mute_state_controller()
                .when_media_state_stable(desired_state),
            MediaState::MediaExchange(desired_state) => self
                .media_exchange_state_controller()
                .when_media_state_stable(desired_state),
        }
    }

    /// Stops state transition timer of this [`MediaStateControllable`].
    #[inline]
    fn stop_media_state_transition_timeout(&self) {
        self.media_exchange_state_controller()
            .stop_transition_timeout();
        self.mute_state_controller().stop_transition_timeout();
    }

    /// Resets state transition timer of this [`MediaStateControllable`].
    #[inline]
    fn reset_media_state_transition_timeout(&self) {
        self.media_exchange_state_controller()
            .reset_transition_timeout();
        self.mute_state_controller().reset_transition_timeout();
    }
}

/// Direction of the `MediaTrack`.
#[derive(Debug, Clone, Copy)]
pub enum TrackDirection {
    /// Sends media data.
    Send,

    /// Receives media data.
    Recv,
}

/// Errors that may occur in [`MediaConnections`] storage.
#[derive(Clone, Debug, Display, JsCaused)]
pub enum MediaConnectionsError {
    /// Occurs when the provided [`MediaStreamTrack`] cannot be inserted into
    /// provided [`Sender`]s transceiver.
    #[display(fmt = "Failed to insert Track to a sender: {}", _0)]
    CouldNotInsertLocalTrack(JsError),

    /// Occurs when [`MediaStreamTrack`] discovered by [`RtcPeerConnection`]
    /// could not be inserted into [`Receiver`].
    #[display(
        fmt = "Could not insert remote track with mid: {:?} into media \
               connections",
        _0
    )]
    CouldNotInsertRemoteTrack(String),

    /// Could not find [`RtcRtpTransceiver`] by `mid`.
    #[display(fmt = "Unable to find Transceiver with provided mid: {}", _0)]
    TransceiverNotFound(String),

    /// Occurs when cannot get the `mid` from the [`Sender`].
    #[display(fmt = "Peer has senders without mid")]
    SendersWithoutMid,

    /// Occurs when cannot get the `mid` from the [`Receiver`].
    #[display(fmt = "Peer has receivers without mid")]
    ReceiversWithoutMid,

    /// Occurs when inserted [`PeerMediaStream`] dont have all necessary
    /// [`MediaStreamTrack`]s.
    #[display(fmt = "Provided stream does not have all necessary Tracks")]
    InvalidMediaTracks,

    /// Occurs when [`MediaStreamTrack`] of inserted [`PeerMediaStream`] does
    /// not satisfy [`Sender`] constraints.
    #[display(fmt = "Provided Track does not satisfy senders constraints")]
    InvalidMediaTrack,

    /// Occurs when [`MediaExchangeState`] of [`Sender`] was dropped.
    #[display(fmt = "MediaExchangeState of Sender was dropped.")]
    MediaExchangeStateDropped,

    /// Occurs when [`MediaState`] of [`Sender`] transits into opposite
    /// to expected [`MediaState`].
    #[display(fmt = "MediaState of Sender transits into opposite to \
                     expected MediaExchangeState")]
    MediaStateTransitsIntoOppositeState,

    /// Invalid [`medea_client_api_proto::TrackPatch`] for
    /// [`MediaStreamTrack`].
    #[display(fmt = "Invalid TrackPatch for Track with {} ID.", _0)]
    InvalidTrackPatch(TrackId),

    /// Some [`Sender`] can't be disabled because it required.
    #[display(fmt = "MediaExchangeState of Sender can't be transited into \
                     disabled state, because this Sender is required.")]
    CannotDisableRequiredSender,
}

impl From<DroppedError> for MediaConnectionsError {
    #[inline]
    fn from(_: DroppedError) -> Self {
        Self::MediaExchangeStateDropped
    }
}

type Result<T> = std::result::Result<T, Traced<MediaConnectionsError>>;

/// Actual data of [`MediaConnections`] storage.
struct InnerMediaConnections {
    /// Ref to parent [`RtcPeerConnection`]. Used to generate transceivers for
    /// [`Sender`]s and [`Receiver`]s.
    peer: Rc<RtcPeerConnection>,

    /// [`PeerEvent`]s tx.
    peer_events_sender: mpsc::UnboundedSender<PeerEvent>,

    /// [`TrackId`] to its [`Sender`].
    senders: HashMap<TrackId, Rc<Sender>>,

    /// [`TrackId`] to its [`Receiver`].
    receivers: HashMap<TrackId, Rc<Receiver>>,
}

impl InnerMediaConnections {
    /// Returns [`Iterator`] over [`Sender`]s with provided [`MediaKind`]
    /// and [`MediaSourceKind`].
    fn iter_senders_with_kind_and_source_kind(
        &self,
        kind: MediaKind,
        source_kind: Option<MediaSourceKind>,
    ) -> impl Iterator<Item = &Rc<Sender>> {
        self.senders
            .values()
            .filter(move |sender| sender.kind() == kind)
            .filter(move |sender| match source_kind {
                None => true,
                Some(source_kind) => {
                    sender.caps().media_source_kind() == source_kind
                }
            })
    }

    /// Returns [`Iterator`] over [`Receiver`]s with provided
    /// [`MediaKind`].
    fn iter_receivers_with_kind(
        &self,
        kind: MediaKind,
    ) -> impl Iterator<Item = &Rc<Receiver>> {
        self.receivers.values().filter(move |s| s.kind() == kind)
    }

    /// Returns all [`TransceiverSide`]s by provided [`TrackDirection`],
    /// [`MediaKind`] and [`MediaSourceKind`].
    fn get_transceivers_by_direction_and_kind(
        &self,
        direction: TrackDirection,
        kind: MediaKind,
        source_kind: Option<MediaSourceKind>,
    ) -> Vec<Rc<dyn TransceiverSide>> {
        match direction {
            TrackDirection::Send => self
                .iter_senders_with_kind_and_source_kind(kind, source_kind)
                .map(|tx| Rc::clone(&tx) as Rc<dyn TransceiverSide>)
                .collect(),
            TrackDirection::Recv => self
                .iter_receivers_with_kind(kind)
                .map(|rx| Rc::clone(&rx) as Rc<dyn TransceiverSide>)
                .collect(),
        }
    }

    /// Creates [`Transceiver`] and adds it to the [`RtcPeerConnection`].
    fn add_transceiver(
        &self,
        kind: MediaKind,
        direction: TransceiverDirection,
    ) -> Transceiver {
        Transceiver::from(self.peer.add_transceiver(kind, direction))
    }

    /// Lookups [`Transceiver`] by the provided [`mid`].
    ///
    /// [`mid`]: https://w3.org/TR/webrtc/#dom-rtptransceiver-mid
    fn get_transceiver_by_mid(&self, mid: &str) -> Option<Transceiver> {
        self.peer.get_transceiver_by_mid(mid).map(Transceiver::from)
    }
}

/// Storage of [`RtcPeerConnection`]'s [`Sender`] and [`Receiver`] tracks.
pub struct MediaConnections(RefCell<InnerMediaConnections>);

impl MediaConnections {
    /// Instantiates new [`MediaConnections`] storage for a given
    /// [`RtcPeerConnection`].
    #[inline]
    pub fn new(
        peer: Rc<RtcPeerConnection>,
        peer_events_sender: mpsc::UnboundedSender<PeerEvent>,
    ) -> Self {
        Self(RefCell::new(InnerMediaConnections {
            peer,
            peer_events_sender,
            senders: HashMap::new(),
            receivers: HashMap::new(),
        }))
    }

    /// Returns all [`Sender`]s and [`Receiver`]s from this [`MediaConnections`]
    /// with provided [`MediaKind`], [`TrackDirection`] and
    /// [`MediaSourceKind`].
    pub fn get_transceivers_sides(
        &self,
        kind: MediaKind,
        direction: TrackDirection,
        source_kind: Option<MediaSourceKind>,
    ) -> Vec<Rc<dyn TransceiverSide>> {
        self.0.borrow().get_transceivers_by_direction_and_kind(
            direction,
            kind,
            source_kind,
        )
    }

    /// Returns `true` if all [`TransceiverSide`]s with provided
    /// [`MediaKind`], [`TrackDirection`] and [`MediaSourceKind`] is in
    /// provided [`MediaExchangeState`].
    pub fn is_all_tracks_in_media_state(
        &self,
        kind: MediaKind,
        direction: TrackDirection,
        source_kind: Option<MediaSourceKind>,
        state: MediaState,
    ) -> bool {
        let transceivers =
            self.0.borrow().get_transceivers_by_direction_and_kind(
                direction,
                kind,
                source_kind,
            );
        for transceiver in transceivers {
            if !transceiver.is_transitable() {
                continue;
            }

            let is_not_in_state = match state {
                MediaState::Mute(mute_state) => {
                    transceiver.mute_state() != mute_state.into()
                }
                MediaState::MediaExchange(media_exchange) => {
                    transceiver.media_exchange_state() != media_exchange.into()
                }
            };
            if is_not_in_state {
                return false;
            }
        }

        true
    }

<<<<<<< HEAD
    /// Returns `true` if all [`Sender`]s with
    /// [`MediaKind::Audio`] are enabled or `false` otherwise.
    #[cfg(feature = "mockable")]
    pub fn is_send_audio_enabled(&self) -> bool {
        self.0
            .borrow()
            .iter_senders_with_kind_and_source_kind(MediaKind::Audio, None)
            .find(|s| s.is_disabled())
            .is_none()
    }

    /// Returns `true` if all [`Sender`]s with
    /// [`MediaKind::Video`] are enabled or `false` otherwise.
    #[cfg(feature = "mockable")]
    pub fn is_send_video_enabled(
        &self,
        source_kind: Option<MediaSourceKind>,
    ) -> bool {
        self.0
            .borrow()
            .iter_senders_with_kind_and_source_kind(
                MediaKind::Video,
                source_kind,
            )
            .find(|s| s.is_disabled())
            .is_none()
    }

=======
>>>>>>> 9e2c119c
    /// Returns `true` if all [`Receiver`]s with [`MediaKind::Video`] are
    /// enabled or `false` otherwise.
    pub fn is_recv_video_enabled(&self) -> bool {
        self.0
            .borrow()
            .iter_receivers_with_kind(MediaKind::Video)
            .find(|s| s.is_disabled())
            .is_none()
    }

    /// Returns `true` if all [`Receiver`]s with [`MediaKind::Audio`] are
    /// enabled or `false` otherwise.
    pub fn is_recv_audio_enabled(&self) -> bool {
        self.0
            .borrow()
            .iter_receivers_with_kind(MediaKind::Audio)
            .find(|s| s.is_disabled())
            .is_none()
    }

    /// Returns `true` if all [`Sender`]s video tracks are unmuted.
    #[cfg(feature = "mockable")]
    pub fn is_send_video_unmuted(
        &self,
        source_kind: Option<MediaSourceKind>,
    ) -> bool {
        self.0
            .borrow()
            .iter_senders_with_kind_and_source_kind(
                MediaKind::Video,
                source_kind,
            )
            .find(|s| s.is_muted())
            .is_none()
    }

    /// Returns `true` if all [`Sender`]s audio tracks are unmuted.
    #[cfg(feature = "mockable")]
    pub fn is_send_audio_unmuted(&self) -> bool {
        self.0
            .borrow()
            .iter_senders_with_kind_and_source_kind(MediaKind::Audio, None)
            .find(|s| s.is_muted())
            .is_none()
    }

    /// Returns mapping from a [`MediaStreamTrack`] ID to a `mid` of
    /// this track's [`RtcRtpTransceiver`].
    ///
    /// # Errors
    ///
    /// Errors with [`MediaConnectionsError::SendersWithoutMid`] if some
    /// [`Sender`] doesn't have [mid].
    ///
    /// Errors with [`MediaConnectionsError::ReceiversWithoutMid`] if some
    /// [`Receiver`] doesn't have [mid].
    ///
    /// [mid]:
    /// https://developer.mozilla.org/en-US/docs/Web/API/RTCRtpTransceiver/mid
    pub fn get_mids(&self) -> Result<HashMap<TrackId, String>> {
        let inner = self.0.borrow();
        let mut mids =
            HashMap::with_capacity(inner.senders.len() + inner.receivers.len());
        for (track_id, sender) in &inner.senders {
            mids.insert(
                *track_id,
                sender
                    .mid()
                    .ok_or(MediaConnectionsError::SendersWithoutMid)
                    .map_err(tracerr::wrap!())?,
            );
        }
        for (track_id, receiver) in &inner.receivers {
            mids.insert(
                *track_id,
                receiver
                    .mid()
                    .ok_or(MediaConnectionsError::ReceiversWithoutMid)
                    .map_err(tracerr::wrap!())?,
            );
        }
        Ok(mids)
    }

    /// Returns activity statuses of the all [`Sender`]s and [`Receiver`]s from
    /// this [`MediaConnections`].
    pub fn get_transceivers_statuses(&self) -> HashMap<TrackId, bool> {
        let inner = self.0.borrow();

        let mut out = HashMap::new();
        for (track_id, sender) in &inner.senders {
            out.insert(*track_id, sender.is_publishing());
        }
        for (track_id, receiver) in &inner.receivers {
            out.insert(*track_id, receiver.is_receiving());
        }
        out
    }

    /// Returns [`Rc`] to [`TransceiverSide`] with a provided [`TrackId`].
    ///
    /// Returns `None` if [`TransceiverSide`] with a provided [`TrackId`]
    /// doesn't exists in this [`MediaConnections`].
    pub fn get_transceiver_side_by_id(
        &self,
        track_id: TrackId,
    ) -> Option<Rc<dyn TransceiverSide>> {
        let inner = self.0.borrow();
        inner
            .senders
            .get(&track_id)
            .map(|sndr| Rc::clone(&sndr) as Rc<dyn TransceiverSide>)
            .or_else(|| {
                inner
                    .receivers
                    .get(&track_id)
                    .map(|rcvr| Rc::clone(&rcvr) as Rc<dyn TransceiverSide>)
            })
    }

    /// Creates new [`Sender`]s and [`Receiver`]s for each new [`Track`].
    ///
    /// # Errors
    ///
    /// With [`MediaConnectionsError::TransceiverNotFound`] if could not create
    /// new [`Sender`] cause transceiver with specified `mid` does not
    /// exist.
    pub fn create_tracks<I: IntoIterator<Item = proto::Track>>(
        &self,
        tracks: I,
        send_constraints: &LocalTracksConstraints,
        recv_constraints: &RecvConstraints,
    ) -> Result<()> {
        for track in tracks {
            let is_required = track.is_required();
            match track.direction {
                Direction::Send { mid, .. } => {
<<<<<<< HEAD
                    let media_exchange_state =
                        if send_constraints.is_enabled(&track.media_type) {
                            StableMediaExchangeState::Enabled
                        } else if is_required {
                            return Err(tracerr::new!(
                            MediaConnectionsError::CannotDisableRequiredSender
                        ));
                        } else {
                            StableMediaExchangeState::Disabled
                        };
                    let mute_state =
                        if !send_constraints.is_muted(&track.media_type) {
                            StableMuteState::Unmuted
                        } else if is_required {
                            return Err(tracerr::new!(
=======
                    let mute_state = if send_constraints
                        .is_enabled(&track.media_type)
                    {
                        StableMuteState::Unmuted
                    } else if is_required {
                        let e = tracerr::new!(
>>>>>>> 9e2c119c
                            MediaConnectionsError::CannotDisableRequiredSender
                        );
                        let _ =
                            self.0.borrow().peer_events_sender.unbounded_send(
                                PeerEvent::FailedLocalMedia {
                                    error: JasonError::from(e.clone()),
                                },
                            );
                        return Err(e);
                    } else {
                        StableMuteState::Muted
                    };
                    let sndr = SenderBuilder {
                        media_connections: self,
                        track_id: track.id,
                        caps: track.media_type.into(),
                        mute_state,
                        mid,
                        media_exchange_state,
                        is_required,
                        send_constraints: send_constraints.clone(),
                    }
                    .build()
                    .map_err(tracerr::wrap!())?;
                    self.0.borrow_mut().senders.insert(track.id, sndr);
                }
                Direction::Recv { sender, mid } => {
                    let recv = Rc::new(Receiver::new(
                        self,
                        track.id,
                        track.media_type.into(),
                        sender,
                        mid,
                        recv_constraints,
                    ));
                    self.0.borrow_mut().receivers.insert(track.id, recv);
                }
            }
        }
        Ok(())
    }

    /// Updates [`Sender`]s and [`Receiver`]s of this [`super::PeerConnection`]
    /// with [`proto::TrackPatch`].
    ///
    /// Returns [`MediaKind`] and [`MediaSourceKind`] for which local media
    /// stream should be updated.
    ///
    /// # Errors
    ///
    /// Errors with [`MediaConnectionsError::InvalidTrackPatch`] if
    /// [`MediaStreamTrack`] with ID from [`proto::TrackPatch`] doesn't exist.
    pub async fn patch_tracks(
        &self,
        tracks: Vec<proto::TrackPatchEvent>,
    ) -> Result<LocalStreamUpdateCriteria> {
        let mut result = LocalStreamUpdateCriteria::empty();
        for track_proto in tracks {
            if let Some(sender) = self.get_sender_by_id(track_proto.id) {
                if sender.update(&track_proto).await {
                    result.add(sender.kind(), sender.source_kind());
                }
            } else if let Some(receiver) =
                self.0.borrow_mut().receivers.get_mut(&track_proto.id)
            {
                receiver.update(&track_proto);
            } else {
                return Err(tracerr::new!(
                    MediaConnectionsError::InvalidTrackPatch(track_proto.id)
                ));
            }
        }
        Ok(result)
    }

    /// Returns [`TracksRequest`] based on [`Sender`]s in this
    /// [`MediaConnections`]. [`Sender`]s are chosen based on provided
    /// [`LocalStreamUpdateCriteria`].
    pub fn get_tracks_request(
        &self,
        kinds: LocalStreamUpdateCriteria,
    ) -> Option<TracksRequest> {
        let mut stream_request = None;
        for sender in self.0.borrow().senders.values() {
            if kinds.has(sender.kind(), sender.source_kind()) {
                stream_request
                    .get_or_insert_with(TracksRequest::default)
                    .add_track_request(
                        sender.track_id(),
                        sender.caps().clone(),
                    );
            }
        }
        stream_request
    }

    /// Inserts provided tracks into [`Sender`]s based on track IDs.
    ///
    ///  [`MediaStreamTrack`]s are inserted into [`Sender`]'s
    /// [`RtcRtpTransceiver`]s via [`replaceTrack` method][1], changing its
    /// direction to `sendonly`.
    ///
    /// Returns [`HashMap`] with [`MediaExchangeState`]s updates for the
    /// [`Sender`]s.
    ///
    /// # Errors
    ///
    /// With [`MediaConnectionsError::InvalidMediaTracks`] if provided
    /// [`HashMap`] doesn't contain required [`MediaStreamTrack`].
    ///
    /// With [`MediaConnectionsError::InvalidMediaTrack`] if some
    /// [`MediaStreamTrack`] cannot be inserted into associated [`Sender`]
    /// because of constraints mismatch.
    ///
    /// With [`MediaConnectionsError::CouldNotInsertLocalTrack`] if some
    /// [`MediaStreamTrack`] cannot be inserted into provided [`Sender`]s
    /// transceiver.
    ///
    /// [1]: https://w3.org/TR/webrtc/#dom-rtcrtpsender-replacetrack
    pub async fn insert_local_tracks(
        &self,
        tracks: &HashMap<TrackId, MediaStreamTrack>,
    ) -> Result<HashMap<TrackId, StableMediaExchangeState>> {
        let inner = self.0.borrow();

        // Build sender to track pairs to catch errors before inserting.
        let mut sender_and_track = Vec::with_capacity(inner.senders.len());
        let mut mute_satates_updates = HashMap::new();
        for sender in inner.senders.values() {
            if let Some(track) = tracks.get(&sender.track_id()).cloned() {
                if sender.caps().satisfies(&track) {
                    mute_satates_updates.insert(
                        sender.track_id(),
                        StableMediaExchangeState::Enabled,
                    );
                    sender_and_track.push((sender, track));
                } else {
                    return Err(tracerr::new!(
                        MediaConnectionsError::InvalidMediaTrack
                    ));
                }
            } else if sender.caps().is_required() {
                return Err(tracerr::new!(
                    MediaConnectionsError::InvalidMediaTracks
                ));
            } else {
                mute_satates_updates.insert(
                    sender.track_id(),
                    StableMediaExchangeState::Disabled,
                );
            }
        }

        future::try_join_all(sender_and_track.into_iter().map(
            |(sender, track)| async move {
                Rc::clone(sender).insert_track(track).await?;
                sender.maybe_enable();
                Ok::<(), Traced<MediaConnectionsError>>(())
            },
        ))
        .await?;

        Ok(mute_satates_updates)
    }

    /// Handles [`RtcTrackEvent`] by adding new track to the corresponding
    /// [`Receiver`].
    ///
    /// Returns ID of associated [`Sender`] and provided track [`TrackId`], if
    /// any.
    ///
    /// # Errors
    ///
    /// Errors with [`MediaConnectionsError::CouldNotInsertRemoteTrack`] if
    /// could not find [`Receiver`] by transceivers `mid`.
    pub fn add_remote_track(&self, track_event: &RtcTrackEvent) -> Result<()> {
        let inner = self.0.borrow();
        let transceiver = Transceiver::from(track_event.transceiver());
        let track = track_event.track();
        // Cannot fail, since transceiver is guaranteed to be negotiated at this
        // point.
        let mid = transceiver.mid().unwrap();

        for receiver in inner.receivers.values() {
            if let Some(recv_mid) = &receiver.mid() {
                if recv_mid == &mid {
                    receiver.set_remote_track(transceiver, track);
                    return Ok(());
                }
            }
        }
        Err(tracerr::new!(
            MediaConnectionsError::CouldNotInsertRemoteTrack(mid)
        ))
    }

    /// Iterates over all [`Receivers`] with [`mid`] and without
    /// [`Transceiver`], trying to find the corresponding [`Transceiver`] in
    /// [`RtcPeerConnection`] and to insert it into the [`Receiver`].
    ///
    /// [`mid`]: https://w3.org/TR/webrtc/#dom-rtptransceiver-mid
    pub fn sync_receivers(&self) {
        let inner = self.0.borrow();
        for receiver in inner
            .receivers
            .values()
            .filter(|rcvr| rcvr.transceiver().is_none())
        {
            if let Some(mid) = receiver.mid() {
                if let Some(trnscvr) = inner.peer.get_transceiver_by_mid(&mid) {
                    receiver.replace_transceiver(trnscvr.into())
                }
            }
        }
    }

    /// Returns [`Sender`] from this [`MediaConnections`] by [`TrackId`].
    #[inline]
    pub fn get_sender_by_id(&self, id: TrackId) -> Option<Rc<Sender>> {
        self.0.borrow().senders.get(&id).cloned()
    }

    /// Returns all references to the [`TransceiverSide`]s from this
    /// [`MediaConnections`].
    fn get_all_transceivers_sides(&self) -> Vec<Rc<dyn TransceiverSide>> {
        let inner = self.0.borrow();
        inner
            .senders
            .values()
            .map(|s| Rc::clone(s) as Rc<dyn TransceiverSide>)
            .chain(
                inner
                    .receivers
                    .values()
                    .map(|r| Rc::clone(&r) as Rc<dyn TransceiverSide>),
            )
            .collect()
    }

    /// Stops all [`TransceiverSide`]s state transitions expiry timers.
    pub fn stop_state_transitions_timers(&self) {
        self.get_all_transceivers_sides()
            .into_iter()
            .for_each(|t| t.stop_media_state_transition_timeout())
    }

    /// Resets all [`TransceiverSide`]s state transitions expiry timers.
    pub fn reset_state_transitions_timers(&self) {
        self.get_all_transceivers_sides()
            .into_iter()
            .for_each(|t| t.reset_media_state_transition_timeout());
    }
}

#[cfg(feature = "mockable")]
impl MediaConnections {
    /// Returns [`Receiver`] with the provided [`TrackId`].
    pub fn get_receiver_by_id(&self, id: TrackId) -> Option<Rc<Receiver>> {
        self.0.borrow().receivers.get(&id).cloned()
    }

    /// Indicates whether all [`Sender`]s with [`MediaKind::Audio`] are enabled.
    pub fn is_send_audio_enabled(&self) -> bool {
        self.0
            .borrow()
            .iter_senders_with_kind_and_source_kind(MediaKind::Audio, None)
            .all(|s| s.is_unmuted())
    }

    /// Indicates whether all [`Sender`]s with [`MediaKind::Video`] are enabled.
    pub fn is_send_video_enabled(
        &self,
        source_kind: Option<MediaSourceKind>,
    ) -> bool {
        self.0
            .borrow()
            .iter_senders_with_kind_and_source_kind(
                MediaKind::Video,
                source_kind,
            )
            .all(|s| s.is_unmuted())
    }
}<|MERGE_RESOLUTION|>--- conflicted
+++ resolved
@@ -21,18 +21,11 @@
         LocalTracksConstraints, MediaKind, MediaStreamTrack, RecvConstraints,
     },
     peer::{
-<<<<<<< HEAD
         media::transitable_state::{MediaExchangeState, MuteState},
         transceiver::Transceiver,
-        PeerEvent, TransceiverDirection,
-    },
-    utils::{JsCaused, JsError},
-=======
-        transceiver::Transceiver, LocalStreamUpdateCriteria, PeerEvent,
-        TransceiverDirection,
+        LocalStreamUpdateCriteria, PeerEvent, TransceiverDirection,
     },
     utils::{JasonError, JsCaused, JsError},
->>>>>>> 9e2c119c
 };
 
 use super::{conn::RtcPeerConnection, tracks_request::TracksRequest};
@@ -444,37 +437,6 @@
         true
     }
 
-<<<<<<< HEAD
-    /// Returns `true` if all [`Sender`]s with
-    /// [`MediaKind::Audio`] are enabled or `false` otherwise.
-    #[cfg(feature = "mockable")]
-    pub fn is_send_audio_enabled(&self) -> bool {
-        self.0
-            .borrow()
-            .iter_senders_with_kind_and_source_kind(MediaKind::Audio, None)
-            .find(|s| s.is_disabled())
-            .is_none()
-    }
-
-    /// Returns `true` if all [`Sender`]s with
-    /// [`MediaKind::Video`] are enabled or `false` otherwise.
-    #[cfg(feature = "mockable")]
-    pub fn is_send_video_enabled(
-        &self,
-        source_kind: Option<MediaSourceKind>,
-    ) -> bool {
-        self.0
-            .borrow()
-            .iter_senders_with_kind_and_source_kind(
-                MediaKind::Video,
-                source_kind,
-            )
-            .find(|s| s.is_disabled())
-            .is_none()
-    }
-
-=======
->>>>>>> 9e2c119c
     /// Returns `true` if all [`Receiver`]s with [`MediaKind::Video`] are
     /// enabled or `false` otherwise.
     pub fn is_recv_video_enabled(&self) -> bool {
@@ -492,32 +454,6 @@
             .borrow()
             .iter_receivers_with_kind(MediaKind::Audio)
             .find(|s| s.is_disabled())
-            .is_none()
-    }
-
-    /// Returns `true` if all [`Sender`]s video tracks are unmuted.
-    #[cfg(feature = "mockable")]
-    pub fn is_send_video_unmuted(
-        &self,
-        source_kind: Option<MediaSourceKind>,
-    ) -> bool {
-        self.0
-            .borrow()
-            .iter_senders_with_kind_and_source_kind(
-                MediaKind::Video,
-                source_kind,
-            )
-            .find(|s| s.is_muted())
-            .is_none()
-    }
-
-    /// Returns `true` if all [`Sender`]s audio tracks are unmuted.
-    #[cfg(feature = "mockable")]
-    pub fn is_send_audio_unmuted(&self) -> bool {
-        self.0
-            .borrow()
-            .iter_senders_with_kind_and_source_kind(MediaKind::Audio, None)
-            .find(|s| s.is_muted())
             .is_none()
     }
 
@@ -612,30 +548,31 @@
             let is_required = track.is_required();
             match track.direction {
                 Direction::Send { mid, .. } => {
-<<<<<<< HEAD
-                    let media_exchange_state =
-                        if send_constraints.is_enabled(&track.media_type) {
-                            StableMediaExchangeState::Enabled
-                        } else if is_required {
-                            return Err(tracerr::new!(
+                    let media_exchange_state = if send_constraints
+                        .is_enabled(&track.media_type)
+                    {
+                        StableMediaExchangeState::Enabled
+                    } else if is_required {
+                        let e = tracerr::new!(
                             MediaConnectionsError::CannotDisableRequiredSender
-                        ));
-                        } else {
-                            StableMediaExchangeState::Disabled
-                        };
-                    let mute_state =
-                        if !send_constraints.is_muted(&track.media_type) {
-                            StableMuteState::Unmuted
-                        } else if is_required {
-                            return Err(tracerr::new!(
-=======
-                    let mute_state = if send_constraints
-                        .is_enabled(&track.media_type)
+                        );
+                        let _ =
+                            self.0.borrow().peer_events_sender.unbounded_send(
+                                PeerEvent::FailedLocalMedia {
+                                    error: JasonError::from(e.clone()),
+                                },
+                            );
+
+                        return Err(e);
+                    } else {
+                        StableMediaExchangeState::Disabled
+                    };
+                    let mute_state = if !send_constraints
+                        .is_muted(&track.media_type)
                     {
                         StableMuteState::Unmuted
                     } else if is_required {
                         let e = tracerr::new!(
->>>>>>> 9e2c119c
                             MediaConnectionsError::CannotDisableRequiredSender
                         );
                         let _ =
@@ -902,7 +839,7 @@
         self.0
             .borrow()
             .iter_senders_with_kind_and_source_kind(MediaKind::Audio, None)
-            .all(|s| s.is_unmuted())
+            .all(|s| s.is_enabled())
     }
 
     /// Indicates whether all [`Sender`]s with [`MediaKind::Video`] are enabled.
@@ -916,6 +853,30 @@
                 MediaKind::Video,
                 source_kind,
             )
-            .all(|s| s.is_unmuted())
+            .all(|s| s.is_enabled())
+    }
+
+    /// Returns `true` if all [`Sender`]s video tracks are unmuted.
+    pub fn is_send_video_unmuted(
+        &self,
+        source_kind: Option<MediaSourceKind>,
+    ) -> bool {
+        self.0
+            .borrow()
+            .iter_senders_with_kind_and_source_kind(
+                MediaKind::Video,
+                source_kind,
+            )
+            .find(|s| s.is_muted())
+            .is_none()
+    }
+
+    /// Returns `true` if all [`Sender`]s audio tracks are unmuted.
+    pub fn is_send_audio_unmuted(&self) -> bool {
+        self.0
+            .borrow()
+            .iter_senders_with_kind_and_source_kind(MediaKind::Audio, None)
+            .find(|s| s.is_muted())
+            .is_none()
     }
 }