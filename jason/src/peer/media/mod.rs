//! [`PeerConnection`] media management.
//!
//! [`PeerConnection`]: crate::peer::PeerConnection

pub mod receiver;
pub mod sender;
mod transitable_state;

use std::{cell::RefCell, collections::HashMap, convert::From, rc::Rc};

use derive_more::Display;
use futures::{channel::mpsc, future, future::LocalBoxFuture};
use medea_client_api_proto as proto;
#[cfg(feature = "mockable")]
use medea_client_api_proto::{MediaType, MemberId};
use medea_reactive::DroppedError;
use proto::{MediaSourceKind, TrackId};
use tracerr::Traced;

#[cfg(feature = "mockable")]
use crate::media::{LocalTracksConstraints, RecvConstraints};
use crate::{
    media::{track::local, MediaKind},
    peer::{LocalStreamUpdateCriteria, PeerEvent},
    platform,
    utils::JsCaused,
};

use super::tracks_request::TracksRequest;

#[doc(inline)]
pub use self::{
    receiver::Receiver,
    sender::Sender,
    transitable_state::{
        media_exchange_state, mute_state, InStable, InTransition,
        MediaExchangeState, MediaExchangeStateController, MediaState,
        MuteState, MuteStateController, TransitableState,
        TransitableStateController,
    },
};

/// Transceiver's sending ([`Sender`]) or receiving ([`Receiver`]) side.
///
/// [`Sender`]: self::sender::Sender
/// [`Receiver`]: self::receiver::Receiver
pub trait TransceiverSide: MediaStateControllable {
    /// Returns [`TrackId`] of this [`TransceiverSide`].
    fn track_id(&self) -> TrackId;

    /// Returns [`MediaKind`] of this [`TransceiverSide`].
    fn kind(&self) -> MediaKind;

    /// Returns [`MediaSourceKind`] of this [`TransceiverSide`].
    fn source_kind(&self) -> MediaSourceKind;

    /// Returns `true` if this [`TransceiverSide`] currently can be
    /// disabled/enabled without [`LocalTracksConstraints`] updating.
    ///
    /// [`LocalTracksConstraints`]: super::LocalTracksConstraints
    fn is_transitable(&self) -> bool;
}

/// Default functions for dealing with [`MediaExchangeStateController`] and
/// [`MuteStateController`] for objects that use it.
pub trait MediaStateControllable {
    /// Returns reference to the [`MediaExchangeStateController`].
    #[must_use]
    fn media_exchange_state_controller(
        &self,
    ) -> Rc<MediaExchangeStateController>;

    /// Returns a reference to the [`MuteStateController`].
    #[must_use]
    fn mute_state_controller(&self) -> Rc<MuteStateController>;

    /// Returns [`MediaExchangeState`] of this [`MediaStateControllable`].
    #[inline]
    #[must_use]
    fn media_exchange_state(&self) -> MediaExchangeState {
        self.media_exchange_state_controller().state()
    }

    /// Returns [`MuteState`] of this [`MediaStateControllable`].
    #[inline]
    #[must_use]
    fn mute_state(&self) -> MuteState {
        self.mute_state_controller().state()
    }

    /// Sets current [`MediaState`] to [`TransitableState::Transition`].
    ///
    /// # Errors
    ///
    /// Implementors might return [`MediaConnectionsError`] if transition could
    /// not be made for some reason.
    #[inline]
    fn media_state_transition_to(
        &self,
        desired_state: MediaState,
    ) -> Result<()> {
        match desired_state {
            MediaState::MediaExchange(desired_state) => {
                self.media_exchange_state_controller()
                    .transition_to(desired_state);
            }
            MediaState::Mute(desired_state) => {
                self.mute_state_controller().transition_to(desired_state);
            }
        }

        Ok(())
    }

    /// Indicates whether [`Room`] should subscribe to the [`MediaState`] update
    /// when updating [`MediaStateControllable`] to the provided [`MediaState`].
    ///
    /// [`Room`]: crate::room::Room
    #[must_use]
    fn is_subscription_needed(&self, desired_state: MediaState) -> bool {
        match desired_state {
            MediaState::MediaExchange(media_exchange) => {
                let current = self.media_exchange_state();
                match current {
                    MediaExchangeState::Transition(_) => true,
                    MediaExchangeState::Stable(stable) => {
                        stable != media_exchange
                    }
                }
            }
            MediaState::Mute(mute_state) => {
                let current = self.mute_state();
                match current {
                    MuteState::Transition(_) => true,
                    MuteState::Stable(stable) => stable != mute_state,
                }
            }
        }
    }

    /// Indicates whether [`Room`] should send [`TrackPatchCommand`] to the
    /// server when updating [`MediaStateControllable`] to the provided
    /// [`MediaState`].
    ///
    /// [`TrackPatchCommand`]: medea_client_api_proto::TrackPatchCommand
    /// [`Room`]: crate::room::Room
    #[must_use]
    fn is_track_patch_needed(&self, desired_state: MediaState) -> bool {
        match desired_state {
            MediaState::MediaExchange(media_exchange) => {
                let current = self.media_exchange_state();
                match current {
                    MediaExchangeState::Stable(stable) => {
                        stable != media_exchange
                    }
                    MediaExchangeState::Transition(transition) => {
                        transition.intended() != media_exchange
                    }
                }
            }
            MediaState::Mute(mute_state) => {
                let current = self.mute_state();
                match current {
                    MuteState::Stable(stable) => stable != mute_state,
                    MuteState::Transition(transition) => {
                        transition.intended() != mute_state
                    }
                }
            }
        }
    }

    /// Returns [`Future`] which will be resolved when [`MediaState`] of this
    /// [`MediaStateControllable`] will be [`TransitableState::Stable`] or it's
    /// dropped.
    ///
    /// # Errors
    ///
    /// [`MediaConnectionsError::MediaStateTransitsIntoOppositeState`]
    /// is returned if [`MediaState`] transits into the opposite to the
    /// `desired_state`.
    ///
    /// [`Future`]: std::future::Future
    #[inline]
    fn when_media_state_stable(
        &self,
        desired_state: MediaState,
    ) -> LocalBoxFuture<'static, Result<()>> {
        match desired_state {
            MediaState::Mute(desired_state) => self
                .mute_state_controller()
                .when_media_state_stable(desired_state),
            MediaState::MediaExchange(desired_state) => self
                .media_exchange_state_controller()
                .when_media_state_stable(desired_state),
        }
    }
}

/// Direction of the `MediaTrack`.
#[derive(Debug, Clone, Copy)]
pub enum TrackDirection {
    /// Sends media data.
    Send,

    /// Receives media data.
    Recv,
}

/// Errors that may occur in [`MediaConnections`] storage.
#[derive(Clone, Debug, Display, JsCaused)]
#[js(error = "platform::Error")]
pub enum MediaConnectionsError {
    /// Occurs when the provided [`local::Track`] cannot be inserted into
    /// provided [`Sender`]s transceiver.
    ///
    /// [`Sender`]: self::sender::Sender
    #[display(fmt = "Failed to insert Track to a sender: {}", _0)]
    CouldNotInsertLocalTrack(platform::Error),

    /// Occurs when [`remote::Track`] discovered by a
    /// [`platform::RtcPeerConnection`] couldn't be inserted into a
    /// [`Receiver`].
    ///
    /// [`remote::Track`]: crate::media::track::remote::Track
    /// [`Receiver`]: self::receiver::Receiver
    #[display(
        fmt = "Could not insert remote track with mid: {:?} into media \
               connections",
        _0
    )]
    CouldNotInsertRemoteTrack(String),

    /// Could not find a [`platform::Transceiver`] by `mid`.
    #[display(fmt = "Unable to find Transceiver with provided mid: {}", _0)]
    TransceiverNotFound(String),

    /// Occurs when cannot get the `mid` from the [`Sender`].
    ///
    /// [`Sender`]: self::sender::Sender
    #[display(fmt = "Peer has senders without mid")]
    SendersWithoutMid,

    /// Occurs when cannot get the `mid` from the [`Receiver`].
    ///
    /// [`Receiver`]: self::receiver::Receiver
    #[display(fmt = "Peer has receivers without mid")]
    ReceiversWithoutMid,

    /// Occurs when not enough [`local::Track`]s are inserted into senders.
    #[display(fmt = "Provided stream does not have all necessary Tracks")]
    InvalidMediaTracks,

    /// Occurs when [`local::Track`] does not satisfy [`Sender`] constraints.
    ///
    /// [`Sender`]: self::sender::Sender
    #[display(fmt = "Provided Track does not satisfy senders constraints")]
    InvalidMediaTrack,

    /// Occurs when [`MediaExchangeState`] of [`Sender`] was dropped.
    ///
    /// [`Sender`]: self::sender::Sender
    #[display(fmt = "MediaExchangeState of Sender was dropped.")]
    MediaExchangeStateDropped,

    /// Occurs when [`MediaState`] of [`Sender`] transits into opposite
    /// to expected [`MediaState`].
    ///
    /// [`Sender`]: self::sender::Sender
    #[display(fmt = "MediaState of Sender transits into opposite to \
                     expected MediaExchangeState")]
    MediaStateTransitsIntoOppositeState,

    /// Invalid [`medea_client_api_proto::TrackPatchEvent`] for
    /// [`local::Track`].
    #[display(fmt = "Invalid TrackPatch for Track with {} ID.", _0)]
    InvalidTrackPatch(TrackId),

    /// Some [`Sender`] can't be disabled because it required.
    ///
    /// [`Sender`]: self::sender::Sender
    #[display(fmt = "MediaExchangeState of Sender can't be transited into \
                     disabled state, because this Sender is required.")]
    CannotDisableRequiredSender,
}

impl From<DroppedError> for MediaConnectionsError {
    #[inline]
    fn from(_: DroppedError) -> Self {
        Self::MediaExchangeStateDropped
    }
}

type Result<T> = std::result::Result<T, Traced<MediaConnectionsError>>;

/// Actual data of [`MediaConnections`] storage.
struct InnerMediaConnections {
    /// Reference to the parent [`platform::RtcPeerConnection`].
    ///
    /// Used to generate transceivers for [`Sender`]s and [`Receiver`]s.
    ///
    /// [`Sender`]: self::sender::Sender
    /// [`Receiver`]: self::receiver::Receiver
    peer: Rc<platform::RtcPeerConnection>,

    /// [`PeerEvent`]s tx.
    peer_events_sender: mpsc::UnboundedSender<PeerEvent>,

    /// [`TrackId`] to its [`sender::Component`].
    senders: HashMap<TrackId, sender::Component>,

    /// [`TrackId`] to its [`receiver::Component`].
    receivers: HashMap<TrackId, receiver::Component>,
}

impl InnerMediaConnections {
    /// Returns [`Iterator`] over [`sender::Component`]s with provided
    /// [`MediaKind`] and [`MediaSourceKind`].
    fn iter_senders_with_kind_and_source_kind(
        &self,
        kind: MediaKind,
        source_kind: Option<MediaSourceKind>,
    ) -> impl Iterator<Item = &sender::Component> {
        self.senders
            .values()
            .filter(move |sender| sender.state().kind() == kind)
            .filter(move |sender| match source_kind {
                None => true,
                Some(source_kind) => {
                    sender.caps().media_source_kind() == source_kind
                }
            })
    }

    /// Returns [`Iterator`] over [`receiver::Component`]s with provided
    /// [`MediaKind`].
    fn iter_receivers_with_kind(
        &self,
        kind: MediaKind,
    ) -> impl Iterator<Item = &receiver::Component> {
        self.receivers
            .values()
            .filter(move |s| s.state().kind() == kind)
    }

    /// Returns all [`TransceiverSide`]s by provided [`TrackDirection`],
    /// [`MediaKind`] and [`MediaSourceKind`].
    fn get_transceivers_by_direction_and_kind(
        &self,
        direction: TrackDirection,
        kind: MediaKind,
        source_kind: Option<MediaSourceKind>,
    ) -> Vec<Rc<dyn TransceiverSide>> {
        match direction {
            TrackDirection::Send => self
                .iter_senders_with_kind_and_source_kind(kind, source_kind)
                .map(|tx| tx.state() as Rc<dyn TransceiverSide>)
                .collect(),
            TrackDirection::Recv => self
                .iter_receivers_with_kind(kind)
                .map(|rx| rx.state() as Rc<dyn TransceiverSide>)
                .collect(),
        }
    }

    /// Creates a [`platform::Transceiver`] and adds it to the
    /// [`platform::RtcPeerConnection`].
    fn add_transceiver(
        &self,
        kind: MediaKind,
        direction: platform::TransceiverDirection,
    ) -> platform::Transceiver {
        platform::Transceiver::from(self.peer.add_transceiver(kind, direction))
    }

    /// Lookups a [`platform::Transceiver`] by the provided [`mid`].
    ///
    /// [`mid`]: https://w3.org/TR/webrtc/#dom-rtptransceiver-mid
    fn get_transceiver_by_mid(
        &self,
        mid: &str,
    ) -> Option<platform::Transceiver> {
        self.peer
            .get_transceiver_by_mid(mid)
            .map(platform::Transceiver::from)
    }
}

/// Storage of [`platform::RtcPeerConnection`]'s [`sender::Component`] and
/// [`receiver::Component`].
pub struct MediaConnections(RefCell<InnerMediaConnections>);

impl MediaConnections {
    /// Instantiates a new [`MediaConnections`] storage for the given
    /// [`platform::RtcPeerConnection`].
    #[inline]
    pub fn new(
        peer: Rc<platform::RtcPeerConnection>,
        peer_events_sender: mpsc::UnboundedSender<PeerEvent>,
    ) -> Self {
        Self(RefCell::new(InnerMediaConnections {
            peer,
            peer_events_sender,
            senders: HashMap::new(),
            receivers: HashMap::new(),
        }))
    }

    /// Returns all [`Sender`]s and [`Receiver`]s from this [`MediaConnections`]
    /// with provided [`MediaKind`], [`TrackDirection`] and
    /// [`MediaSourceKind`].
    ///
    /// [`Sender`]: self::sender::Sender
    /// [`Receiver`]: self::receiver::Receiver
    pub fn get_transceivers_sides(
        &self,
        kind: MediaKind,
        direction: TrackDirection,
        source_kind: Option<MediaSourceKind>,
    ) -> Vec<Rc<dyn TransceiverSide>> {
        self.0.borrow().get_transceivers_by_direction_and_kind(
            direction,
            kind,
            source_kind,
        )
    }

    /// Indicates whether all [`TransceiverSide`]s with provided [`MediaKind`],
    /// [`TrackDirection`] and [`MediaSourceKind`] is in the provided
    /// [`MediaExchangeState`].
    #[must_use]
    pub fn is_all_tracks_in_media_state(
        &self,
        kind: MediaKind,
        direction: TrackDirection,
        source_kind: Option<MediaSourceKind>,
        state: MediaState,
    ) -> bool {
        let transceivers =
            self.0.borrow().get_transceivers_by_direction_and_kind(
                direction,
                kind,
                source_kind,
            );
        for transceiver in transceivers {
            if !transceiver.is_transitable() {
                continue;
            }

            let not_in_state = match state {
                MediaState::Mute(mute_state) => {
                    transceiver.mute_state() != mute_state.into()
                }
                MediaState::MediaExchange(media_exchange) => {
                    transceiver.media_exchange_state() != media_exchange.into()
                }
            };
            if not_in_state {
                return false;
            }
        }

        true
    }

    /// Returns mapping from a [`proto::Track`] ID to a `mid` of this track's
    /// [`platform::Transceiver`].
    ///
    /// # Errors
    ///
    /// Errors with [`MediaConnectionsError::SendersWithoutMid`] if some
    /// [`Sender`] doesn't have [mid].
    ///
    /// Errors with [`MediaConnectionsError::ReceiversWithoutMid`] if some
    /// [`Receiver`] doesn't have [mid].
    ///
    /// [`Sender`]: self::sender::Sender
    /// [`Receiver`]: self::receiver::Receiver
    /// [mid]:
    /// https://developer.mozilla.org/en-US/docs/Web/API/RTCRtpTransceiver/mid
    pub fn get_mids(&self) -> Result<HashMap<TrackId, String>> {
        let inner = self.0.borrow();
        let mut mids =
            HashMap::with_capacity(inner.senders.len() + inner.receivers.len());
        for (track_id, sender) in &inner.senders {
            mids.insert(
                *track_id,
                sender
                    .mid()
                    .ok_or(MediaConnectionsError::SendersWithoutMid)
                    .map_err(tracerr::wrap!())?,
            );
        }
        for (track_id, receiver) in &inner.receivers {
            mids.insert(
                *track_id,
                receiver
                    .mid()
                    .ok_or(MediaConnectionsError::ReceiversWithoutMid)
                    .map_err(tracerr::wrap!())?,
            );
        }
        Ok(mids)
    }

    /// Returns activity statuses of the all the [`Sender`]s and [`Receiver`]s
    /// from these [`MediaConnections`].
    ///
    /// [`Sender`]: self::sender::Sender
    /// [`Receiver`]: self::receiver::Receiver
    pub fn get_transceivers_statuses(&self) -> HashMap<TrackId, bool> {
        let inner = self.0.borrow();

        let mut out = HashMap::new();
        for (track_id, sender) in &inner.senders {
            out.insert(*track_id, sender.is_publishing());
        }
        for (track_id, receiver) in &inner.receivers {
            out.insert(*track_id, receiver.is_receiving());
        }
        out
    }

    /// Returns [`Rc`] to [`TransceiverSide`] with a provided [`TrackId`].
    ///
    /// Returns `None` if [`TransceiverSide`] with a provided [`TrackId`]
    /// doesn't exists in this [`MediaConnections`].
    pub fn get_transceiver_side_by_id(
        &self,
        track_id: TrackId,
    ) -> Option<Rc<dyn TransceiverSide>> {
        let inner = self.0.borrow();
        inner
            .senders
            .get(&track_id)
            .map(|sndr| sndr.state() as Rc<dyn TransceiverSide>)
            .or_else(|| {
                inner
                    .receivers
                    .get(&track_id)
                    .map(|rcvr| rcvr.state() as Rc<dyn TransceiverSide>)
            })
    }

    /// Inserts new [`sender::Component`] into [`MediaConnections`].
    #[inline]
    pub fn insert_sender(&self, sender: sender::Component) {
        self.0
            .borrow_mut()
            .senders
            .insert(sender.state().id(), sender);
    }

    /// Inserts new [`receiver::Component`] into [`MediaConnections`].
    #[inline]
    pub fn insert_receiver(&self, receiver: receiver::Component) {
        self.0
            .borrow_mut()
            .receivers
            .insert(receiver.state().id(), receiver);
    }

    /// Returns [`TracksRequest`] based on [`Sender`]s in this
    /// [`MediaConnections`]. [`Sender`]s are chosen based on provided
    /// [`LocalStreamUpdateCriteria`].
    ///
    /// [`Sender`]: self::sender::Sender
    pub fn get_tracks_request(
        &self,
        kinds: LocalStreamUpdateCriteria,
    ) -> Option<TracksRequest> {
        let mut stream_request = None;
        for sender in self.0.borrow().senders.values() {
            if kinds
                .has(sender.state().media_kind(), sender.state().media_source())
            {
                stream_request
                    .get_or_insert_with(TracksRequest::default)
                    .add_track_request(
                        sender.state().track_id(),
                        sender.caps().clone(),
                    );
            }
        }
        stream_request
    }

    /// Inserts provided tracks into [`Sender`]s based on track IDs.
    ///
    /// [`local::Track`]s are inserted into [`Sender`]'s
    /// [`platform::Transceiver`]s via a [`replaceTrack` method][1], changing
    /// its direction to `sendonly`.
    ///
    /// Returns [`HashMap`] with [`media_exchange_state::Stable`]s updates for
    /// the [`Sender`]s.
    ///
    /// # Errors
    ///
    /// With [`MediaConnectionsError::InvalidMediaTracks`] if provided
    /// [`HashMap`] doesn't contain required [`local::Track`].
    ///
    /// With [`MediaConnectionsError::InvalidMediaTrack`] if some
    /// [`local::Track`] cannot be inserted into associated [`Sender`] because
    /// of constraints mismatch.
    ///
    /// With [`MediaConnectionsError::CouldNotInsertLocalTrack`] if some
    /// [`local::Track`] cannot be inserted into provided [`Sender`]s
    /// transceiver.
    ///
    /// [`Sender`]: self::sender::Sender
    /// [1]: https://w3.org/TR/webrtc/#dom-rtcrtpsender-replacetrack
    pub async fn insert_local_tracks(
        &self,
        tracks: &HashMap<TrackId, Rc<local::Track>>,
    ) -> Result<HashMap<TrackId, media_exchange_state::Stable>> {
        // Build sender to track pairs to catch errors before inserting.
        let mut sender_and_track =
            Vec::with_capacity(self.0.borrow().senders.len());
        let mut media_exchange_state_updates = HashMap::new();
        for sender in self.0.borrow().senders.values() {
            if let Some(track) = tracks.get(&sender.state().id()).cloned() {
                if sender.caps().satisfies(track.as_ref()) {
                    media_exchange_state_updates.insert(
                        sender.state().id(),
                        media_exchange_state::Stable::Enabled,
                    );
                    sender_and_track.push((sender.obj(), track));
                } else {
                    return Err(tracerr::new!(
                        MediaConnectionsError::InvalidMediaTrack
                    ));
                }
            } else if sender.caps().required() {
                return Err(tracerr::new!(
                    MediaConnectionsError::InvalidMediaTracks
                ));
            } else {
                media_exchange_state_updates.insert(
                    sender.state().id(),
                    media_exchange_state::Stable::Disabled,
                );
            }
        }

        future::try_join_all(sender_and_track.into_iter().map(
            |(sender, track)| async move {
                Rc::clone(&sender).insert_track(track).await?;
                Ok::<(), Traced<MediaConnectionsError>>(())
            },
        ))
        .await?;

        Ok(media_exchange_state_updates)
    }

    /// Adds a new track to the corresponding [`Receiver`].
    ///
    /// # Errors
    ///
    /// Errors with [`MediaConnectionsError::CouldNotInsertRemoteTrack`] if
    /// could not find [`Receiver`] by transceivers `mid`.
    ///
    /// # Panics
    ///
    /// If [`Transceiver`] from the provided [`RtcTrackEvent`] doesn't have a
    /// [`mid`]. Not supposed to happen, since [`RtcTrackEvent`] is only fired
    /// when a [`Transceiver`] is negotiated, thus have a [`mid`].
    ///
    /// [`Sender`]: self::sender::Sender
    /// [`Receiver`]: self::receiver::Receiver
<<<<<<< HEAD
    pub fn add_remote_track(
        &self,
        track: platform::MediaStreamTrack,
        transceiver: platform::Transceiver,
    ) -> Result<()> {
=======
    /// [`mid`]: https://w3.org/TR/webrtc/#dom-rtptransceiver-mid
    pub fn add_remote_track(&self, track_event: &RtcTrackEvent) -> Result<()> {
>>>>>>> 2f784550
        let inner = self.0.borrow();
        // Cannot fail, since transceiver is guaranteed to be negotiated at this
        // point.
        let mid = transceiver.mid().unwrap();

        for receiver in inner.receivers.values() {
            if let Some(recv_mid) = &receiver.mid() {
                if recv_mid == &mid {
                    receiver.set_remote_track(transceiver, track);
                    return Ok(());
                }
            }
        }
        Err(tracerr::new!(
            MediaConnectionsError::CouldNotInsertRemoteTrack(mid)
        ))
    }

    /// Iterates over all [`Receiver`]s with [`mid`] and without
    /// [`platform::Transceiver`], trying to find the corresponding
    /// [`platform::Transceiver`] in the [`platform::RtcPeerConnection`] and to
    /// insert it into the [`Receiver`].
    ///
    /// [`Receiver`]: self::receiver::Receiver
    /// [`mid`]: https://w3.org/TR/webrtc/#dom-rtptransceiver-mid
    pub fn sync_receivers(&self) {
        let inner = self.0.borrow();
        for receiver in inner
            .receivers
            .values()
            .filter(|rcvr| rcvr.transceiver().is_none())
        {
            if let Some(mid) = receiver.mid() {
                if let Some(trnscvr) = inner.peer.get_transceiver_by_mid(&mid) {
                    receiver.replace_transceiver(trnscvr.into())
                }
            }
        }
    }

    /// Returns all [`Sender`]s which are matches provided
    /// [`LocalStreamUpdateCriteria`] and doesn't have [`local::Track`].
    ///
    /// [`Sender`]: self::sender::Sender
    pub fn get_senders_without_tracks_ids(
        &self,
        kinds: LocalStreamUpdateCriteria,
    ) -> Vec<TrackId> {
        self.0
            .borrow()
            .senders
            .values()
            .filter_map(|s| {
                if kinds.has(s.state().kind(), s.state().source_kind())
                    && s.state().enabled()
                    && !s.has_track()
                {
                    Some(s.state().id())
                } else {
                    None
                }
            })
            .collect()
    }

    /// Drops [`local::Track`]s of all [`Sender`]s which are matches provided
    /// [`LocalStreamUpdateCriteria`].
    ///
    /// [`Sender`]: self::sender::Sender
    pub async fn drop_send_tracks(&self, kinds: LocalStreamUpdateCriteria) {
        let remove_tracks_fut = future::join_all(
            self.0.borrow().senders.values().filter_map(|s| {
                if kinds.has(s.state().kind(), s.state().source_kind()) {
                    let sender = s.obj();
                    Some(async move {
                        sender.remove_track().await;
                    })
                } else {
                    None
                }
            }),
        );
        remove_tracks_fut.await;
    }

    /// Removes a [`sender::Component`] or a [`receiver::Component`] with the
    /// provided [`TrackId`] from these [`MediaConnections`].
    pub fn remove_track(&self, track_id: TrackId) {
        let mut inner = self.0.borrow_mut();
        if inner.receivers.remove(&track_id).is_none() {
            inner.senders.remove(&track_id);
        }
    }
}

#[cfg(feature = "mockable")]
impl MediaConnections {
    /// Indicates whether all [`Receiver`]s with [`MediaKind::Video`] are
    /// enabled.
    ///
    /// [`Receiver`]: self::receiver::Receiver
    #[must_use]
    pub fn is_recv_video_enabled(&self) -> bool {
        self.0
            .borrow()
            .iter_receivers_with_kind(MediaKind::Video)
            .find(|s| !s.state().enabled_individual())
            .is_none()
    }

    /// Indicates whether if all [`Receiver`]s with [`MediaKind::Audio`] are
    /// enabled.
    ///
    /// [`Receiver`]: self::receiver::Receiver
    #[must_use]
    pub fn is_recv_audio_enabled(&self) -> bool {
        self.0
            .borrow()
            .iter_receivers_with_kind(MediaKind::Audio)
            .find(|s| !s.state().enabled_individual())
            .is_none()
    }

    /// Returns [`Receiver`] with the provided [`TrackId`].
    ///
    /// [`Receiver`]: self::receiver::Receiver
    #[must_use]
    pub fn get_receiver_by_id(
        &self,
        id: TrackId,
    ) -> Option<Rc<receiver::Receiver>> {
        self.0.borrow().receivers.get(&id).map(|r| r.obj())
    }

    /// Returns [`Sender`] with a provided [`TrackId`].
    ///
    /// [`Sender`]: self::sender::Sender
    #[must_use]
    pub fn get_sender_by_id(&self, id: TrackId) -> Option<Rc<sender::Sender>> {
        self.0.borrow().senders.get(&id).map(|r| r.obj())
    }

    /// Indicates whether all [`Sender`]s with [`MediaKind::Audio`] are enabled.
    ///
    /// [`Sender`]: self::sender::Sender
    #[must_use]
    pub fn is_send_audio_enabled(&self) -> bool {
        self.0
            .borrow()
            .iter_senders_with_kind_and_source_kind(MediaKind::Audio, None)
            .all(|s| s.state().enabled())
    }

    /// Indicates whether all [`Sender`]s with [`MediaKind::Video`] are enabled.
    ///
    /// [`Sender`]: self::sender::Sender
    #[must_use]
    pub fn is_send_video_enabled(
        &self,
        source_kind: Option<MediaSourceKind>,
    ) -> bool {
        self.0
            .borrow()
            .iter_senders_with_kind_and_source_kind(
                MediaKind::Video,
                source_kind,
            )
            .all(|s| s.state().enabled())
    }

    /// Indicates whether all [`Sender`]'s video tracks are unmuted.
    ///
    /// [`Sender`]: self::sender::Sender
    #[must_use]
    pub fn is_send_video_unmuted(
        &self,
        source_kind: Option<MediaSourceKind>,
    ) -> bool {
        self.0
            .borrow()
            .iter_senders_with_kind_and_source_kind(
                MediaKind::Video,
                source_kind,
            )
            .find(|s| s.muted())
            .is_none()
    }

    /// Indicates whether all [`Sender`]'s audio tracks are unmuted.
    ///
    /// [`Sender`]: self::sender::Sender
    #[must_use]
    pub fn is_send_audio_unmuted(&self) -> bool {
        self.0
            .borrow()
            .iter_senders_with_kind_and_source_kind(MediaKind::Audio, None)
            .find(|s| s.muted())
            .is_none()
    }

    /// Creates new [`sender::Component`] with the provided data.
    pub fn create_sender(
        &self,
        id: TrackId,
        media_type: MediaType,
        mid: Option<String>,
        receivers: Vec<MemberId>,
        send_constraints: &LocalTracksConstraints,
    ) -> Result<sender::Component> {
        let sender_state = sender::State::new(
            id,
            mid.clone(),
            media_type.clone(),
            receivers,
            send_constraints.clone(),
        )?;
        let sender = sender::Sender::new(
            &sender_state,
            &self,
            send_constraints.clone(),
            mpsc::unbounded().0,
        )?;

        Ok(sender::Component::new(sender, Rc::new(sender_state)))
    }

    /// Creates new [`receiver::Component`] with the provided data.
    #[must_use]
    pub fn create_receiver(
        &self,
        id: TrackId,
        media_type: MediaType,
        mid: Option<String>,
        sender: MemberId,
        recv_constraints: &RecvConstraints,
    ) -> receiver::Component {
        let state = receiver::State::new(
            id,
            mid.clone(),
            media_type.clone(),
            sender.clone(),
        );
        let receiver = receiver::Receiver::new(
            &state,
            &self,
            mpsc::unbounded().0,
            recv_constraints,
        );

        receiver::Component::new(Rc::new(receiver), Rc::new(state))
    }

    /// Creates new [`sender::Component`]s/[`receiver::Component`]s from the
    /// provided [`proto::Track`]s.
    pub fn create_tracks(
        &self,
        tracks: Vec<proto::Track>,
        send_constraints: &LocalTracksConstraints,
        recv_constraints: &RecvConstraints,
    ) -> Result<()> {
        use medea_client_api_proto::Direction;
        for track in tracks {
            match track.direction {
                Direction::Send { mid, receivers } => {
                    let component = self.create_sender(
                        track.id,
                        track.media_type,
                        mid,
                        receivers,
                        send_constraints,
                    )?;
                    self.0.borrow_mut().senders.insert(track.id, component);
                }
                Direction::Recv { mid, sender } => {
                    let component = self.create_receiver(
                        track.id,
                        track.media_type,
                        mid,
                        sender,
                        recv_constraints,
                    );
                    self.0.borrow_mut().receivers.insert(track.id, component);
                }
            }
        }
        Ok(())
    }

    /// Returns all underlying [`Sender`]'s.
    ///
    /// [`Sender`]: self::sender::Sender
    pub fn get_senders(&self) -> Vec<Rc<sender::Sender>> {
        self.0
            .borrow()
            .senders
            .values()
            .map(|sndr| sndr.obj())
            .collect()
    }

    /// Returns [`sender::State`] with the provided [`TrackId`].
    #[inline]
    #[must_use]
    pub fn get_sender_state_by_id(
        &self,
        id: TrackId,
    ) -> Option<Rc<sender::State>> {
        self.0.borrow().senders.get(&id).map(|r| r.state())
    }
}<|MERGE_RESOLUTION|>--- conflicted
+++ resolved
@@ -668,16 +668,12 @@
     ///
     /// [`Sender`]: self::sender::Sender
     /// [`Receiver`]: self::receiver::Receiver
-<<<<<<< HEAD
+    /// [`mid`]: https://w3.org/TR/webrtc/#dom-rtptransceiver-mid
     pub fn add_remote_track(
         &self,
         track: platform::MediaStreamTrack,
         transceiver: platform::Transceiver,
     ) -> Result<()> {
-=======
-    /// [`mid`]: https://w3.org/TR/webrtc/#dom-rtptransceiver-mid
-    pub fn add_remote_track(&self, track_event: &RtcTrackEvent) -> Result<()> {
->>>>>>> 2f784550
         let inner = self.0.borrow();
         // Cannot fail, since transceiver is guaranteed to be negotiated at this
         // point.
