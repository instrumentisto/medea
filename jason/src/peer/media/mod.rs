--- conflicted
+++ resolved
@@ -259,19 +259,12 @@
 }
 
 impl InnerMediaConnections {
-<<<<<<< HEAD
-    /// Returns [`Iterator`] over [`Sender`]s with provided [`TransceiverKind`]
+    /// Returns [`Iterator`] over [`Sender`]s with provided [`MediaKind`]
     /// and [`SourceType`].
     fn iter_senders_with_kind_and_source_type(
         &self,
-        kind: TransceiverKind,
+        kind: MediaKind,
         source_type: SourceType,
-=======
-    /// Returns [`Iterator`] over [`Sender`]s with provided [`MediaKind`].
-    fn iter_senders_with_kind(
-        &self,
-        kind: MediaKind,
->>>>>>> fef858e2
     ) -> impl Iterator<Item = &Rc<Sender>> {
         self.senders
             .values()
@@ -287,22 +280,13 @@
         self.receivers.values().filter(move |s| s.kind() == kind)
     }
 
-<<<<<<< HEAD
     /// Returns all [`TransceiverSide`]s by provided [`TrackDirection`],
-    /// [`TransceiverKind`] and [`SourceType`].
-    fn get_transceivers_by_direction_and_kind(
-        &self,
-        direction: TrackDirection,
-        kind: TransceiverKind,
-        source_type: SourceType,
-=======
-    /// Returns all [`TransceiverSide`]s by provided [`TrackDirection`] and
-    /// [`MediaKind`].
+    /// [`MediaKind`] and [`SourceType`].
     fn get_transceivers_by_direction_and_kind(
         &self,
         direction: TrackDirection,
         kind: MediaKind,
->>>>>>> fef858e2
+        source_type: SourceType,
     ) -> Vec<Rc<dyn TransceiverSide>> {
         match direction {
             TrackDirection::Send => self
@@ -339,12 +323,8 @@
     }
 
     /// Returns all [`Sender`]s and [`Receiver`]s from this [`MediaConnections`]
-<<<<<<< HEAD
-    /// with provided [`TransceiverKind`], [`TrackDirection`] and
+    /// with provided [`MediaKind`], [`TrackDirection`] and
     /// [`SourceType`].
-=======
-    /// with provided [`MediaKind`] and [`TrackDirection`].
->>>>>>> fef858e2
     pub fn get_transceivers_sides(
         &self,
         kind: MediaKind,
@@ -359,12 +339,8 @@
     }
 
     /// Returns `true` if all [`TransceiverSide`]s with provided
-<<<<<<< HEAD
-    /// [`TransceiverKind`], [`TrackDirection`] and [`SourceType`] is in
+    /// [`MediaKind`], [`TrackDirection`] and [`SourceType`] is in
     /// provided [`MuteState`].
-=======
-    /// [`MediaKind`] and [`TrackDirection`] is in provided [`MuteState`].
->>>>>>> fef858e2
     pub fn is_all_tracks_in_mute_state(
         &self,
         kind: MediaKind,
@@ -391,45 +367,29 @@
     }
 
     /// Returns `true` if all [`Sender`]s with
-<<<<<<< HEAD
-    /// [`TransceiverKind::Audio`] are enabled or `false` otherwise.
+    /// [`MediaKind::Audio`] are enabled or `false` otherwise.
     #[cfg(feature = "mockable")]
     pub fn is_send_audio_enabled(&self) -> bool {
         self.0
             .borrow()
             .iter_senders_with_kind_and_source_type(
-                TransceiverKind::Audio,
+                MediaKind::Audio,
                 SourceType::Both,
             )
-=======
-    /// [`MediaKind::Audio`] are enabled or `false` otherwise.
-    pub fn is_send_audio_enabled(&self) -> bool {
-        self.0
-            .borrow()
-            .iter_senders_with_kind(MediaKind::Audio)
->>>>>>> fef858e2
             .find(|s| s.is_muted())
             .is_none()
     }
 
     /// Returns `true` if all [`Sender`]s with
-<<<<<<< HEAD
-    /// [`TransceiverKind::Video`] are enabled or `false` otherwise.
+    /// [`MediaKind::Video`] are enabled or `false` otherwise.
     #[cfg(feature = "mockable")]
     pub fn is_send_video_enabled(&self) -> bool {
         self.0
             .borrow()
             .iter_senders_with_kind_and_source_type(
-                TransceiverKind::Video,
+                MediaKind::Video,
                 SourceType::Both,
             )
-=======
-    /// [`MediaKind::Video`] are enabled or `false` otherwise.
-    pub fn is_send_video_enabled(&self) -> bool {
-        self.0
-            .borrow()
-            .iter_senders_with_kind(MediaKind::Video)
->>>>>>> fef858e2
             .find(|s| s.is_muted())
             .is_none()
     }
