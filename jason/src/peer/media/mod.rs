--- conflicted
+++ resolved
@@ -628,11 +628,7 @@
         let mut sender_and_track =
             Vec::with_capacity(self.0.borrow().senders.len());
         let mut media_exchange_state_updates = HashMap::new();
-<<<<<<< HEAD
         for sender in self.0.borrow().senders.values() {
-=======
-        for sender in self.0.borrow().senders.values().cloned() {
->>>>>>> 81e437ca
             if let Some(track) = tracks.get(&sender.track_id()).cloned() {
                 if sender.caps().satisfies(track.sys_track()) {
                     media_exchange_state_updates.insert(
@@ -659,11 +655,7 @@
 
         future::try_join_all(sender_and_track.into_iter().map(
             |(sender, track)| async move {
-<<<<<<< HEAD
-                sender.clone().insert_track(track).await?;
-=======
                 Rc::clone(&sender).insert_track(track).await?;
->>>>>>> 81e437ca
                 sender.maybe_enable();
                 Ok::<(), Traced<MediaConnectionsError>>(())
             },
@@ -786,7 +778,6 @@
     ///
     /// [`Sender`]: self::sender::Sender
     pub async fn drop_send_tracks(&self, kinds: LocalStreamUpdateCriteria) {
-<<<<<<< HEAD
         let remove_tracks_fut = future::join_all(
             self.0.borrow().senders.values().filter_map(|s| {
                 if kinds.has(s.kind(), s.source_kind()) {
@@ -800,20 +791,6 @@
             }),
         );
         remove_tracks_fut.await;
-=======
-        let senders: Vec<_> = self
-            .0
-            .borrow()
-            .senders
-            .values()
-            .filter(|s| kinds.has(s.kind(), s.source_kind()))
-            .cloned()
-            .collect();
-
-        for sender in senders {
-            sender.remove_track().await;
-        }
->>>>>>> 81e437ca
     }
 }
 
