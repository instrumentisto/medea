--- conflicted
+++ resolved
@@ -841,19 +841,6 @@
         self.0.borrow().senders.get(&id).map(|r| r.obj())
     }
 
-<<<<<<< HEAD
-    /// Returns [`sender::State`] with a provided [`TrackId`].
-    #[must_use]
-    #[inline]
-    pub fn get_sender_state_by_id(
-        &self,
-        id: TrackId,
-    ) -> Option<Rc<sender::State>> {
-        self.0.borrow().senders.get(&id).map(|r| r.state())
-    }
-
-=======
->>>>>>> c761e4c1
     /// Indicates whether all [`Sender`]s with [`MediaKind::Audio`] are enabled.
     ///
     /// [`Sender`]: self::sender::Sender
