--- conflicted
+++ resolved
@@ -657,17 +657,13 @@
     ///
     /// # Panics
     ///
-    /// If [`Transceiver`] from provided [`RtcTrackEvent`] does not have
-    /// [`mid`]. Not supposed to happen, since [`RtcTrackEvent`] is only
-    /// fired when [`Transceiver`] is negotiated thus have [`mid`].
-    ///
-    /// [`Sender`]: self::sender::Sender
-    /// [`Receiver`]: self::receiver::Receiver
-<<<<<<< HEAD
+    /// If [`Transceiver`] from the provided [`RtcTrackEvent`] doesn't have a
+    /// [`mid`]. Not supposed to happen, since [`RtcTrackEvent`] is only fired
+    /// when a [`Transceiver`] is negotiated, thus have a [`mid`].
+    ///
+    /// [`Sender`]: self::sender::Sender
+    /// [`Receiver`]: self::receiver::Receiver
     /// [`mid`]: https://w3.org/TR/webrtc/#dom-rtptransceiver-mid
-=======
-    #[allow(clippy::missing_panics_doc)]
->>>>>>> 56dee49c
     pub fn add_remote_track(&self, track_event: &RtcTrackEvent) -> Result<()> {
         let inner = self.0.borrow();
         let transceiver = Transceiver::from(track_event.transceiver());
