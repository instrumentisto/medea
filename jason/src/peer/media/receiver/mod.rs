--- conflicted
+++ resolved
@@ -170,16 +170,11 @@
         );
     }
 
-<<<<<<< HEAD
     /// Adds the provided [`platform::MediaStreamTrack`] and
     /// [`platform::Transceiver`] to this [`Receiver`].
     ///
     /// Sets [`platform::MediaStreamTrack::enabled`] same as
     /// [`Receiver::enabled`] of this [`Receiver`].
-=======
-    /// Adds provided [`sys::MediaStreamTrack`] and [`Transceiver`] to this
-    /// [`Receiver`].
->>>>>>> ef60d28b
     pub fn set_remote_track(
         &self,
         transceiver: platform::Transceiver,
@@ -198,13 +193,8 @@
             self.muted.get(),
         );
 
-<<<<<<< HEAD
-        if self.enabled() {
+        if self.enabled_individual.get() {
             transceiver.add_direction(platform::TransceiverDirection::RECV);
-=======
-        if self.enabled_individual.get() {
-            transceiver.add_direction(TransceiverDirection::RECV);
->>>>>>> ef60d28b
         } else {
             transceiver.sub_direction(platform::TransceiverDirection::RECV);
         }
