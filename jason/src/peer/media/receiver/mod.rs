--- conflicted
+++ resolved
@@ -13,15 +13,10 @@
 use crate::{
     media::{track::remote, MediaKind, RecvConstraints, TrackConstraints},
     peer::{
-<<<<<<< HEAD
         media::{media_exchange_state, TrackEvent},
         transceiver::Transceiver,
         MediaConnections, MediaStateControllable, PeerEvent,
         TransceiverDirection,
-=======
-        media::TrackEvent, transceiver::Transceiver, MediaConnections,
-        MediaStateControllable, PeerEvent, TransceiverDirection,
->>>>>>> df0ba1d2
     },
 };
 
@@ -132,10 +127,7 @@
     /// Returns [`mid`] of this [`Receiver`].
     ///
     /// [`mid`]: https://w3.org/TR/webrtc/#dom-rtptransceiver-mid
-<<<<<<< HEAD
-=======
-    #[must_use]
->>>>>>> df0ba1d2
+    #[must_use]
     pub fn mid(&self) -> Option<String> {
         if self.mid.borrow().is_none() && self.transceiver.borrow().is_some() {
             if let Some(transceiver) =
@@ -147,12 +139,8 @@
         self.mid.borrow().clone()
     }
 
-<<<<<<< HEAD
-    /// Returns `true` if this [`Receiver`] is receives media data.
-=======
     /// Indicates whether this [`Receiver`] receives media data.
     #[must_use]
->>>>>>> df0ba1d2
     pub fn is_receiving(&self) -> bool {
         let is_recv_direction =
             self.transceiver.borrow().as_ref().map_or(false, |trnsvr| {
@@ -160,7 +148,6 @@
             });
 
         self.enabled_individual.get() && is_recv_direction
-<<<<<<< HEAD
     }
 
     /// Sends [`TrackEvent::MediaExchangeIntention`] with a provided
@@ -178,8 +165,6 @@
                 ),
             },
         );
-=======
->>>>>>> df0ba1d2
     }
 
     /// Adds provided [`sys::MediaStreamTrack`] and [`Transceiver`] to this
