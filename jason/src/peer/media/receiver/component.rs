//! [`Component`] for `MediaTrack` with a `Recv` direction.

use std::rc::Rc;

<<<<<<< HEAD
use futures::StreamExt as _;
use medea_client_api_proto as proto;
=======
>>>>>>> df0ba1d2
use medea_client_api_proto::{
    MediaSourceKind, MediaType, MemberId, TrackId, TrackPatchEvent,
};
use medea_macro::watchers;
<<<<<<< HEAD
use medea_reactive::{
    when_all_processed, AllProcessed, Guarded, ObservableCell, Processed,
    ProgressableCell,
};

use crate::{
    media::LocalTracksConstraints,
    peer::{
        component::SyncState,
        media::{
            transitable_state::media_exchange_state, InTransition, Result,
        },
        MediaExchangeState, MediaExchangeStateController,
        MediaStateControllable, MuteStateController, TransceiverDirection,
        TransceiverSide,
    },
    utils::{component, AsProtoState, SynchronizableState, Updatable},
=======
use medea_reactive::{AllProcessed, Guarded, Processed, ProgressableCell};

use crate::{
    peer::{
        media::{transitable_state::media_exchange_state, Result},
        MediaExchangeStateController, MediaStateControllable,
        MuteStateController, TrackEvent, TransceiverDirection, TransceiverSide,
    },
    utils::component,
>>>>>>> df0ba1d2
    MediaKind,
};

use super::Receiver;

/// Component responsible for the [`Receiver`] enabling/disabling and
/// muting/unmuting.
pub type Component = component::Component<State, Receiver>;

/// State of the [`Component`].
#[derive(Debug)]
pub struct State {
    id: TrackId,
    mid: Option<String>,
    media_type: MediaType,
    sender_id: MemberId,
    enabled_individual: Rc<MediaExchangeStateController>,
    enabled_general: ProgressableCell<media_exchange_state::Stable>,
<<<<<<< HEAD
    sync_state: ObservableCell<SyncState>,
}

impl AsProtoState for State {
    type Output = proto::state::Receiver;

    #[inline]
    fn as_proto(&self) -> Self::Output {
        Self::Output {
            id: self.id,
            mid: self.mid.clone(),
            media_type: self.media_type.clone(),
            sender_id: self.sender_id.clone(),
            enabled_individual: self.enabled_individual(),
            enabled_general: self.enabled_general(),
            muted: false,
        }
    }
}

impl SynchronizableState for State {
    type Input = proto::state::Receiver;

    #[inline]
    fn from_proto(input: Self::Input, _: &LocalTracksConstraints) -> Self {
        Self {
            id: input.id,
            mid: input.mid,
            media_type: input.media_type,
            sender_id: input.sender_id,
            enabled_individual: MediaExchangeStateController::new(
                input.enabled_individual.into(),
            ),
            enabled_general: ProgressableCell::new(
                input.enabled_general.into(),
            ),
            sync_state: ObservableCell::new(SyncState::Synced),
        }
    }

    fn apply(&self, input: Self::Input, _: &LocalTracksConstraints) {
        let new_media_exchange_state =
            media_exchange_state::Stable::from(input.enabled_individual);
        let current_media_exchange_state = match self.enabled_individual.state()
        {
            MediaExchangeState::Transition(transition) => {
                transition.into_inner()
            }
            MediaExchangeState::Stable(stable) => stable,
        };
        if current_media_exchange_state != new_media_exchange_state {
            self.enabled_individual.update(new_media_exchange_state);
        }

        let new_general_media_exchange_state =
            media_exchange_state::Stable::from(input.enabled_general);
        self.enabled_general.set(new_general_media_exchange_state);

        self.sync_state.set(SyncState::Synced);
    }
}

impl Updatable for State {
    /// Returns [`Future`] which will be resolved when [`media_exchange_state`]
    /// will be stabilized.
    ///
    /// [`Future`]: std::future::Future
    #[inline]
    fn when_stabilized(&self) -> AllProcessed<'static> {
        let controller = Rc::clone(&self.enabled_individual);
        when_all_processed(std::iter::once(
            Processed::new(Box::new(move || {
                let controller = Rc::clone(&controller);
                Box::pin(async move {
                    controller.when_stabilized().await;
                })
            }))
            .into(),
        ))
    }

    /// Returns [`Future`] resolving when [`State`] update will be applied onto
    /// [`Receiver`].
    ///
    /// [`Future`]: std::future::Future
    #[inline]
    fn when_updated(&self) -> AllProcessed<'static> {
        medea_reactive::when_all_processed(vec![
            self.enabled_individual.when_processed().into(),
            self.enabled_general.when_all_processed().into(),
        ])
    }

    /// Notifies [`State`] about RPC connection loss.
    #[inline]
    fn connection_lost(&self) {
        self.sync_state.set(SyncState::Desynced);
    }

    /// Notifies [`State`] about RPC connection restore.
    #[inline]
    fn connection_recovered(&self) {
        self.sync_state.set(SyncState::Syncing);
    }
}

impl From<&State> for proto::state::Receiver {
    #[inline]
    fn from(from: &State) -> Self {
        Self {
            id: from.id,
            mid: from.mid.clone(),
            media_type: from.media_type.clone(),
            sender_id: from.sender_id.clone(),
            enabled_individual: from.enabled_individual(),
            enabled_general: from.enabled_general(),
            muted: false,
        }
    }
=======
>>>>>>> df0ba1d2
}

impl State {
    /// Returns [`State`] with a provided data.
    #[inline]
    #[must_use]
    pub fn new(
        id: TrackId,
        mid: Option<String>,
        media_type: MediaType,
        sender: MemberId,
    ) -> Self {
        Self {
            id,
            mid,
            media_type,
            sender_id: sender,
            enabled_individual: MediaExchangeStateController::new(
                media_exchange_state::Stable::Enabled,
            ),
            enabled_general: ProgressableCell::new(
                media_exchange_state::Stable::Enabled,
            ),
<<<<<<< HEAD
            sync_state: ObservableCell::new(SyncState::Synced),
=======
>>>>>>> df0ba1d2
        }
    }

    /// Returns [`TrackId`] of this [`State`].
    #[inline]
    #[must_use]
    pub fn id(&self) -> TrackId {
        self.id
    }

    /// Returns current `mid` of this [`State`].
    #[inline]
    #[must_use]
    pub fn mid(&self) -> Option<&str> {
        self.mid.as_deref()
    }

    /// Returns current [`MediaType`] of this [`State`].
    #[inline]
    #[must_use]
    pub fn media_type(&self) -> &MediaType {
        &self.media_type
    }

    /// Returns current [`MemberId`] of the `Member` from which this
    /// [`State`] should receive media data.
    #[inline]
    #[must_use]
    pub fn sender_id(&self) -> &MemberId {
        &self.sender_id
    }

    /// Returns current individual media exchange state of this [`State`].
    #[inline]
    #[must_use]
    pub fn enabled_individual(&self) -> bool {
        self.enabled_individual.enabled()
    }

    /// Returns current general media exchange state of this [`State`].
    #[inline]
    #[must_use]
    pub fn enabled_general(&self) -> bool {
        self.enabled_general.get() == media_exchange_state::Stable::Enabled
    }

    /// Updates this [`State`] with the provided [`TrackPatchEvent`].
    pub fn update(&self, track_patch: &TrackPatchEvent) {
        if self.id != track_patch.id {
            return;
        }
        if let Some(enabled_general) = track_patch.enabled_general {
            self.enabled_general.set(enabled_general.into());
        }
        if let Some(enabled_individual) = track_patch.enabled_individual {
            self.enabled_individual.update(enabled_individual.into());
        }
    }
<<<<<<< HEAD
=======

    /// Returns [`Future`] resolving when [`State`] update will be applied onto
    /// [`Receiver`].
    ///
    /// [`Future`]: std::future::Future
    pub fn when_updated(&self) -> AllProcessed<'static> {
        medea_reactive::when_all_processed(vec![
            self.enabled_individual.when_processed().into(),
            self.enabled_general.when_all_processed().into(),
        ])
    }

    /// Returns [`Future`] which will be resolved once [`media_exchange_state`]
    /// is stabilized.
    ///
    /// [`Future`]: std::future::Future
    pub fn when_stabilized(&self) -> Processed<'static> {
        let controller = Rc::clone(&self.enabled_individual);
        Processed::new(Box::new(move || {
            let controller = Rc::clone(&controller);
            Box::pin(async move {
                controller.when_stabilized().await;
            })
        }))
    }
>>>>>>> df0ba1d2
}

#[watchers]
impl Component {
    /// Watcher for the [`State::general_media_exchange_state`] update.
    ///
    /// Updates [`Receiver`]'s general media exchange state. Adds or removes
    /// [`TransceiverDirection::RECV`] from the [`Transceiver`] of the
    /// [`Receiver`].
    #[watch(self.enabled_general.subscribe())]
    async fn general_media_exchange_state_changed(
        receiver: Rc<Receiver>,
        _: Rc<State>,
        state: Guarded<media_exchange_state::Stable>,
    ) -> Result<()> {
        let (state, _guard) = state.into_parts();
        receiver
            .enabled_general
            .set(state == media_exchange_state::Stable::Enabled);
        match state {
            media_exchange_state::Stable::Disabled => {
                if let Some(track) = receiver.track.borrow().as_ref() {
                    track.set_enabled(false);
                }
                if let Some(trnscvr) = receiver.transceiver.borrow().as_ref() {
                    trnscvr.sub_direction(TransceiverDirection::RECV);
                }
            }
            media_exchange_state::Stable::Enabled => {
                if let Some(track) = receiver.track.borrow().as_ref() {
                    track.set_enabled(true);
                }
                if let Some(trnscvr) = receiver.transceiver.borrow().as_ref() {
                    trnscvr.add_direction(TransceiverDirection::RECV);
                }
            }
        }
        receiver.maybe_notify_track();

        Ok(())
    }

    /// Watcher for [`MediaExchangeState::Stable`] update.
    ///
    /// Updates [`Receiver::enabled_individual`] to the new state.
<<<<<<< HEAD
=======
    #[inline]
>>>>>>> df0ba1d2
    #[watch(self.enabled_individual.subscribe_stable())]
    async fn enabled_individual_stable_state_changed(
        receiver: Rc<Receiver>,
        _: Rc<State>,
        state: media_exchange_state::Stable,
    ) -> Result<()> {
        receiver
            .enabled_individual
            .set(state == media_exchange_state::Stable::Enabled);
<<<<<<< HEAD

=======
>>>>>>> df0ba1d2
        Ok(())
    }

    /// Watcher for [`MediaExchangeState::Transition`] update.
    ///
<<<<<<< HEAD
    /// Sends [`TrackEvent::MediaExchangeIntention`] with a provided
    /// [`media_exchange_state`].
=======
    /// Sends [`TrackEvent::MediaExchangeIntention`] with the provided
    /// [`media_exchange_state`].
    #[inline]
>>>>>>> df0ba1d2
    #[watch(self.enabled_individual.subscribe_transition())]
    async fn enabled_individual_transition_started(
        receiver: Rc<Receiver>,
        _: Rc<State>,
        state: media_exchange_state::Transition,
    ) -> Result<()> {
<<<<<<< HEAD
        receiver.send_media_exchange_state_intention(state);

        Ok(())
    }

    #[watch(self.sync_state.subscribe().skip(1))]
    async fn sync_state_watcher(
        receiver: Rc<Receiver>,
        state: Rc<State>,
        sync_state: SyncState,
    ) -> Result<()> {
        if let SyncState::Synced = sync_state {
            if let MediaExchangeState::Transition(transition) =
                state.enabled_individual.state()
            {
                receiver.send_media_exchange_state_intention(transition);
            }
        }

        Ok(())
    }
}

impl MediaStateControllable for State {
=======
        let _ = receiver.track_events_sender.unbounded_send(
            TrackEvent::MediaExchangeIntention {
                id: receiver.track_id,
                enabled: matches!(
                    state,
                    media_exchange_state::Transition::Enabling(_)
                ),
            },
        );
        Ok(())
    }
}

impl MediaStateControllable for State {
    #[inline]
>>>>>>> df0ba1d2
    fn media_exchange_state_controller(
        &self,
    ) -> Rc<MediaExchangeStateController> {
        Rc::clone(&self.enabled_individual)
    }

<<<<<<< HEAD
=======
    #[inline]
>>>>>>> df0ba1d2
    fn mute_state_controller(&self) -> Rc<MuteStateController> {
        // Receivers can be muted, but currently they are muted directly by
        // server events.
        //
<<<<<<< HEAD
        // There is no point to provide external API for muting receivers, since
        // muting is pipelined after demuxing and decoding, so it wont reduce
        // incoming traffic or CPU usage. Therefore receivers muting do not
        // require MuteStateController's state management.
        //
        // Removing this unreachable! would require abstracting
        // MuteStateController to some trait and creating some dummy
=======
        // There is no point to provide an external API for muting receivers,
        // since the muting is pipelined after demuxing and decoding, so it
        // won't reduce incoming traffic or CPU usage. Therefore receivers
        // muting don't require `MuteStateController`'s state management.
        //
        // Removing this `unreachable!()` would require abstracting
        // `MuteStateController` to some trait and creating some dummy
>>>>>>> df0ba1d2
        // implementation. Not worth it atm.
        unreachable!("Receivers muting is not implemented");
    }

    /// Stops only [`MediaExchangeStateController`]'s state transition timer.
    #[inline]
    fn stop_media_state_transition_timeout(&self) {
        self.media_exchange_state_controller()
            .stop_transition_timeout();
    }

    /// Resets only [`MediaExchangeStateController`]'s state transition timer.
    #[inline]
    fn reset_media_state_transition_timeout(&self) {
        self.media_exchange_state_controller()
            .reset_transition_timeout();
    }
}

impl TransceiverSide for State {
<<<<<<< HEAD
=======
    #[inline]
>>>>>>> df0ba1d2
    fn track_id(&self) -> TrackId {
        self.id
    }

<<<<<<< HEAD
=======
    #[inline]
>>>>>>> df0ba1d2
    fn kind(&self) -> MediaKind {
        match &self.media_type {
            MediaType::Audio(_) => MediaKind::Audio,
            MediaType::Video(_) => MediaKind::Video,
        }
    }

<<<<<<< HEAD
=======
    #[inline]
>>>>>>> df0ba1d2
    fn source_kind(&self) -> MediaSourceKind {
        match &self.media_type {
            MediaType::Audio(_) => MediaSourceKind::Device,
            MediaType::Video(video) => video.source_kind,
        }
    }

<<<<<<< HEAD
=======
    #[inline]
>>>>>>> df0ba1d2
    fn is_transitable(&self) -> bool {
        true
    }
}

#[cfg(feature = "mockable")]
impl State {
    /// Stabilizes [`MediaExchangeState`] of this [`State`].
<<<<<<< HEAD
    #[inline]
=======
>>>>>>> df0ba1d2
    pub fn stabilize(&self) {
        use crate::peer::media::InTransition as _;

        if let crate::peer::MediaExchangeState::Transition(transition) =
            self.enabled_individual.state()
        {
            self.enabled_individual.update(transition.intended());
            self.enabled_general.set(transition.intended());
        }
    }
}<|MERGE_RESOLUTION|>--- conflicted
+++ resolved
@@ -2,16 +2,12 @@
 
 use std::rc::Rc;
 
-<<<<<<< HEAD
 use futures::StreamExt as _;
 use medea_client_api_proto as proto;
-=======
->>>>>>> df0ba1d2
 use medea_client_api_proto::{
     MediaSourceKind, MediaType, MemberId, TrackId, TrackPatchEvent,
 };
 use medea_macro::watchers;
-<<<<<<< HEAD
 use medea_reactive::{
     when_all_processed, AllProcessed, Guarded, ObservableCell, Processed,
     ProgressableCell,
@@ -29,17 +25,6 @@
         TransceiverSide,
     },
     utils::{component, AsProtoState, SynchronizableState, Updatable},
-=======
-use medea_reactive::{AllProcessed, Guarded, Processed, ProgressableCell};
-
-use crate::{
-    peer::{
-        media::{transitable_state::media_exchange_state, Result},
-        MediaExchangeStateController, MediaStateControllable,
-        MuteStateController, TrackEvent, TransceiverDirection, TransceiverSide,
-    },
-    utils::component,
->>>>>>> df0ba1d2
     MediaKind,
 };
 
@@ -58,7 +43,6 @@
     sender_id: MemberId,
     enabled_individual: Rc<MediaExchangeStateController>,
     enabled_general: ProgressableCell<media_exchange_state::Stable>,
-<<<<<<< HEAD
     sync_state: ObservableCell<SyncState>,
 }
 
@@ -178,8 +162,6 @@
             muted: false,
         }
     }
-=======
->>>>>>> df0ba1d2
 }
 
 impl State {
@@ -203,10 +185,7 @@
             enabled_general: ProgressableCell::new(
                 media_exchange_state::Stable::Enabled,
             ),
-<<<<<<< HEAD
             sync_state: ObservableCell::new(SyncState::Synced),
-=======
->>>>>>> df0ba1d2
         }
     }
 
@@ -265,34 +244,6 @@
             self.enabled_individual.update(enabled_individual.into());
         }
     }
-<<<<<<< HEAD
-=======
-
-    /// Returns [`Future`] resolving when [`State`] update will be applied onto
-    /// [`Receiver`].
-    ///
-    /// [`Future`]: std::future::Future
-    pub fn when_updated(&self) -> AllProcessed<'static> {
-        medea_reactive::when_all_processed(vec![
-            self.enabled_individual.when_processed().into(),
-            self.enabled_general.when_all_processed().into(),
-        ])
-    }
-
-    /// Returns [`Future`] which will be resolved once [`media_exchange_state`]
-    /// is stabilized.
-    ///
-    /// [`Future`]: std::future::Future
-    pub fn when_stabilized(&self) -> Processed<'static> {
-        let controller = Rc::clone(&self.enabled_individual);
-        Processed::new(Box::new(move || {
-            let controller = Rc::clone(&controller);
-            Box::pin(async move {
-                controller.when_stabilized().await;
-            })
-        }))
-    }
->>>>>>> df0ba1d2
 }
 
 #[watchers]
@@ -338,10 +289,7 @@
     /// Watcher for [`MediaExchangeState::Stable`] update.
     ///
     /// Updates [`Receiver::enabled_individual`] to the new state.
-<<<<<<< HEAD
-=======
-    #[inline]
->>>>>>> df0ba1d2
+    #[inline]
     #[watch(self.enabled_individual.subscribe_stable())]
     async fn enabled_individual_stable_state_changed(
         receiver: Rc<Receiver>,
@@ -351,32 +299,21 @@
         receiver
             .enabled_individual
             .set(state == media_exchange_state::Stable::Enabled);
-<<<<<<< HEAD
-
-=======
->>>>>>> df0ba1d2
         Ok(())
     }
 
     /// Watcher for [`MediaExchangeState::Transition`] update.
     ///
-<<<<<<< HEAD
-    /// Sends [`TrackEvent::MediaExchangeIntention`] with a provided
-    /// [`media_exchange_state`].
-=======
     /// Sends [`TrackEvent::MediaExchangeIntention`] with the provided
     /// [`media_exchange_state`].
     #[inline]
->>>>>>> df0ba1d2
     #[watch(self.enabled_individual.subscribe_transition())]
     async fn enabled_individual_transition_started(
         receiver: Rc<Receiver>,
         _: Rc<State>,
         state: media_exchange_state::Transition,
     ) -> Result<()> {
-<<<<<<< HEAD
         receiver.send_media_exchange_state_intention(state);
-
         Ok(())
     }
 
@@ -399,46 +336,18 @@
 }
 
 impl MediaStateControllable for State {
-=======
-        let _ = receiver.track_events_sender.unbounded_send(
-            TrackEvent::MediaExchangeIntention {
-                id: receiver.track_id,
-                enabled: matches!(
-                    state,
-                    media_exchange_state::Transition::Enabling(_)
-                ),
-            },
-        );
-        Ok(())
-    }
-}
-
-impl MediaStateControllable for State {
-    #[inline]
->>>>>>> df0ba1d2
+    #[inline]
     fn media_exchange_state_controller(
         &self,
     ) -> Rc<MediaExchangeStateController> {
         Rc::clone(&self.enabled_individual)
     }
 
-<<<<<<< HEAD
-=======
-    #[inline]
->>>>>>> df0ba1d2
+    #[inline]
     fn mute_state_controller(&self) -> Rc<MuteStateController> {
         // Receivers can be muted, but currently they are muted directly by
         // server events.
         //
-<<<<<<< HEAD
-        // There is no point to provide external API for muting receivers, since
-        // muting is pipelined after demuxing and decoding, so it wont reduce
-        // incoming traffic or CPU usage. Therefore receivers muting do not
-        // require MuteStateController's state management.
-        //
-        // Removing this unreachable! would require abstracting
-        // MuteStateController to some trait and creating some dummy
-=======
         // There is no point to provide an external API for muting receivers,
         // since the muting is pipelined after demuxing and decoding, so it
         // won't reduce incoming traffic or CPU usage. Therefore receivers
@@ -446,7 +355,6 @@
         //
         // Removing this `unreachable!()` would require abstracting
         // `MuteStateController` to some trait and creating some dummy
->>>>>>> df0ba1d2
         // implementation. Not worth it atm.
         unreachable!("Receivers muting is not implemented");
     }
@@ -467,18 +375,12 @@
 }
 
 impl TransceiverSide for State {
-<<<<<<< HEAD
-=======
-    #[inline]
->>>>>>> df0ba1d2
+    #[inline]
     fn track_id(&self) -> TrackId {
         self.id
     }
 
-<<<<<<< HEAD
-=======
-    #[inline]
->>>>>>> df0ba1d2
+    #[inline]
     fn kind(&self) -> MediaKind {
         match &self.media_type {
             MediaType::Audio(_) => MediaKind::Audio,
@@ -486,10 +388,7 @@
         }
     }
 
-<<<<<<< HEAD
-=======
-    #[inline]
->>>>>>> df0ba1d2
+    #[inline]
     fn source_kind(&self) -> MediaSourceKind {
         match &self.media_type {
             MediaType::Audio(_) => MediaSourceKind::Device,
@@ -497,10 +396,7 @@
         }
     }
 
-<<<<<<< HEAD
-=======
-    #[inline]
->>>>>>> df0ba1d2
+    #[inline]
     fn is_transitable(&self) -> bool {
         true
     }
@@ -509,10 +405,6 @@
 #[cfg(feature = "mockable")]
 impl State {
     /// Stabilizes [`MediaExchangeState`] of this [`State`].
-<<<<<<< HEAD
-    #[inline]
-=======
->>>>>>> df0ba1d2
     pub fn stabilize(&self) {
         use crate::peer::media::InTransition as _;
 
