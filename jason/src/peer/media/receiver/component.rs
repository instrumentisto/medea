//! [`Component`] for `MediaTrack` with a `Recv` direction.

use std::rc::Rc;

<<<<<<< HEAD
use futures::StreamExt as _;
use futures::{channel::mpsc, future::LocalBoxFuture};
use medea_client_api_proto::{
    state as proto_state, MediaSourceKind, MediaType, MemberId, TrackId,
    TrackPatchEvent,
};
use medea_macro::{watch, watchers};
use medea_reactive::{
    Guarded, ObservableCell, ProgressableCell, RecheckableFutureExt,
};

use crate::{
    media::RecvConstraints,
    peer::{
        component::SyncState,
        media::{
            media_exchange_state, InTransition, MediaStateControllable, Result,
        },
        MediaConnections, MediaExchangeState, MediaExchangeStateController,
        MuteState, MuteStateController, TrackEvent, TransceiverDirection,
        TransceiverSide,
    },
    utils::{component, AsProtoState, SynchronizableState, Updatable},
=======
use futures::future::LocalBoxFuture;
use medea_client_api_proto::{
    MediaSourceKind, MediaType, MemberId, TrackId, TrackPatchEvent,
};
use medea_macro::watchers;
use medea_reactive::{AllProcessed, Guarded, ProgressableCell};

use crate::{
    peer::{
        media::{transitable_state::media_exchange_state, Result},
        MediaExchangeStateController, MediaStateControllable,
        MuteStateController, TransceiverDirection, TransceiverSide,
    },
    utils::component,
>>>>>>> 43087cd6
    MediaKind,
};

use super::Receiver;

/// Component responsible for the [`Receiver`] enabling/disabling and
/// muting/unmuting.
pub type Component = component::Component<State, Receiver>;

<<<<<<< HEAD
impl Component {
    /// Returns new [`Component`] with a provided [`State`].
    #[inline]
    pub fn new(
        state: Rc<State>,
        media_connections: &MediaConnections,
        track_events_sender: mpsc::UnboundedSender<TrackEvent>,
        recv_constraints: &RecvConstraints,
    ) -> Self {
        let enabled = match &state.media_type {
            MediaType::Audio(_) => recv_constraints.is_audio_enabled(),
            MediaType::Video(_) => recv_constraints.is_video_enabled(),
        };

        state.media_exchange_state.transition_to(enabled.into());

        let recv = Receiver::new(
            media_connections,
            state.id,
            state.media_type().clone().into(),
            state.sender_id().clone(),
            state.mid().clone(),
            state.enabled_general(),
            state.enabled_individual(),
            track_events_sender,
        );

        spawn_component!(Component, state, Rc::new(recv))
    }
}

=======
>>>>>>> 43087cd6
/// State of the [`Component`].
#[derive(Debug)]
pub struct State {
    id: TrackId,

    /// Mid of this [`ReceiverComponent`].
    mid: Option<String>,

    /// [`MediaType`] of this [`ReceiverComponent`].
    media_type: MediaType,

    /// `Member`s which sends media to this [`ReceiverComponent`].
    sender_id: MemberId,
<<<<<<< HEAD

    media_exchange_state: Rc<MediaExchangeStateController>,

    general_media_exchange_state: ObservableCell<media_exchange_state::Stable>,

    sync_state: ObservableCell<SyncState>,
}

impl AsProtoState for State {
    type Output = proto_state::Receiver;

    fn as_proto(&self) -> Self::Output {
        Self::Output {
            id: self.id,
            mid: self.mid.clone(),
            media_type: self.media_type.clone(),
            sender_id: self.sender_id.clone(),
            enabled_individual: self.enabled_individual(),
            enabled_general: self.enabled_general(),
            muted: false,
        }
    }
}

impl SynchronizableState for State {
    type Input = proto_state::Receiver;

    fn from_proto(input: Self::Input) -> Self {
        Self {
            id: input.id,
            mid: input.mid,
            media_type: input.media_type,
            sender_id: input.sender_id,
            media_exchange_state: MediaExchangeStateController::new(
                input.enabled_individual.into(),
            ),
            general_media_exchange_state: ObservableCell::new(
                input.enabled_general.into(),
            ),
            sync_state: ObservableCell::new(SyncState::Synced),
        }
    }

    fn apply(&self, input: Self::Input) {
        let new_media_exchange_state =
            media_exchange_state::Stable::from(input.enabled_individual);
        let current_media_exchange_state =
            match self.media_exchange_state.state() {
                MediaExchangeState::Transition(transition) => {
                    transition.into_inner()
                }
                MediaExchangeState::Stable(stable) => stable,
            };
        if current_media_exchange_state != new_media_exchange_state {
            self.media_exchange_state.update(new_media_exchange_state);
        }

        let new_general_media_exchange_state =
            media_exchange_state::Stable::from(input.enabled_general);
        self.general_media_exchange_state
            .set(new_general_media_exchange_state);

        self.sync_state.set(SyncState::Synced);
    }
}

impl Updatable for State {
    fn when_stabilized(&self) -> LocalBoxFuture<'static, ()> {
        use futures::FutureExt as _;
        Box::pin(
            futures::future::join_all(vec![self
                .media_exchange_state
                .when_stabilized()])
            .map(|_| ()),
        )
    }

    fn when_updated(&self) -> Box<dyn RecheckableFutureExt<Output = ()>> {
        Box::new(medea_reactive::join_all(vec![
            self.media_exchange_state.when_processed()
        ]))
    }
}

impl From<&State> for proto_state::Receiver {
    fn from(from: &State) -> Self {
        Self {
            id: from.id,
            mid: from.mid.clone(),
            media_type: from.media_type.clone(),
            sender_id: from.sender_id.clone(),
            enabled_individual: from.enabled_individual(),
            enabled_general: from.enabled_general(),
            muted: false,
        }
    }
}

impl From<proto_state::Receiver> for State {
    fn from(from: proto_state::Receiver) -> Self {
        Self {
            id: from.id,
            mid: from.mid,
            media_type: from.media_type,
            sender_id: from.sender_id,
            media_exchange_state: MediaExchangeStateController::new(
                from.enabled_individual.into(),
            ),
            general_media_exchange_state: ObservableCell::new(
                from.enabled_general.into(),
            ),
            sync_state: ObservableCell::new(SyncState::Synced),
        }
    }
=======
    media_exchange_state: Rc<MediaExchangeStateController>,
    general_media_exchange_state:
        ProgressableCell<media_exchange_state::Stable>,
>>>>>>> 43087cd6
}

impl State {
    /// Returns [`State`] with a provided data.
    pub fn new(
        id: TrackId,
        mid: Option<String>,
        media_type: MediaType,
        sender: MemberId,
    ) -> Self {
        Self {
            id,
            mid,
            media_type,
            sender_id: sender,
            media_exchange_state: MediaExchangeStateController::new(
                true.into(),
            ),
<<<<<<< HEAD
            general_media_exchange_state: ObservableCell::new(true.into()),
            sync_state: ObservableCell::new(SyncState::Synced),
=======
            general_media_exchange_state: ProgressableCell::new(true.into()),
>>>>>>> 43087cd6
        }
    }

    /// Returns [`TrackId`] of this [`State`].
    #[inline]
    #[must_use]
    pub fn id(&self) -> TrackId {
        self.id
    }

    /// Returns current `mid` of this [`State`].
    #[inline]
    #[must_use]
    pub fn mid(&self) -> Option<&str> {
        self.mid.as_deref()
    }

    /// Returns current [`MediaType`] of this [`State`].
    #[inline]
    #[must_use]
    pub fn media_type(&self) -> &MediaType {
        &self.media_type
    }

    /// Returns current [`MemberId`] of the `Member` from which this
    /// [`State`] should receive media data.
    #[inline]
    #[must_use]
    pub fn sender_id(&self) -> &MemberId {
        &self.sender_id
    }

    /// Returns current individual media exchange state of this [`State`].
    #[inline]
    #[must_use]
    pub fn enabled_individual(&self) -> bool {
        self.media_exchange_state.enabled()
    }

    /// Returns current general media exchange state of this [`State`].
    #[inline]
    #[must_use]
    pub fn enabled_general(&self) -> bool {
<<<<<<< HEAD
        self.general_media_exchange_state.get() == media_exchange_state::Stable::Enabled
=======
        self.general_media_exchange_state.get()
            == media_exchange_state::Stable::Enabled
>>>>>>> 43087cd6
    }

    /// Updates this [`State`] with the provided [`TrackPatchEvent`].
    pub fn update(&self, track_patch: &TrackPatchEvent) {
        if self.id != track_patch.id {
            return;
        }
        if let Some(enabled_general) = track_patch.enabled_general {
<<<<<<< HEAD
            self.general_media_exchange_state.set(enabled_general.into());
=======
            self.general_media_exchange_state
                .set(enabled_general.into());
>>>>>>> 43087cd6
        }
        if let Some(enabled_individual) = track_patch.enabled_individual {
            self.media_exchange_state.update(enabled_individual.into());
        }
    }

    /// Returns [`Future`] resolving when [`State`] update will be applied onto
    /// [`Receiver`].
    ///
    /// [`Future`]: std::future::Future
<<<<<<< HEAD
    pub fn when_updated(&self) -> impl RecheckableFutureExt<Output = ()> {
        medea_reactive::join_all(vec![
            self.media_exchange_state.when_processed()
        ])
    }

    pub fn connection_lost(&self) {
        self.sync_state.set(SyncState::Desynced);
    }

    pub fn connection_recovered(&self) {
        self.sync_state.set(SyncState::Syncing);
=======
    pub fn when_updated(&self) -> AllProcessed<'static> {
        medea_reactive::when_all_processed(vec![
            self.media_exchange_state.when_processed().into(),
            self.general_media_exchange_state
                .when_all_processed()
                .into(),
        ])
    }

    /// Returns [`Future`] which will be resolved when [`media_exchange_state`]
    /// will be stabilized.
    ///
    /// [`Future`]: std::future::Future
    pub fn when_stabilized(&self) -> LocalBoxFuture<'static, ()> {
        self.media_exchange_state.when_stabilized()
    }
}

#[cfg(feature = "mockable")]
impl State {
    /// Stabilizes [`MediaExchangeState`] of this [`State`].
    #[inline]
    pub fn stabilize(&self) {
        use crate::peer::media::InTransition as _;

        if let crate::peer::MediaExchangeState::Transition(transition) =
            self.media_exchange_state.state()
        {
            self.media_exchange_state.update(transition.intended());
            self.general_media_exchange_state.set(transition.intended());
        }
>>>>>>> 43087cd6
    }
}

#[watchers]
impl Component {
<<<<<<< HEAD
    #[watch(self.state().general_media_exchange_state.subscribe())]
    async fn general_media_exchange_state_watcher(
        receiver: Rc<Receiver>,
        _: Rc<State>,
        state: media_exchange_state::Stable,
    ) -> Result<()> {
=======
    /// Watcher for the [`State::general_media_exchange_state`] update.
    ///
    /// Updates [`Receiver`]'s general media exchange state. Adds or removes
    /// [`TransceiverDirection::RECV`] from the [`Transceiver`] of the
    /// [`Receiver`].
    #[watch(self.general_media_exchange_state.subscribe())]
    async fn general_media_exchange_state_changed(
        receiver: Rc<Receiver>,
        _: Rc<State>,
        state: Guarded<media_exchange_state::Stable>,
    ) -> Result<()> {
        let (state, _guard) = state.into_parts();
>>>>>>> 43087cd6
        receiver
            .enabled_general
            .set(state == media_exchange_state::Stable::Enabled);
        match state {
            media_exchange_state::Stable::Disabled => {
                if let Some(track) = receiver.track.borrow().as_ref() {
                    track.set_enabled(false);
                }
                if let Some(trnscvr) = receiver.transceiver.borrow().as_ref() {
                    trnscvr.sub_direction(TransceiverDirection::RECV);
                }
            }
            media_exchange_state::Stable::Enabled => {
                if let Some(track) = receiver.track.borrow().as_ref() {
                    track.set_enabled(true);
                }
                if let Some(trnscvr) = receiver.transceiver.borrow().as_ref() {
                    trnscvr.add_direction(TransceiverDirection::RECV);
                }
            }
        }
        receiver.maybe_notify_track();

        Ok(())
    }

<<<<<<< HEAD
    #[watch(self.state().media_exchange_state.subscribe_stable())]
    async fn stable_media_exchange_state_watcher(
=======
    /// Watcher for [`MediaExchangeState::Stable`] update.
    ///
    /// Updates [`Receiver::enabled_individual`] to the new state.
    #[watch(self.media_exchange_state.subscribe_stable())]
    async fn stable_media_exchange_state_changed(
>>>>>>> 43087cd6
        receiver: Rc<Receiver>,
        _: Rc<State>,
        state: media_exchange_state::Stable,
    ) -> Result<()> {
        receiver
            .enabled_individual
            .set(state == media_exchange_state::Stable::Enabled);

        Ok(())
    }

<<<<<<< HEAD
    #[watch(self.state().media_exchange_state.subscribe_transition())]
    async fn transition_media_exchange_state_watcher(
=======
    /// Watcher for [`MediaExchangeState::Transition`] update.
    ///
    /// Sends new intention by [`Receiver::send_media_exchange_state_intention`]
    /// call.
    #[watch(self.media_exchange_state.subscribe_transition())]
    async fn transition_media_exchange_state_changed(
>>>>>>> 43087cd6
        receiver: Rc<Receiver>,
        _: Rc<State>,
        state: media_exchange_state::Transition,
    ) -> Result<()> {
        receiver.send_media_exchange_state_intention(state);

        Ok(())
    }
<<<<<<< HEAD

    #[watch(self.state().sync_state.subscribe().skip(1))]
    async fn sync_state_watcher(
        receiver: Rc<Receiver>,
        state: Rc<State>,
        sync_state: SyncState,
    ) -> Result<()> {
        if let SyncState::Synced = sync_state {
            if let MediaExchangeState::Transition(transition) =
            state.media_exchange_state.state()
            {
                receiver.send_media_exchange_state_intention(transition);
            }
        }

        Ok(())
    }
=======
>>>>>>> 43087cd6
}

impl MediaStateControllable for State {
    fn media_exchange_state_controller(
        &self,
    ) -> Rc<MediaExchangeStateController> {
        Rc::clone(&self.media_exchange_state)
    }

    fn mute_state_controller(&self) -> Rc<MuteStateController> {
        // Receivers can be muted, but currently they are muted directly by
        // server events.
        //
        // There is no point to provide external API for muting receivers, since
        // muting is pipelined after demuxing and decoding, so it wont reduce
        // incoming traffic or CPU usage. Therefore receivers muting do not
        // require MuteStateController's state management.
        //
        // Removing this unreachable! would require abstracting
        // MuteStateController to some trait and creating some dummy
        // implementation. Not worth it atm.
        unreachable!("Receivers muting is not implemented");
    }

    /// Stops only [`MediaExchangeStateController`]'s state transition timer.
    #[inline]
    fn stop_media_state_transition_timeout(&self) {
        self.media_exchange_state_controller()
            .stop_transition_timeout();
    }

    /// Resets only [`MediaExchangeStateController`]'s state transition timer.
    #[inline]
    fn reset_media_state_transition_timeout(&self) {
        self.media_exchange_state_controller()
            .reset_transition_timeout();
    }
}

impl TransceiverSide for State {
    fn track_id(&self) -> TrackId {
        self.id
    }

    fn kind(&self) -> MediaKind {
        match &self.media_type {
            MediaType::Audio(_) => MediaKind::Audio,
            MediaType::Video(_) => MediaKind::Video,
        }
    }

    fn source_kind(&self) -> MediaSourceKind {
        match &self.media_type {
            MediaType::Audio(_) => MediaSourceKind::Device,
            MediaType::Video(video) => video.source_kind,
        }
    }

    fn is_transitable(&self) -> bool {
        true
    }
}<|MERGE_RESOLUTION|>--- conflicted
+++ resolved
@@ -2,37 +2,14 @@
 
 use std::rc::Rc;
 
-<<<<<<< HEAD
+use medea_client_api_proto as proto;
+use futures::future::LocalBoxFuture;
 use futures::StreamExt as _;
-use futures::{channel::mpsc, future::LocalBoxFuture};
-use medea_client_api_proto::{
-    state as proto_state, MediaSourceKind, MediaType, MemberId, TrackId,
-    TrackPatchEvent,
-};
-use medea_macro::{watch, watchers};
-use medea_reactive::{
-    Guarded, ObservableCell, ProgressableCell, RecheckableFutureExt,
-};
-
-use crate::{
-    media::RecvConstraints,
-    peer::{
-        component::SyncState,
-        media::{
-            media_exchange_state, InTransition, MediaStateControllable, Result,
-        },
-        MediaConnections, MediaExchangeState, MediaExchangeStateController,
-        MuteState, MuteStateController, TrackEvent, TransceiverDirection,
-        TransceiverSide,
-    },
-    utils::{component, AsProtoState, SynchronizableState, Updatable},
-=======
-use futures::future::LocalBoxFuture;
 use medea_client_api_proto::{
     MediaSourceKind, MediaType, MemberId, TrackId, TrackPatchEvent,
 };
 use medea_macro::watchers;
-use medea_reactive::{AllProcessed, Guarded, ProgressableCell};
+use medea_reactive::{AllProcessed, Guarded, ProgressableCell, ObservableCell};
 
 use crate::{
     peer::{
@@ -41,50 +18,19 @@
         MuteStateController, TransceiverDirection, TransceiverSide,
     },
     utils::component,
->>>>>>> 43087cd6
     MediaKind,
 };
 
 use super::Receiver;
+use crate::peer::component::SyncState;
+use crate::peer::MediaExchangeState;
+use crate::utils::{Updatable, AsProtoState, SynchronizableState};
+use crate::peer::media::InTransition;
 
 /// Component responsible for the [`Receiver`] enabling/disabling and
 /// muting/unmuting.
 pub type Component = component::Component<State, Receiver>;
 
-<<<<<<< HEAD
-impl Component {
-    /// Returns new [`Component`] with a provided [`State`].
-    #[inline]
-    pub fn new(
-        state: Rc<State>,
-        media_connections: &MediaConnections,
-        track_events_sender: mpsc::UnboundedSender<TrackEvent>,
-        recv_constraints: &RecvConstraints,
-    ) -> Self {
-        let enabled = match &state.media_type {
-            MediaType::Audio(_) => recv_constraints.is_audio_enabled(),
-            MediaType::Video(_) => recv_constraints.is_video_enabled(),
-        };
-
-        state.media_exchange_state.transition_to(enabled.into());
-
-        let recv = Receiver::new(
-            media_connections,
-            state.id,
-            state.media_type().clone().into(),
-            state.sender_id().clone(),
-            state.mid().clone(),
-            state.enabled_general(),
-            state.enabled_individual(),
-            track_events_sender,
-        );
-
-        spawn_component!(Component, state, Rc::new(recv))
-    }
-}
-
-=======
->>>>>>> 43087cd6
 /// State of the [`Component`].
 #[derive(Debug)]
 pub struct State {
@@ -98,17 +44,16 @@
 
     /// `Member`s which sends media to this [`ReceiverComponent`].
     sender_id: MemberId,
-<<<<<<< HEAD
 
     media_exchange_state: Rc<MediaExchangeStateController>,
-
-    general_media_exchange_state: ObservableCell<media_exchange_state::Stable>,
+    general_media_exchange_state:
+    ProgressableCell<media_exchange_state::Stable>,
 
     sync_state: ObservableCell<SyncState>,
 }
 
 impl AsProtoState for State {
-    type Output = proto_state::Receiver;
+    type Output = proto::state::Receiver;
 
     fn as_proto(&self) -> Self::Output {
         Self::Output {
@@ -124,7 +69,7 @@
 }
 
 impl SynchronizableState for State {
-    type Input = proto_state::Receiver;
+    type Input = proto::state::Receiver;
 
     fn from_proto(input: Self::Input) -> Self {
         Self {
@@ -135,7 +80,7 @@
             media_exchange_state: MediaExchangeStateController::new(
                 input.enabled_individual.into(),
             ),
-            general_media_exchange_state: ObservableCell::new(
+            general_media_exchange_state: ProgressableCell::new(
                 input.enabled_general.into(),
             ),
             sync_state: ObservableCell::new(SyncState::Synced),
@@ -176,14 +121,14 @@
         )
     }
 
-    fn when_updated(&self) -> Box<dyn RecheckableFutureExt<Output = ()>> {
-        Box::new(medea_reactive::join_all(vec![
-            self.media_exchange_state.when_processed()
-        ]))
-    }
-}
-
-impl From<&State> for proto_state::Receiver {
+    fn when_updated(&self) -> AllProcessed<'static> {
+        medea_reactive::when_all_processed(vec![
+            self.media_exchange_state.when_processed().into(),
+        ])
+    }
+}
+
+impl From<&State> for proto::state::Receiver {
     fn from(from: &State) -> Self {
         Self {
             id: from.id,
@@ -197,8 +142,8 @@
     }
 }
 
-impl From<proto_state::Receiver> for State {
-    fn from(from: proto_state::Receiver) -> Self {
+impl From<proto::state::Receiver> for State {
+    fn from(from: proto::state::Receiver) -> Self {
         Self {
             id: from.id,
             mid: from.mid,
@@ -207,17 +152,12 @@
             media_exchange_state: MediaExchangeStateController::new(
                 from.enabled_individual.into(),
             ),
-            general_media_exchange_state: ObservableCell::new(
+            general_media_exchange_state: ProgressableCell::new(
                 from.enabled_general.into(),
             ),
             sync_state: ObservableCell::new(SyncState::Synced),
         }
     }
-=======
-    media_exchange_state: Rc<MediaExchangeStateController>,
-    general_media_exchange_state:
-        ProgressableCell<media_exchange_state::Stable>,
->>>>>>> 43087cd6
 }
 
 impl State {
@@ -236,12 +176,8 @@
             media_exchange_state: MediaExchangeStateController::new(
                 true.into(),
             ),
-<<<<<<< HEAD
-            general_media_exchange_state: ObservableCell::new(true.into()),
+            general_media_exchange_state: ProgressableCell::new(true.into()),
             sync_state: ObservableCell::new(SyncState::Synced),
-=======
-            general_media_exchange_state: ProgressableCell::new(true.into()),
->>>>>>> 43087cd6
         }
     }
 
@@ -285,12 +221,8 @@
     #[inline]
     #[must_use]
     pub fn enabled_general(&self) -> bool {
-<<<<<<< HEAD
-        self.general_media_exchange_state.get() == media_exchange_state::Stable::Enabled
-=======
         self.general_media_exchange_state.get()
             == media_exchange_state::Stable::Enabled
->>>>>>> 43087cd6
     }
 
     /// Updates this [`State`] with the provided [`TrackPatchEvent`].
@@ -299,36 +231,26 @@
             return;
         }
         if let Some(enabled_general) = track_patch.enabled_general {
-<<<<<<< HEAD
-            self.general_media_exchange_state.set(enabled_general.into());
-=======
             self.general_media_exchange_state
                 .set(enabled_general.into());
->>>>>>> 43087cd6
         }
         if let Some(enabled_individual) = track_patch.enabled_individual {
             self.media_exchange_state.update(enabled_individual.into());
         }
+    }
+
+    pub fn connection_lost(&self) {
+        self.sync_state.set(SyncState::Desynced);
+    }
+
+    pub fn connection_recovered(&self) {
+        self.sync_state.set(SyncState::Syncing);
     }
 
     /// Returns [`Future`] resolving when [`State`] update will be applied onto
     /// [`Receiver`].
     ///
     /// [`Future`]: std::future::Future
-<<<<<<< HEAD
-    pub fn when_updated(&self) -> impl RecheckableFutureExt<Output = ()> {
-        medea_reactive::join_all(vec![
-            self.media_exchange_state.when_processed()
-        ])
-    }
-
-    pub fn connection_lost(&self) {
-        self.sync_state.set(SyncState::Desynced);
-    }
-
-    pub fn connection_recovered(&self) {
-        self.sync_state.set(SyncState::Syncing);
-=======
     pub fn when_updated(&self) -> AllProcessed<'static> {
         medea_reactive::when_all_processed(vec![
             self.media_exchange_state.when_processed().into(),
@@ -360,20 +282,11 @@
             self.media_exchange_state.update(transition.intended());
             self.general_media_exchange_state.set(transition.intended());
         }
->>>>>>> 43087cd6
     }
 }
 
 #[watchers]
 impl Component {
-<<<<<<< HEAD
-    #[watch(self.state().general_media_exchange_state.subscribe())]
-    async fn general_media_exchange_state_watcher(
-        receiver: Rc<Receiver>,
-        _: Rc<State>,
-        state: media_exchange_state::Stable,
-    ) -> Result<()> {
-=======
     /// Watcher for the [`State::general_media_exchange_state`] update.
     ///
     /// Updates [`Receiver`]'s general media exchange state. Adds or removes
@@ -386,7 +299,6 @@
         state: Guarded<media_exchange_state::Stable>,
     ) -> Result<()> {
         let (state, _guard) = state.into_parts();
->>>>>>> 43087cd6
         receiver
             .enabled_general
             .set(state == media_exchange_state::Stable::Enabled);
@@ -413,16 +325,11 @@
         Ok(())
     }
 
-<<<<<<< HEAD
-    #[watch(self.state().media_exchange_state.subscribe_stable())]
-    async fn stable_media_exchange_state_watcher(
-=======
     /// Watcher for [`MediaExchangeState::Stable`] update.
     ///
     /// Updates [`Receiver::enabled_individual`] to the new state.
     #[watch(self.media_exchange_state.subscribe_stable())]
     async fn stable_media_exchange_state_changed(
->>>>>>> 43087cd6
         receiver: Rc<Receiver>,
         _: Rc<State>,
         state: media_exchange_state::Stable,
@@ -434,17 +341,12 @@
         Ok(())
     }
 
-<<<<<<< HEAD
-    #[watch(self.state().media_exchange_state.subscribe_transition())]
-    async fn transition_media_exchange_state_watcher(
-=======
     /// Watcher for [`MediaExchangeState::Transition`] update.
     ///
     /// Sends new intention by [`Receiver::send_media_exchange_state_intention`]
     /// call.
     #[watch(self.media_exchange_state.subscribe_transition())]
     async fn transition_media_exchange_state_changed(
->>>>>>> 43087cd6
         receiver: Rc<Receiver>,
         _: Rc<State>,
         state: media_exchange_state::Transition,
@@ -453,9 +355,8 @@
 
         Ok(())
     }
-<<<<<<< HEAD
-
-    #[watch(self.state().sync_state.subscribe().skip(1))]
+
+    #[watch(self.sync_state.subscribe().skip(1))]
     async fn sync_state_watcher(
         receiver: Rc<Receiver>,
         state: Rc<State>,
@@ -471,8 +372,30 @@
 
         Ok(())
     }
-=======
->>>>>>> 43087cd6
+}
+
+impl TransceiverSide for State {
+    fn track_id(&self) -> TrackId {
+        self.id
+    }
+
+    fn kind(&self) -> MediaKind {
+        match &self.media_type {
+            MediaType::Audio(_) => MediaKind::Audio,
+            MediaType::Video(_) => MediaKind::Video,
+        }
+    }
+
+    fn source_kind(&self) -> MediaSourceKind {
+        match &self.media_type {
+            MediaType::Audio(_) => MediaSourceKind::Device,
+            MediaType::Video(video) => video.source_kind,
+        }
+    }
+
+    fn is_transitable(&self) -> bool {
+        true
+    }
 }
 
 impl MediaStateControllable for State {
@@ -510,28 +433,4 @@
         self.media_exchange_state_controller()
             .reset_transition_timeout();
     }
-}
-
-impl TransceiverSide for State {
-    fn track_id(&self) -> TrackId {
-        self.id
-    }
-
-    fn kind(&self) -> MediaKind {
-        match &self.media_type {
-            MediaType::Audio(_) => MediaKind::Audio,
-            MediaType::Video(_) => MediaKind::Video,
-        }
-    }
-
-    fn source_kind(&self) -> MediaSourceKind {
-        match &self.media_type {
-            MediaType::Audio(_) => MediaSourceKind::Device,
-            MediaType::Video(video) => video.source_kind,
-        }
-    }
-
-    fn is_transitable(&self) -> bool {
-        true
-    }
 }