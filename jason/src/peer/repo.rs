--- conflicted
+++ resolved
@@ -1,10 +1,6 @@
 use std::{collections::HashMap, rc::Rc};
 
-<<<<<<< HEAD
 use failure::Error;
-=======
-use anyhow::Result;
->>>>>>> 00a01d74
 use futures::channel::mpsc;
 use medea_client_api_proto::{IceServer, PeerId};
 use tracerr::Traced;
@@ -28,11 +24,7 @@
         events_sender: mpsc::UnboundedSender<PeerEvent>,
         enabled_audio: bool,
         enabled_video: bool,
-<<<<<<< HEAD
     ) -> Result<Rc<PeerConnection>, Traced<Error>>;
-=======
-    ) -> Result<Rc<PeerConnection>>;
->>>>>>> 00a01d74
 
     /// Returns [`PeerConnection`] stored in repository by its ID.
     fn get(&self, id: PeerId) -> Option<Rc<PeerConnection>>;
@@ -74,7 +66,6 @@
         peer_events_sender: mpsc::UnboundedSender<PeerEvent>,
         enabled_audio: bool,
         enabled_video: bool,
-<<<<<<< HEAD
     ) -> Result<Rc<PeerConnection>, Traced<Error>> {
         let peer = Rc::new(
             PeerConnection::new(
@@ -87,17 +78,6 @@
             )
             .map_err(tracerr::wrap!())?,
         );
-=======
-    ) -> Result<Rc<PeerConnection>> {
-        let peer = Rc::new(PeerConnection::new(
-            id,
-            peer_events_sender,
-            ice_servers,
-            Rc::clone(&self.media_manager),
-            enabled_audio,
-            enabled_video,
-        )?);
->>>>>>> 00a01d74
         self.peers.insert(id, peer);
         Ok(self.peers.get(&id).cloned().unwrap())
     }
