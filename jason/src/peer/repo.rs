//! Component responsible for the [`peer::Component`] creating and removing.

use std::{cell::RefCell, collections::HashMap, rc::Rc, time::Duration};

<<<<<<< HEAD
use futures::{channel::mpsc, future};
use medea_client_api_proto as proto;
use medea_client_api_proto::PeerId;
=======
use futures::{
    channel::mpsc, future, future::LocalBoxFuture, FutureExt as _, TryFutureExt,
};
use medea_client_api_proto::{MediaSourceKind, PeerId};
>>>>>>> 5251f46d
use medea_macro::watchers;
use medea_reactive::ObservableHashMap;
use tracerr::Traced;
use wasm_bindgen_futures::spawn_local;

use crate::{
    api::{Connections, RoomError},
    media::{
        track::local, LocalTracksConstraints, MediaManager, RecvConstraints,
    },
    peer,
<<<<<<< HEAD
    utils::{
        component, delay_for, AsProtoState, SynchronizableState, TaskHandle,
    },
=======
    peer::PeerError,
    utils::{component, delay_for, JasonError, TaskHandle},
    MediaKind,
>>>>>>> 5251f46d
};

use super::{PeerConnection, PeerEvent};

/// Component responsible for the [`peer::Component`] creating and removing.
pub type Component = component::Component<State, Repository>;

impl Component {
    /// Returns [`PeerConnection`] stored in the repository by its ID.
    #[inline]
    #[must_use]
    pub fn get(&self, id: PeerId) -> Option<Rc<PeerConnection>> {
        self.peers.borrow().get(&id).map(component::Component::obj)
    }

    /// Returns all [`PeerConnection`]s stored in the repository.
    #[inline]
    #[must_use]
    pub fn get_all(&self) -> Vec<Rc<PeerConnection>> {
        self.peers
            .borrow()
            .values()
            .map(component::Component::obj)
            .collect()
    }

    /// Stops all timeouts in the all [`peer::Component`]s.
    #[inline]
    pub fn stop_timeouts(&self) {
        for peer in self.peers.borrow().values() {
            peer.stop_state_transitions_timers();
            peer.state().stop_timeouts();
        }
    }

    /// Resumes all timeouts in the all [`peer::Component`]s.
    #[inline]
    pub fn resume_timeouts(&self) {
        for peer in self.peers.borrow().values() {
            peer.reset_state_transitions_timers();
            peer.state().resume_timeouts();
        }
    }
}

/// State of the [`Component`].
#[derive(Default)]
pub struct State(RefCell<ObservableHashMap<PeerId, Rc<peer::State>>>);

/// Context of the [`Component`].
pub struct Repository {
    /// [`MediaManager`] for injecting into new created [`PeerConnection`]s.
    media_manager: Rc<MediaManager>,

    /// Peer id to [`PeerConnection`],
    peers: Rc<RefCell<HashMap<PeerId, peer::Component>>>,

    /// [`TaskHandle`] for a task which will call
    /// [`PeerConnection::send_peer_stats`] of all [`PeerConnection`]s
    /// every second and send updated [`PeerMetrics::RtcStats`] to the server.
    ///
    /// [`PeerMetrics::RtcStats`]:
    /// medea_client_api_proto::PeerMetrics::RtcStats
    _stats_scrape_task: TaskHandle,

    /// Channel for sending events produced by [`PeerConnection`] to [`Room`].
    ///
    /// [`PeerConnection`]: crate::peer::PeerConnection
    /// [`Room`]: crate::api::Room
    peer_event_sender: mpsc::UnboundedSender<PeerEvent>,

    /// Constraints to local [`local::Track`]s that are being published by
    /// [`PeerConnection`]s from this [`Repository`].
    ///
    /// [`PeerConnection`]: crate::peer::PeerConnection
    /// [`Room`]: crate::api::Room
    /// [`local::Track`]: crate::media::track::local::Track
    send_constraints: LocalTracksConstraints,

    /// Collection of [`Connection`]s with a remote `Member`s.
    ///
    /// [`Connection`]: crate::api::Connection
    connections: Rc<Connections>,

    /// Constraints to the [`remote::Track`] received by [`PeerConnection`]s
    /// from this [`Repository`].
    ///
    /// Used to disable or enable media receiving.
    ///
    /// [`remote::Track`]: crate::media::track::remote::Track
    recv_constraints: Rc<RecvConstraints>,
}

impl Repository {
    /// Returns new empty [`Repository`].
    ///
    /// Spawns [`RtcStats`] scrape task.
    ///
    /// [`RtcStats`]: crate::peer::RtcStats
    #[must_use]
    pub fn new(
        media_manager: Rc<MediaManager>,
        peer_event_sender: mpsc::UnboundedSender<PeerEvent>,
        send_constraints: LocalTracksConstraints,
        recv_constraints: Rc<RecvConstraints>,
        connections: Rc<Connections>,
    ) -> Self {
        let peers = Rc::default();
        Self {
            media_manager,
            _stats_scrape_task: Self::spawn_peers_stats_scrape_task(Rc::clone(
                &peers,
            )),
            peers,
            peer_event_sender,
            send_constraints,
            recv_constraints,
            connections,
        }
    }

    /// Spawns task which will call [`PeerConnection::send_peer_stats`] of
    /// all [`PeerConnection`]s every second and send updated [`RtcStats`]
    /// to the server.
    ///
    /// Returns [`TaskHandle`] which will stop this task on [`Drop::drop()`].
    ///
    /// [`RtcStats`]: crate::peer::RtcStats
    fn spawn_peers_stats_scrape_task(
        peers: Rc<RefCell<HashMap<PeerId, peer::Component>>>,
    ) -> TaskHandle {
        let (fut, abort) = future::abortable(async move {
            loop {
                delay_for(Duration::from_secs(1).into()).await;

                let peers = peers
                    .borrow()
                    .values()
                    .map(component::Component::obj)
                    .collect::<Vec<_>>();
                future::join_all(
                    peers.iter().map(|p| p.scrape_and_send_peer_stats()),
                )
                .await;
            }
        });

        spawn_local(async move {
            fut.await.ok();
        });

        abort.into()
    }

    /// Returns [`local::TrackHandle`]s for the provided [`MediaKind`] and
    /// [`MediaSourceKind`].
    ///
    /// If [`MediaSourceKind`] is [`None`] then [`local::TrackHandle`]s for all
    /// needed [`MediaSourceKind`]s will be returned.
    ///
    /// # Errors
    ///
    /// Errors with [`RoomError::MediaManagerError`] if failed to obtain
    /// [`local::TrackHandle`] from the [`MediaManager`].
    ///
    /// Errors with [`RoomError::PeerConnectionError`] if failed to get
    /// [`MediaStreamSettings`].
    ///
    /// [`MediaStreamSettings`]: crate::MediaStreamSettings
    pub async fn get_local_track_handles(
        &self,
        kind: MediaKind,
        source_kind: Option<MediaSourceKind>,
    ) -> Result<Vec<local::TrackHandle>, Traced<RoomError>> {
        let requests: Vec<_> = self
            .peers
            .borrow()
            .values()
            .filter_map(|p| p.get_media_settings(kind, source_kind).transpose())
            .collect::<Result<Vec<_>, _>>()
            .map_err(tracerr::map_from_and_wrap!())?;

        let mut tracks_handles = Vec::new();
        for req in requests {
            let tracks = self
                .media_manager
                .get_tracks(req)
                .await
                .map_err(tracerr::map_from_and_wrap!())
                .map_err(|e| {
                    let _ = self.peer_event_sender.unbounded_send(
                        PeerEvent::FailedLocalMedia {
                            error: JasonError::from(e.clone()),
                        },
                    );

                    e
                })?;
            for (track, is_new) in tracks {
                if is_new {
                    let _ = self.peer_event_sender.unbounded_send(
                        PeerEvent::NewLocalTrack {
                            local_track: Rc::clone(&track),
                        },
                    );
                }
                tracks_handles.push(track.into());
            }
        }

        Ok(tracks_handles)
    }
}

impl State {
    /// Inserts the provided [`peer::State`].
    #[inline]
    pub fn insert(&self, peer_id: PeerId, peer_state: peer::State) {
        self.0.borrow_mut().insert(peer_id, Rc::new(peer_state));
    }

    /// Lookups [`peer::State`] by the provided [`PeerId`].
    #[inline]
    #[must_use]
    pub fn get(&self, peer_id: PeerId) -> Option<Rc<peer::State>> {
        self.0.borrow().get(&peer_id).cloned()
    }

    /// Removes [`peer::State`] with the provided [`PeerId`].
    #[inline]
    pub fn remove(&self, peer_id: PeerId) {
        self.0.borrow_mut().remove(&peer_id);
    }

<<<<<<< HEAD
    /// Updates this [`PeersState`] with a provided
    /// [`proto::state::Room`].
    pub fn apply(
        &self,
        state: proto::state::Room,
        send_cons: &LocalTracksConstraints,
    ) {
        self.0.borrow_mut().remove_not_present(&state.peers);

        for (id, peer_state) in state.peers {
            let peer = self.0.borrow().get(&id).cloned();
            if let Some(peer) = peer {
                peer.apply(peer_state, send_cons);
            } else {
                self.0.borrow_mut().insert(
                    id,
                    Rc::new(peer::State::from_proto(peer_state, send_cons)),
                );
            }
        }
    }
}

impl AsProtoState for State {
    type Output = proto::state::Room;

    fn as_proto(&self) -> Self::Output {
        Self::Output {
            peers: self
                .0
                .borrow()
                .iter()
                .map(|(id, p)| (*id, p.as_proto()))
                .collect(),
        }
=======
    /// Returns [`Future`] which will be resolved when gUM/gDM request for the
    /// provided [`MediaKind`]/[`MediaSourceKind`] will be resolved.
    ///
    /// [`Result`] returned by this [`Future`] will be the same as result of the
    /// gUM/gDM request.
    ///
    /// Returns last known gUM/gDM request's [`Result`], if currently no gUM/gDM
    /// requests are running for the provided [`MediaKind`]/[`MediaSourceKind`].
    ///
    /// If provided [`None`] [`MediaSourceKind`] then result will be for all
    /// [`MediaSourceKind`]s.
    ///
    /// [`Future`]: std::future::Future
    pub fn local_stream_update_result(
        &self,
        kind: MediaKind,
        source_kind: Option<MediaSourceKind>,
    ) -> LocalBoxFuture<'static, Result<(), Traced<PeerError>>> {
        Box::pin(
            future::try_join_all(self.0.borrow().values().map(|p| {
                p.local_stream_update_result(kind, source_kind)
                    .map_err(tracerr::map_from_and_wrap!())
            }))
            .map(|r| r.map(|_| ())),
        )
>>>>>>> 5251f46d
    }
}

#[watchers]
impl Component {
    /// Watches for new [`peer::State`] insertions.
    ///
    /// Creates new [`peer::Component`] based on the inserted [`peer::State`].
    #[watch(self.0.borrow().on_insert())]
    async fn peer_added(
        peers: Rc<Repository>,
        _: Rc<State>,
        (peer_id, new_peer): (PeerId, Rc<peer::State>),
    ) -> Result<(), Traced<RoomError>> {
        let peer = peer::Component::new(
            PeerConnection::new(
                &new_peer,
                peers.peer_event_sender.clone(),
                Rc::clone(&peers.media_manager),
                peers.send_constraints.clone(),
                Rc::clone(&peers.connections),
                Rc::clone(&peers.recv_constraints),
            )
            .map_err(tracerr::map_from_and_wrap!())?,
            new_peer,
        );

        peers.peers.borrow_mut().insert(peer_id, peer);

        Ok(())
    }

    /// Watches for [`peer::State`] removal.
    ///
    /// Removes [`peer::Component`] and closes [`Connection`] by calling
    /// [`Connections::close_connection()`].
    #[inline]
    #[watch(self.0.borrow().on_remove())]
    async fn peer_removed(
        peers: Rc<Repository>,
        _: Rc<State>,
        (peer_id, _): (PeerId, Rc<peer::State>),
    ) -> Result<(), Traced<RoomError>> {
        peers.peers.borrow_mut().remove(&peer_id);
        peers.connections.close_connection(peer_id);
        Ok(())
    }
}<|MERGE_RESOLUTION|>--- conflicted
+++ resolved
@@ -2,16 +2,10 @@
 
 use std::{cell::RefCell, collections::HashMap, rc::Rc, time::Duration};
 
-<<<<<<< HEAD
-use futures::{channel::mpsc, future};
-use medea_client_api_proto as proto;
-use medea_client_api_proto::PeerId;
-=======
 use futures::{
     channel::mpsc, future, future::LocalBoxFuture, FutureExt as _, TryFutureExt,
 };
-use medea_client_api_proto::{MediaSourceKind, PeerId};
->>>>>>> 5251f46d
+use medea_client_api_proto::{self as proto, MediaSourceKind, PeerId};
 use medea_macro::watchers;
 use medea_reactive::ObservableHashMap;
 use tracerr::Traced;
@@ -23,15 +17,12 @@
         track::local, LocalTracksConstraints, MediaManager, RecvConstraints,
     },
     peer,
-<<<<<<< HEAD
+    peer::PeerError,
     utils::{
-        component, delay_for, AsProtoState, SynchronizableState, TaskHandle,
+        component, delay_for, AsProtoState, JasonError, SynchronizableState,
+        TaskHandle,
     },
-=======
-    peer::PeerError,
-    utils::{component, delay_for, JasonError, TaskHandle},
     MediaKind,
->>>>>>> 5251f46d
 };
 
 use super::{PeerConnection, PeerEvent};
@@ -266,7 +257,6 @@
         self.0.borrow_mut().remove(&peer_id);
     }
 
-<<<<<<< HEAD
     /// Updates this [`PeersState`] with a provided
     /// [`proto::state::Room`].
     pub fn apply(
@@ -288,21 +278,7 @@
             }
         }
     }
-}
-
-impl AsProtoState for State {
-    type Output = proto::state::Room;
-
-    fn as_proto(&self) -> Self::Output {
-        Self::Output {
-            peers: self
-                .0
-                .borrow()
-                .iter()
-                .map(|(id, p)| (*id, p.as_proto()))
-                .collect(),
-        }
-=======
+
     /// Returns [`Future`] which will be resolved when gUM/gDM request for the
     /// provided [`MediaKind`]/[`MediaSourceKind`] will be resolved.
     ///
@@ -328,7 +304,21 @@
             }))
             .map(|r| r.map(|_| ())),
         )
->>>>>>> 5251f46d
+    }
+}
+
+impl AsProtoState for State {
+    type Output = proto::state::Room;
+
+    fn as_proto(&self) -> Self::Output {
+        Self::Output {
+            peers: self
+                .0
+                .borrow()
+                .iter()
+                .map(|(id, p)| (*id, p.as_proto()))
+                .collect(),
+        }
     }
 }
 
