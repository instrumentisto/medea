use std::{collections::HashMap, rc::Rc};

use futures::sync::mpsc::UnboundedSender;
use medea_client_api_proto::{IceServer, PeerId};

use crate::{
    media::MediaManager,
    peer::{PeerConnection, PeerEvent},
    utils::WasmErr,
};

/// [`PeerConnection`] factory and repository.
#[allow(clippy::module_name_repetitions)]
#[cfg_attr(feature = "mockable", mockall::automock)]
pub trait PeerRepository {
    /// Creates new [`PeerConnection`] with provided ID and injecting provided
    /// [`IceServer`]s, [`PeerEvent`] sender and stored [`MediaManager`].
    ///
    /// [`PeerConnection`] can be created with muted audio or video [`Track`]s.
<<<<<<< HEAD
    fn create(
=======
    fn create_peer(
>>>>>>> 55f94e47
        &mut self,
        id: PeerId,
        ice_servers: Vec<IceServer>,
        events_sender: UnboundedSender<PeerEvent>,
<<<<<<< HEAD
=======
        enabled_audio: bool,
        enabled_video: bool,
>>>>>>> 55f94e47
    ) -> Result<Rc<PeerConnection>, WasmErr>;

    /// Returns [`PeerConnection`] stored in repository by its ID.
    fn get(&self, id: PeerId) -> Option<Rc<PeerConnection>>;
<<<<<<< HEAD

    /// Removes [`PeerConnection`] stored in repository by its ID.
    fn remove(&mut self, id: PeerId);

=======

    /// Removes [`PeerConnection`] stored in repository by its ID.
    fn remove(&mut self, id: PeerId);

>>>>>>> 55f94e47
    /// Returns all [`PeerConnection`]s stored in repository.
    fn get_all(&self) -> Vec<Rc<PeerConnection>>;
}

/// [`PeerConnection`] factory and repository.
pub struct Repository {
<<<<<<< HEAD
    /// [`MediaManager`] that will be injected into all [`PeerConnection`]s
    /// created by this repository.
=======
    /// [`MediaManager`] for injecting into new created [`PeerConnection`]s.
>>>>>>> 55f94e47
    media_manager: Rc<MediaManager>,

    /// Peer id to [`PeerConnection`],
    peers: HashMap<PeerId, Rc<PeerConnection>>,
}

impl Repository {
<<<<<<< HEAD
    #[inline]
=======
>>>>>>> 55f94e47
    pub fn new(media_manager: Rc<MediaManager>) -> Self {
        Self {
            media_manager,
            peers: HashMap::new(),
        }
    }
}

impl PeerRepository for Repository {
    /// Creates new [`PeerConnection`] with provided ID and injecting provided
    /// [`IceServer`]s, stored [`PeerEvent`] sender and [`MediaManager`].
<<<<<<< HEAD
    fn create(
=======
    fn create_peer(
>>>>>>> 55f94e47
        &mut self,
        id: PeerId,
        ice_servers: Vec<IceServer>,
        peer_events_sender: UnboundedSender<PeerEvent>,
<<<<<<< HEAD
=======
        enabled_audio: bool,
        enabled_video: bool,
>>>>>>> 55f94e47
    ) -> Result<Rc<PeerConnection>, WasmErr> {
        let peer = Rc::new(PeerConnection::new(
            id,
            peer_events_sender,
            ice_servers,
            Rc::clone(&self.media_manager),
            enabled_audio,
            enabled_video,
        )?);
        self.peers.insert(id, peer);
        Ok(self.peers.get(&id).cloned().unwrap())
    }

    /// Returns [`PeerConnection`] stored in repository by its ID.
    #[inline]
    fn get(&self, id: PeerId) -> Option<Rc<PeerConnection>> {
        self.peers.get(&id).cloned()
    }

    /// Removes [`PeerConnection`] stored in repository by its ID.
    #[inline]
    fn remove(&mut self, id: PeerId) {
        self.peers.remove(&id);
    }

    /// Returns all [`PeerConnection`]s stored in repository.
    #[inline]
    fn get_all(&self) -> Vec<Rc<PeerConnection>> {
        self.peers.values().cloned().collect()
    }
}<|MERGE_RESOLUTION|>--- conflicted
+++ resolved
@@ -17,47 +17,28 @@
     /// [`IceServer`]s, [`PeerEvent`] sender and stored [`MediaManager`].
     ///
     /// [`PeerConnection`] can be created with muted audio or video [`Track`]s.
-<<<<<<< HEAD
-    fn create(
-=======
     fn create_peer(
->>>>>>> 55f94e47
         &mut self,
         id: PeerId,
         ice_servers: Vec<IceServer>,
         events_sender: UnboundedSender<PeerEvent>,
-<<<<<<< HEAD
-=======
         enabled_audio: bool,
         enabled_video: bool,
->>>>>>> 55f94e47
     ) -> Result<Rc<PeerConnection>, WasmErr>;
 
     /// Returns [`PeerConnection`] stored in repository by its ID.
     fn get(&self, id: PeerId) -> Option<Rc<PeerConnection>>;
-<<<<<<< HEAD
 
     /// Removes [`PeerConnection`] stored in repository by its ID.
     fn remove(&mut self, id: PeerId);
 
-=======
-
-    /// Removes [`PeerConnection`] stored in repository by its ID.
-    fn remove(&mut self, id: PeerId);
-
->>>>>>> 55f94e47
     /// Returns all [`PeerConnection`]s stored in repository.
     fn get_all(&self) -> Vec<Rc<PeerConnection>>;
 }
 
 /// [`PeerConnection`] factory and repository.
 pub struct Repository {
-<<<<<<< HEAD
-    /// [`MediaManager`] that will be injected into all [`PeerConnection`]s
-    /// created by this repository.
-=======
     /// [`MediaManager`] for injecting into new created [`PeerConnection`]s.
->>>>>>> 55f94e47
     media_manager: Rc<MediaManager>,
 
     /// Peer id to [`PeerConnection`],
@@ -65,10 +46,7 @@
 }
 
 impl Repository {
-<<<<<<< HEAD
     #[inline]
-=======
->>>>>>> 55f94e47
     pub fn new(media_manager: Rc<MediaManager>) -> Self {
         Self {
             media_manager,
@@ -80,20 +58,13 @@
 impl PeerRepository for Repository {
     /// Creates new [`PeerConnection`] with provided ID and injecting provided
     /// [`IceServer`]s, stored [`PeerEvent`] sender and [`MediaManager`].
-<<<<<<< HEAD
-    fn create(
-=======
     fn create_peer(
->>>>>>> 55f94e47
         &mut self,
         id: PeerId,
         ice_servers: Vec<IceServer>,
         peer_events_sender: UnboundedSender<PeerEvent>,
-<<<<<<< HEAD
-=======
         enabled_audio: bool,
         enabled_video: bool,
->>>>>>> 55f94e47
     ) -> Result<Rc<PeerConnection>, WasmErr> {
         let peer = Rc::new(PeerConnection::new(
             id,
