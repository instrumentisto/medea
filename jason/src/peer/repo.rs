--- conflicted
+++ resolved
@@ -20,12 +20,7 @@
         id: PeerId,
         ice_servers: Vec<IceServer>,
         events_sender: mpsc::UnboundedSender<PeerEvent>,
-<<<<<<< HEAD
-=======
-        enabled_audio: EnabledAudio,
-        enabled_video: EnabledVideo,
         is_force_relayed: bool,
->>>>>>> cbb243cc
     ) -> Result<Rc<PeerConnection>, Traced<PeerError>>;
 
     /// Returns [`PeerConnection`] stored in repository by its ID.
@@ -66,12 +61,7 @@
         id: PeerId,
         ice_servers: Vec<IceServer>,
         peer_events_sender: mpsc::UnboundedSender<PeerEvent>,
-<<<<<<< HEAD
-=======
-        enabled_audio: EnabledAudio,
-        enabled_video: EnabledVideo,
         is_force_relayed: bool,
->>>>>>> cbb243cc
     ) -> Result<Rc<PeerConnection>, Traced<PeerError>> {
         let peer = Rc::new(
             PeerConnection::new(
@@ -79,12 +69,7 @@
                 peer_events_sender,
                 ice_servers,
                 Rc::clone(&self.media_manager),
-<<<<<<< HEAD
-=======
-                enabled_audio,
-                enabled_video,
                 is_force_relayed,
->>>>>>> cbb243cc
             )
             .map_err(tracerr::map_from_and_wrap!())?,
         );
