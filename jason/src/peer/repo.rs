use std::{collections::HashMap, rc::Rc};

use futures::sync::mpsc::UnboundedSender;
<<<<<<< HEAD

use super::{PeerConnection, PeerId};
use crate::{media::MediaManager, peer::PeerEvent, utils::WasmErr};
use medea_client_api_proto::IceServer;
=======
use medea_client_api_proto::{IceServer, PeerId};
>>>>>>> c18f0cd8

#[allow(clippy::module_name_repetitions)]
#[cfg_attr(feature = "mockable", mockall::automock)]
pub trait PeerRepository {
    /// Creates new [`PeerConnection`] with provided ID and injecting provided
    /// [`IceServer`]s, [`PeerEvent`] sender and stored [`MediaManager`].
    ///
    /// [`PeerConnection`] can be created with muted audio or video [`Track`]s.
    fn create(
        &mut self,
        id: PeerId,
        ice_servers: Vec<IceServer>,
        events_sender: UnboundedSender<PeerEvent>,
    ) -> Result<Rc<PeerConnection>, WasmErr>;

<<<<<<< HEAD
    /// Returns [`PeerConnection`] stored in repository by its ID.
    fn get(&self, id: PeerId) -> Option<Rc<PeerConnection>>;
=======
use super::{PeerConnection, PeerEvent};
>>>>>>> c18f0cd8

    /// Removes [`PeerConnection`] stored in repository by its ID.
    fn remove(&mut self, id: PeerId);

    /// Returns all [`PeerConnection`]s stored in repository.
    fn get_all(&self) -> Vec<Rc<PeerConnection>>;
}

/// [`PeerConnection`] factory and repository.
pub struct Repository {
    /// [`MediaManager`] for injecting into new created [`PeerConnection`]s.
    media_manager: Rc<MediaManager>,

    /// Peer id to [`PeerConnection`],
    peers: HashMap<PeerId, Rc<PeerConnection>>,
}

impl Repository {
    pub fn new(media_manager: Rc<MediaManager>) -> Self {
        Self {
            media_manager,
            peers: HashMap::new(),
        }
    }
}

impl PeerRepository for Repository {
    /// Creates new [`PeerConnection`] with provided ID and injecting provided
    /// [`IceServer`]s, stored [`PeerEvent`] sender and [`MediaManager`].
    fn create(
        &mut self,
        id: PeerId,
        ice_servers: Vec<IceServer>,
        peer_events_sender: UnboundedSender<PeerEvent>,
    ) -> Result<Rc<PeerConnection>, WasmErr> {
        let peer = Rc::new(PeerConnection::new(
            id,
            peer_events_sender,
            ice_servers,
            Rc::clone(&self.media_manager),
        )?);
        self.peers.insert(id, peer);
        Ok(self.peers.get(&id).cloned().unwrap())
    }

    /// Returns [`PeerConnection`] stored in repository by its ID.
    #[inline]
    fn get(&self, id: PeerId) -> Option<Rc<PeerConnection>> {
        self.peers.get(&id).cloned()
    }

    /// Removes [`PeerConnection`] stored in repository by its ID.
    #[inline]
    fn remove(&mut self, id: PeerId) {
        self.peers.remove(&id);
    }

    /// Returns all [`PeerConnection`]s stored in repository.
    #[inline]
    fn get_all(&self) -> Vec<Rc<PeerConnection>> {
        self.peers.values().cloned().collect()
    }
}<|MERGE_RESOLUTION|>--- conflicted
+++ resolved
@@ -1,15 +1,12 @@
 use std::{collections::HashMap, rc::Rc};
 
 use futures::sync::mpsc::UnboundedSender;
-<<<<<<< HEAD
+use medea_client_api_proto::{IceServer, PeerId};
 
-use super::{PeerConnection, PeerId};
 use crate::{media::MediaManager, peer::PeerEvent, utils::WasmErr};
-use medea_client_api_proto::IceServer;
-=======
-use medea_client_api_proto::{IceServer, PeerId};
->>>>>>> c18f0cd8
 
+
+/// [`PeerConnection`] factory and repository.
 #[allow(clippy::module_name_repetitions)]
 #[cfg_attr(feature = "mockable", mockall::automock)]
 pub trait PeerRepository {
@@ -24,12 +21,8 @@
         events_sender: UnboundedSender<PeerEvent>,
     ) -> Result<Rc<PeerConnection>, WasmErr>;
 
-<<<<<<< HEAD
     /// Returns [`PeerConnection`] stored in repository by its ID.
     fn get(&self, id: PeerId) -> Option<Rc<PeerConnection>>;
-=======
-use super::{PeerConnection, PeerEvent};
->>>>>>> c18f0cd8
 
     /// Removes [`PeerConnection`] stored in repository by its ID.
     fn remove(&mut self, id: PeerId);
@@ -40,7 +33,8 @@
 
 /// [`PeerConnection`] factory and repository.
 pub struct Repository {
-    /// [`MediaManager`] for injecting into new created [`PeerConnection`]s.
+    /// [`MediaManager`] that will be injected into all [`PeerConnection`]s
+    /// created by this repository.
     media_manager: Rc<MediaManager>,
 
     /// Peer id to [`PeerConnection`],
@@ -48,6 +42,7 @@
 }
 
 impl Repository {
+    #[inline]
     pub fn new(media_manager: Rc<MediaManager>) -> Self {
         Self {
             media_manager,
