use std::{collections::HashMap, rc::Rc};

<<<<<<< HEAD
use futures::{sync::mpsc::UnboundedSender, Future};
=======
use anyhow::Result;
use futures::channel::mpsc;
>>>>>>> 6b07bbc9
use medea_client_api_proto::{IceServer, PeerId};
use wasm_bindgen::JsValue;

use crate::media::MediaManager;

use super::{PeerConnection, PeerEvent};

/// [`PeerConnection`] factory and repository.
#[allow(clippy::module_name_repetitions)]
#[cfg_attr(feature = "mockable", mockall::automock)]
pub trait PeerRepository {
    /// Creates new [`PeerConnection`] with provided ID and injecting provided
    /// [`IceServer`]s, [`PeerEvent`] sender and stored [`MediaManager`].
    ///
    /// [`PeerConnection`] can be created with muted audio or video [`Track`]s.
    fn create_peer(
        &mut self,
        id: PeerId,
        ice_servers: Vec<IceServer>,
        events_sender: mpsc::UnboundedSender<PeerEvent>,
        enabled_audio: bool,
        enabled_video: bool,
    ) -> Result<Rc<PeerConnection>>;

    /// Returns [`PeerConnection`] stored in repository by its ID.
    fn get(&self, id: PeerId) -> Option<Rc<PeerConnection>>;

    /// Removes [`PeerConnection`] stored in repository by its ID.
    fn remove(&mut self, id: PeerId);

    /// Returns all [`PeerConnection`]s stored in repository.
    fn get_all(&self) -> Vec<Rc<PeerConnection>>;

    /// Returns future which resolves into [RTCStatsReport][1]
    /// for all [RtcPeerConnection][2]s from this [`PeerRepository`].
    ///
    /// [1]: https://developer.mozilla.org/en-US/docs/Web/API/RTCStatsReport
    /// [2]: https://developer.mozilla.org/en-US/docs/Web/API/RTCPeerConnection
    fn get_stats_for_all_peer_connections(
        &self,
    ) -> Box<dyn Future<Item = Vec<JsValue>, Error = WasmErr>>;
}

/// [`PeerConnection`] factory and repository.
pub struct Repository {
    /// [`MediaManager`] for injecting into new created [`PeerConnection`]s.
    media_manager: Rc<MediaManager>,

    /// Peer id to [`PeerConnection`],
    peers: HashMap<PeerId, Rc<PeerConnection>>,
}

impl Repository {
    /// Instantiates new [`Repository`] with a given [`MediaManager`].
    #[inline]
    pub fn new(media_manager: Rc<MediaManager>) -> Self {
        Self {
            media_manager,
            peers: HashMap::new(),
        }
    }
}

impl PeerRepository for Repository {
    /// Creates new [`PeerConnection`] with provided ID and injecting provided
    /// [`IceServer`]s, stored [`PeerEvent`] sender and [`MediaManager`].
    fn create_peer(
        &mut self,
        id: PeerId,
        ice_servers: Vec<IceServer>,
        peer_events_sender: mpsc::UnboundedSender<PeerEvent>,
        enabled_audio: bool,
        enabled_video: bool,
    ) -> Result<Rc<PeerConnection>> {
        let peer = Rc::new(PeerConnection::new(
            id,
            peer_events_sender,
            ice_servers,
            Rc::clone(&self.media_manager),
            enabled_audio,
            enabled_video,
        )?);
        self.peers.insert(id, peer);
        Ok(self.peers.get(&id).cloned().unwrap())
    }

    /// Returns future which resolves into [RTCStatsReport][1]
    /// for all [RtcPeerConnection][2]s from this [`PeerRepository`].
    ///
    /// [1]: https://developer.mozilla.org/en-US/docs/Web/API/RTCStatsReport
    /// [2]: https://developer.mozilla.org/en-US/docs/Web/API/RTCPeerConnection
    fn get_stats_for_all_peer_connections(
        &self,
    ) -> Box<dyn Future<Item = Vec<JsValue>, Error = WasmErr>> {
        let mut futs = Vec::new();
        for peer in self.peers.values() {
            futs.push(peer.get_stats());
        }

        Box::new(futures::future::join_all(futs))
    }

    /// Returns [`PeerConnection`] stored in repository by its ID.
    #[inline]
    fn get(&self, id: PeerId) -> Option<Rc<PeerConnection>> {
        self.peers.get(&id).cloned()
    }

    /// Removes [`PeerConnection`] stored in repository by its ID.
    #[inline]
    fn remove(&mut self, id: PeerId) {
        self.peers.remove(&id);
    }

    /// Returns all [`PeerConnection`]s stored in repository.
    #[inline]
    fn get_all(&self) -> Vec<Rc<PeerConnection>> {
        self.peers.values().cloned().collect()
    }
}<|MERGE_RESOLUTION|>--- conflicted
+++ resolved
@@ -1,17 +1,16 @@
 use std::{collections::HashMap, rc::Rc};
 
-<<<<<<< HEAD
-use futures::{sync::mpsc::UnboundedSender, Future};
-=======
 use anyhow::Result;
 use futures::channel::mpsc;
->>>>>>> 6b07bbc9
 use medea_client_api_proto::{IceServer, PeerId};
 use wasm_bindgen::JsValue;
 
 use crate::media::MediaManager;
 
 use super::{PeerConnection, PeerEvent};
+use crate::utils::WasmErr;
+use futures::Future;
+use std::pin::Pin;
 
 /// [`PeerConnection`] factory and repository.
 #[allow(clippy::module_name_repetitions)]
@@ -46,7 +45,7 @@
     /// [2]: https://developer.mozilla.org/en-US/docs/Web/API/RTCPeerConnection
     fn get_stats_for_all_peer_connections(
         &self,
-    ) -> Box<dyn Future<Item = Vec<JsValue>, Error = WasmErr>>;
+    ) -> Pin<Box<dyn Future<Output = Vec<Result<JsValue, WasmErr>>>>>;
 }
 
 /// [`PeerConnection`] factory and repository.
@@ -99,13 +98,13 @@
     /// [2]: https://developer.mozilla.org/en-US/docs/Web/API/RTCPeerConnection
     fn get_stats_for_all_peer_connections(
         &self,
-    ) -> Box<dyn Future<Item = Vec<JsValue>, Error = WasmErr>> {
+    ) -> Pin<Box<dyn Future<Output = Vec<Result<JsValue, WasmErr>>>>> {
         let mut futs = Vec::new();
         for peer in self.peers.values() {
             futs.push(peer.get_stats());
         }
 
-        Box::new(futures::future::join_all(futs))
+        Box::pin(futures::future::join_all(futs))
     }
 
     /// Returns [`PeerConnection`] stored in repository by its ID.
