use std::{collections::HashMap, rc::Rc};

use futures::sync::mpsc::UnboundedSender;
<<<<<<< HEAD

use super::{PeerConnection, PeerId};
use crate::{media::MediaManager, peer::PeerEvent, utils::WasmErr};
use medea_client_api_proto::IceServer;
=======
use medea_client_api_proto::{IceServer, PeerId};
>>>>>>> c18f0cd8

#[allow(clippy::module_name_repetitions)]
#[cfg_attr(feature = "mockable", mockall::automock)]
pub trait PeerRepository {
    /// Creates new [`PeerConnection`] with provided ID and injecting provided
    /// [`IceServer`]s, [`PeerEvent`] sender and stored [`MediaManager`].
    ///
    /// [`PeerConnection`] can be created with muted audio or video [`Track`]s.
    fn create_peer(
        &mut self,
        id: PeerId,
        ice_servers: Vec<IceServer>,
        events_sender: UnboundedSender<PeerEvent>,
        enabled_audio: bool,
        enabled_video: bool,
    ) -> Result<Rc<PeerConnection>, WasmErr>;

<<<<<<< HEAD
    /// Returns [`PeerConnection`] stored in repository by its ID.
    fn get(&self, id: PeerId) -> Option<Rc<PeerConnection>>;
=======
use super::{PeerConnection, PeerEvent};
>>>>>>> c18f0cd8

    /// Removes [`PeerConnection`] stored in repository by its ID.
    fn remove(&mut self, id: PeerId);

    /// Returns all [`PeerConnection`]s stored in repository.
    fn get_all(&self) -> Vec<Rc<PeerConnection>>;
}

/// [`PeerConnection`] factory and repository.
pub struct Repository {
    /// [`MediaManager`] for injecting into new created [`PeerConnection`]s.
    media_manager: Rc<MediaManager>,

    /// Peer id to [`PeerConnection`],
    peers: HashMap<PeerId, Rc<PeerConnection>>,
}

impl Repository {
    pub fn new(media_manager: Rc<MediaManager>) -> Self {
        Self {
            media_manager,
            peers: HashMap::new(),
        }
    }
}

impl PeerRepository for Repository {
    /// Creates new [`PeerConnection`] with provided ID and injecting provided
    /// [`IceServer`]s, stored [`PeerEvent`] sender and [`MediaManager`].
    fn create_peer(
        &mut self,
        id: PeerId,
        ice_servers: Vec<IceServer>,
        peer_events_sender: UnboundedSender<PeerEvent>,
        enabled_audio: bool,
        enabled_video: bool,
    ) -> Result<Rc<PeerConnection>, WasmErr> {
        let peer = Rc::new(PeerConnection::new(
            id,
            peer_events_sender,
            ice_servers,
            Rc::clone(&self.media_manager),
            enabled_audio,
            enabled_video,
        )?);
        self.peers.insert(id, peer);
        Ok(self.peers.get(&id).cloned().unwrap())
    }

    /// Returns [`PeerConnection`] stored in repository by its ID.
    #[inline]
    fn get(&self, id: PeerId) -> Option<Rc<PeerConnection>> {
        self.peers.get(&id).cloned()
    }

    /// Removes [`PeerConnection`] stored in repository by its ID.
    #[inline]
    fn remove(&mut self, id: PeerId) {
        self.peers.remove(&id);
    }

    /// Returns all [`PeerConnection`]s stored in repository.
    #[inline]
    fn get_all(&self) -> Vec<Rc<PeerConnection>> {
        self.peers.values().cloned().collect()
    }
}<|MERGE_RESOLUTION|>--- conflicted
+++ resolved
@@ -1,15 +1,13 @@
 use std::{collections::HashMap, rc::Rc};
 
 use futures::sync::mpsc::UnboundedSender;
-<<<<<<< HEAD
+use medea_client_api_proto::{IceServer, PeerId};
 
-use super::{PeerConnection, PeerId};
-use crate::{media::MediaManager, peer::PeerEvent, utils::WasmErr};
-use medea_client_api_proto::IceServer;
-=======
-use medea_client_api_proto::{IceServer, PeerId};
->>>>>>> c18f0cd8
+use crate::{media::MediaManager, utils::WasmErr};
 
+use super::{PeerConnection, PeerEvent};
+
+/// [`PeerConnection`] factory and repository.
 #[allow(clippy::module_name_repetitions)]
 #[cfg_attr(feature = "mockable", mockall::automock)]
 pub trait PeerRepository {
@@ -26,12 +24,8 @@
         enabled_video: bool,
     ) -> Result<Rc<PeerConnection>, WasmErr>;
 
-<<<<<<< HEAD
     /// Returns [`PeerConnection`] stored in repository by its ID.
     fn get(&self, id: PeerId) -> Option<Rc<PeerConnection>>;
-=======
-use super::{PeerConnection, PeerEvent};
->>>>>>> c18f0cd8
 
     /// Removes [`PeerConnection`] stored in repository by its ID.
     fn remove(&mut self, id: PeerId);
