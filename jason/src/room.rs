--- conflicted
+++ resolved
@@ -316,13 +316,8 @@
     /// See [`HandleDetachedError`] for details.
     pub fn on_failed_local_media(
         &self,
-<<<<<<< HEAD
         f: platform::Function<api::Error>,
-    ) -> Result<(), Traced<RoomError>> {
-=======
-        f: platform::Function<api::JasonError>,
     ) -> Result<(), Traced<HandleDetachedError>> {
->>>>>>> 36446f34
         upgrade_inner!(self.0)
             .map(|inner| inner.on_failed_local_media.set_func(f))
     }
