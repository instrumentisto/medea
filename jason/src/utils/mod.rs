//! Miscellaneous utility structs and functions.

#[macro_use]
mod errors;

mod callback;
<<<<<<< HEAD
#[macro_use]
=======
>>>>>>> cb9a4984
pub mod component;
mod event_listener;
mod resettable_delay;

use std::{convert::TryInto as _, ops::Mul, time::Duration};

use derive_more::{From, Sub};
use futures::future::AbortHandle;
use js_sys::{Promise, Reflect};
use wasm_bindgen::prelude::*;
use wasm_bindgen_futures::JsFuture;
use web_sys::Window;

#[cfg(debug_assertions)]
pub use self::errors::console_error;
#[doc(inline)]
pub use self::{
    callback::{Callback0, Callback1, Callback2},
    errors::{
        HandlerDetachedError, JasonError, JsCaused, JsError, JsonParseError,
    },
    event_listener::{EventListener, EventListenerBindError},
    resettable_delay::{resettable_delay_for, ResettableDelayHandle},
};

/// Returns [`Window`] object.
///
/// # Panics
///
/// When global [`Window`] object is inaccessible.
pub fn window() -> Window {
    // Cannot use `lazy_static` since `window` is `!Sync`.
    // Safe to unwrap.
    web_sys::window().unwrap()
}

/// Wrapper around [`Duration`] which can be transformed into [`i32`] for JS
/// side timers.
///
/// Also [`JsDuration`] can be multiplied by [`f32`].
#[derive(Clone, Copy, Debug, From, PartialEq, PartialOrd, Sub)]
pub struct JsDuration(Duration);

impl JsDuration {
    /// Converts this [`JsDuration`] into `i32` milliseconds.
    ///
    /// Unfortunately, [`web_sys`] believes that only `i32` can be passed to a
    /// `setTimeout`. But it is unlikely we will need a duration of more,
    /// than 596 hours, so it was decided to simply truncate the number. If we
    /// will need a longer duration in the future, then we can implement this
    /// with a few `setTimeout`s.
    #[inline]
    pub fn into_js_duration(self) -> i32 {
        self.0.as_millis().try_into().unwrap_or(i32::max_value())
    }
}

impl Mul<u32> for JsDuration {
    type Output = Self;

    #[inline]
    fn mul(self, rhs: u32) -> Self::Output {
        Self(self.0 * rhs)
    }
}

impl Mul<f32> for JsDuration {
    type Output = Self;

    #[inline]
    fn mul(self, mut rhs: f32) -> Self::Output {
        // Emulation of JS side's 'setTimeout' behavior which will be instantly
        // resolved if call it with negative number.
        if rhs < 0.0 {
            rhs = 0.0;
        };
        Self(self.0.mul_f64(rhs.into()))
    }
}

/// Wrapper around interval timer ID.
pub struct IntervalHandle(pub i32);

impl Drop for IntervalHandle {
    /// Clears interval with provided ID.
    fn drop(&mut self) {
        window().clear_interval_with_handle(self.0);
    }
}

/// Upgrades provided [`Weak`] reference, mapping it to a [`Result`] with
/// [`HandlerDetachedError`] and invokes [`Into::into`] on the error.
/// If the errot type cannot be inferred, then you can provide a concrete type
/// (usually being [`JasonError`] or [`JsValue`]).
///
/// [`Weak`]: std::rc::Weak
macro_rules! upgrade_or_detached {
    ($v:expr) => {{
        $v.upgrade()
            .ok_or_else(|| new_js_error!(HandlerDetachedError))
    }};
    ($v:expr, $err:ty) => {{
        $v.upgrade()
            .ok_or_else(|| new_js_error!(HandlerDetachedError => $err))
    }};
}

/// Adds [`tracerr`] information to the provided error, wraps it into
/// [`JasonError`] and converts it into the expected error type.
///
/// This macro has two syntaxes:
/// - `new_js_error!(DetachedStateError)` - converts provided error wrapped into
///   [`JasonError`] with [`Into::into`] automatically;
/// - `new_js_error!(DetachedStateError => JsError)` - annotates explicitly
///   which type conversion is required.
macro_rules! new_js_error {
    ($e:expr) => {
        $crate::utils::JasonError::from(tracerr::new!($e)).into()
    };
    ($e:expr => $o:ty) => {
        <$o>::from($crate::utils::JasonError::from(tracerr::new!($e)))
    };
}

/// Returns property of JS object by name if its defined.
/// Converts the value with a given predicate.
pub fn get_property_by_name<T, F, U>(
    value: &T,
    name: &str,
    into: F,
) -> Option<U>
where
    T: AsRef<wasm_bindgen::JsValue>,
    F: Fn(wasm_bindgen::JsValue) -> Option<U>,
{
    Reflect::get(value.as_ref(), &JsValue::from_str(name))
        .ok()
        .map_or_else(|| None, into)
}

/// [`Future`] which resolves after the provided [`JsDuration`].
///
/// [`Future`]: std::future::Future
pub async fn delay_for(delay_ms: JsDuration) {
    JsFuture::from(Promise::new(&mut |yes, _| {
        window()
            .set_timeout_with_callback_and_timeout_and_arguments_0(
                &yes,
                delay_ms.into_js_duration(),
            )
            .unwrap();
    }))
    .await
    .unwrap();
}

/// Wrapper around [`AbortHandle`] which aborts [`Future`] on [`Drop`].
///
/// [`Future`]: std::future::Future
#[derive(Debug, From)]
pub struct TaskHandle(AbortHandle);

impl Drop for TaskHandle {
    fn drop(&mut self) {
        self.0.abort();
    }
}

/// Tries to upgrade [`Weak`] reference breaks cycle if upgrade fails.
macro_rules! upgrade_or_break {
    ($weak:tt) => {
        if let Some(this) = $weak.upgrade() {
            this
        } else {
            break;
        }
    };
}<|MERGE_RESOLUTION|>--- conflicted
+++ resolved
@@ -4,10 +4,6 @@
 mod errors;
 
 mod callback;
-<<<<<<< HEAD
-#[macro_use]
-=======
->>>>>>> cb9a4984
 pub mod component;
 mod event_listener;
 mod resettable_delay;
