--- conflicted
+++ resolved
@@ -23,10 +23,7 @@
 #[doc(inline)]
 pub use self::{
     callback::{Callback0, Callback1, Callback2},
-<<<<<<< HEAD
     component::{AsProtoState, Component, SynchronizableState, Updatable},
-=======
->>>>>>> b059def1
     errors::{
         HandlerDetachedError, JasonError, JsCaused, JsError, JsonParseError,
     },
