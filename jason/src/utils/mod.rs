--- conflicted
+++ resolved
@@ -1,9 +1,5 @@
 //! Miscellaneous utility structs and functions.
 
-<<<<<<< HEAD
-mod callback;
-=======
->>>>>>> 00a01d74
 #[macro_use]
 mod errors;
 
@@ -55,15 +51,6 @@
     }};
 }
 
-<<<<<<< HEAD
-macro_rules! error {
-    ($e:expr) => {
-        web_sys::console::error_1(&$e.into())
-    };
-}
-
-=======
->>>>>>> 00a01d74
 /// Returns property of JS object by name if its defined.
 /// Converts the value with a given predicate.
 pub fn get_property_by_name<T, F, U>(
