//! Miscellaneous utility structs and functions.

#[macro_use]
mod errors;
mod callback;
mod event_listener;

use web_sys::Window;

#[doc(inline)]
pub use self::{
    callback::{Callback, Callback2},
    errors::WasmErr,
    event_listener::EventListener,
};

/// Returns [`Window`] object.
///
/// # Panics
///
/// When global [`Window`] object is inaccessible.
pub fn window() -> Window {
    // Cannot use `lazy_static` since `window` is `!Sync`.
    // Safe to unwrap.
    web_sys::window().unwrap()
}

/// Wrapper around interval timer ID.
pub struct IntervalHandle(pub i32);

impl Drop for IntervalHandle {
    /// Clears interval with provided ID.
    fn drop(&mut self) {
        window().clear_interval_with_handle(self.0);
    }
}

<<<<<<< HEAD
/// Copies any JS object. Basically creates new reference to object owned by JS.
pub fn copy_js_ref<
    T: AsRef<wasm_bindgen::JsValue> + From<wasm_bindgen::JsValue>,
>(
    value: &T,
) -> T {
    T::from(value.as_ref().clone())
=======
/// Upgrades newtyped [`Weak`] reference, returning [`WasmErr`] if failed,
/// or mapping [`Rc`]-referenced value with provided `$closure` otherwise.
///
/// [`Rc`]: std::rc::Rc
/// [`Weak`]: std::rc::Weak
macro_rules! map_weak {
    ($v:expr, $closure:expr) => {{
        $v.0.upgrade()
            .ok_or_else(|| {
                $crate::utils::WasmErr::from("Detached state").into()
            })
            .map($closure)
    }};
>>>>>>> 55f94e47
}<|MERGE_RESOLUTION|>--- conflicted
+++ resolved
@@ -1,8 +1,7 @@
 //! Miscellaneous utility structs and functions.
 
-#[macro_use]
+mod callback;
 mod errors;
-mod callback;
 mod event_listener;
 
 use web_sys::Window;
@@ -35,15 +34,6 @@
     }
 }
 
-<<<<<<< HEAD
-/// Copies any JS object. Basically creates new reference to object owned by JS.
-pub fn copy_js_ref<
-    T: AsRef<wasm_bindgen::JsValue> + From<wasm_bindgen::JsValue>,
->(
-    value: &T,
-) -> T {
-    T::from(value.as_ref().clone())
-=======
 /// Upgrades newtyped [`Weak`] reference, returning [`WasmErr`] if failed,
 /// or mapping [`Rc`]-referenced value with provided `$closure` otherwise.
 ///
@@ -57,5 +47,13 @@
             })
             .map($closure)
     }};
->>>>>>> 55f94e47
+}
+
+/// Copies any JS object. Basically creates new reference to object owned by JS.
+pub fn copy_js_ref<
+    T: AsRef<wasm_bindgen::JsValue> + From<wasm_bindgen::JsValue>,
+>(
+    value: &T,
+) -> T {
+    T::from(value.as_ref().clone())
 }