--- conflicted
+++ resolved
@@ -32,11 +32,7 @@
     ///
     /// # Errors
     ///
-<<<<<<< HEAD
-    /// Will return [`EventListenerBindError`] if [`EventListener`] bound fails.
-=======
     /// Errors if [`EventListener`] bound fails.
->>>>>>> a41e335d
     pub fn new_mut<F>(
         target: Rc<T>,
         event_name: &'static str,
@@ -67,11 +63,7 @@
     ///
     /// # Errors
     ///
-<<<<<<< HEAD
-    /// Will return [`EventListenerBindError`] if [`EventListener`] bound fails.
-=======
     /// Errors if [`EventListener`] bound fails.
->>>>>>> a41e335d
     pub fn new_once<F>(
         target: Rc<T>,
         event_name: &'static str,
