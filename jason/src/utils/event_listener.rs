use std::{ops::Deref, rc::Rc};

use wasm_bindgen::{closure::Closure, convert::FromWasmAbi, JsCast, JsValue};
use web_sys::{console, EventTarget};

use crate::utils::WasmErr;

/// Wrapper for closure that handles some [`EventTarget`] event.
pub struct EventListener<T, A>
where
    T: Deref<Target = EventTarget>,
{
    event_name: &'static str,
    target: Rc<T>,
    closure: Closure<dyn FnMut(A)>,
}

impl<T, A> EventListener<T, A>
where
    T: Deref<Target = EventTarget>,
    A: FromWasmAbi + 'static,
{
    /// Creates new [`EventListener`] from a given [`FnMut`] `closure`.
    pub fn new_mut<F>(
        target: Rc<T>,
        event_name: &'static str,
        closure: F,
    ) -> Result<Self, WasmErr>
    where
        F: FnMut(A) + 'static,
    {
        let closure = Closure::wrap(Box::new(closure) as Box<dyn FnMut(A)>);

        target.add_event_listener_with_callback(
            event_name,
            closure.as_ref().unchecked_ref(),
        )?;

        Ok(Self {
            event_name,
            target,
            closure,
        })
    }

    /// Creates new [`EventListener`] from a given [`FnOnce`] `closure`.
    pub fn new_once<F>(
        target: Rc<T>,
        event_name: &'static str,
        closure: F,
    ) -> Result<Self, WasmErr>
    where
        F: FnOnce(A) + 'static,
    {
        let closure: Closure<dyn FnMut(A)> = Closure::once(closure);

        target.add_event_listener_with_callback(
            event_name,
            closure.as_ref().unchecked_ref(),
        )?;

        Ok(Self {
            event_name,
            target,
            closure,
        })
    }
}

impl<T, A> Drop for EventListener<T, A>
where
    T: Deref<Target = EventTarget>,
{
    /// Drops [`EventListener`]'s closure and unregisters appropriate event
    /// handler.
    fn drop(&mut self) {
        if let Err(err) = (self.target.as_ref() as &web_sys::EventTarget)
            .remove_event_listener_with_callback(
                self.event_name,
                self.closure.as_ref().unchecked_ref(),
            )
        {
<<<<<<< HEAD
            console::error_1(&JsValue::from_str(&format!(
                "{}",
                WasmErr::from(err)
            )))
=======
            console_error!(err);
>>>>>>> 00a01d74
        }
    }
}<|MERGE_RESOLUTION|>--- conflicted
+++ resolved
@@ -1,7 +1,7 @@
 use std::{ops::Deref, rc::Rc};
 
-use wasm_bindgen::{closure::Closure, convert::FromWasmAbi, JsCast, JsValue};
-use web_sys::{console, EventTarget};
+use wasm_bindgen::{closure::Closure, convert::FromWasmAbi, JsCast};
+use web_sys::EventTarget;
 
 use crate::utils::WasmErr;
 
@@ -80,14 +80,7 @@
                 self.closure.as_ref().unchecked_ref(),
             )
         {
-<<<<<<< HEAD
-            console::error_1(&JsValue::from_str(&format!(
-                "{}",
-                WasmErr::from(err)
-            )))
-=======
             console_error!(err);
->>>>>>> 00a01d74
         }
     }
 }