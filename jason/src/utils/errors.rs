use std::borrow::Cow;

use derive_more::Display;
use js_caused::JsCaused;
use tracerr::Trace;
use wasm_bindgen::{prelude::*, JsCast};

<<<<<<< HEAD
/// Representation of app error exported to JS side.
///
/// Contains JS side error if it the cause and trace information.
#[wasm_bindgen]
#[derive(Debug, Display)]
#[display(fmt = "{}: {}\n{}", name, message, trace)]
pub struct JasonError {
    name: &'static str,
    message: String,
    trace: Trace,
    source: Option<js_sys::Error>,
}

#[wasm_bindgen]
impl JasonError {
    /// Returns name of error.
    pub fn name(&self) -> String {
        String::from(self.name)
    }

    /// Returns error message.
    pub fn message(&self) -> String {
        self.message.clone()
    }

    /// Returns trace information of error.
    pub fn trace(&self) -> String {
        self.trace.to_string()
    }

    /// Returns JS error if it caused this error or undefined otherwise,
    pub fn js_cause(&self) -> JsValue {
        self.source
            .as_ref()
            .map_or(JsValue::undefined(), Into::into)
    }
}

impl<E: JsCaused> From<(E, Trace)> for JasonError {
    fn from((err, trace): (E, Trace)) -> Self {
        Self {
            name: err.name(),
            message: err.to_string(),
            trace,
            source: err.js_cause(),
        }
    }
}

/// Representation of an error which can caused by error returned from the
/// JS side.
pub trait JsCaused: Display + Debug + 'static {
    /// Returns name of error.
    fn name(&self) -> &'static str;

    /// Returns JS error if it is the cause.
    fn js_cause(&self) -> Option<js_sys::Error>;
}

=======
>>>>>>> a8d2dbb5
/// Wrapper for JS value which returned from JS side as error.
#[derive(Debug, Display)]
#[display(fmt = "{}: {}", name, message)]
pub struct JsError {
    /// Name of JS error.
    name: Cow<'static, str>,

    /// Message of JS error.
    message: Cow<'static, str>,
}

impl From<JsValue> for JsError {
    fn from(val: JsValue) -> Self {
        match val.dyn_into::<js_sys::Error>() {
            Ok(err) => Self {
                name: Cow::Owned(err.name().into()),
                message: Cow::Owned(err.message().into()),
            },
            Err(val) => match val.as_string() {
                Some(reason) => Self {
                    name: "Unknown JS error".into(),
                    message: reason.into(),
                },
                None => Self {
                    name: "Unknown JS error".into(),
                    message: format!("{:?}", val).into(),
                },
            },
        }
    }
}

impl From<&JsError> for js_sys::Error {
    fn from(err: &JsError) -> Self {
        let error = Self::new(&err.message);
        error.set_name(&err.name);
        error
    }
}

<<<<<<< HEAD
=======
/// Representation of app error exported to JS side.
///
/// Contains JS side error if it the cause and trace information.
#[wasm_bindgen]
#[derive(Debug, Display)]
#[display(fmt = "{}: {}\n{}", name, message, trace)]
pub struct JasonError {
    name: &'static str,
    message: String,
    trace: Trace,
    source: Option<js_sys::Error>,
}

#[wasm_bindgen]
impl JasonError {
    /// REturns name of error.
    pub fn name(&self) -> String {
        String::from(self.name)
    }

    /// Returns message of errors.
    pub fn message(&self) -> String {
        self.message.clone()
    }

    /// Returns trace information of error.
    pub fn trace(&self) -> String {
        self.trace.to_string()
    }

    /// Returns JS side error if it the cause.
    pub fn source(&self) -> JsValue {
        self.source
            .as_ref()
            .map_or(JsValue::undefined(), Into::into)
    }
}

impl<E: JsCaused> From<(E, Trace)> for JasonError {
    fn from((err, trace): (E, Trace)) -> Self {
        let message = err.to_string();
        match err.js_cause() {
            Some(e) => Self {
                name: err.name(),
                message,
                trace,
                source: Some(e),
            },
            None => Self {
                name: err.name(),
                message,
                trace,
                source: None,
            },
        }
    }
}

>>>>>>> a8d2dbb5
/// Prints `$e` as `console.error()`.
macro_rules! console_error {
    ($e:expr) => {
        web_sys::console::error_1(&$e.into())
    };
}<|MERGE_RESOLUTION|>--- conflicted
+++ resolved
@@ -5,68 +5,6 @@
 use tracerr::Trace;
 use wasm_bindgen::{prelude::*, JsCast};
 
-<<<<<<< HEAD
-/// Representation of app error exported to JS side.
-///
-/// Contains JS side error if it the cause and trace information.
-#[wasm_bindgen]
-#[derive(Debug, Display)]
-#[display(fmt = "{}: {}\n{}", name, message, trace)]
-pub struct JasonError {
-    name: &'static str,
-    message: String,
-    trace: Trace,
-    source: Option<js_sys::Error>,
-}
-
-#[wasm_bindgen]
-impl JasonError {
-    /// Returns name of error.
-    pub fn name(&self) -> String {
-        String::from(self.name)
-    }
-
-    /// Returns error message.
-    pub fn message(&self) -> String {
-        self.message.clone()
-    }
-
-    /// Returns trace information of error.
-    pub fn trace(&self) -> String {
-        self.trace.to_string()
-    }
-
-    /// Returns JS error if it caused this error or undefined otherwise,
-    pub fn js_cause(&self) -> JsValue {
-        self.source
-            .as_ref()
-            .map_or(JsValue::undefined(), Into::into)
-    }
-}
-
-impl<E: JsCaused> From<(E, Trace)> for JasonError {
-    fn from((err, trace): (E, Trace)) -> Self {
-        Self {
-            name: err.name(),
-            message: err.to_string(),
-            trace,
-            source: err.js_cause(),
-        }
-    }
-}
-
-/// Representation of an error which can caused by error returned from the
-/// JS side.
-pub trait JsCaused: Display + Debug + 'static {
-    /// Returns name of error.
-    fn name(&self) -> &'static str;
-
-    /// Returns JS error if it is the cause.
-    fn js_cause(&self) -> Option<js_sys::Error>;
-}
-
-=======
->>>>>>> a8d2dbb5
 /// Wrapper for JS value which returned from JS side as error.
 #[derive(Debug, Display)]
 #[display(fmt = "{}: {}", name, message)]
@@ -107,8 +45,6 @@
     }
 }
 
-<<<<<<< HEAD
-=======
 /// Representation of app error exported to JS side.
 ///
 /// Contains JS side error if it the cause and trace information.
@@ -167,7 +103,6 @@
     }
 }
 
->>>>>>> a8d2dbb5
 /// Prints `$e` as `console.error()`.
 macro_rules! console_error {
     ($e:expr) => {
