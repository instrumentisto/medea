--- conflicted
+++ resolved
@@ -133,11 +133,7 @@
                 }
             }
         });
-<<<<<<< HEAD
-        platform::spawn(fut.map(|_| ()));
-=======
-        spawn_local(fut.map(drop));
->>>>>>> 2f784550
+        platform::spawn(fut.map(drop));
 
         self.spawned_watchers.push(handle.into());
     }
