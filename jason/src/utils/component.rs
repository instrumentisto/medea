--- conflicted
+++ resolved
@@ -1,20 +1,12 @@
 //! Implementation of the [`Component`].
 
-use std::{fmt::Display, rc::Rc};
+use std::rc::Rc;
 
 use derive_more::Deref;
 use futures::{future, Future, FutureExt as _, Stream, StreamExt};
 use medea_reactive::AllProcessed;
 
-<<<<<<< HEAD
 use crate::{media::LocalTracksConstraints, platform, utils::TaskHandle};
-=======
-use crate::{
-    media::LocalTracksConstraints,
-    platform,
-    utils::{JasonError, TaskHandle},
-};
->>>>>>> e580a722
 
 /// Abstraction over a state which can be transformed to the states from the
 /// [`medea_client_api_proto::state`].
@@ -124,18 +116,18 @@
     /// You can stop all listeners tasks spawned by this function by
     /// [`Drop`]ping [`Component`].
     pub fn spawn<R, V, F, H, E>(&mut self, mut rx: R, handle: F)
-    where
-        F: Fn(Rc<O>, Rc<S>, V) -> H + 'static,
-        R: Stream<Item = V> + Unpin + 'static,
-        H: Future<Output = Result<(), E>> + 'static,
-        E: Display,
+        where
+            F: Fn(Rc<O>, Rc<S>, V) -> H + 'static,
+            R: Stream<Item = V> + Unpin + 'static,
+            H: Future<Output = Result<(), E>> + 'static,
+            E: Display,
     {
         let obj = Rc::clone(&self.obj);
         let state = Rc::clone(&self.state);
         let (fut, handle) = future::abortable(async move {
             while let Some(value) = rx.next().await {
                 if let Err(e) =
-                    (handle)(Rc::clone(&obj), Rc::clone(&state), value).await
+                (handle)(Rc::clone(&obj), Rc::clone(&state), value).await
                 {
                     log::error!("{}", e);
                 }
