--- conflicted
+++ resolved
@@ -7,30 +7,19 @@
 use medea_reactive::ObservableCell;
 
 use crate::{
-<<<<<<< HEAD
     media::{MediaKind, MediaSourceKind},
     platform,
-=======
-    media::MediaKind,
-    utils::{Callback0, EventListener},
-    JsMediaSourceKind,
->>>>>>> 2f784550
 };
 
 /// Inner reference-counted data of a [`Track`].
 struct Inner {
-<<<<<<< HEAD
     /// Underlying platform-specific [`platform::MediaStreamTrack`].
     track: platform::MediaStreamTrack,
-=======
-    /// Underlying JS-side [`sys::MediaStreamTrack`].
-    track: Rc<sys::MediaStreamTrack>,
 
     /// Listener for an [ended][1] event.
     ///
     /// [1]: https://tinyurl.com/w3-streams#event-mediastreamtrack-ended
-    on_ended: Option<EventListener<sys::MediaStreamTrack, sys::Event>>,
->>>>>>> 2f784550
+    on_ended: Option<EventListener<platform::MediaStreamTrack, sys::Event>>,
 
     /// Underlying [`platform::MediaStreamTrack`] source kind.
     media_source_kind: proto::MediaSourceKind,
@@ -41,26 +30,16 @@
     /// Callback invoked when this [`Track`] is disabled.
     on_disabled: platform::Callback<()>,
 
-<<<<<<< HEAD
+    /// Callback to be invoked when this [`Track`] is stopped.
+    on_stopped: Rc<platform::Callback<()>>,
+
     /// [`enabled`][1] property of this [MediaStreamTrack][2].
-=======
-    /// Callback to be invoked when this [`Track`] is disabled.
-    on_disabled: Callback0,
-
-    /// Callback to be invoked when this [`Track`] is stopped.
-    on_stopped: Rc<Callback0>,
-
-    /// [`enabled`][1] property of [MediaStreamTrack][2].
->>>>>>> 2f784550
     ///
     /// [1]: https://tinyurl.com/w3-streams#dom-mediastreamtrack-enabled
     /// [2]: https://w3.org/TR/mediacapture-streams/#dom-mediastreamtrack
     enabled: ObservableCell<bool>,
 }
 
-<<<<<<< HEAD
-/// Wrapper around a received remote [MediaStreamTrack][1].
-=======
 impl Drop for Inner {
     #[inline]
     fn drop(&mut self) {
@@ -68,8 +47,7 @@
     }
 }
 
-/// Wrapper around [MediaStreamTrack][1] received from the remote.
->>>>>>> 2f784550
+/// Wrapper around a received remote [MediaStreamTrack][1].
 ///
 /// [1]: https://w3.org/TR/mediacapture-streams/#dom-mediastreamtrack
 #[derive(Clone)]
@@ -79,52 +57,33 @@
     /// Creates a new [`Track`] spawning a listener for its [`enabled`][1]
     /// property changes.
     ///
-    /// # Panics
-    ///
-    /// If provided [`sys::MediaStreamTrack`] kind is not `audio` or `video`.
-    ///
     /// [1]: https://tinyurl.com/w3-streams#dom-mediastreamtrack-enabled
     #[must_use]
     pub fn new<T>(track: T, media_source_kind: proto::MediaSourceKind) -> Self
     where
         platform::MediaStreamTrack: From<T>,
     {
-<<<<<<< HEAD
         let track = platform::MediaStreamTrack::from(track);
-        let track = Track(Rc::new(Inner {
-            enabled: ObservableCell::new(track.enabled()),
-            on_enabled: platform::Callback::default(),
-            on_disabled: platform::Callback::default(),
-=======
-        let track = Rc::new(sys::MediaStreamTrack::from(track));
-        let kind = match track.kind().as_ref() {
-            "audio" => MediaKind::Audio,
-            "video" => MediaKind::Video,
-            _ => unreachable!(),
-        };
 
-        let on_stopped = Rc::new(Callback0::default());
+        let on_stopped = Rc::new(platform::Callback::default());
         let on_ended = EventListener::new_once(Rc::clone(&track), "ended", {
             let on_stopped = Rc::clone(&on_stopped);
             let track = Rc::clone(&track);
             move |_| {
-                if track.ready_state() == sys::MediaStreamTrackState::Live {
-                    // Not supposed to ever happen, but call `on_stopped` just
-                    // in case.
-                    log::error!("Unexpected track stop: {}", track.id());
-                    drop(on_stopped.call());
-                }
+                // Not supposed to ever happen, but call `on_stopped` just
+                // in case.
+                log::error!("Unexpected track stop: {}", track.id());
+                drop(on_stopped.call());
             }
         })
         .unwrap();
 
         let track = Track(Rc::new(Inner {
             enabled: ObservableCell::new(track.enabled()),
-            on_enabled: Callback0::default(),
-            on_disabled: Callback0::default(),
+            on_enabled: platform::Callback::default(),
+            on_disabled: platform::Callback::default(),
             on_stopped,
             on_ended: Some(on_ended),
->>>>>>> 2f784550
             media_source_kind,
             track,
         }));
@@ -188,7 +147,16 @@
     pub fn media_source_kind(&self) -> MediaSourceKind {
         self.0.media_source_kind.into()
     }
-<<<<<<< HEAD
+
+    /// Stops this [`Track`] invoking an `on_stopped` callback if it's in a
+    /// [`sys::MediaStreamTrackState::Live`] state.
+    #[inline]
+    pub fn stop(self) {
+        if self.0.track.ready_state() == sys::MediaStreamTrackState::Live {
+            self.0.track.stop();
+            self.0.on_stopped.call();
+        }
+    }
 
     /// Returns the underlying [`platform::MediaStreamTrack`] of this [`Track`].
     #[inline]
@@ -201,32 +169,6 @@
     #[inline]
     #[must_use]
     pub fn enabled(&self) -> bool {
-=======
-
-    /// Stops this [`Track`] invoking an `on_stopped` callback if it's in a
-    /// [`sys::MediaStreamTrackState::Live`] state.
-    #[inline]
-    pub fn stop(self) {
-        if self.0.track.ready_state() == sys::MediaStreamTrackState::Live {
-            self.0.track.stop();
-            self.0.on_stopped.call();
-        }
-    }
-}
-
-#[wasm_bindgen(js_class = RemoteMediaTrack)]
-impl Track {
-    /// Returns the underlying [`sys::MediaStreamTrack`] of this [`Track`].
-    #[must_use]
-    pub fn get_track(&self) -> sys::MediaStreamTrack {
-        Clone::clone(&self.0.track)
-    }
-
-    /// Indicate whether this [`Track`] is enabled.
-    #[must_use]
-    #[wasm_bindgen(js_name = enabled)]
-    pub fn js_enabled(&self) -> bool {
->>>>>>> 2f784550
         self.0.enabled.get()
     }
 
@@ -241,31 +183,10 @@
     pub fn on_disabled(&self, callback: platform::Function<()>) {
         self.0.on_disabled.set_func(callback);
     }
-<<<<<<< HEAD
-=======
 
     /// Sets callback to invoke when this [`Track`] is stopped.
-    pub fn on_stopped(&self, callback: js_sys::Function) {
+    #[inline]
+    pub fn on_stopped(&self, callback: platform::Function<()>) {
         self.0.on_stopped.set_func(callback);
     }
-
-    /// Returns [`MediaKind::Audio`] if this [`Track`] represents an audio
-    /// track, or [`MediaKind::Video`] if it represents a video track.
-    #[must_use]
-    #[wasm_bindgen(js_name = kind)]
-    pub fn js_kind(&self) -> MediaKind {
-        self.kind()
-    }
-
-    /// Returns [`JsMediaSourceKind::Device`] if this [`Track`] is sourced from
-    /// some device (webcam/microphone), or [`JsMediaSourceKind::Display`] if
-    /// it's captured via [MediaDevices.getDisplayMedia()][1].
-    ///
-    /// [1]: https://w3.org/TR/screen-capture/#dom-mediadevices-getdisplaymedia
-    #[must_use]
-    #[wasm_bindgen(js_name = media_source_kind)]
-    pub fn js_media_source_kind(&self) -> JsMediaSourceKind {
-        self.0.media_source_kind.into()
-    }
->>>>>>> 2f784550
 }