--- conflicted
+++ resolved
@@ -2,40 +2,19 @@
 
 use std::rc::Rc;
 
-<<<<<<< HEAD
-use futures::StreamExt;
+use futures::StreamExt as _;
 use medea_client_api_proto as proto;
-=======
-use futures::StreamExt as _;
-use medea_client_api_proto::MediaSourceKind;
->>>>>>> 01869937
 use medea_reactive::ObservableCell;
 
 use crate::{
-<<<<<<< HEAD
-    media::{MediaKind, MediaSourceKind},
+    media::{track::MediaStreamTrackState, MediaKind, MediaSourceKind},
     platform,
-=======
-    media::MediaKind,
-    utils::{Callback0, EventListener},
-    JsMediaSourceKind,
->>>>>>> 01869937
 };
 
 /// Inner reference-counted data of a [`Track`].
 struct Inner {
-<<<<<<< HEAD
     /// Underlying platform-specific [`platform::MediaStreamTrack`].
     track: platform::MediaStreamTrack,
-=======
-    /// Underlying JS-side [`sys::MediaStreamTrack`].
-    track: Rc<sys::MediaStreamTrack>,
-
-    /// Listener for an [ended][1] event.
-    ///
-    /// [1]: https://tinyurl.com/w3-streams#event-mediastreamtrack-ended
-    on_ended: Option<EventListener<sys::MediaStreamTrack, sys::Event>>,
->>>>>>> 01869937
 
     /// Underlying [`platform::MediaStreamTrack`] source kind.
     media_source_kind: proto::MediaSourceKind,
@@ -46,20 +25,14 @@
     /// Callback invoked when this [`Track`] is disabled.
     on_disabled: platform::Callback<()>,
 
-<<<<<<< HEAD
-    /// [`enabled`][1] property of this [MediaStreamTrack][2].
-=======
-    /// Callback to be invoked when this [`Track`] is disabled.
-    on_disabled: Callback0,
-
     /// Callback to be invoked when this [`Track`] is muted.
-    on_muted: Callback0,
+    on_muted: platform::Callback<()>,
 
     /// Callback to be invoked when this [`Track`] is unmuted.
-    on_unmuted: Callback0,
+    on_unmuted: platform::Callback<()>,
 
     /// Callback to be invoked when this [`Track`] is stopped.
-    on_stopped: Rc<Callback0>,
+    on_stopped: platform::Callback<()>,
 
     /// Indicates whether this track is enabled, meaning that
     /// [RTCRtpTransceiver] that created this track has its direction set to
@@ -72,121 +45,77 @@
     /// [RTCRtpTransceiver]: https://w3.org/TR/webrtc/#dom-rtcrtptransceiver
     /// [1]: https://w3.org/TR/webrtc/#dom-rtcrtptransceiverdirection-sendrecv
     /// [2]: https://w3.org/TR/webrtc/#dom-rtcrtptransceiverdirection-revonly
-    /// [3]: https://tinyurl.com/w3-streams#dom-mediastreamtrack-enabled
-    /// [4]: https://w3.org/TR/mediacapture-streams/#dom-mediastreamtrack
+    /// [3]: https://w3.org/TR/mediacapture-streams#dom-mediastreamtrack-enabled
+    /// [4]: https://w3.org/TR/mediacapture-streams#dom-mediastreamtrack
     enabled: ObservableCell<bool>,
 
     /// Indicates whether this track is muted.
     ///
     /// Updating this value fires `on_muted` or `on_unmuted` callback and
-    /// changes [`enabled`][1] property of the underlying
+    /// changes [`muted`][1] property of the underlying
     /// [MediaStreamTrack][2].
->>>>>>> 01869937
-    ///
-    /// [1]: https://tinyurl.com/w3-streams#dom-mediastreamtrack-enabled
-    /// [2]: https://w3.org/TR/mediacapture-streams/#dom-mediastreamtrack
+    ///
+    /// [1]: https://w3.org/TR/mediacapture-streams#dom-mediastreamtrack-muted
+    /// [2]: https://w3.org/TR/mediacapture-streams#dom-mediastreamtrack
     muted: ObservableCell<bool>,
 }
 
-impl Drop for Inner {
-    #[inline]
-    fn drop(&mut self) {
-        self.on_ended.take();
-    }
-}
-
 /// Wrapper around a received remote [MediaStreamTrack][1].
 ///
-/// [1]: https://w3.org/TR/mediacapture-streams/#dom-mediastreamtrack
+/// [1]: https://w3.org/TR/mediacapture-streams#dom-mediastreamtrack
 #[derive(Clone)]
 pub struct Track(Rc<Inner>);
 
 impl Track {
-<<<<<<< HEAD
-    /// Creates a new [`Track`] spawning a listener for its [`enabled`][1]
-    /// property changes.
-=======
-    /// Creates a new [`Track`].
-    ///
-    /// # Panics
-    ///
-    /// If provided [`sys::MediaStreamTrack`] kind is not `audio` or `video`.
->>>>>>> 01869937
-    ///
-    /// [1]: https://tinyurl.com/w3-streams#dom-mediastreamtrack-enabled
+    /// Creates a new [`Track`] spawning a listener for its [`enabled`][1] and
+    /// [`muted`][2] properties changes.
+    ///
+    /// [1]: https://w3.org/TR/mediacapture-streams#dom-mediastreamtrack-enabled
+    /// [2]: https://w3.org/TR/mediacapture-streams#dom-mediastreamtrack-muted
     #[allow(clippy::mut_mut)]
     #[must_use]
-<<<<<<< HEAD
-    pub fn new<T>(track: T, media_source_kind: proto::MediaSourceKind) -> Self
-=======
     pub fn new<T>(
         track: T,
-        media_source_kind: MediaSourceKind,
+        media_source_kind: proto::MediaSourceKind,
         enabled: bool,
         muted: bool,
     ) -> Self
->>>>>>> 01869937
     where
         platform::MediaStreamTrack: From<T>,
     {
-<<<<<<< HEAD
         let track = platform::MediaStreamTrack::from(track);
         let track = Track(Rc::new(Inner {
-            enabled: ObservableCell::new(track.enabled()),
+            track,
+            media_source_kind,
+            enabled: ObservableCell::new(enabled),
+            muted: ObservableCell::new(muted),
             on_enabled: platform::Callback::default(),
             on_disabled: platform::Callback::default(),
-=======
-        let track = Rc::new(sys::MediaStreamTrack::from(track));
-        let kind = match track.kind().as_ref() {
-            "audio" => MediaKind::Audio,
-            "video" => MediaKind::Video,
-            _ => unreachable!(),
-        };
-        track.set_enabled(enabled && !muted);
-
-        let on_stopped = Rc::new(Callback0::default());
-        let on_ended = EventListener::new_once(Rc::clone(&track), "ended", {
-            let on_stopped = Rc::clone(&on_stopped);
-            let track = Rc::clone(&track);
-            move |_| {
-                if track.ready_state() == sys::MediaStreamTrackState::Live {
-                    // Not supposed to ever happen, but call `on_stopped` just
-                    // in case.
-                    log::error!("Unexpected track stop: {}", track.id());
-                    drop(on_stopped.call());
+            on_stopped: platform::Callback::default(),
+            on_muted: platform::Callback::default(),
+            on_unmuted: platform::Callback::default(),
+        }));
+
+        track.0.track.on_ended({
+            let weak_inner = Rc::downgrade(&track.0);
+            Some(move || {
+                // Not supposed to ever happen, but call `on_stopped` just
+                // in case.
+                if let Some(inner) = weak_inner.upgrade() {
+                    log::error!("Unexpected track stop: {}", inner.track.id());
+                    inner.on_stopped.call0();
                 }
-            }
-        })
-        .unwrap();
-
-        let track = Track(Rc::new(Inner {
-            enabled: ObservableCell::new(enabled),
-            muted: ObservableCell::new(muted),
-            on_enabled: Callback0::default(),
-            on_disabled: Callback0::default(),
-            on_muted: Callback0::default(),
-            on_unmuted: Callback0::default(),
-            on_stopped,
-            on_ended: Some(on_ended),
->>>>>>> 01869937
-            media_source_kind,
-            track,
-        }));
-
-<<<<<<< HEAD
-        let mut track_enabled_state_changes =
-            track.0.enabled.subscribe().skip(1);
-        platform::spawn({
-=======
+            })
+        });
+
         let mut enabled_changes = track.0.enabled.subscribe().skip(1).fuse();
         let mut muted_changes = track.0.muted.subscribe().skip(1).fuse();
-        spawn_local({
+        platform::spawn({
             enum TrackChange {
                 Enabled(bool),
                 Muted(bool),
             }
 
->>>>>>> 01869937
             let weak_inner = Rc::downgrade(&track.0);
             async move {
                 loop {
@@ -200,31 +129,24 @@
                         complete => break,
                     };
                     if let Some(track) = weak_inner.upgrade() {
-<<<<<<< HEAD
-                        if enabled {
-                            track.on_enabled.call0();
-                        } else {
-                            track.on_disabled.call0();
-=======
                         track.track.set_enabled(
                             track.enabled.get() && !track.muted.get(),
                         );
                         match event {
                             TrackChange::Enabled(enabled) => {
                                 if enabled {
-                                    track.on_enabled.call();
+                                    track.on_enabled.call0();
                                 } else {
-                                    track.on_disabled.call();
+                                    track.on_disabled.call0();
                                 }
                             }
                             TrackChange::Muted(muted) => {
                                 if muted {
-                                    track.on_muted.call();
+                                    track.on_muted.call0();
                                 } else {
-                                    track.on_unmuted.call();
+                                    track.on_unmuted.call0();
                                 }
                             }
->>>>>>> 01869937
                         }
                     } else {
                         break;
@@ -236,17 +158,14 @@
         track
     }
 
-<<<<<<< HEAD
-    /// Sets [`Track::enabled`] to the provided value.
-=======
     /// Sets `enabled` property on this [`Track`].
     ///
     /// Calls `on_enabled` or `or_disabled` callback respectively.
     ///
     /// Updates [`enabled`][1] property in the underlying
-    /// [`sys::MediaStreamTrack`].
-    ///
-    /// [1]: https://tinyurl.com/w3-streams#dom-mediastreamtrack-enabled
+    /// [`platform::MediaStreamTrack`].
+    ///
+    /// [1]: https://w3.org/TR/mediacapture-streams#dom-mediastreamtrack-enabled
     #[inline]
     pub fn set_enabled(&self, enabled: bool) {
         self.0.enabled.set(enabled);
@@ -255,12 +174,11 @@
     /// Sets `muted` property on this [`Track`].
     ///
     /// Calls `on_muted` or `or_unmuted` callback respectively.
->>>>>>> 01869937
-    ///
-    /// Updates [`enabled`][1] property in the underlying
+    ///
+    /// Updates [`muted`][1] property in the underlying
     /// [`platform::MediaStreamTrack`].
     ///
-    /// [1]: https://tinyurl.com/w3-streams#dom-mediastreamtrack-enabled
+    /// [1]: https://w3.org/TR/mediacapture-streams#dom-mediastreamtrack-muted
     #[inline]
     pub fn set_muted(&self, muted: bool) {
         self.0.muted.set(muted);
@@ -269,7 +187,7 @@
     /// Returns [`id`][1] of the underlying [`platform::MediaStreamTrack`] of
     /// this [`Track`].
     ///
-    /// [1]: https://w3.org/TR/mediacapture-streams/#dom-mediastreamtrack-id
+    /// [1]: https://w3.org/TR/mediacapture-streams#dom-mediastreamtrack-id
     #[inline]
     #[must_use]
     pub fn id(&self) -> String {
@@ -289,7 +207,15 @@
     pub fn media_source_kind(&self) -> MediaSourceKind {
         self.0.media_source_kind.into()
     }
-<<<<<<< HEAD
+
+    /// Stops this [`Track`] invoking an `on_stopped` callback if it's in a
+    /// [`MediaStreamTrackState::Live`] state.
+    #[inline]
+    pub fn stop(self) {
+        if self.0.track.ready_state() == MediaStreamTrackState::Live {
+            self.0.on_stopped.call0();
+        }
+    }
 
     /// Returns the underlying [`platform::MediaStreamTrack`] of this [`Track`].
     #[inline]
@@ -305,45 +231,16 @@
         self.0.enabled.get()
     }
 
-    /// Sets callback, invoked when this [`Track`] is enabled.
-    #[inline]
-    pub fn on_enabled(&self, callback: platform::Function<()>) {
-=======
-
-    /// Stops this [`Track`] invoking an `on_stopped` callback if it's in a
-    /// [`sys::MediaStreamTrackState::Live`] state.
-    #[inline]
-    pub fn stop(self) {
-        if self.0.track.ready_state() == sys::MediaStreamTrackState::Live {
-            self.0.on_stopped.call();
-        }
-    }
-}
-
-#[wasm_bindgen(js_class = RemoteMediaTrack)]
-impl Track {
-    /// Returns the underlying [`sys::MediaStreamTrack`] of this [`Track`].
-    #[must_use]
-    pub fn get_track(&self) -> sys::MediaStreamTrack {
-        Clone::clone(&self.0.track)
-    }
-
-    /// Indicate whether this [`Track`] is enabled.
-    #[must_use]
-    #[wasm_bindgen(js_name = enabled)]
-    pub fn js_enabled(&self) -> bool {
-        self.0.enabled.get()
-    }
-
     /// Indicate whether this [`Track`] is muted.
+    #[inline]
     #[must_use]
     pub fn muted(&self) -> bool {
         self.0.muted.get()
     }
 
-    /// Sets callback to invoke when this [`Track`] is enabled.
-    pub fn on_enabled(&self, callback: js_sys::Function) {
->>>>>>> 01869937
+    /// Sets callback, invoked when this [`Track`] is enabled.
+    #[inline]
+    pub fn on_enabled(&self, callback: platform::Function<()>) {
         self.0.on_enabled.set_func(callback);
     }
 
@@ -352,41 +249,22 @@
     pub fn on_disabled(&self, callback: platform::Function<()>) {
         self.0.on_disabled.set_func(callback);
     }
-<<<<<<< HEAD
-=======
+
+    /// Sets callback to invoke when this [`Track`] is muted.
+    #[inline]
+    pub fn on_muted(&self, callback: platform::Function<()>) {
+        self.0.on_muted.set_func(callback);
+    }
+
+    /// Sets callback to invoke when this [`Track`] is unmuted.
+    #[inline]
+    pub fn on_unmuted(&self, callback: platform::Function<()>) {
+        self.0.on_unmuted.set_func(callback);
+    }
 
     /// Sets callback to invoke when this [`Track`] is stopped.
-    pub fn on_stopped(&self, callback: js_sys::Function) {
+    #[inline]
+    pub fn on_stopped(&self, callback: platform::Function<()>) {
         self.0.on_stopped.set_func(callback);
     }
-
-    /// Sets callback to invoke when this [`Track`] is muted.
-    pub fn on_muted(&self, callback: js_sys::Function) {
-        self.0.on_muted.set_func(callback);
-    }
-
-    /// Sets callback to invoke when this [`Track`] is unmuted.
-    pub fn on_unmuted(&self, callback: js_sys::Function) {
-        self.0.on_unmuted.set_func(callback);
-    }
-
-    /// Returns [`MediaKind::Audio`] if this [`Track`] represents an audio
-    /// track, or [`MediaKind::Video`] if it represents a video track.
-    #[must_use]
-    #[wasm_bindgen(js_name = kind)]
-    pub fn js_kind(&self) -> MediaKind {
-        self.kind()
-    }
-
-    /// Returns [`JsMediaSourceKind::Device`] if this [`Track`] is sourced from
-    /// some device (webcam/microphone), or [`JsMediaSourceKind::Display`] if
-    /// it's captured via [MediaDevices.getDisplayMedia()][1].
-    ///
-    /// [1]: https://w3.org/TR/screen-capture/#dom-mediadevices-getdisplaymedia
-    #[must_use]
-    #[wasm_bindgen(js_name = media_source_kind)]
-    pub fn js_media_source_kind(&self) -> JsMediaSourceKind {
-        self.0.media_source_kind.into()
-    }
->>>>>>> 01869937
 }