//! Wrapper around [`sys::MediaStreamTrack`] received from
//! [getUserMedia()][1]/[getDisplayMedia()][2] request.
//!
//! [1]: https://w3.org/TR/mediacapture-streams/#dom-mediadevices-getusermedia
//! [2]: https://w3.org/TR/screen-capture/#dom-mediadevices-getdisplaymedia

use std::rc::Rc;

use medea_client_api_proto::MediaSourceKind;
use wasm_bindgen::prelude::*;
use web_sys as sys;

use crate::{media::MediaKind, JsMediaSourceKind};

/// Wrapper around [`sys::MediaStreamTrack`] received from from
/// [getUserMedia()][1]/[getDisplayMedia()][2] request.
///
/// Underlying [`sys::MediaStreamTrack`] is stopped on this [`Track`]'s
/// [`Drop`].
///
/// [1]: https://w3.org/TR/mediacapture-streams/#dom-mediadevices-getusermedia
/// [2]: https://w3.org/TR/screen-capture/#dom-mediadevices-getdisplaymedia
#[derive(Debug)]
pub struct Track {
    /// Actual [`sys::MediaStreamTrack`].
    track: sys::MediaStreamTrack,

    /// Underlying [`sys::MediaStreamTrack`] source kind.
    source_kind: MediaSourceKind,

    /// Underlying [`sys::MediaStreamTrack`] kind.
    kind: MediaKind,

    /// Reference to the parent [`Track`].
    ///
    /// Parent will be [`None`] if this [`Track`] wasn't forked from another
    /// [`Track`].
    ///
    /// This field is used only for holding strong reference to the parent.
    _parent: Option<Rc<Self>>,
}

impl Track {
    /// Builds a new [`Track`] from the provided [`sys::MediaStreamTrack`] and
    /// [`MediaSourceKind`].
<<<<<<< HEAD
    ///
    /// # Panics
    ///
    /// If inner [`sys::MediaStreamTrack`] type is not `audio` or `video`.
=======
    #[allow(clippy::missing_panics_doc)]
>>>>>>> 56dee49c
    #[must_use]
    pub fn new(
        track: sys::MediaStreamTrack,
        source_kind: MediaSourceKind,
    ) -> Self {
        let kind = match track.kind().as_ref() {
            "audio" => MediaKind::Audio,
            "video" => MediaKind::Video,
            _ => unreachable!(),
        };
        Self {
            track,
            source_kind,
            kind,
            _parent: None,
        }
    }

    /// Changes [`enabled`][1] attribute on the underlying
    /// [MediaStreamTrack][2].
    ///
    /// [1]: https://tinyurl.com/w3-streams#dom-mediastreamtrack-enabled
    /// [2]: https://w3.org/TR/mediacapture-streams/#mediastreamtrack
    #[inline]
    pub fn set_enabled(&self, enabled: bool) {
        self.track.set_enabled(enabled);
    }

    /// Returns [`id`] of underlying [MediaStreamTrack][2].
    ///
    /// [`id`]: https://w3.org/TR/mediacapture-streams/#dom-mediastreamtrack-id
    /// [2]: https://w3.org/TR/mediacapture-streams/#mediastreamtrack
    #[inline]
    #[must_use]
    pub fn id(&self) -> String {
        self.track.id()
    }

    /// Returns this [`Track`]'s media source kind.
    #[inline]
    #[must_use]
    pub fn media_source_kind(&self) -> MediaSourceKind {
        self.source_kind
    }

    /// Returns this [`Track`]'s kind (audio/video).
    #[inline]
    #[must_use]
    pub fn kind(&self) -> MediaKind {
        self.kind
    }

    /// Forks this [`Track`].
    ///
    /// Creates new [`sys::MediaStreamTrack`] from this [`Track`]'s
    /// [`sys::MediaStreamTrack`] using [`clone()`][1] method.
    ///
    /// Forked [`Track`] will hold a strong reference to this [`Track`].
    ///
    /// [1]: https://w3.org/TR/mediacapture-streams/#dom-mediastreamtrack-clone
    #[must_use]
    pub fn fork(self: &Rc<Self>) -> Self {
        let parent = Rc::clone(self);
        let track = sys::MediaStreamTrack::clone(&self.track);
        Self {
            track,
            kind: self.kind,
            source_kind: self.source_kind,
            _parent: Some(parent),
        }
    }

    /// Returns reference to the underlying [`sys::MediaStreamTrack`] of this
    /// [`Track`].
    #[inline]
    #[must_use]
    pub fn sys_track(&self) -> &sys::MediaStreamTrack {
        &self.track
    }
}

impl Drop for Track {
    #[inline]
    fn drop(&mut self) {
        self.track.stop();
    }
}

/// Wrapper around strongly referenced [`Track`] for JS side.
#[wasm_bindgen(js_name = LocalMediaTrack)]
pub struct JsTrack(Rc<Track>);

impl JsTrack {
    /// Creates new [`JsTrack`] from the provided [`Track`].
    #[inline]
    #[must_use]
    pub fn new(track: Rc<Track>) -> Self {
        JsTrack(track)
    }
}

#[wasm_bindgen(js_class = LocalMediaTrack)]
impl JsTrack {
    /// Returns the underlying [`sys::MediaStreamTrack`] of this [`JsTrack`].
    #[must_use]
    pub fn get_track(&self) -> sys::MediaStreamTrack {
        Clone::clone(self.0.track.as_ref())
    }

    /// Returns [`MediaKind::Audio`] if this [`JsTrack`] represents an audio
    /// track, or [`MediaKind::Video`] if it represents a video track.
    #[must_use]
    pub fn kind(&self) -> MediaKind {
        self.0.kind()
    }

    /// Returns [`JsMediaSourceKind::Device`] if this [`JsTrack`] is sourced
    /// from some device (webcam/microphone), or [`JsMediaSourceKind::Display`]
    /// if ot is captured via [MediaDevices.getDisplayMedia()][1].
    ///
    /// [1]: https://w3.org/TR/screen-capture/#dom-mediadevices-getdisplaymedia
    #[must_use]
    pub fn media_source_kind(&self) -> JsMediaSourceKind {
        self.0.media_source_kind().into()
    }
}<|MERGE_RESOLUTION|>--- conflicted
+++ resolved
@@ -43,14 +43,10 @@
 impl Track {
     /// Builds a new [`Track`] from the provided [`sys::MediaStreamTrack`] and
     /// [`MediaSourceKind`].
-<<<<<<< HEAD
     ///
     /// # Panics
     ///
-    /// If inner [`sys::MediaStreamTrack`] type is not `audio` or `video`.
-=======
-    #[allow(clippy::missing_panics_doc)]
->>>>>>> 56dee49c
+    /// If the given [`sys::MediaStreamTrack`]'s kind is not `audio` or `video`.
     #[must_use]
     pub fn new(
         track: sys::MediaStreamTrack,
