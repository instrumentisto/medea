--- conflicted
+++ resolved
@@ -38,13 +38,6 @@
     pub fn caps(&self) -> &MediaType {
         &self.caps
     }
-<<<<<<< HEAD
-}
-
-impl Drop for MediaTrack {
-    fn drop(&mut self) {
-        self.track.stop()
-=======
 
     /// Checks if underlying [`MediaStreamTrack`] is enabled.
     pub fn is_enabled(&self) -> bool {
@@ -54,6 +47,11 @@
     /// Enables or disables underlying [`MediaStreamTrack`].
     pub fn set_enabled(&self, enabled: bool) {
         self.track.set_enabled(enabled)
->>>>>>> 55f94e47
+    }
+}
+
+impl Drop for MediaTrack {
+    fn drop(&mut self) {
+        self.track.stop()
     }
 }