--- conflicted
+++ resolved
@@ -21,13 +21,8 @@
 };
 
 use crate::{
-<<<<<<< HEAD
-    media::MediaStreamConstraints,
+    media::{MediaStreamConstraints, MultiSourceMediaStreamConstraints},
     utils::{window, HandlerDetachedError, JasonError, JsCaused, JsError},
-=======
-    media::{MediaStreamConstraints, MultiSourceMediaStreamConstraints},
-    utils::{window, JasonError, JsCaused, JsError},
->>>>>>> 75a4718d
 };
 
 use super::InputDeviceInfo;
