--- conflicted
+++ resolved
@@ -8,10 +8,6 @@
     rc::{Rc, Weak},
 };
 
-<<<<<<< HEAD
-use wasm_bindgen_futures::JsFuture;
-use web_sys::MediaStream as SysMediaStream;
-=======
 use futures::{
     future::{self, Either, IntoFuture as _},
     Future,
@@ -23,7 +19,6 @@
     MediaStream as SysMediaStream,
     MediaStreamConstraints as SysMediaStreamConstraints, MediaStreamTrack,
 };
->>>>>>> 30fba963
 
 use crate::{
     media::MediaStreamConstraints,
@@ -78,41 +73,6 @@
     /// meaning that it was obtained via new [getUserMedia()][2] call or was
     /// build from already owned tracks.
     ///
-<<<<<<< HEAD
-    /// `on_local_stream` callback will be invoked each time this function
-    /// succeeds.
-    // TODO: lookup stream by caps, and return its copy if found
-    pub async fn get_stream(
-        &self,
-        caps: StreamRequest,
-    ) -> Result<Rc<MediaStream>, WasmErr> {
-        let request = SimpleStreamRequest::try_from(caps)?;
-
-        let constraints = web_sys::MediaStreamConstraints::from(&request);
-
-        let media_devices = window()
-            .navigator()
-            .media_devices()
-            .map_err(WasmErr::from)?;
-
-        let get_user_media = media_devices
-            .get_user_media_with_constraints(&constraints)
-            .map_err(WasmErr::from)?;
-        let stream = JsFuture::from(get_user_media).await?;
-
-        match request.parse_stream(&SysMediaStream::from(stream)) {
-            Ok(stream) => {
-                let stream = Rc::new(stream);
-                self.0.borrow_mut().streams.push(Rc::clone(&stream));
-                self.0.borrow().on_local_stream.call1(stream.new_handle());
-                Ok(stream)
-            }
-            Err(err) => {
-                self.0.borrow().on_local_stream.call2(err.clone());
-                Err(err)
-            }
-        }
-=======
     /// [1]: https://w3.org/TR/mediacapture-streams/#mediastream
     /// [2]: https://bit.ly/2MHnEj5
     fn get_stream(
@@ -267,7 +227,6 @@
             });
 
         Either::B(fut)
->>>>>>> 30fba963
     }
 
     /// Obtains [MediaStream][1] basing on provided [`MediaStreamConstraints`].
