--- conflicted
+++ resolved
@@ -65,7 +65,7 @@
     #[display(fmt = "MediaDevices.enumerateDevices() failed: {}", _0)]
     EnumerateDevicesFailed(JsError),
 
-    /// Occurs when local track is [muted][1] right after [getUserMedia()][2]
+    /// Occurs when local track is [`muted`][1] right after [getUserMedia()][2]
     /// or [getDisplayMedia()][3] request.
     ///
     /// [1]: https://tinyurl.com/w3-streams/#track-muted
@@ -74,7 +74,7 @@
     #[display(fmt = "{} track is muted", _0)]
     LocalTrackIsMuted(MediaKind),
 
-    /// Occurs when local track is [ended][1] right after [getUserMedia()][2]
+    /// Occurs when local track is [`ended`][1] right after [getUserMedia()][2]
     /// or [getDisplayMedia()][3] request.
     ///
     /// [1]: https://tinyurl.com/w3-streams/#idl-def-MediaStreamTrackState.ended
@@ -260,13 +260,8 @@
     /// [2]: https://tinyurl.com/w3-streams#dom-mediadevices-getusermedia
     async fn get_user_media(
         &self,
-<<<<<<< HEAD
         caps: sys::MediaStreamConstraints,
-    ) -> Result<Vec<MediaStreamTrack>> {
-=======
-        caps: SysMediaStreamConstraints,
     ) -> Result<Vec<Rc<local::Track>>> {
->>>>>>> 46a6ea3c
         use MediaManagerError::{CouldNotGetMediaDevices, GetUserMediaFailed};
 
         let media_devices = window()
@@ -289,26 +284,7 @@
         .map_err(GetUserMediaFailed)
         .map_err(tracerr::from_and_wrap!())?;
 
-<<<<<<< HEAD
         Ok(self.parse_and_save_tracks(stream, MediaSourceKind::Device)?)
-=======
-        let mut storage = self.tracks.borrow_mut();
-        let tracks: Vec<_> = js_sys::try_iter(&stream.get_tracks())
-            .unwrap()
-            .unwrap()
-            .map(|track| {
-                Rc::new(local::Track::new(
-                    track.unwrap().into(),
-                    MediaSourceKind::Device,
-                ))
-            })
-            .inspect(|track| {
-                storage.insert(track.id(), Rc::downgrade(track));
-            })
-            .collect();
-
-        Ok(tracks)
->>>>>>> 46a6ea3c
     }
 
     /// Obtains new [MediaStream][1] making [getDisplayMedia()][2] call, saves
@@ -319,13 +295,8 @@
     /// [2]: https://w3.org/TR/screen-capture/#dom-mediadevices-getdisplaymedia
     async fn get_display_media(
         &self,
-<<<<<<< HEAD
         caps: sys::MediaStreamConstraints,
-    ) -> Result<Vec<MediaStreamTrack>> {
-=======
-        caps: SysMediaStreamConstraints,
     ) -> Result<Vec<Rc<local::Track>>> {
->>>>>>> 46a6ea3c
         use MediaManagerError::{
             CouldNotGetMediaDevices, GetDisplayMediaFailed, GetUserMediaFailed,
         };
@@ -379,19 +350,7 @@
         let tracks: Vec<_> = js_sys::try_iter(&stream.get_tracks())
             .unwrap()
             .unwrap()
-<<<<<<< HEAD
             .map(|tr| MediaStreamTrack::new(tr.unwrap(), kind))
-=======
-            .map(|tr| {
-                Rc::new(local::Track::new(
-                    tr.unwrap().into(),
-                    MediaSourceKind::Display,
-                ))
-            })
-            .inspect(|track| {
-                storage.insert(track.id(), Rc::downgrade(track));
-            })
->>>>>>> 46a6ea3c
             .collect();
 
         // Tracks returned by gDM or gUM request should be live && !muted.
