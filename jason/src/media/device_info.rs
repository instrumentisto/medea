//! [MediaDeviceInfo][1] related objects.
//!
//! [1]: https://w3.org/TR/mediacapture-streams/#device-info

use std::convert::TryFrom;

use derive_more::Display;
use wasm_bindgen::prelude::*;
use web_sys::{MediaDeviceInfo, MediaDeviceKind};

use crate::media::MediaKind;

/// Errors that may occur when parsing [MediaDeviceInfo][1].
///
/// [1]: https://w3.org/TR/mediacapture-streams/#device-info
#[derive(Debug, Display)]
pub enum Error {
    /// Occurs when kind of media device is not an input device.
    #[display(fmt = "Not an input device")]
    NotInputDevice,
}

/// Representation of [MediaDeviceInfo][1].
///
/// [1]: https://w3.org/TR/mediacapture-streams/#device-info
#[wasm_bindgen]
pub struct InputDeviceInfo {
<<<<<<< HEAD
    device_type: MediaKind,
=======
    media_kind: MediaKind,
>>>>>>> 50a4b42d

    /// Actual underlying [MediaDeviceInfo][1] object.
    ///
    /// [1]: https://w3.org/TR/mediacapture-streams/#device-info
    info: MediaDeviceInfo,
}

impl TryFrom<MediaDeviceKind> for MediaKind {
    type Error = Error;

    fn try_from(value: MediaDeviceKind) -> Result<Self, Self::Error> {
        match value {
            MediaDeviceKind::Audioinput => Ok(Self::Audio),
            MediaDeviceKind::Videoinput => Ok(Self::Video),
            _ => Err(Error::NotInputDevice),
        }
    }
}

#[wasm_bindgen]
impl InputDeviceInfo {
    /// Returns unique identifier for the represented device.
    pub fn device_id(&self) -> String {
        self.info.device_id()
    }

    /// Returns kind of the represented device.
    ///
    /// This representation of [MediaDeviceInfo][1] ONLY for input device.
    ///
    /// [1]: https://w3.org/TR/mediacapture-streams/#device-info
    pub fn kind(&self) -> MediaKind {
<<<<<<< HEAD
        self.device_type
=======
        self.media_kind
>>>>>>> 50a4b42d
    }

    /// Returns label describing the represented device (for example
    /// "External USB Webcam").
    /// If the device has no associated label, then returns an empty string.
    pub fn label(&self) -> String {
        self.info.label()
    }

    /// Returns group identifier of the represented device.
    ///
    /// Two devices have the same group identifier if they belong to the same
    /// physical device. For example, the audio input and output devices
    /// representing the speaker and microphone of the same headset have the
    /// same [groupId][1].
    ///
    /// [1]: https://w3.org/TR/mediacapture-streams/#dom-mediadeviceinfo-groupid
    pub fn group_id(&self) -> String {
        self.info.group_id()
    }
}

impl TryFrom<MediaDeviceInfo> for InputDeviceInfo {
    type Error = Error;

    fn try_from(info: MediaDeviceInfo) -> Result<Self, Self::Error> {
        Ok(Self {
<<<<<<< HEAD
            device_type: MediaKind::try_from(info.kind())?,
=======
            media_kind: MediaKind::try_from(info.kind())?,
>>>>>>> 50a4b42d
            info,
        })
    }
}<|MERGE_RESOLUTION|>--- conflicted
+++ resolved
@@ -25,11 +25,7 @@
 /// [1]: https://w3.org/TR/mediacapture-streams/#device-info
 #[wasm_bindgen]
 pub struct InputDeviceInfo {
-<<<<<<< HEAD
-    device_type: MediaKind,
-=======
     media_kind: MediaKind,
->>>>>>> 50a4b42d
 
     /// Actual underlying [MediaDeviceInfo][1] object.
     ///
@@ -62,11 +58,7 @@
     ///
     /// [1]: https://w3.org/TR/mediacapture-streams/#device-info
     pub fn kind(&self) -> MediaKind {
-<<<<<<< HEAD
-        self.device_type
-=======
         self.media_kind
->>>>>>> 50a4b42d
     }
 
     /// Returns label describing the represented device (for example
@@ -94,11 +86,7 @@
 
     fn try_from(info: MediaDeviceInfo) -> Result<Self, Self::Error> {
         Ok(Self {
-<<<<<<< HEAD
-            device_type: MediaKind::try_from(info.kind())?,
-=======
             media_kind: MediaKind::try_from(info.kind())?,
->>>>>>> 50a4b42d
             info,
         })
     }
