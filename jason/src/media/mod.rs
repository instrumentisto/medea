//! Adapters to [Media Capture and Streams API][1].
//!
//! [1]: https://w3.org/TR/mediacapture-streams

mod constraints;
mod device_info;
mod manager;
mod track;

use wasm_bindgen::prelude::*;

#[doc(inline)]
pub use self::{
    constraints::{
        AudioTrackConstraints, DeviceVideoTrackConstraints,
        DisplayVideoTrackConstraints, FacingMode, LocalTracksConstraints,
        MediaStreamSettings, MultiSourceTracksConstraints, RecvConstraints,
        TrackConstraints, VideoSource,
    },
    device_info::InputDeviceInfo,
    manager::{MediaManager, MediaManagerError, MediaManagerHandle},
    track::{JsMediaSourceKind, MediaStreamTrack},
};

/// [MediaStreamTrack.kind][1] representation.
///
/// [1]: https://w3.org/TR/mediacapture-streams/#dom-mediastreamtrack-kind
#[wasm_bindgen]
#[derive(Clone, Copy, Debug, Eq, PartialEq)]
pub enum MediaKind {
    /// Audio track.
    Audio,

    /// Video track.
    Video,
<<<<<<< HEAD
=======
}

impl MediaKind {
    /// Returns string representation of a [`MediaKind`].
    pub fn as_str(self) -> &'static str {
        match self {
            Self::Audio => "audio",
            Self::Video => "video",
        }
    }
>>>>>>> 50a4b42d
}<|MERGE_RESOLUTION|>--- conflicted
+++ resolved
@@ -33,8 +33,6 @@
 
     /// Video track.
     Video,
-<<<<<<< HEAD
-=======
 }
 
 impl MediaKind {
@@ -45,5 +43,4 @@
             Self::Video => "video",
         }
     }
->>>>>>> 50a4b42d
 }