--- conflicted
+++ resolved
@@ -12,14 +12,9 @@
     constraints::{
         AudioTrackConstraints, DeviceVideoTrackConstraints,
         DisplayVideoTrackConstraints, FacingMode, LocalTracksConstraints,
-<<<<<<< HEAD
-        MediaStreamTrackConstraints, MediaTracksSettings,
+        MediaStreamTrackConstraints, MediaStreamSettings,
         MultiSourceTracksConstraints, RecvConstraints, TrackConstraints,
         VideoTrackConstraints,
-=======
-        MediaStreamSettings, MultiSourceTracksConstraints, RecvConstraints,
-        TrackConstraints, VideoTrackConstraints,
->>>>>>> ca19cc76
     },
     device_info::InputDeviceInfo,
     manager::{MediaManager, MediaManagerError, MediaManagerHandle},
