// TODO: Split to multiple modules.

use std::{
    cell::{Cell, RefCell},
    rc::Rc,
};

use derive_more::AsRef;
use medea_client_api_proto::{
    AudioSettings as ProtoAudioConstraints, MediaSourceKind,
    MediaType as ProtoTrackConstraints, VideoSettings,
};
use wasm_bindgen::prelude::*;
use web_sys::{
    ConstrainDomStringParameters,
    MediaStreamConstraints as SysMediaStreamConstraints,
    MediaStreamTrack as SysMediaStreamTrack, MediaStreamTrackState,
    MediaTrackConstraints as SysMediaTrackConstraints,
};

<<<<<<< HEAD
use crate::{
    media::MediaKind, peer::TransceiverKind, utils::get_property_by_name,
};
=======
use crate::{media::MediaKind, peer::SourceType, utils::get_property_by_name};
>>>>>>> 50a4b42d

/// Local media stream for injecting into new created [`PeerConnection`]s.
#[derive(Clone, Debug, Default)]
pub struct LocalTracksConstraints(Rc<RefCell<MediaStreamSettings>>);

/// Constraints to the media received from remote. Used to disable or enable
/// media receiving.
pub struct RecvConstraints {
    /// Is audio receiving enabled.
    is_audio_enabled: Cell<bool>,

    /// Is video receiving enabled.
    is_video_enabled: Cell<bool>,
}

impl Default for RecvConstraints {
    fn default() -> Self {
        Self {
            is_audio_enabled: Cell::new(true),
            is_video_enabled: Cell::new(true),
        }
    }
}

impl RecvConstraints {
    /// Enables or disables audio or video receiving.
    pub fn set_enabled(&self, enabled: bool, kind: MediaKind) {
        match kind {
            MediaKind::Audio => {
                self.is_audio_enabled.set(enabled);
            }
            MediaKind::Video => {
                self.is_video_enabled.set(enabled);
            }
        }
    }

    /// Returns is audio receiving enabled.
    #[inline]
    pub fn is_audio_enabled(&self) -> bool {
        self.is_audio_enabled.get()
    }

    /// Returns is video receiving enabled.
    #[inline]
    pub fn is_video_enabled(&self) -> bool {
        self.is_video_enabled.get()
    }
}

#[cfg(feature = "mockable")]
impl From<MediaStreamSettings> for LocalTracksConstraints {
    #[inline]
    fn from(from: MediaStreamSettings) -> Self {
        Self(Rc::new(RefCell::new(from)))
    }
}

impl LocalTracksConstraints {
    /// Returns new [`LocalStreamConstraints`] with default values.
    #[inline]
    pub fn new() -> Self {
        Self::default()
    }

    /// Constrains the underlying [`MediaStreamSettings`] with the given `other`
    /// [`MediaStreamSettings`].
    #[inline]
    pub fn constrain(&self, other: MediaStreamSettings) {
        self.0.borrow_mut().constrain(other)
    }

    /// Clones underlying [`MediaStreamSettings`].
    #[inline]
    pub fn inner(&self) -> MediaStreamSettings {
        self.0.borrow().clone()
    }

    /// Enables or disables audio or video type in underlying
    /// [`MediaStreamSettings`].
    ///
    /// Doesn't do anything if no [`MediaStreamSettings`] was set.
    ///
    /// If some type of the [`MediaStreamSettings`] is disabled, then this kind
    /// of media won't be published.
    #[inline]
    pub fn set_enabled(
        &self,
        enabled: bool,
<<<<<<< HEAD
        kind: TransceiverKind,
        source_kind: Option<MediaSourceKind>,
=======
        kind: MediaKind,
        source_type: SourceType,
>>>>>>> 50a4b42d
    ) {
        self.0
            .borrow_mut()
            .set_track_enabled(enabled, kind, source_kind);
    }

    /// Indicates whether provided [`MediaType`] is enabled in the underlying
    /// [`MediaStreamSettings`].
    #[inline]
    pub fn is_enabled(&self, kind: &ProtoTrackConstraints) -> bool {
        self.0.borrow_mut().is_enabled(kind)
    }
}

/// [MediaStreamConstraints][1] for the audio media type.
///
/// [1]: https://w3.org/TR/mediacapture-streams/#dom-mediastreamconstraints
#[derive(Clone, Debug)]
struct AudioMediaTracksSettings {
    /// Constraints applicable to video tracks.
    constraints: AudioTrackConstraints,

    /// Indicator whether audio is enabled and this constraints should be
    /// injected into `Peer`.
    is_enabled: bool,
}

impl Default for AudioMediaTracksSettings {
    #[inline]
    fn default() -> Self {
        Self {
            constraints: AudioTrackConstraints::default(),
            is_enabled: true,
        }
    }
}

/// Returns `true` if provided [`SysMediaStreamTrack`] basically satisfies any
/// constraints with a provided [`MediaKind`].
#[inline]
fn satisfies_track(track: &SysMediaStreamTrack, kind: MediaKind) -> bool {
    track.kind() == kind.as_str()
        && track.ready_state() == MediaStreamTrackState::Live
}

/// [MediaStreamConstraints][1] for the video media type.
///
/// [1]: https://w3.org/TR/mediacapture-streams/#dom-mediastreamconstraints
#[derive(Clone, Debug)]
pub struct VideoTrackConstraints<C> {
    /// Constraints applicable to video tracks.
    ///
    /// If [`None`] then this kind of video (device or display) is disabled by
    /// [`MediaStreamSettings`].
    constraints: Option<C>,

    /// Indicator whether video is enabled and this constraints should be
    /// injected into `Peer`.
    ///
    /// Any action with this flag should be performed only while mute/unmute
    /// actions by [`Room`]. This flag can't be changed by
    /// [`MediaStreamSettings`] updating.
    is_enabled: bool,
}

impl<C: Default> Default for VideoTrackConstraints<C> {
    fn default() -> Self {
        Self {
            constraints: Some(C::default()),
            is_enabled: true,
        }
    }
}

impl<C> VideoTrackConstraints<C> {
    /// Returns `true` if this [`VideoTrackConstraints`] are enabled by the
    /// [`Room`] and constrained with [`VideoTrackConstraints::constraints`].
    #[inline]
    fn is_enabled(&self) -> bool {
        self.is_enabled && self.is_constrained()
    }

    /// Sets these [`VideoTrackConstraints::constraints`] to the provided
    /// `cons`.
    #[inline]
    fn set(&mut self, cons: C) {
        self.constraints = Some(cons);
    }

    /// Resets these [`VideoTrackConstraints::constraints`] to [`None`].
    #[inline]
    fn unconstrain(&mut self) {
        self.constraints.take();
    }

    /// Returns `true` if these [`VideoTrackConstraints::constraints`] are set
    /// to [`Some`] value.
    #[inline]
    fn is_constrained(&self) -> bool {
        self.constraints.is_some()
    }

    /// Constraints these [`VideoTrackConstraints`] with a provided `other`
    /// [`VideoTrackConstraints`].
    #[inline]
    fn constrain(&mut self, other: Self) {
        self.constraints = other.constraints;
    }
}

impl VideoTrackConstraints<DeviceVideoTrackConstraints> {
    /// Returns `true` if the provided [`SysMediaStreamTrack`] satisfies device
    /// [`VideoTrackConstraints::constraints`].
    ///
    /// Returns `false` if [`VideoTrackConstraints::constraints`] is not set.
    fn satisfies(&self, track: &SysMediaStreamTrack) -> bool {
        self.constraints
            .as_ref()
            .filter(|_| self.is_enabled())
            .map_or(false, |device| device.satisfies(track))
    }
}

impl VideoTrackConstraints<DisplayVideoTrackConstraints> {
    /// Returns `true` if the provided [`SysMediaStreamTrack`] satisfies device
    /// [`VideoTrackConstraints::constraints`].
    ///
    /// Returns `false` if [`VideoTrackConstraints::constraints`] is not set.
    fn satisfies(&self, track: &SysMediaStreamTrack) -> bool {
        self.constraints
            .as_ref()
            .filter(|_| self.is_enabled())
            .map_or(false, |display| display.satisfies(track))
    }
}

/// [MediaStreamConstraints][1] wrapper.
///
/// [1]: https://w3.org/TR/mediacapture-streams/#dom-mediastreamconstraints
#[wasm_bindgen]
#[derive(Clone, Debug, Default)]
pub struct MediaStreamSettings {
    /// [MediaStreamConstraints][1] for the audio media type.
    ///
    /// [1]: https://w3.org/TR/mediacapture-streams/#dom-mediastreamconstraints
    audio: AudioMediaTracksSettings,

    /// [MediaStreamConstraints][1] for the device video media type.
    ///
    /// [1]: https://w3.org/TR/mediacapture-streams/#dom-mediastreamconstraints
    device_video: VideoTrackConstraints<DeviceVideoTrackConstraints>,

    /// [MediaStreamConstraints][1] for the display video media type.
    ///
    /// [1]: https://w3.org/TR/mediacapture-streams/#dom-mediastreamconstraints
    display_video: VideoTrackConstraints<DisplayVideoTrackConstraints>,
}

#[wasm_bindgen]
impl MediaStreamSettings {
    /// Creates new [`MediaStreamConstraints`] with none constraints configured.
    #[wasm_bindgen(constructor)]
    pub fn new() -> Self {
        Self {
            audio: AudioMediaTracksSettings {
                constraints: AudioTrackConstraints::default(),
                is_enabled: false,
            },
            display_video: VideoTrackConstraints {
                is_enabled: true,
                constraints: None,
            },
            device_video: VideoTrackConstraints {
                is_enabled: true,
                constraints: None,
            },
        }
    }

    /// Specifies the nature and settings of the audio [MediaStreamTrack][1].
    ///
    /// [1]: https://w3.org/TR/mediacapture-streams/#mediastreamtrack
    pub fn audio(&mut self, constraints: AudioTrackConstraints) {
        self.audio.is_enabled = true;
        self.audio.constraints = constraints;
    }

    /// Set constraints that will be used to obtain local video sourced from
    /// media device.
    pub fn device_video(&mut self, constraints: DeviceVideoTrackConstraints) {
        self.device_video.set(constraints);
    }

    /// Set constraints that will be used to capture local video from user
    /// display.
    pub fn display_video(&mut self, constraints: DisplayVideoTrackConstraints) {
        self.display_video.set(constraints);
    }
}

impl MediaStreamSettings {
    /// Returns `true` if provided [`SysMediaStreamTrack`] satisfies some of the
    /// [`VideoTrackConstraints`] from this [`MediaStreamSettings`].
    ///
    /// Unconstrains [`VideoTrackConstraints`] which this
    /// [`SysMediaStreamTrack`] satisfies by calling
    /// [`VideoTrackConstraints::unconstrain`].
    pub fn unconstrain_if_satisfies_video<T>(&mut self, track: T) -> bool
    where
        T: AsRef<SysMediaStreamTrack>,
    {
        let track = track.as_ref();
        if self.device_video.satisfies(track.as_ref()) {
            self.device_video.unconstrain();
            true
        } else if self.display_video.satisfies(track.as_ref()) {
            self.display_video.unconstrain();
            true
        } else {
            false
        }
    }

    /// Returns only audio constraints.
    #[inline]
    pub fn get_audio(&self) -> &AudioTrackConstraints {
        &self.audio.constraints
    }

    /// Returns reference to [`DisplayVideoTrackConstraints`] from this
    /// [`MediaStreamSettings`].
    ///
    /// Returns [`None`] if [`DisplayVideoTrackConstraints`] is unconstrained.
    #[inline]
    pub fn get_display_video(&self) -> Option<&DisplayVideoTrackConstraints> {
        self.display_video.constraints.as_ref()
    }

    /// Returns reference to [`DeviceVideoTrackConstraints`] from this
    /// [`MediaStreamSettings`].
    ///
    /// Returns [`None`] if [`DeviceVideoTrackConstraints`] is unconstrained.
    #[inline]
    pub fn get_device_video(&self) -> Option<&DeviceVideoTrackConstraints> {
        self.device_video.constraints.as_ref()
    }

    /// Enables or disables audio or video type in this [`MediaStreamSettings`].
    ///
    /// If some type of the [`MediaStreamSettings`] is disabled, then this kind
    /// of media won't be published.
    #[inline]
    pub fn set_track_enabled(
        &mut self,
        enabled: bool,
<<<<<<< HEAD
        kind: TransceiverKind,
        source_kind: Option<MediaSourceKind>,
=======
        kind: MediaKind,
        source_type: SourceType,
>>>>>>> 50a4b42d
    ) {
        match kind {
            MediaKind::Audio => {
                self.toggle_publish_audio(enabled);
            }
<<<<<<< HEAD
            TransceiverKind::Video => {
                self.toggle_publish_video(enabled, source_kind);
=======
            MediaKind::Video => {
                self.toggle_publish_video(enabled, source_type);
>>>>>>> 50a4b42d
            }
        }
    }

    /// Sets the underlying [`AudioMediaTracksSettings::is_enabled`] to the
    /// given value.
    #[inline]
    pub fn toggle_publish_audio(&mut self, is_enabled: bool) {
        self.audio.is_enabled = is_enabled;
    }

    /// Sets underlying [`VideoTrackConstraints::is_enabled`] based on provided
    /// [`SourceType`] to the given value.
    #[inline]
    pub fn toggle_publish_video(
        &mut self,
        is_enabled: bool,
        source_type: Option<MediaSourceKind>,
    ) {
        match source_type {
            None => {
                self.display_video.is_enabled = is_enabled;
                self.device_video.is_enabled = is_enabled;
            }
            Some(MediaSourceKind::Device) => {
                self.device_video.is_enabled = is_enabled;
            }
            Some(MediaSourceKind::Display) => {
                self.display_video.is_enabled = is_enabled;
            }
        }
    }

    /// Indicates whether audio is enabled in this [`MediaStreamSettings`].
    #[inline]
    pub fn is_audio_enabled(&self) -> bool {
        self.audio.is_enabled
    }

    /// Returns `true` if [`DeviceVideoMediaStreamSettings`] are currently
    /// constrained and enabled.
    #[inline]
    pub fn is_device_video_enabled(&self) -> bool {
        self.device_video.is_enabled()
    }

    /// Returns `true` if [`DisplayVideoMediaStreamSettings`] are currently
    /// constrained and enabled.
    #[inline]
    pub fn is_display_video_enabled(&self) -> bool {
        self.display_video.is_enabled()
    }

    /// Indicates whether the given [`MediaType`] is enabled and constrained in
    /// this [`MediaStreamSettings`].
    #[inline]
    pub fn is_enabled(&self, kind: &ProtoTrackConstraints) -> bool {
        match kind {
            ProtoTrackConstraints::Video(video) => match video.source_kind {
                MediaSourceKind::Device => self.device_video.is_enabled(),
                MediaSourceKind::Display => self.display_video.is_enabled(),
            },
            ProtoTrackConstraints::Audio(_) => self.audio.is_enabled,
        }
    }

    /// Constrains this [`MediaStreamSettings`] with the given `other`
    /// [`MediaStreamSettings`].
    #[inline]
    fn constrain(&mut self, other: Self) {
        // `&=` cause we should not unmute muted Room, but we can mute not muted
        // room.
        self.audio.is_enabled &= other.audio.is_enabled;
        self.audio.constraints = other.audio.constraints;
        self.display_video.constrain(other.display_video);
        self.device_video.constrain(other.device_video);
    }
}

// TODO: DisplayMediaStreamConstraints should be used when it will be
//       implemented by UA's.

/// Wrapper around [MediaStreamConstraints][1] that specifies concrete media
/// source (device or display), and allows to group two requests with different
/// sources.
///
/// [1]: https://w3.org/TR/mediacapture-streams/#mediastreamconstraints
#[derive(Debug)]
pub enum MultiSourceTracksConstraints {
    /// Only [getUserMedia()][1] request is required.
    ///
    /// [1]: https://tinyurl.com/rnxcavf
    Device(SysMediaStreamConstraints),

    /// Only [getDisplayMedia()][1] request is required.
    ///
    /// [1]: https://w3.org/TR/screen-capture/#dom-mediadevices-getdisplaymedia
    Display(SysMediaStreamConstraints),

    /// Both [getUserMedia()][1] and [getDisplayMedia()][2] are required.
    ///
    /// [1]: https://tinyurl.com/rnxcavf
    /// [2]: https://w3.org/TR/screen-capture/#dom-mediadevices-getdisplaymedia
    DeviceAndDisplay(SysMediaStreamConstraints, SysMediaStreamConstraints),
}

impl From<MediaStreamSettings> for Option<MultiSourceTracksConstraints> {
    fn from(constraints: MediaStreamSettings) -> Self {
        let is_device_video_enabled = constraints.is_device_video_enabled();
        let is_display_video_enabled = constraints.is_display_video_enabled();
        let is_device_audio_enabled = constraints.is_audio_enabled();

        let mut device_cons = None;
        let mut display_cons = None;

        if is_device_video_enabled {
            if let Some(device_video_cons) =
                constraints.device_video.constraints
            {
                device_cons
                    .get_or_insert_with(SysMediaStreamConstraints::new)
                    .video(
                        &SysMediaTrackConstraints::from(device_video_cons)
                            .into(),
                    );
            }
        }
        if is_display_video_enabled {
            if let Some(display_video_cons) =
                constraints.display_video.constraints
            {
                display_cons
                    .get_or_insert_with(SysMediaStreamConstraints::new)
                    .video(
                        &SysMediaTrackConstraints::from(display_video_cons)
                            .into(),
                    );
            }
        }
        if is_device_audio_enabled {
            device_cons
                .get_or_insert_with(SysMediaStreamConstraints::new)
                .audio(
                    &SysMediaTrackConstraints::from(
                        constraints.audio.constraints,
                    )
                    .into(),
                );
        }

        match (device_cons, display_cons) {
            (Some(device_cons), Some(display_cons)) => {
                Some(MultiSourceTracksConstraints::DeviceAndDisplay(
                    device_cons,
                    display_cons,
                ))
            }
            (Some(device_cons), None) => {
                Some(MultiSourceTracksConstraints::Device(device_cons))
            }
            (None, Some(display_cons)) => {
                Some(MultiSourceTracksConstraints::Display(display_cons))
            }
            (None, None) => None,
        }
    }
}

/// Constraints for the [`MediaKind::Video`] [`MediaStreamTrack`].
#[derive(Clone, Debug)]
pub enum VideoSource {
    /// [`MediaStreamTrack`] should be received from the `getUserMedia`
    /// request.
    Device(DeviceVideoTrackConstraints),

    /// [`MediaStreamTrack`] should be received from the `getDisplayMedia`
    /// request.
    Display(DisplayVideoTrackConstraints),
}

impl VideoSource {
    /// Returns importance of this [`VideoSource`].
    ///
    /// If this [`VideoSource`] is important then without this [`VideoSource`]
    /// call session can't be started.
    #[inline]
    pub fn is_required(&self) -> bool {
        match self {
            VideoSource::Device(device) => device.is_required,
            VideoSource::Display(display) => display.is_required,
        }
    }

    /// Checks if provided [MediaStreamTrack][1] satisfies this [`VideoSource`].
    ///
    /// [1]: https://w3.org/TR/mediacapture-streams/#mediastreamtrack
    #[inline]
    pub fn satisfies<T: AsRef<SysMediaStreamTrack>>(&self, track: T) -> bool {
        let track = track.as_ref();
        match self {
            VideoSource::Display(display) => display.satisfies(&track),
            VideoSource::Device(device) => device.satisfies(track),
        }
    }
}

impl From<VideoSettings> for VideoSource {
    fn from(settings: VideoSettings) -> Self {
        match settings.source_kind {
            MediaSourceKind::Device => {
                VideoSource::Device(DeviceVideoTrackConstraints {
                    device_id: None,
                    facing_mode: None,
                    is_required: settings.is_required,
                })
            }
            MediaSourceKind::Display => {
                VideoSource::Display(DisplayVideoTrackConstraints {
                    is_required: settings.is_required,
                })
            }
        }
    }
}

/// Wrapper around [MediaTrackConstraints][1].
///
/// [1]: https://w3.org/TR/mediacapture-streams/#media-track-constraints
#[derive(Clone)]
pub enum TrackConstraints {
    /// Audio constraints.
    Audio(AudioTrackConstraints),
    /// Video constraints.
    Video(VideoSource),
}

impl TrackConstraints {
    /// Checks if provided [MediaStreamTrack][1] satisfies this
    /// [`TrackConstraints`].
    ///
    /// [1]: https://w3.org/TR/mediacapture-streams/#mediastreamtrack
    pub fn satisfies<T: AsRef<SysMediaStreamTrack>>(&self, track: T) -> bool {
        match self {
            Self::Audio(audio) => audio.satisfies(&track),
            Self::Video(video) => video.satisfies(&track),
        }
    }

    /// Returns importance of this [`TrackConstraints`].
    ///
    /// If this [`TrackConstraints`] is important then without this
    /// [`TrackConstraints`] call session can't be started.
    pub fn is_required(&self) -> bool {
        match self {
            TrackConstraints::Video(video) => video.is_required(),
            TrackConstraints::Audio(audio) => audio.is_required,
        }
    }

    /// Returns this [`TrackConstraints`] media source kind.
    pub fn media_source_kind(&self) -> MediaSourceKind {
        match &self {
            TrackConstraints::Audio(_) => MediaSourceKind::Device,
            TrackConstraints::Video(VideoSource::Device(_)) => {
                MediaSourceKind::Device
            }
            TrackConstraints::Video(VideoSource::Display(_)) => {
                MediaSourceKind::Display
            }
        }
    }

    /// Returns [`MediaKind`] of this [`TrackConstraints`].
    pub fn kind(&self) -> MediaKind {
        match self {
            TrackConstraints::Audio(_) => MediaKind::Audio,
            TrackConstraints::Video(_) => MediaKind::Video,
        }
    }
}

impl From<ProtoTrackConstraints> for TrackConstraints {
    fn from(caps: ProtoTrackConstraints) -> Self {
        match caps {
            ProtoTrackConstraints::Audio(audio) => Self::Audio(audio.into()),
            ProtoTrackConstraints::Video(video) => Self::Video(video.into()),
        }
    }
}

// TODO: Its gonna be a nightmare if we will add all possible constraints,
//       especially if we will support all that `exact`/`min`/`max`/`ideal`
//       stuff, will need major refactoring then.
// TODO: Using reflection to get fields values is pure evil, but there are no
//       getters for WebIDL's dictionaries, should be wrapped or improved in
//       wasm-bindgen.

/// Constraints applicable to audio tracks.
#[wasm_bindgen]
#[derive(Clone, Debug, Default)]
pub struct AudioTrackConstraints {
    /// The identifier of the device generating the content for the media
    /// track.
    device_id: Option<ConstrainString<DeviceId>>,

    /// Importance of this [`AudioTrackConstraints`].
    ///
    /// If `true` then without this [`AudioTrackConstraints`] call session
    /// can't be started.
    is_required: bool,
}

#[wasm_bindgen]
impl AudioTrackConstraints {
    /// Creates new [`AudioTrackConstraints`] with none constraints configured.
    #[wasm_bindgen(constructor)]
    pub fn new() -> Self {
        Self::default()
    }

    /// Sets exact [deviceId][1] constraint.
    ///
    /// [1]: https://w3.org/TR/mediacapture-streams/#def-constraint-deviceId
    pub fn device_id(&mut self, device_id: String) {
        self.device_id = Some(ConstrainString::Exact(DeviceId(device_id)));
    }
}

impl AudioTrackConstraints {
    /// Checks if provided [MediaStreamTrack][1] satisfies constraints
    /// contained.
    ///
    /// [1]: https://w3.org/TR/mediacapture-streams/#mediastreamtrack
    pub fn satisfies<T: AsRef<SysMediaStreamTrack>>(&self, track: T) -> bool {
        let track = track.as_ref();
        satisfies_track(track, MediaKind::Audio)
            && ConstrainString::satisfies(&self.device_id, track)
        // TODO returns Result<bool, Error>
    }

    /// Merges this [`AudioTrackConstraints`] with `another` one, meaning that
    /// if some constraint is not set on this one, then it will be applied from
    /// `another`.
    pub fn merge(&mut self, another: AudioTrackConstraints) {
        if self.device_id.is_none() && another.device_id.is_some() {
            self.device_id = another.device_id;
        }
        if !self.is_required && another.is_required {
            self.is_required = another.is_required;
        }
    }

    /// Returns importance of this [`AudioTrackConstraints`].
    ///
    /// If this [`AudioTrackConstraints`] is important then without this
    /// [`AudioTrackConstraints`] call session can't be started.
    pub fn is_required(&self) -> bool {
        self.is_required
    }
}

impl From<ProtoAudioConstraints> for AudioTrackConstraints {
    #[inline]
    fn from(caps: ProtoAudioConstraints) -> Self {
        Self {
            is_required: caps.is_required,
            device_id: None,
        }
    }
}

impl From<AudioTrackConstraints> for SysMediaTrackConstraints {
    fn from(track_constraints: AudioTrackConstraints) -> Self {
        let mut constraints = Self::new();

        if let Some(device_id) = track_constraints.device_id {
            constraints
                .device_id(&ConstrainDomStringParameters::from(&device_id));
        }

        constraints
    }
}

/// Constraints applicable to [MediaStreamTrack][1].
///
/// Constraints provide a general control surface that allows applications to
/// both select an appropriate source for a track and, once selected, to
/// influence how a source operates.
///
/// [1]: https://w3.org/TR/mediacapture-streams/#dom-mediastreamtrack
trait Constraint {
    /// Returns constrained parameter field name.
    fn track_settings_field_name() -> &'static str;
}

/// The identifier of the device generating the content of the
/// [MediaStreamTrack][1].
///
/// [1]: https://w3.org/TR/mediacapture-streams/#dom-mediastreamtrack
#[derive(AsRef, Clone, Debug)]
#[as_ref(forward)]
struct DeviceId(String);

impl Constraint for DeviceId {
    fn track_settings_field_name() -> &'static str {
        "deviceId"
    }
}

/// Describes the directions that the camera can face, as seen from the user's
/// perspective. Representation of [VideoFacingModeEnum][1].
///
/// [1]: https://w3.org/TR/mediacapture-streams/#dom-videofacingmodeenum
#[wasm_bindgen]
#[derive(Clone, Copy, Debug, PartialEq)]
pub enum FacingMode {
    /// Facing toward the user (a self-view camera).
    User,

    /// Facing away from the user (viewing the environment).
    Environment,

    /// Facing to the left of the user.
    Left,

    /// Facing to the right of the user.
    Right,
}

impl AsRef<str> for FacingMode {
    fn as_ref(&self) -> &str {
        match self {
            FacingMode::User => "user",
            FacingMode::Environment => "environment",
            FacingMode::Left => "left",
            FacingMode::Right => "right",
        }
    }
}

impl Constraint for FacingMode {
    fn track_settings_field_name() -> &'static str {
        "facingMode"
    }
}

/// Representation of the [ConstrainDOMString][1].
///
/// Can set exact (must be the parameter's value) and ideal (should be used if
/// possible) constrain.
///
/// [1]: https://w3.org/TR/mediacapture-streams/#dom-constraindomstring
#[derive(Clone, Copy, Debug)]
enum ConstrainString<T> {
    Exact(T),
    Ideal(T),
}

impl<T: Constraint + AsRef<str>> ConstrainString<T> {
    fn satisfies(this: &Option<Self>, track: &SysMediaStreamTrack) -> bool {
        match this {
            None | Some(ConstrainString::Ideal(_)) => true,
            Some(ConstrainString::Exact(constrain)) => get_property_by_name(
                &track.get_settings(),
                T::track_settings_field_name(),
                |v| v.as_string(),
            )
            .map_or(false, |id| id.as_str() == constrain.as_ref()),
        }
    }
}

impl<T: AsRef<str>> From<&ConstrainString<T>> for ConstrainDomStringParameters {
    fn from(from: &ConstrainString<T>) -> Self {
        let mut constraint = ConstrainDomStringParameters::new();
        match from {
            ConstrainString::Exact(val) => {
                constraint.exact(&JsValue::from_str(val.as_ref()))
            }
            ConstrainString::Ideal(val) => {
                constraint.ideal(&JsValue::from_str(val.as_ref()))
            }
        };

        constraint
    }
}

/// Constraints applicable to video tracks that are sourced from some media
/// device.
#[wasm_bindgen]
#[derive(Clone, Debug, Default)]
pub struct DeviceVideoTrackConstraints {
    /// Importance of this [`DeviceVideoTrackConstraints`].
    ///
    /// If `true` then without this [`DeviceVideoTrackConstraints`] call
    /// session can't be started.
    is_required: bool,

    /// The identifier of the device generating the content for the media
    /// track.
    device_id: Option<ConstrainString<DeviceId>>,

    /// Describes the directions that the camera can face, as seen from the
    /// user's perspective.
    facing_mode: Option<ConstrainString<FacingMode>>,
}

impl DeviceVideoTrackConstraints {
    /// Checks if provided [MediaStreamTrack][1] satisfies
    /// [`DeviceVideoTrackConstraints`] contained.
    ///
    /// [1]: https://w3.org/TR/mediacapture-streams/#mediastreamtrack
    pub fn satisfies(&self, track: &SysMediaStreamTrack) -> bool {
        satisfies_track(track, MediaKind::Video)
            && ConstrainString::satisfies(&self.device_id, track)
            && ConstrainString::satisfies(&self.facing_mode, track)
            && !guess_is_from_display(&track)
    }

    /// Merges this [`DeviceVideoTrackConstraints`] with `another` one , meaning
    /// that if some constraint is not set on this one, then it will be applied
    /// from `another`.
    pub fn merge(&mut self, another: DeviceVideoTrackConstraints) {
        if self.device_id.is_none() && another.device_id.is_some() {
            self.device_id = another.device_id;
        }
        if !self.is_required && another.is_required {
            self.is_required = another.is_required;
        }
        if self.facing_mode.is_none() && another.facing_mode.is_some() {
            self.facing_mode = another.facing_mode;
        }
    }

    /// Returns importance of this [`DeviceVideoTrackConstraints`].
    ///
    /// If this [`DeviceVideoTrackConstraints`] is important then without this
    /// [`DeviceVideoTrackConstraints`] call session can't be started.
    pub fn is_required(&self) -> bool {
        self.is_required
    }
}

/// Constraints applicable to video tracks that are sourced from screen-capture.
#[wasm_bindgen]
impl DeviceVideoTrackConstraints {
    /// Creates new [`DeviceVideoTrackConstraints`] with none constraints
    /// configured.
    #[wasm_bindgen(constructor)]
    pub fn new() -> Self {
        Self::default()
    }

    /// Sets exact [deviceId][1] constraint.
    ///
    /// [1]: https://w3.org/TR/mediacapture-streams/#def-constraint-deviceId
    pub fn device_id(&mut self, device_id: String) {
        self.device_id = Some(ConstrainString::Exact(DeviceId(device_id)));
    }

    /// Sets exact [facingMode][1] constraint.
    ///
    /// [1]: https://w3.org/TR/mediacapture-streams/#dom-constraindomstring
    pub fn exact_facing_mode(&mut self, facing_mode: FacingMode) {
        self.facing_mode = Some(ConstrainString::Exact(facing_mode));
    }

    /// Sets ideal [facingMode][1] constraint.
    ///
    /// [1]: https://w3.org/TR/mediacapture-streams/#dom-constraindomstring
    pub fn ideal_facing_mode(&mut self, facing_mode: FacingMode) {
        self.facing_mode = Some(ConstrainString::Ideal(facing_mode));
    }
}

/// Constraints applicable to video tracks sourced from screen capture.
#[wasm_bindgen]
#[derive(Clone, Debug, Default)]
pub struct DisplayVideoTrackConstraints {
    /// Importance of this [`DisplayVideoTrackConstraints`].
    ///
    /// If `true` then without this [`DisplayVideoTrackConstraints`] call
    /// session can't be started.
    is_required: bool,
}

impl DisplayVideoTrackConstraints {
    /// Checks if provided [MediaStreamTrack][1] satisfies
    /// [`DisplayVideoTrackConstraints`] contained.
    ///
    /// [1]: https://w3.org/TR/mediacapture-streams/#mediastreamtrack
    #[allow(clippy::unused_self)]
    #[inline]
    pub fn satisfies(&self, track: &SysMediaStreamTrack) -> bool {
        satisfies_track(track, MediaKind::Video)
            && guess_is_from_display(&track)
    }

    /// Merges this [`DisplayVideoTrackConstraints`] with `another` one,
    /// meaning that if some constraint is not set on this one, then it will be
    /// applied from `another`.
    #[inline]
    pub fn merge(&mut self, another: &Self) {
        if !self.is_required && another.is_required {
            self.is_required = another.is_required;
        }
    }

    /// Returns importance of this [`DisplayVideoTrackConstraints`].
    ///
    /// If this [`DisplayVideoTrackConstraints`] is important then without this
    /// [`DisplayVideoTrackConstraints`] call session can't be started.
    #[inline]
    pub fn is_required(&self) -> bool {
        self.is_required
    }
}

#[wasm_bindgen]
impl DisplayVideoTrackConstraints {
    /// Creates new [`DisplayVideoTrackConstraints`] with none constraints
    /// configured.
    #[wasm_bindgen(constructor)]
    pub fn new() -> Self {
        Self::default()
    }
}

/// Detects if video track captured from display searching [specific fields][1]
/// in its settings. Only works in Chrome atm.
///
/// [1]: https://w3.org/TR/screen-capture/#extensions-to-mediatracksettings
fn guess_is_from_display(track: &SysMediaStreamTrack) -> bool {
    let settings = track.get_settings();

    let has_display_surface =
        get_property_by_name(&settings, "displaySurface", |val| {
            val.as_string()
        })
        .is_some();

    if has_display_surface {
        true
    } else {
        get_property_by_name(&settings, "logicalSurface", |val| val.as_string())
            .is_some()
    }
}

impl From<DeviceVideoTrackConstraints> for SysMediaTrackConstraints {
    fn from(track_constraints: DeviceVideoTrackConstraints) -> Self {
        let mut constraints = Self::new();

        if let Some(device_id) = track_constraints.device_id {
            constraints
                .device_id(&ConstrainDomStringParameters::from(&device_id));
        }
        if let Some(facing_mode) = track_constraints.facing_mode {
            constraints
                .facing_mode(&ConstrainDomStringParameters::from(&facing_mode));
        }

        constraints
    }
}

impl From<DisplayVideoTrackConstraints> for SysMediaTrackConstraints {
    fn from(_: DisplayVideoTrackConstraints) -> Self {
        Self::new()
    }
}<|MERGE_RESOLUTION|>--- conflicted
+++ resolved
@@ -8,7 +8,7 @@
 use derive_more::AsRef;
 use medea_client_api_proto::{
     AudioSettings as ProtoAudioConstraints, MediaSourceKind,
-    MediaType as ProtoTrackConstraints, VideoSettings,
+    MediaType as ProtoTrackConstraints, MediaType, VideoSettings,
 };
 use wasm_bindgen::prelude::*;
 use web_sys::{
@@ -18,13 +18,7 @@
     MediaTrackConstraints as SysMediaTrackConstraints,
 };
 
-<<<<<<< HEAD
-use crate::{
-    media::MediaKind, peer::TransceiverKind, utils::get_property_by_name,
-};
-=======
 use crate::{media::MediaKind, peer::SourceType, utils::get_property_by_name};
->>>>>>> 50a4b42d
 
 /// Local media stream for injecting into new created [`PeerConnection`]s.
 #[derive(Clone, Debug, Default)]
@@ -114,24 +108,31 @@
     pub fn set_enabled(
         &self,
         enabled: bool,
-<<<<<<< HEAD
-        kind: TransceiverKind,
-        source_kind: Option<MediaSourceKind>,
-=======
         kind: MediaKind,
         source_type: SourceType,
->>>>>>> 50a4b42d
     ) {
         self.0
             .borrow_mut()
-            .set_track_enabled(enabled, kind, source_kind);
+            .set_track_enabled(enabled, kind, source_type);
     }
 
     /// Indicates whether provided [`MediaType`] is enabled in the underlying
     /// [`MediaStreamSettings`].
     #[inline]
-    pub fn is_enabled(&self, kind: &ProtoTrackConstraints) -> bool {
+    pub fn is_enabled(&self, kind: &MediaType) -> bool {
         self.0.borrow_mut().is_enabled(kind)
+    }
+
+    /// Returns `true` if display video is constrained.
+    #[inline]
+    pub fn is_display_video_constrained(&self) -> bool {
+        self.0.borrow().is_display_constrained()
+    }
+
+    /// Returns `true` if device video is constrained.
+    #[inline]
+    pub fn is_device_video_constrained(&self) -> bool {
+        self.0.borrow().is_device_constrained()
     }
 }
 
@@ -344,6 +345,18 @@
         }
     }
 
+    /// Returns `true` if [`MediaStreamSettings::device_video`] is constrained.
+    #[inline]
+    pub fn is_device_constrained(&self) -> bool {
+        self.device_video.is_constrained()
+    }
+
+    /// Returns `true` if [`MediaStreamSettings::display_video`] is constrained.
+    #[inline]
+    pub fn is_display_constrained(&self) -> bool {
+        self.display_video.is_constrained()
+    }
+
     /// Returns only audio constraints.
     #[inline]
     pub fn get_audio(&self) -> &AudioTrackConstraints {
@@ -376,25 +389,15 @@
     pub fn set_track_enabled(
         &mut self,
         enabled: bool,
-<<<<<<< HEAD
-        kind: TransceiverKind,
-        source_kind: Option<MediaSourceKind>,
-=======
         kind: MediaKind,
         source_type: SourceType,
->>>>>>> 50a4b42d
     ) {
         match kind {
             MediaKind::Audio => {
                 self.toggle_publish_audio(enabled);
             }
-<<<<<<< HEAD
-            TransceiverKind::Video => {
-                self.toggle_publish_video(enabled, source_kind);
-=======
             MediaKind::Video => {
                 self.toggle_publish_video(enabled, source_type);
->>>>>>> 50a4b42d
             }
         }
     }
@@ -412,19 +415,13 @@
     pub fn toggle_publish_video(
         &mut self,
         is_enabled: bool,
-        source_type: Option<MediaSourceKind>,
+        source_type: SourceType,
     ) {
-        match source_type {
-            None => {
-                self.display_video.is_enabled = is_enabled;
-                self.device_video.is_enabled = is_enabled;
-            }
-            Some(MediaSourceKind::Device) => {
-                self.device_video.is_enabled = is_enabled;
-            }
-            Some(MediaSourceKind::Display) => {
-                self.display_video.is_enabled = is_enabled;
-            }
+        if source_type == SourceType::Display {
+            self.display_video.is_enabled = is_enabled;
+        }
+        if source_type == SourceType::Device {
+            self.device_video.is_enabled = is_enabled;
         }
     }
 
@@ -451,13 +448,13 @@
     /// Indicates whether the given [`MediaType`] is enabled and constrained in
     /// this [`MediaStreamSettings`].
     #[inline]
-    pub fn is_enabled(&self, kind: &ProtoTrackConstraints) -> bool {
+    pub fn is_enabled(&self, kind: &MediaType) -> bool {
         match kind {
-            ProtoTrackConstraints::Video(video) => match video.source_kind {
+            MediaType::Video(video) => match video.source_kind {
                 MediaSourceKind::Device => self.device_video.is_enabled(),
                 MediaSourceKind::Display => self.display_video.is_enabled(),
             },
-            ProtoTrackConstraints::Audio(_) => self.audio.is_enabled,
+            MediaType::Audio(_) => self.audio.is_enabled,
         }
     }
 
@@ -654,6 +651,20 @@
         }
     }
 
+    /// Returns `true` if this [`TrackConstraints`]'s media should be received
+    /// from `getDisplayMedia`.
+    #[inline]
+    pub fn is_display_video(&self) -> bool {
+        matches!(self, Self::Video(VideoSource::Display(_)))
+    }
+
+    /// Returns `true` if this [`TrackConstraints`]'s media should be received
+    /// from `getUserMedia`.
+    #[inline]
+    pub fn is_device_video(&self) -> bool {
+        matches!(self, Self::Video(VideoSource::Device(_)))
+    }
+
     /// Returns this [`TrackConstraints`] media source kind.
     pub fn media_source_kind(&self) -> MediaSourceKind {
         match &self {
@@ -672,6 +683,17 @@
         match self {
             TrackConstraints::Audio(_) => MediaKind::Audio,
             TrackConstraints::Video(_) => MediaKind::Video,
+        }
+    }
+
+    /// Returns [`SourceType`] based on this [`TrackConstraints`].
+    pub fn source_type(&self) -> SourceType {
+        match &self {
+            TrackConstraints::Audio(_) => SourceType::Device,
+            TrackConstraints::Video(video) => match video {
+                VideoSource::Display(_) => SourceType::Display,
+                VideoSource::Device(_) => SourceType::Device,
+            },
         }
     }
 }
