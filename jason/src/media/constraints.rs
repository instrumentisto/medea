--- conflicted
+++ resolved
@@ -18,31 +18,14 @@
     platform,
 };
 
-<<<<<<< HEAD
-/// Describes the directions that the camera can face, as seen from the user's
-/// perspective. Representation of [VideoFacingModeEnum][1].
-=======
 /// Describes directions that a camera can face, as seen from a user's
 /// perspective.
 ///
 /// Representation of a [VideoFacingModeEnum][1].
->>>>>>> e580a722
 ///
 /// [1]: https://w3.org/TR/mediacapture-streams/#dom-videofacingmodeenum
 #[derive(Clone, Copy, Debug, Eq, PartialEq)]
 pub enum FacingMode {
-<<<<<<< HEAD
-    /// Facing toward the user (a self-view camera).
-    User,
-
-    /// Facing away from the user (viewing the environment).
-    Environment,
-
-    /// Facing to the left of the user.
-    Left,
-
-    /// Facing to the right of the user.
-=======
     /// Facing towards a user (a self-view camera).
     User,
 
@@ -53,7 +36,6 @@
     Left,
 
     /// Facing to the right of a user.
->>>>>>> e580a722
     Right,
 }
 
@@ -224,16 +206,10 @@
     }
 }
 
-<<<<<<< HEAD
-/// Returns `true` if provided [`platform::MediaStreamTrack`] satisfies any
-/// constraints with a provided [`MediaKind`].
-#[inline]
-=======
 /// Indicates whether the provided [`platform::MediaStreamTrack`] satisfies any
 /// constraints with the provided [`MediaKind`].
 #[inline]
 #[must_use]
->>>>>>> e580a722
 fn satisfies_track(
     track: &platform::MediaStreamTrack,
     kind: MediaKind,
@@ -319,11 +295,8 @@
     /// device [`VideoTrackConstraints::constraints`].
     ///
     /// Returns `false` if [`VideoTrackConstraints::constraints`] is not set.
-<<<<<<< HEAD
-=======
-    #[inline]
-    #[must_use]
->>>>>>> e580a722
+    #[inline]
+    #[must_use]
     pub fn satisfies<T: AsRef<platform::MediaStreamTrack>>(
         &self,
         track: T,
@@ -340,11 +313,8 @@
     /// device [`VideoTrackConstraints::constraints`].
     ///
     /// Returns `false` if [`VideoTrackConstraints::constraints`] is not set.
-<<<<<<< HEAD
-=======
-    #[inline]
-    #[must_use]
->>>>>>> e580a722
+    #[inline]
+    #[must_use]
     pub fn satisfies<T: AsRef<platform::MediaStreamTrack>>(
         &self,
         track: T,
@@ -379,11 +349,8 @@
 
 impl MediaStreamSettings {
     /// Creates new [`MediaStreamSettings`] with none constraints configured.
-<<<<<<< HEAD
-=======
-    #[inline]
-    #[must_use]
->>>>>>> e580a722
+    #[inline]
+    #[must_use]
     pub fn new() -> Self {
         Self {
             audio: AudioMediaTracksSettings {
@@ -406,10 +373,7 @@
 
     /// Specifies the nature and settings of the audio
     /// [`platform::MediaStreamTrack`].
-<<<<<<< HEAD
-=======
-    #[inline]
->>>>>>> e580a722
+    #[inline]
     pub fn audio(&mut self, constraints: AudioTrackConstraints) {
         self.audio.enabled = true;
         self.audio.constraints = constraints;
@@ -431,14 +395,6 @@
 }
 
 impl MediaStreamSettings {
-<<<<<<< HEAD
-    /// Returns `true` if provided [`platform::MediaStreamTrack`] satisfies some
-    /// of the [`VideoTrackConstraints`] from this [`MediaStreamSettings`].
-    ///
-    /// Unconstrains [`VideoTrackConstraints`] which this
-    /// [`platform::MediaStreamTrack`] satisfies by calling
-    /// [`VideoTrackConstraints::unconstrain`].
-=======
     /// Indicates whether the provided [`platform::MediaStreamTrack`] satisfies
     /// some of the [`VideoTrackConstraints`] from this [`MediaStreamSettings`].
     ///
@@ -446,10 +402,9 @@
     /// [`platform::MediaStreamTrack`] satisfies by calling a
     /// [`VideoTrackConstraints::unconstrain()`].
     #[must_use]
->>>>>>> e580a722
     pub fn unconstrain_if_satisfies_video<T>(&mut self, track: T) -> bool
-    where
-        T: AsRef<platform::MediaStreamTrack>,
+        where
+            T: AsRef<platform::MediaStreamTrack>,
     {
         if self.device_video.satisfies(&track) {
             self.device_video.unconstrain();
@@ -743,7 +698,7 @@
 
         if is_device_video_enabled {
             if let Some(device_video_cons) =
-                constraints.device_video.constraints
+            constraints.device_video.constraints
             {
                 device_cons
                     .get_or_insert_with(platform::MediaStreamConstraints::new)
@@ -752,7 +707,7 @@
         }
         if is_display_video_enabled {
             if let Some(display_video_cons) =
-                constraints.display_video.constraints
+            constraints.display_video.constraints
             {
                 display_cons
                     .get_or_insert_with(
@@ -814,16 +769,10 @@
         }
     }
 
-<<<<<<< HEAD
-    /// Checks if provided [`platform::MediaStreamTrack`] satisfies this
-    /// [`VideoSource`].
-    #[inline]
-=======
     /// Checks whether the provided [`platform::MediaStreamTrack`] satisfies
     /// this [`VideoSource`].
     #[inline]
     #[must_use]
->>>>>>> e580a722
     pub fn satisfies<T: AsRef<platform::MediaStreamTrack>>(
         &self,
         track: T,
@@ -868,15 +817,10 @@
 }
 
 impl TrackConstraints {
-<<<<<<< HEAD
-    /// Checks if provided [`platform::MediaStreamTrack`] satisfies this
-    /// [`TrackConstraints`].
-=======
     /// Checks whether the provided [`platform::MediaStreamTrack`] satisfies
     /// these [`TrackConstraints`].
     #[inline]
     #[must_use]
->>>>>>> e580a722
     pub fn satisfies<T: AsRef<platform::MediaStreamTrack>>(
         &self,
         track: T,
@@ -939,12 +883,7 @@
 /// Constraints applicable to audio tracks.
 #[derive(Clone, Debug, Default, Eq, PartialEq)]
 pub struct AudioTrackConstraints {
-<<<<<<< HEAD
-    /// The identifier of the device generating the content for the media
-    /// track.
-=======
     /// Identifier of the device generating the content for the media track.
->>>>>>> e580a722
     pub device_id: Option<ConstrainString<String>>,
 
     /// Importance of this [`AudioTrackConstraints`].
@@ -956,11 +895,8 @@
 
 impl AudioTrackConstraints {
     /// Creates new [`AudioTrackConstraints`] with none constraints configured.
-<<<<<<< HEAD
-=======
-    #[inline]
-    #[must_use]
->>>>>>> e580a722
+    #[inline]
+    #[must_use]
     pub fn new() -> Self {
         Self::default()
     }
@@ -973,15 +909,10 @@
         self.device_id = Some(ConstrainString::Exact(device_id));
     }
 
-<<<<<<< HEAD
-    /// Checks if provided [`platform::MediaStreamTrack`] satisfies constraints
-    /// contained.
-=======
     /// Checks whether the provided [`platform::MediaStreamTrack`] satisfies
     /// contained constraints.
     #[inline]
     #[must_use]
->>>>>>> e580a722
     pub fn satisfies<T: AsRef<platform::MediaStreamTrack>>(
         &self,
         track: T,
@@ -1038,14 +969,9 @@
     }
 }
 
-<<<<<<< HEAD
-/// Representation of the [ConstrainULong][1]. Underlying value must fit in
-/// `[0, 4294967295]` range.
-=======
 /// Representation of a [ConstrainULong][1].
 ///
 /// Underlying value must fit in a `[0, 4294967295]` range.
->>>>>>> e580a722
 ///
 /// [1]: https://tinyurl.com/w3-streams#dom-constrainulong
 #[derive(Clone, Copy, Debug, Eq, PartialEq)]
@@ -1063,10 +989,7 @@
 impl ConstrainU32 {
     // It's up to `<T as Constraint>::TRACK_SETTINGS_FIELD_NAME` to guarantee
     // that such casts are safe.
-<<<<<<< HEAD
-=======
-    #[must_use]
->>>>>>> e580a722
+    #[must_use]
     fn satisfies(this: Option<Self>, setting: Option<u32>) -> bool {
         match this {
             None | Some(ConstrainU32::Ideal(_)) => true,
@@ -1088,24 +1011,15 @@
 /// [1]: https://w3.org/TR/mediacapture-streams/#dom-constraindomstring
 #[derive(Clone, Copy, Debug, Eq, PartialEq)]
 pub enum ConstrainString<T> {
-<<<<<<< HEAD
-    /// The exact required value for this property.
-    Exact(T),
-    /// The ideal (target) value for this property.
-=======
     /// Exact value required for this property.
     Exact(T),
 
     /// Ideal (target) value for this property.
->>>>>>> e580a722
     Ideal(T),
 }
 
 impl<T: AsRef<str>> ConstrainString<T> {
-<<<<<<< HEAD
-=======
-    #[must_use]
->>>>>>> e580a722
+    #[must_use]
     fn satisfies(this: &Option<Self>, setting: &Option<T>) -> bool {
         match this {
             None | Some(ConstrainString::Ideal(_)) => true,
@@ -1126,12 +1040,7 @@
     /// session can't be started.
     required: bool,
 
-<<<<<<< HEAD
-    /// The identifier of the device generating the content for the media
-    /// track.
-=======
     /// Identifier of the device generating the content for the media track.
->>>>>>> e580a722
     pub device_id: Option<ConstrainString<String>>,
 
     /// Describes the directions that the camera can face, as seen from the
@@ -1149,11 +1058,8 @@
 impl DeviceVideoTrackConstraints {
     /// Creates new [`DeviceVideoTrackConstraints`] with none constraints
     /// configured.
-<<<<<<< HEAD
-=======
-    #[inline]
-    #[must_use]
->>>>>>> e580a722
+    #[inline]
+    #[must_use]
     pub fn new() -> Self {
         Self::default()
     }
@@ -1228,11 +1134,11 @@
     #[inline]
     pub fn width_in_range(&mut self, min: u32, max: u32) {
         self.width = Some(ConstrainU32::Range(min, max));
-<<<<<<< HEAD
-    }
-
-    /// Checks if provided [`platform::MediaStreamTrack`] satisfies
-    /// [`DeviceVideoTrackConstraints`] contained.
+    }
+
+    /// Checks whether the provided [`platform::MediaStreamTrack`] satisfies
+    /// contained [`DeviceVideoTrackConstraints`].
+    #[must_use]
     pub fn satisfies<T: AsRef<platform::MediaStreamTrack>>(
         &self,
         track: T,
@@ -1241,90 +1147,12 @@
         satisfies_track(track, MediaKind::Video)
             && ConstrainString::satisfies(&self.device_id, &track.device_id())
             && ConstrainString::satisfies(
-                &self.facing_mode,
-                &track.facing_mode(),
-            )
+            &self.facing_mode,
+            &track.facing_mode(),
+        )
             && ConstrainU32::satisfies(self.height, track.height())
             && ConstrainU32::satisfies(self.width, track.width())
             && !track.guess_is_from_display()
-    }
-
-    /// Merges this [`DeviceVideoTrackConstraints`] with `another` one , meaning
-    /// that if some constraint is not set on this one, then it will be applied
-    /// from `another`.
-    pub fn merge(&mut self, another: DeviceVideoTrackConstraints) {
-        if self.device_id.is_none() && another.device_id.is_some() {
-            self.device_id = another.device_id;
-        }
-        if !self.required && another.required {
-            self.required = another.required;
-        }
-        if self.facing_mode.is_none() && another.facing_mode.is_some() {
-            self.facing_mode = another.facing_mode;
-        }
-        if self.height.is_none() && another.height.is_some() {
-            self.height = another.height;
-        }
-        if self.width.is_none() && another.width.is_some() {
-            self.width = another.width;
-        }
-    }
-
-    /// Returns importance of this [`DeviceVideoTrackConstraints`].
-    ///
-    /// If this [`DeviceVideoTrackConstraints`] is important then without this
-    /// [`DeviceVideoTrackConstraints`] call session can't be started.
-    pub fn required(&self) -> bool {
-        self.required
-    }
-}
-
-/// Constraints applicable to video tracks sourced from screen capture.
-#[derive(Clone, Debug, Default, Eq, PartialEq)]
-pub struct DisplayVideoTrackConstraints {
-    /// Importance of this [`DisplayVideoTrackConstraints`].
-    ///
-    /// If `true` then without this [`DisplayVideoTrackConstraints`] call
-    /// session can't be started.
-    required: bool,
-}
-
-impl DisplayVideoTrackConstraints {
-    /// Creates new [`DisplayVideoTrackConstraints`] with none constraints
-    /// configured.
-    pub fn new() -> Self {
-        Self::default()
-    }
-
-    /// Checks if provided [`platform::MediaStreamTrack`] satisfies
-    /// [`DisplayVideoTrackConstraints`] contained.
-    #[allow(clippy::unused_self)]
-    #[inline]
-=======
-    }
-
-    /// Checks whether the provided [`platform::MediaStreamTrack`] satisfies
-    /// contained [`DeviceVideoTrackConstraints`].
-    #[must_use]
->>>>>>> e580a722
-    pub fn satisfies<T: AsRef<platform::MediaStreamTrack>>(
-        &self,
-        track: T,
-    ) -> bool {
-        let track = track.as_ref();
-        satisfies_track(track, MediaKind::Video)
-<<<<<<< HEAD
-            && track.guess_is_from_display()
-=======
-            && ConstrainString::satisfies(&self.device_id, &track.device_id())
-            && ConstrainString::satisfies(
-                &self.facing_mode,
-                &track.facing_mode(),
-            )
-            && ConstrainU32::satisfies(self.height, track.height())
-            && ConstrainU32::satisfies(self.width, track.width())
-            && !track.guess_is_from_display()
->>>>>>> e580a722
     }
 
     /// Merges these [`DeviceVideoTrackConstraints`] with `another` ones,
@@ -1357,8 +1185,6 @@
     pub fn required(&self) -> bool {
         self.required
     }
-<<<<<<< HEAD
-=======
 }
 
 /// Constraints applicable to video tracks sourced from a screen capturing.
@@ -1412,5 +1238,4 @@
     pub fn required(&self) -> bool {
         self.required
     }
->>>>>>> e580a722
 }