use medea_client_api_proto::{
    AudioSettings as ProtoAudioConstraints, MediaType as ProtoTrackConstraints,
    VideoSettings as ProtoVideoConstraints,
};
use wasm_bindgen::prelude::*;
use web_sys::{
    ConstrainDomStringParameters,
    MediaStreamConstraints as SysMediaStreamConstraints,
    MediaStreamTrack as SysMediaStreamTrack, MediaStreamTrackState,
    MediaTrackConstraints as SysMediaTrackConstraints,
};

use crate::utils::get_property_by_name;

/// Helper to distinguish objects related to media captured from device and
/// media captured from display.
#[derive(Clone)]
enum StreamSource<D, S> {
    Device(D),
    Display(S),
}

/// [MediaStreamConstraints][1] wrapper.
///
/// [1]: https://www.w3.org/TR/mediacapture-streams/#dom-mediastreamconstraints
#[wasm_bindgen]
#[derive(Clone, Default)]
pub struct MediaStreamConstraints {
    audio: Option<AudioTrackConstraints>,
    video: Option<VideoTrackConstraints>,
}

#[wasm_bindgen]
impl MediaStreamConstraints {
    /// Creates new [`MediaStreamConstraints`] with none constraints configured.
    #[wasm_bindgen(constructor)]
    pub fn new() -> Self {
        Self::default()
    }

    /// Specifies the nature and settings of the audio [MediaStreamTrack][1].
    ///
    /// [1]: https://www.w3.org/TR/mediacapture-streams/#mediastreamtrack
    pub fn audio(&mut self, constraints: AudioTrackConstraints) {
        self.audio.replace(constraints);
    }

    /// Set constraints that will be used to obtain local video sourced from
    /// media device.
    pub fn device_video(&mut self, constraints: DeviceVideoTrackConstraints) {
        self.video.replace(constraints.into());
    }

    /// Set constraints that will be used to capture local video from user
    /// display.
    pub fn display_video(&mut self, constraints: DisplayVideoTrackConstraints) {
        self.video.replace(constraints.into());
    }
}

impl MediaStreamConstraints {
    /// Returns only audio constraints.
    pub fn get_audio(&self) -> &Option<AudioTrackConstraints> {
        &self.audio
    }

    /// Returns only video constraints.
    pub fn get_video(&self) -> &Option<VideoTrackConstraints> {
        &self.video
    }

    /// Set [`VideoTrackConstraints`].
    pub fn video(&mut self, constraints: VideoTrackConstraints) {
        self.video.replace(constraints);
    }
}

// TODO: DisplayMediaStreamConstraints should be used when it will be
//       implemented.

/// Wrapper around [MediaStreamConstraints][1] that specifies concrete media
/// source (device or display), and allows to group two requests with different
/// sources.
///
/// [1]: https://www.w3.org/TR/mediacapture-streams/#mediastreamconstraints
pub enum MultiSourceMediaStreamConstraints {
    /// Only [getUserMedia()][1] request is required.
    ///
    /// [1]: https://tinyurl.com/rnxcavf
    Device(SysMediaStreamConstraints),

    /// Only [getDisplayMedia()][1] request is required.
    ///
    /// [1]: https://tinyurl.com/wotjrns
    Display(SysMediaStreamConstraints),

    /// Both [getUserMedia()][1] and [getDisplayMedia()][2] are required.
    ///
    /// [1]: https://tinyurl.com/rnxcavf
    /// [2]: https://tinyurl.com/wotjrns
    DeviceAndDisplay(SysMediaStreamConstraints, SysMediaStreamConstraints),
}

impl From<MediaStreamConstraints> for MultiSourceMediaStreamConstraints {
    fn from(constraints: MediaStreamConstraints) -> Self {
        use MultiSourceMediaStreamConstraints::*;

        let mut sys_constraints = SysMediaStreamConstraints::new();
        let video = match constraints.video {
            Some(video) => match video.0 {
                Some(StreamSource::Device(device)) => {
                    sys_constraints
                        .video(&SysMediaTrackConstraints::from(device).into());
                    StreamSource::Device(sys_constraints)
                }
                Some(StreamSource::Display(display)) => {
                    sys_constraints
                        .video(&SysMediaTrackConstraints::from(display).into());
                    StreamSource::Display(sys_constraints)
                }
                None => {
                    // defaults to device video
                    sys_constraints
                        .video(&SysMediaTrackConstraints::new().into());
                    StreamSource::Device(sys_constraints)
                }
            },
            None => StreamSource::Device(sys_constraints),
        };

        match (constraints.audio, video) {
            (Some(audio), StreamSource::Device(mut caps)) => {
                caps.audio(&SysMediaTrackConstraints::from(audio).into());
                Device(caps)
            }
            (Some(audio), StreamSource::Display(caps)) => {
                let mut audio_caps = SysMediaStreamConstraints::new();
                audio_caps.audio(&SysMediaTrackConstraints::from(audio).into());

                DeviceAndDisplay(audio_caps, caps)
            }
            (None, StreamSource::Device(caps)) => Device(caps),
            (None, StreamSource::Display(caps)) => Display(caps),
        }
    }
}

/// Checks that the [MediaStreamTrack][1] is taken from a device
/// with given [deviceId][2].
///
/// [1]: https://www.w3.org/TR/mediacapture-streams/#mediastreamtrack
/// [2]: https://www.w3.org/TR/mediacapture-streams/#def-constraint-deviceId
fn satisfies_by_device_id(
    device_id: &Option<String>,
    track: &SysMediaStreamTrack,
) -> bool {
    match device_id {
        None => true,
        Some(device_id) => {
            get_property_by_name(&track.get_settings(), "deviceId", |val| {
                val.as_string()
            })
            .map_or(false, |id| id.as_str() == device_id)
        }
    }
}

/// Wrapper around [MediaTrackConstraints][1].
///
/// [1]: https://w3.org/TR/mediacapture-streams/#media-track-constraints
#[derive(Clone)]
pub enum TrackConstraints {
    /// Audio constraints.
    Audio(AudioTrackConstraints),
    /// Video constraints.
    Video(VideoTrackConstraints),
}

impl TrackConstraints {
    /// Checks if provided [MediaStreamTrack][1] satisfies this
    /// [`TrackConstraints`].
    ///
    /// [1]: https://w3.org/TR/mediacapture-streams/#mediastreamtrack
    pub fn satisfies(&self, track: &SysMediaStreamTrack) -> bool {
        match self {
            Self::Audio(audio) => audio.satisfies(&track),
            Self::Video(video) => video.satisfies(&track),
        }
    }
}

impl From<ProtoTrackConstraints> for TrackConstraints {
    fn from(caps: ProtoTrackConstraints) -> Self {
        match caps {
            ProtoTrackConstraints::Audio(audio) => Self::Audio(audio.into()),
            ProtoTrackConstraints::Video(video) => Self::Video(video.into()),
        }
    }
}

// TODO: Its gonna be a nightmare if we will add all possible constraints,
//       especially if we will support all that `exact`/`min`/`max`/`ideal`
//       stuff, will need major refactoring then.
// TODO: Using reflection to get fields values is pure evil, but there are no
//       getters for WebIDL's dictionaries, should be wrapped or improved in
//       wasm-bindgen.

/// Constraints applicable to audio tracks.
#[wasm_bindgen]
#[derive(Clone, Default)]
pub struct AudioTrackConstraints {
    /// The identifier of the device generating the content for the media
    /// track.
    device_id: Option<String>,
}

#[wasm_bindgen]
impl AudioTrackConstraints {
    /// Creates new [`AudioTrackConstraints`] with none constraints configured.
    #[wasm_bindgen(constructor)]
    pub fn new() -> Self {
        Self::default()
    }

    /// Sets [deviceId][1] constraint.
    ///
    /// [1]: https://www.w3.org/TR/mediacapture-streams/#def-constraint-deviceId
    pub fn device_id(&mut self, device_id: String) {
        self.device_id = Some(device_id);
    }
}

impl AudioTrackConstraints {
    /// Checks if provided [MediaStreamTrack][1] satisfies constraints
    /// contained.
    ///
    /// [1]: https://www.w3.org/TR/mediacapture-streams/#mediastreamtrack
    pub fn satisfies(&self, track: &SysMediaStreamTrack) -> bool {
        if track.kind() != "audio" {
            return false;
        }

        if track.ready_state() != MediaStreamTrackState::Live {
            return false;
        }

        satisfies_by_device_id(&self.device_id, track)
        // TODO returns Result<bool, Error>
    }
}

impl From<ProtoAudioConstraints> for AudioTrackConstraints {
    #[inline]
    fn from(_: ProtoAudioConstraints) -> Self {
        Self::new()
    }
}

impl From<AudioTrackConstraints> for SysMediaTrackConstraints {
    fn from(track_constraints: AudioTrackConstraints) -> Self {
        let mut constraints = Self::new();

        if let Some(device_id) = track_constraints.device_id {
            let mut val = ConstrainDomStringParameters::new();
            val.exact(&(device_id.into()));
            constraints.device_id(&(val.into()));
        }

        constraints
    }
}

/// Constraints applicable to video tracks.
#[derive(Clone)]
pub struct VideoTrackConstraints(
    Option<
        StreamSource<DeviceVideoTrackConstraints, DisplayVideoTrackConstraints>,
    >,
);

/// Constraints applicable to video tracks that are sourced from some media
/// device.
#[wasm_bindgen]
#[derive(Clone, Default)]
pub struct DeviceVideoTrackConstraints {
    /// The identifier of the device generating the content for the media
    /// track.
    device_id: Option<String>,
}

/// Constraints applicable to video tracks that are sourced from screen-capture.
#[wasm_bindgen]
impl DeviceVideoTrackConstraints {
    /// Creates new [`DeviceVideoTrackConstraints`] with none constraints
    /// configured.
    #[wasm_bindgen(constructor)]
    pub fn new() -> Self {
        Self::default()
    }

    /// Sets [deviceId][1] constraint.
    ///
    /// [1]: https://www.w3.org/TR/mediacapture-streams/#def-constraint-deviceId
    pub fn device_id(&mut self, device_id: String) {
        self.device_id = Some(device_id);
    }
}

/// Constraints applicable to video tracks sourced from screen capture.
#[wasm_bindgen]
#[derive(Clone, Default)]
pub struct DisplayVideoTrackConstraints {}

#[wasm_bindgen]
impl DisplayVideoTrackConstraints {
    /// Creates new [`DisplayVideoTrackConstraints`] with none constraints
    /// configured.
    #[wasm_bindgen(constructor)]
    pub fn new() -> Self {
        Self::default()
    }
}

impl VideoTrackConstraints {
    /// Checks if provided [MediaStreamTrack][1] satisfies constraints
    /// contained.
    ///
    /// [1]: https://www.w3.org/TR/mediacapture-streams/#mediastreamtrack
    pub fn satisfies(&self, track: &SysMediaStreamTrack) -> bool {
        if track.kind() != "video" {
            return false;
        }

        if track.ready_state() != MediaStreamTrackState::Live {
            return false;
        }

<<<<<<< HEAD
        satisfies_by_device_id(&self.device_id, track)
=======
        match &self.0 {
            None => true,
            Some(StreamSource::Device(constraints)) => {
                satisfies_by_device_id!(constraints, track)
                    && !Self::guess_is_from_display(&track)
            }
            Some(StreamSource::Display(_)) => {
                Self::guess_is_from_display(&track)
            }
        }
    }

    /// Detect is video track captured from display searching [specific
    /// fields][1] in its settings. Only works in Chrome atm.
    ///
    /// [1]: https://tinyurl.com/ufx7mcw
    fn guess_is_from_display(track: &SysMediaStreamTrack) -> bool {
        let settings = track.get_settings();

        let has_display_surface =
            get_property_by_name(&settings, "displaySurface", |val| {
                val.as_string()
            })
            .is_some();

        if has_display_surface {
            true
        } else {
            get_property_by_name(&settings, "logicalSurface", |val| {
                val.as_string()
            })
            .is_some()
        }
>>>>>>> 75a4718d
    }
}

impl From<ProtoVideoConstraints> for VideoTrackConstraints {
    fn from(_caps: ProtoVideoConstraints) -> Self {
        Self(None)
    }
}

impl From<DeviceVideoTrackConstraints> for SysMediaTrackConstraints {
    fn from(track_constraints: DeviceVideoTrackConstraints) -> Self {
        let mut constraints = Self::new();

        if let Some(device_id) = track_constraints.device_id {
            let mut val = ConstrainDomStringParameters::new();
            val.exact(&(device_id.into()));
            constraints.device_id(&(val.into()));
        }

        constraints
    }
}

impl From<DisplayVideoTrackConstraints> for SysMediaTrackConstraints {
    fn from(_: DisplayVideoTrackConstraints) -> Self {
        Self::new()
    }
}

impl From<DeviceVideoTrackConstraints> for VideoTrackConstraints {
    fn from(constraints: DeviceVideoTrackConstraints) -> Self {
        Self(Some(StreamSource::Device(constraints)))
    }
}

impl From<DisplayVideoTrackConstraints> for VideoTrackConstraints {
    fn from(constraints: DisplayVideoTrackConstraints) -> Self {
        Self(Some(StreamSource::Display(constraints)))
    }
}<|MERGE_RESOLUTION|>--- conflicted
+++ resolved
@@ -335,13 +335,10 @@
             return false;
         }
 
-<<<<<<< HEAD
-        satisfies_by_device_id(&self.device_id, track)
-=======
         match &self.0 {
             None => true,
             Some(StreamSource::Device(constraints)) => {
-                satisfies_by_device_id!(constraints, track)
+                satisfies_by_device_id(&constraints.device_id, track)
                     && !Self::guess_is_from_display(&track)
             }
             Some(StreamSource::Display(_)) => {
@@ -371,7 +368,6 @@
             })
             .is_some()
         }
->>>>>>> 75a4718d
     }
 }
 
