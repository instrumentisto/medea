--- conflicted
+++ resolved
@@ -7,13 +7,8 @@
 
 use derive_more::AsRef;
 use medea_client_api_proto::{
-<<<<<<< HEAD
-    AudioSettings as ProtoAudioConstraints, MediaType as ProtoTrackConstraints,
-    MediaType, VideoSettings,
-=======
     AudioSettings as ProtoAudioConstraints, MediaSourceKind,
     MediaType as ProtoTrackConstraints, MediaType, VideoSettings,
->>>>>>> 20f729b9
 };
 use wasm_bindgen::prelude::*;
 use web_sys::{
@@ -29,8 +24,6 @@
 #[derive(Clone, Debug, Default)]
 pub struct LocalTracksConstraints(Rc<RefCell<MediaStreamSettings>>);
 
-<<<<<<< HEAD
-=======
 /// Constraints to the media received from remote. Used to disable or enable
 /// media receiving.
 pub struct RecvConstraints {
@@ -84,7 +77,6 @@
     }
 }
 
->>>>>>> 20f729b9
 impl LocalTracksConstraints {
     /// Returns new [`LocalStreamConstraints`] with default values.
     #[inline]
@@ -137,62 +129,6 @@
     }
 }
 
-<<<<<<< HEAD
-#[cfg(feature = "mockable")]
-impl From<MediaStreamSettings> for LocalTracksConstraints {
-    #[inline]
-    fn from(from: MediaStreamSettings) -> Self {
-        Self(Rc::new(RefCell::new(from)))
-    }
-}
-
-/// Constraints to the media received from remote. Used to disable or enable
-/// media receiving.
-pub struct RecvConstraints {
-    /// Is audio receiving enabled.
-    is_audio_enabled: Cell<bool>,
-
-    /// Is video receiving enabled.
-    is_video_enabled: Cell<bool>,
-}
-
-impl Default for RecvConstraints {
-    fn default() -> Self {
-        Self {
-            is_audio_enabled: Cell::new(true),
-            is_video_enabled: Cell::new(true),
-        }
-    }
-}
-
-impl RecvConstraints {
-    /// Enables or disables audio or video receiving.
-    pub fn set_enabled(&self, enabled: bool, kind: TransceiverKind) {
-        match kind {
-            TransceiverKind::Audio => {
-                self.is_audio_enabled.set(enabled);
-            }
-            TransceiverKind::Video => {
-                self.is_video_enabled.set(enabled);
-            }
-        }
-    }
-
-    /// Returns is audio receiving enabled.
-    #[inline]
-    pub fn is_audio_enabled(&self) -> bool {
-        self.is_audio_enabled.get()
-    }
-
-    /// Returns is video receiving enabled.
-    #[inline]
-    pub fn is_video_enabled(&self) -> bool {
-        self.is_video_enabled.get()
-    }
-}
-
-=======
->>>>>>> 20f729b9
 /// [MediaStreamConstraints][1] for the audio media type.
 ///
 /// [1]: https://w3.org/TR/mediacapture-streams/#dom-mediastreamconstraints
@@ -216,59 +152,22 @@
     }
 }
 
-<<<<<<< HEAD
-/// Detects if video track captured from display searching
-/// [specific fields][1] in its settings. Only works in Chrome atm.
-///
-/// [1]: https://tinyurl.com/ufx7mcw
-fn guess_is_from_display(track: &SysMediaStreamTrack) -> bool {
-    let settings = track.get_settings();
-
-    let has_display_surface =
-        get_property_by_name(&settings, "displaySurface", |val| {
-            val.as_string()
-        })
-        .is_some();
-
-    if has_display_surface {
-        true
-    } else {
-        get_property_by_name(&settings, "logicalSurface", |val| val.as_string())
-            .is_some()
-    }
-}
-
-/// Returns `true` if provided [`SysMediaStreamTrack`] basically satisfies
-/// any constraints with a provided [`TransceiverKind`].
-#[inline]
-fn satisfies_track(track: &SysMediaStreamTrack, kind: TransceiverKind) -> bool {
-    track.kind() == kind.as_str()
-        || track.ready_state() != MediaStreamTrackState::Live
-=======
 /// Returns `true` if provided [`SysMediaStreamTrack`] basically satisfies any
 /// constraints with a provided [`TransceiverKind`].
 #[inline]
 fn satisfies_track(track: &SysMediaStreamTrack, kind: TransceiverKind) -> bool {
     track.kind() == kind.as_str()
         && track.ready_state() == MediaStreamTrackState::Live
->>>>>>> 20f729b9
 }
 
 /// [MediaStreamConstraints][1] for the video media type.
 ///
 /// [1]: https://w3.org/TR/mediacapture-streams/#dom-mediastreamconstraints
 #[derive(Clone, Debug)]
-<<<<<<< HEAD
-struct VideoTrackConstraints<C> {
-    /// Constraints applicable to video tracks.
-    ///
-    /// If `None` then this kind of video (device or display) is disabled by
-=======
 pub struct VideoTrackConstraints<C> {
     /// Constraints applicable to video tracks.
     ///
     /// If [`None`] then this kind of video (device or display) is disabled by
->>>>>>> 20f729b9
     /// [`MediaStreamSettings`].
     constraints: Option<C>,
 
@@ -281,14 +180,7 @@
     is_enabled: bool,
 }
 
-<<<<<<< HEAD
-impl<C> Default for VideoTrackConstraints<C>
-where
-    C: Default,
-{
-=======
 impl<C: Default> Default for VideoTrackConstraints<C> {
->>>>>>> 20f729b9
     fn default() -> Self {
         Self {
             constraints: Some(C::default()),
@@ -299,55 +191,33 @@
 
 impl<C> VideoTrackConstraints<C> {
     /// Returns `true` if this [`VideoTrackConstraints`] are enabled by the
-<<<<<<< HEAD
-    /// [`Room`] and constrained with [`VideoTrackConstraints::
-    /// constraints`].
-=======
     /// [`Room`] and constrained with [`VideoTrackConstraints::constraints`].
->>>>>>> 20f729b9
     #[inline]
     fn is_enabled(&self) -> bool {
         self.is_enabled && self.is_constrained()
     }
 
-<<<<<<< HEAD
-    /// Sets [`VideoTrackConstraints::constraints`] to the provided `cons`.
-=======
     /// Sets these [`VideoTrackConstraints::constraints`] to the provided
     /// `cons`.
->>>>>>> 20f729b9
     #[inline]
     fn set(&mut self, cons: C) {
         self.constraints = Some(cons);
     }
 
-<<<<<<< HEAD
-    /// Resets [`VideoTrackConstraints::constraints`] to `None`.
-=======
     /// Resets these [`VideoTrackConstraints::constraints`] to [`None`].
->>>>>>> 20f729b9
     #[inline]
     fn unconstrain(&mut self) {
         self.constraints.take();
     }
 
-<<<<<<< HEAD
-    /// Returns `true` if [`VideoTrackConstraints::constraints`] is set to
-    /// `Some` value.
-=======
     /// Returns `true` if these [`VideoTrackConstraints::constraints`] are set
     /// to [`Some`] value.
->>>>>>> 20f729b9
     #[inline]
     fn is_constrained(&self) -> bool {
         self.constraints.is_some()
     }
 
-<<<<<<< HEAD
-    /// Constraints this [`VideoTrackConstraints`] with a provided `other`
-=======
     /// Constraints these [`VideoTrackConstraints`] with a provided `other`
->>>>>>> 20f729b9
     /// [`VideoTrackConstraints`].
     #[inline]
     fn constrain(&mut self, other: Self) {
@@ -356,11 +226,7 @@
 }
 
 impl VideoTrackConstraints<DeviceVideoTrackConstraints> {
-<<<<<<< HEAD
-    /// Returns `true` if provided [`SysMediaStreamTrack`] satisfies device
-=======
     /// Returns `true` if the provided [`SysMediaStreamTrack`] satisfies device
->>>>>>> 20f729b9
     /// [`VideoTrackConstraints::constraints`].
     ///
     /// Returns `false` if [`VideoTrackConstraints::constraints`] is not set.
@@ -373,11 +239,7 @@
 }
 
 impl VideoTrackConstraints<DisplayVideoTrackConstraints> {
-<<<<<<< HEAD
-    /// Returns `true` if provided [`SysMediaStreamTrack`] satisfies device
-=======
     /// Returns `true` if the provided [`SysMediaStreamTrack`] satisfies device
->>>>>>> 20f729b9
     /// [`VideoTrackConstraints::constraints`].
     ///
     /// Returns `false` if [`VideoTrackConstraints::constraints`] is not set.
@@ -393,7 +255,7 @@
 ///
 /// [1]: https://w3.org/TR/mediacapture-streams/#dom-mediastreamconstraints
 #[wasm_bindgen]
-#[derive(Clone, Debug)]
+#[derive(Clone, Debug, Default)]
 pub struct MediaStreamSettings {
     /// [MediaStreamConstraints][1] for the audio media type.
     ///
@@ -409,19 +271,6 @@
     ///
     /// [1]: https://w3.org/TR/mediacapture-streams/#dom-mediastreamconstraints
     display_video: VideoTrackConstraints<DisplayVideoTrackConstraints>,
-<<<<<<< HEAD
-}
-
-impl Default for MediaStreamSettings {
-    fn default() -> Self {
-        Self {
-            audio: AudioMediaTracksSettings::default(),
-            device_video: VideoTrackConstraints::default(),
-            display_video: VideoTrackConstraints::default(),
-        }
-    }
-=======
->>>>>>> 20f729b9
 }
 
 #[wasm_bindgen]
@@ -489,7 +338,6 @@
         }
     }
 
-<<<<<<< HEAD
     /// Returns `true` if [`MediaStreamSettings::device_video`] is constrained.
     #[inline]
     pub fn is_device_constrained(&self) -> bool {
@@ -502,8 +350,6 @@
         self.display_video.is_constrained()
     }
 
-=======
->>>>>>> 20f729b9
     /// Returns only audio constraints.
     #[inline]
     pub fn get_audio(&self) -> &AudioTrackConstraints {
@@ -513,11 +359,7 @@
     /// Returns reference to [`DisplayVideoTrackConstraints`] from this
     /// [`MediaStreamSettings`].
     ///
-<<<<<<< HEAD
-    /// Returns `None` if [`DisplayVideoTrackConstraints`] is unconstrained.
-=======
     /// Returns [`None`] if [`DisplayVideoTrackConstraints`] is unconstrained.
->>>>>>> 20f729b9
     #[inline]
     pub fn get_display_video(&self) -> Option<&DisplayVideoTrackConstraints> {
         self.display_video.constraints.as_ref()
@@ -526,11 +368,7 @@
     /// Returns reference to [`DeviceVideoTrackConstraints`] from this
     /// [`MediaStreamSettings`].
     ///
-<<<<<<< HEAD
-    /// Returns `None` if [`DeviceVideoTrackConstraints`] is unconstrained.
-=======
     /// Returns [`None`] if [`DeviceVideoTrackConstraints`] is unconstrained.
->>>>>>> 20f729b9
     #[inline]
     pub fn get_device_video(&self) -> Option<&DeviceVideoTrackConstraints> {
         self.device_video.constraints.as_ref()
@@ -592,20 +430,10 @@
     #[inline]
     pub fn is_enabled(&self, kind: &MediaType) -> bool {
         match kind {
-<<<<<<< HEAD
-            MediaType::Video(video) => {
-                if video.is_display {
-                    self.display_video.is_enabled()
-                } else {
-                    self.device_video.is_enabled()
-                }
-            }
-=======
             MediaType::Video(video) => match video.source_kind {
                 MediaSourceKind::Device => self.device_video.is_enabled(),
                 MediaSourceKind::Display => self.display_video.is_enabled(),
             },
->>>>>>> 20f729b9
             MediaType::Audio(_) => self.audio.is_enabled,
         }
     }
@@ -706,8 +534,6 @@
             }
             (None, Some(display_cons)) => {
                 Some(MultiSourceTracksConstraints::Display(display_cons))
-<<<<<<< HEAD
-=======
             }
             (None, None) => None,
         }
@@ -766,64 +592,7 @@
                 VideoSource::Display(DisplayVideoTrackConstraints {
                     is_required: settings.is_required,
                 })
->>>>>>> 20f729b9
-            }
-            (None, None) => None,
-        }
-    }
-}
-
-/// Constraints for the [`TransceiverKind::Video`] [`MediaStreamTrack`].
-#[derive(Clone, Debug)]
-pub enum VideoSource {
-    /// [`MediaStreamTrack`] should be received from the `getUserMedia`
-    /// request.
-    Device(DeviceVideoTrackConstraints),
-
-    /// [`MediaStreamTrack`] should be received from the `getDisplayMedia`
-    /// request.
-    Display(DisplayVideoTrackConstraints),
-}
-
-impl VideoSource {
-    /// Returns importance of this [`VideoSource`].
-    ///
-    /// If this [`VideoSource`] is important then without this [`VideoSource`]
-    /// call session can't be started.
-    #[inline]
-    pub fn is_required(&self) -> bool {
-        match self {
-            VideoSource::Device(device) => device.is_required,
-            VideoSource::Display(display) => display.is_required,
-        }
-    }
-
-    /// Checks if provided [MediaStreamTrack][1] satisfies this
-    /// [`VideoSource`].
-    ///
-    /// [1]: https://w3.org/TR/mediacapture-streams/#mediastreamtrack
-    #[inline]
-    pub fn satisfies<T: AsRef<SysMediaStreamTrack>>(&self, track: T) -> bool {
-        let track = track.as_ref();
-        match self {
-            VideoSource::Display(display) => display.satisfies(&track),
-            VideoSource::Device(device) => device.satisfies(track),
-        }
-    }
-}
-
-impl From<VideoSettings> for VideoSource {
-    fn from(settings: VideoSettings) -> Self {
-        if settings.is_display {
-            VideoSource::Display(DisplayVideoTrackConstraints {
-                is_required: settings.is_required,
-            })
-        } else {
-            VideoSource::Device(DeviceVideoTrackConstraints {
-                device_id: None,
-                facing_mode: None,
-                is_required: settings.is_required,
-            })
+            }
         }
     }
 }
@@ -862,7 +631,6 @@
         }
     }
 
-<<<<<<< HEAD
     /// Returns `true` if this [`TrackConstraints`]'s media should be received
     /// from `getDisplayMedia`.
     #[inline]
@@ -875,7 +643,8 @@
     #[inline]
     pub fn is_device_video(&self) -> bool {
         matches!(self, Self::Video(VideoSource::Device(_)))
-=======
+    }
+
     /// Returns this [`TrackConstraints`] media source kind.
     pub fn media_source_kind(&self) -> MediaSourceKind {
         match &self {
@@ -887,7 +656,6 @@
                 MediaSourceKind::Display
             }
         }
->>>>>>> 20f729b9
     }
 }
 
@@ -1204,25 +972,16 @@
     ///
     /// [1]: https://w3.org/TR/mediacapture-streams/#mediastreamtrack
     #[allow(clippy::unused_self)]
-<<<<<<< HEAD
-=======
-    #[inline]
->>>>>>> 20f729b9
+    #[inline]
     pub fn satisfies(&self, track: &SysMediaStreamTrack) -> bool {
         satisfies_track(track, TransceiverKind::Video)
             && guess_is_from_display(&track)
     }
 
-<<<<<<< HEAD
-    /// Merges this [`DisplayVideoTrackConstraints`] with `another` one ,
-    /// meaning that if some constraint is not set on this one, then it will
-    /// be applied from `another`.
-=======
     /// Merges this [`DisplayVideoTrackConstraints`] with `another` one,
     /// meaning that if some constraint is not set on this one, then it will be
     /// applied from `another`.
     #[inline]
->>>>>>> 20f729b9
     pub fn merge(&mut self, another: &Self) {
         if !self.is_required && another.is_required {
             self.is_required = another.is_required;
@@ -1246,8 +1005,6 @@
     #[wasm_bindgen(constructor)]
     pub fn new() -> Self {
         Self::default()
-<<<<<<< HEAD
-=======
     }
 }
 
@@ -1269,7 +1026,6 @@
     } else {
         get_property_by_name(&settings, "logicalSurface", |val| val.as_string())
             .is_some()
->>>>>>> 20f729b9
     }
 }
 
