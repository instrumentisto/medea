#![allow(clippy::module_name_repetitions)]

use medea_client_api_proto::{
    AudioSettings as ProtoAudioConstraints, MediaType as ProtoTrackConstraints,
    VideoSettings as ProtoVideoConstraints,
};
use wasm_bindgen::prelude::*;
use web_sys::{
    ConstrainDomStringParameters,
    MediaStreamConstraints as SysMediaStreamConstraints,
    MediaStreamTrack as SysMediaStreamTrack, MediaStreamTrackState,
    MediaTrackConstraints as SysMediaTrackConstraints,
};

use crate::utils::get_property_by_name;

/// [MediaStreamConstraints][1] wrapper.
///
/// [1]: https://www.w3.org/TR/mediacapture-streams/#dom-mediastreamconstraints
#[wasm_bindgen]
#[derive(Clone, Default)]
pub struct MediaStreamConstraints {
    audio: Option<AudioTrackConstraints>,
    video: Option<VideoTrackConstraints>,
}

#[wasm_bindgen]
impl MediaStreamConstraints {
    /// Creates new [`MediaStreamConstraints`] with none constraints configured.
    #[wasm_bindgen(constructor)]
    pub fn new() -> Self {
        Self::default()
    }

    /// Specifies the nature and settings of the audio [MediaStreamTrack][1].
    ///
    /// [1]: https://www.w3.org/TR/mediacapture-streams/#mediastreamtrack
    pub fn audio(&mut self, constraints: AudioTrackConstraints) {
        self.audio.replace(constraints);
    }

    /// Specifies the nature and settings of the video [MediaStreamTrack][1].
    ///
    /// [1]: https://www.w3.org/TR/mediacapture-streams/#mediastreamtrack
    pub fn video(&mut self, constraints: VideoTrackConstraints) {
        self.video.replace(constraints);
    }
}

impl MediaStreamConstraints {
    /// Returns only audio constraints.
    pub fn get_audio(&self) -> &Option<AudioTrackConstraints> {
        &self.audio
    }

    /// Returns only video constraints.
    pub fn get_video(&self) -> &Option<VideoTrackConstraints> {
        &self.video
    }
}

impl From<MediaStreamConstraints> for SysMediaStreamConstraints {
    fn from(constraints: MediaStreamConstraints) -> Self {
        let mut sys_constraints = Self::new();

        if let Some(video) = constraints.video {
            let video: SysMediaTrackConstraints = video.into();
            sys_constraints.video(&video.into());
        }

        if let Some(audio) = constraints.audio {
            let audio: SysMediaTrackConstraints = audio.into();
            sys_constraints.audio(&audio.into());
        }

        sys_constraints
    }
}

/// Checks that the [MediaStreamTrack][1] is taken from a device
/// with given [deviceId][2].
///
/// [1]: https://www.w3.org/TR/mediacapture-streams/#mediastreamtrack
/// [2]: https://www.w3.org/TR/mediacapture-streams/#def-constraint-deviceId
macro_rules! satisfies_by_device_id {
    ($v:expr, $track:ident) => {{
        match &$v.device_id {
            None => true,
            Some(device_id) => get_property_by_name(
                &$track.get_settings(),
                "deviceId",
                |val| val.as_string(),
            )
            .map_or(false, |id| id.as_str() == device_id),
        }
    }};
}

<<<<<<< HEAD
#[derive(Clone)]
pub enum TrackConstraints {
    Audio(AudioTrackConstraints),
=======
/// Wrapper around [MediaTrackConstraints][1].
///
/// [1]: https://w3.org/TR/mediacapture-streams/#media-track-constraints
#[derive(Clone)]
pub enum TrackConstraints {
    /// Audio constraints.
    Audio(AudioTrackConstraints),
    /// Video constraints.
>>>>>>> 00a01d74
    Video(VideoTrackConstraints),
}

impl TrackConstraints {
<<<<<<< HEAD
=======
    /// Checks if provided [MediaStreamTrack][1] satisfies this
    /// [`TrackConstraints`].
    ///
    /// [1]: https://w3.org/TR/mediacapture-streams/#mediastreamtrack
>>>>>>> 00a01d74
    pub fn satisfies(&self, track: &SysMediaStreamTrack) -> bool {
        match self {
            Self::Audio(audio) => audio.satisfies(&track),
            Self::Video(video) => video.satisfies(&track),
        }
    }
}

impl From<ProtoTrackConstraints> for TrackConstraints {
    fn from(caps: ProtoTrackConstraints) -> Self {
        match caps {
            ProtoTrackConstraints::Audio(audio) => Self::Audio(audio.into()),
            ProtoTrackConstraints::Video(video) => Self::Video(video.into()),
        }
    }
}

// TODO: Its gonna be a nightmare if we will add all possible constraints,
//       especially if we will support all that `exact`/`min`/`max`/`ideal`
//       stuff, will need major refactoring then.
// TODO: Using reflection to get fields values is pure evil, but there are no
//       getters for WebIDL's dictionaries, should be wrapped or improved in
//       wasm-bindgen.

/// Constraints applicable to audio tracks.
#[wasm_bindgen]
#[derive(Clone, Default)]
pub struct AudioTrackConstraints {
    /// The identifier of the device generating the content for the media
    /// track.
    device_id: Option<String>,
}

#[wasm_bindgen]
impl AudioTrackConstraints {
    /// Creates new [`AudioTrackConstraints`] with none constraints configured.
    #[wasm_bindgen(constructor)]
    pub fn new() -> Self {
        Self::default()
    }

    /// Sets [deviceId][1] constraint.
    ///
    /// [1]: https://www.w3.org/TR/mediacapture-streams/#def-constraint-deviceId
    pub fn device_id(&mut self, device_id: String) {
        self.device_id = Some(device_id);
    }
}

impl AudioTrackConstraints {
    /// Checks if provided [MediaStreamTrack][1] satisfies constraints
    /// contained.
    ///
    /// [1]: https://www.w3.org/TR/mediacapture-streams/#mediastreamtrack
    pub fn satisfies(&self, track: &SysMediaStreamTrack) -> bool {
        if track.kind() != "audio" {
            return false;
        }

        if track.ready_state() != MediaStreamTrackState::Live {
            return false;
        }

        satisfies_by_device_id!(self, track)
        // TODO returns Result<bool, Error>
    }
}

impl From<ProtoAudioConstraints> for AudioTrackConstraints {
<<<<<<< HEAD
    fn from(_caps: ProtoAudioConstraints) -> Self {
=======
    #[inline]
    fn from(_: ProtoAudioConstraints) -> Self {
>>>>>>> 00a01d74
        Self::new()
    }
}

impl From<AudioTrackConstraints> for SysMediaTrackConstraints {
    fn from(track_constraints: AudioTrackConstraints) -> Self {
        let mut constraints = Self::new();

        if let Some(device_id) = track_constraints.device_id {
            let mut val = ConstrainDomStringParameters::new();
            val.exact(&(device_id.into()));
            constraints.device_id(&(val.into()));
        }

        constraints
    }
}

/// Constraints applicable to video tracks.
#[wasm_bindgen]
#[derive(Clone, Default)]
pub struct VideoTrackConstraints {
    /// The identifier of the device generating the content for the media
    /// track.
    device_id: Option<String>,
}

#[wasm_bindgen]
impl VideoTrackConstraints {
    /// Creates new [`VideoTrackConstraints`] with none constraints configured.
    #[wasm_bindgen(constructor)]
    pub fn new() -> Self {
        Self::default()
    }

    /// Sets [deviceId][1] constraint.
    ///
    /// [1]: https://www.w3.org/TR/mediacapture-streams/#def-constraint-deviceId
    pub fn device_id(&mut self, device_id: String) {
        self.device_id = Some(device_id);
    }
}

impl VideoTrackConstraints {
    /// Checks if provided [MediaStreamTrack][1] satisfies constraints
    /// contained.
    ///
    /// [1]: https://www.w3.org/TR/mediacapture-streams/#mediastreamtrack
    pub fn satisfies(&self, track: &SysMediaStreamTrack) -> bool {
        if track.kind() != "video" {
            return false;
        }

        if track.ready_state() != MediaStreamTrackState::Live {
            return false;
        }

        satisfies_by_device_id!(self, track)
    }
}

impl From<ProtoVideoConstraints> for VideoTrackConstraints {
    fn from(_caps: ProtoVideoConstraints) -> Self {
        Self::new()
    }
}

impl From<VideoTrackConstraints> for SysMediaTrackConstraints {
    fn from(track_constraints: VideoTrackConstraints) -> Self {
        let mut constraints = Self::new();

        if let Some(device_id) = track_constraints.device_id {
            let mut val = ConstrainDomStringParameters::new();
            val.exact(&(device_id.into()));
            constraints.device_id(&(val.into()));
        }

        constraints
    }
}<|MERGE_RESOLUTION|>--- conflicted
+++ resolved
@@ -96,11 +96,6 @@
     }};
 }
 
-<<<<<<< HEAD
-#[derive(Clone)]
-pub enum TrackConstraints {
-    Audio(AudioTrackConstraints),
-=======
 /// Wrapper around [MediaTrackConstraints][1].
 ///
 /// [1]: https://w3.org/TR/mediacapture-streams/#media-track-constraints
@@ -109,18 +104,14 @@
     /// Audio constraints.
     Audio(AudioTrackConstraints),
     /// Video constraints.
->>>>>>> 00a01d74
     Video(VideoTrackConstraints),
 }
 
 impl TrackConstraints {
-<<<<<<< HEAD
-=======
     /// Checks if provided [MediaStreamTrack][1] satisfies this
     /// [`TrackConstraints`].
     ///
     /// [1]: https://w3.org/TR/mediacapture-streams/#mediastreamtrack
->>>>>>> 00a01d74
     pub fn satisfies(&self, track: &SysMediaStreamTrack) -> bool {
         match self {
             Self::Audio(audio) => audio.satisfies(&track),
@@ -190,12 +181,8 @@
 }
 
 impl From<ProtoAudioConstraints> for AudioTrackConstraints {
-<<<<<<< HEAD
-    fn from(_caps: ProtoAudioConstraints) -> Self {
-=======
     #[inline]
     fn from(_: ProtoAudioConstraints) -> Self {
->>>>>>> 00a01d74
         Self::new()
     }
 }
