--- conflicted
+++ resolved
@@ -73,11 +73,7 @@
     }
 }
 
-<<<<<<< HEAD
-/// State of [`WebSocketRpcClient`] and [`platform::RpcTransport`].
-=======
 /// State of a [`WebSocketRpcClient`] and a [`platform::RpcTransport`].
->>>>>>> e580a722
 #[derive(Clone, Debug, PartialEq)]
 pub enum ClientState {
     /// [`WebSocketRpcClient`] is currently establishing a connection to RPC
@@ -131,13 +127,8 @@
     state: ObservableCell<ClientState>,
 }
 
-<<<<<<< HEAD
-/// Factory closure which creates [`platform::RpcTransport`] for
-/// [`WebSocketRpcClient::establish_connection`] function.
-=======
 /// Factory closure which creates a [`platform::RpcTransport`] for a
 /// [`WebSocketRpcClient::establish_connection()`] function.
->>>>>>> e580a722
 pub type RpcTransportFactory = Box<
     dyn Fn(
         ApiUrl,
@@ -322,11 +313,11 @@
                         settings.ping_interval_ms.into(),
                     )),
                 )
-                .map_err(tracerr::wrap!(=> RpcClientError))
-                .map_err(|e| {
-                    log::error!("Failed to update socket settings: {}", e)
-                })
-                .ok();
+                    .map_err(tracerr::wrap!(=> RpcClientError))
+                    .map_err(|e| {
+                        log::error!("Failed to update socket settings: {}", e)
+                    })
+                    .ok();
                 None
             }
             ServerMsg::Ping(_) => None,
