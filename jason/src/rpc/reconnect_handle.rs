//! Reconnection for [`RpcSession`].

// TODO: Remove when moving `JasonError` to `api::wasm`.
#![allow(clippy::missing_errors_doc)]

use std::{rc::Weak, time::Duration};

<<<<<<< HEAD
use derive_more::{Display, From};
use tracerr::Traced;

use crate::{
    platform,
    rpc::{BackoffDelayer, RpcSession, SessionError},
    utils::JsCaused,
};

/// Errors that may occur in a [`ReconnectHandle`].
#[derive(Clone, From, Display, JsCaused)]
#[js(error = "platform::Error")]
pub enum ReconnectError {
    /// Some [`SessionError`] occurred while reconnecting.
    #[display(fmt = "{}", _0)]
    Session(#[js(cause)] SessionError),

    /// [`ReconnectHandle`]'s [`Weak`] pointer is detached.
    #[display(fmt = "Reconnector is in detached state")]
    Detached,
}

gen_upgrade_macro!(ReconnectError::Detached);

/// External handle that is used to reconnect to the Medea media server on
/// connection loss.
///
/// This handle will be provided into `Room.on_connection_loss` callback.
=======
use derive_more::Display;

use crate::{
    platform,
    rpc::{BackoffDelayer, RpcSession},
    utils::{HandlerDetachedError, JasonError, JsCaused},
};

/// Error which indicates that [`RpcSession`]'s (which this [`ReconnectHandle`]
/// tries to reconnect) token is `None`.
#[derive(Debug, Display, JsCaused)]
#[js(error = "platform::Error")]
struct NoTokenError;

/// External handle used to reconnect to a media server when connection is lost.
///
/// This handle will be passed to a `Room.on_connection_loss` callback.
>>>>>>> e580a722
#[derive(Clone)]
pub struct ReconnectHandle(Weak<dyn RpcSession>);

impl ReconnectHandle {
    /// Instantiates new [`ReconnectHandle`] from the given [`RpcSession`]
    /// reference.
    #[inline]
    #[must_use]
    pub fn new(rpc: Weak<dyn RpcSession>) -> Self {
        Self(rpc)
    }

    /// Tries to reconnect after the provided delay in milliseconds.
    ///
    /// If [`RpcSession`] is already reconnecting then new reconnection attempt
    /// won't be performed. Instead, it will wait for the first reconnection
    /// attempt result and use it here.
<<<<<<< HEAD
    ///
    /// # Errors
    ///
    /// With [`ReconnectError::Detached`] if [`Weak`] pointer upgrade failed.
    ///
    /// With [`ReconnectError::Session`] if error while reconnecting occurred.
    pub async fn reconnect_with_delay(
        &self,
        delay_ms: u32,
    ) -> Result<(), Traced<ReconnectError>> {
        platform::delay_for(Duration::from_millis(u64::from(delay_ms))).await;

        let rpc = upgrade!(self.0)?;
        rpc.reconnect()
            .await
            .map_err(tracerr::map_from_and_wrap!())?;
=======
    pub async fn reconnect_with_delay(
        &self,
        delay_ms: u32,
    ) -> Result<(), JasonError> {
        platform::delay_for(Duration::from_millis(u64::from(delay_ms))).await;

        let rpc = upgrade_or_detached!(self.0, JasonError)?;
        rpc.reconnect().await.map_err(JasonError::from)?;
>>>>>>> e580a722

        Ok(())
    }

    /// Tries to reconnect [`RpcSession`] in a loop with a growing backoff
    /// delay.
    ///
    /// The first attempt to reconnect is guaranteed to happen no earlier than
    /// `starting_delay_ms`.
    ///
    /// Also, it guarantees that delay between reconnection attempts won't be
    /// greater than `max_delay_ms`.
    ///
    /// After each reconnection attempt, delay between reconnections will be
    /// multiplied by the given `multiplier` until it reaches `max_delay_ms`.
    ///
    /// If [`RpcSession`] is already reconnecting then new reconnection attempt
    /// won't be performed. Instead, it will wait for the first reconnection
    /// attempt result and use it here.
    ///
    /// If `multiplier` is negative number than `multiplier` will be considered
    /// as `0.0`.
<<<<<<< HEAD
    ///
    /// # Errors
    ///
    /// With [`ReconnectError::Detached`] if [`Weak`] pointer upgrade failed.
=======
>>>>>>> e580a722
    pub async fn reconnect_with_backoff(
        &self,
        starting_delay_ms: u32,
        multiplier: f32,
        max_delay: u32,
<<<<<<< HEAD
    ) -> Result<(), Traced<ReconnectError>> {
=======
    ) -> Result<(), JasonError> {
>>>>>>> e580a722
        let mut backoff_delayer = BackoffDelayer::new(
            Duration::from_millis(u64::from(starting_delay_ms)),
            multiplier,
            Duration::from_millis(u64::from(max_delay)),
        );
        backoff_delayer.delay().await;
<<<<<<< HEAD
        while upgrade!(self.0)?.reconnect().await.is_err() {
=======
        while upgrade_or_detached!(self.0, JasonError)?
            .reconnect()
            .await
            .is_err()
        {
>>>>>>> e580a722
            backoff_delayer.delay().await;
        }

        Ok(())
    }
}<|MERGE_RESOLUTION|>--- conflicted
+++ resolved
@@ -1,11 +1,7 @@
 //! Reconnection for [`RpcSession`].
-
-// TODO: Remove when moving `JasonError` to `api::wasm`.
-#![allow(clippy::missing_errors_doc)]
 
 use std::{rc::Weak, time::Duration};
 
-<<<<<<< HEAD
 use derive_more::{Display, From};
 use tracerr::Traced;
 
@@ -30,29 +26,9 @@
 
 gen_upgrade_macro!(ReconnectError::Detached);
 
-/// External handle that is used to reconnect to the Medea media server on
-/// connection loss.
-///
-/// This handle will be provided into `Room.on_connection_loss` callback.
-=======
-use derive_more::Display;
-
-use crate::{
-    platform,
-    rpc::{BackoffDelayer, RpcSession},
-    utils::{HandlerDetachedError, JasonError, JsCaused},
-};
-
-/// Error which indicates that [`RpcSession`]'s (which this [`ReconnectHandle`]
-/// tries to reconnect) token is `None`.
-#[derive(Debug, Display, JsCaused)]
-#[js(error = "platform::Error")]
-struct NoTokenError;
-
 /// External handle used to reconnect to a media server when connection is lost.
 ///
 /// This handle will be passed to a `Room.on_connection_loss` callback.
->>>>>>> e580a722
 #[derive(Clone)]
 pub struct ReconnectHandle(Weak<dyn RpcSession>);
 
@@ -70,7 +46,6 @@
     /// If [`RpcSession`] is already reconnecting then new reconnection attempt
     /// won't be performed. Instead, it will wait for the first reconnection
     /// attempt result and use it here.
-<<<<<<< HEAD
     ///
     /// # Errors
     ///
@@ -87,16 +62,6 @@
         rpc.reconnect()
             .await
             .map_err(tracerr::map_from_and_wrap!())?;
-=======
-    pub async fn reconnect_with_delay(
-        &self,
-        delay_ms: u32,
-    ) -> Result<(), JasonError> {
-        platform::delay_for(Duration::from_millis(u64::from(delay_ms))).await;
-
-        let rpc = upgrade_or_detached!(self.0, JasonError)?;
-        rpc.reconnect().await.map_err(JasonError::from)?;
->>>>>>> e580a722
 
         Ok(())
     }
@@ -119,38 +84,23 @@
     ///
     /// If `multiplier` is negative number than `multiplier` will be considered
     /// as `0.0`.
-<<<<<<< HEAD
     ///
     /// # Errors
     ///
     /// With [`ReconnectError::Detached`] if [`Weak`] pointer upgrade failed.
-=======
->>>>>>> e580a722
     pub async fn reconnect_with_backoff(
         &self,
         starting_delay_ms: u32,
         multiplier: f32,
         max_delay: u32,
-<<<<<<< HEAD
     ) -> Result<(), Traced<ReconnectError>> {
-=======
-    ) -> Result<(), JasonError> {
->>>>>>> e580a722
         let mut backoff_delayer = BackoffDelayer::new(
             Duration::from_millis(u64::from(starting_delay_ms)),
             multiplier,
             Duration::from_millis(u64::from(max_delay)),
         );
         backoff_delayer.delay().await;
-<<<<<<< HEAD
         while upgrade!(self.0)?.reconnect().await.is_err() {
-=======
-        while upgrade_or_detached!(self.0, JasonError)?
-            .reconnect()
-            .await
-            .is_err()
-        {
->>>>>>> e580a722
             backoff_delayer.delay().await;
         }
 
