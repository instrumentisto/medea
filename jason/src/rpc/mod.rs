//! Abstraction over RPC transport.

mod heartbeat;
mod websocket;

use std::{cell::RefCell, rc::Rc, vec};

use futures::{channel::mpsc, future::LocalBoxFuture, stream::LocalBoxStream};
use js_sys::Date;
use medea_client_api_proto::{
    ClientMsg, CloseDescription, Command, Event, RpcConnectionCloseReason,
    ServerMsg,
};
use web_sys::CloseEvent;

use crate::utils::WasmErr;

use self::{heartbeat::Heartbeat, websocket::WebSocket};

/// Connection with remote was closed.
#[derive(Debug)]
pub enum CloseMsg {
    /// Transport was gracefully closed by remote.
    ///
    /// Determines by close code `1000` and existence of
    /// [`RpcConnectionCloseReason`].
    Normal(u16, RpcConnectionCloseReason),
    /// Connection was unexpectedly closed. Consider reconnecting.
    ///
    /// Unexpected close determines by close code != `1000` and for close code
    /// 1000 without reason. This is used because if connection lost then
    /// close code will be `1000` which is wrong.
    Disconnect(u16),
}

impl From<&CloseEvent> for CloseMsg {
    fn from(event: &CloseEvent) -> Self {
        let code: u16 = event.code();
        match code {
            1000 => {
                if let Ok(description) =
                    serde_json::from_str::<CloseDescription>(&event.reason())
                {
                    Self::Normal(code, description.reason)
                } else {
                    Self::Disconnect(code)
                }
            }
            _ => Self::Disconnect(code),
        }
    }
}

// TODO: consider using async-trait crate, it doesnt work with mockall atm
/// Client to talk with server via Client API RPC.
#[allow(clippy::module_name_repetitions)]
pub trait RpcClient {
    // atm Establish connection with RPC server.
    fn connect(
        &self,
        token: String,
    ) -> LocalBoxFuture<'static, Result<(), WasmErr>>;

    /// Returns [`Stream`] of all [`Event`]s received by this [`RpcClient`].
    ///
    /// [`Stream`]: futures::Stream
    fn subscribe(&self) -> LocalBoxStream<'static, Event>;

    /// Unsubscribes from this [`RpcClient`]. Drops all subscriptions atm.
    fn unsub(&self);

    /// Sends [`Command`] to server.
    fn send_command(&self, command: Command);

    /// Sets `on_close_room` callback which will be called on [`Room`] close.
    ///
    /// [`Room`]: crate::api::room::Room
    #[cfg(not(feature = "mockable"))]
    fn on_close_by_server(&self, f: Box<dyn Fn(&CloseMsg)>);
}

// We mock `RpcClient` manually because `mockall` can't mock `Fn` objects but
// in spike of `#[cfg(not(feature = "mockable"))]` it still tries mock
// `on_close_room`.
//
// This macro will generate `MockRpcClient` mock for `RpcClient` which you can
// use in tests with 'mockable' feature.
//
// Note that functional of closing 'Room' on WebSocket close will not be
// available in tests with mocks because limitations of `mockall` crate.
#[cfg(feature = "mockable")]
mockall::mock! {
    pub RpcClient {}

    pub trait RpcClient {
        /// Returns [`Stream`] of all [`Event`]s received by this [`RpcClient`].
        fn subscribe(&self) -> Box<dyn Stream<Item = Event, Error = ()>>;

        /// Unsubscribes from this [`RpcClient`]. Drops all subscriptions atm.
        fn unsub(&self);

        /// Sends [`Command`] to server.
        fn send_command(&self, command: Command);
    }
}

// TODO:
// 1. Proper sub registry.
// 2. Reconnect.
// 3. Disconnect if no pongs.
// 4. Buffering if no socket?
pub struct WebsocketRpcClient(Rc<RefCell<Inner>>);

/// Inner state of [`RpcClient`].
struct Inner {
    /// WebSocket connection to remote media server.
    sock: Option<Rc<WebSocket>>,

    heartbeat: Heartbeat,

    /// Event's subscribers list.
<<<<<<< HEAD
    subs: Vec<UnboundedSender<Event>>,

    /// Closure which will be called when WebSocket connection normally closed
    /// by server.
    ///
    /// Note that this closure will not be called if WebSocket closed with
    /// [`RpcConnectionCloseReason::NewConnection`] reason.
    ///
    /// [`Rc`] needed for fix `BorrowMut` error of [`WebSocketRpcClient`] when
    /// we drop all [`Room`]s from [`Jason`].
    ///
    /// [`Room`]: crate::api::room::Room
    /// [`Jason`]: crate::api::Jason
    on_close_by_server: Rc<Box<dyn Fn(&CloseMsg)>>,
=======
    subs: Vec<mpsc::UnboundedSender<Event>>,
>>>>>>> f8f7cc95
}

impl Inner {
    fn new(heartbeat_interval: i32) -> Rc<RefCell<Self>> {
        Rc::new(RefCell::new(Self {
            sock: None,
<<<<<<< HEAD
            on_close_by_server: Rc::new(Box::new(|_| {})),
            token,
=======
>>>>>>> f8f7cc95
            subs: vec![],
            heartbeat: Heartbeat::new(heartbeat_interval),
        }))
    }
}

/// Handles close messsage from remote server.
///
/// This function will be called on every WebSocket close (normal and abnormal)
/// regardless of the close reason.
fn on_close(inner_rc: &RefCell<Inner>, close_msg: &CloseMsg) {
    {
        let mut inner = inner_rc.borrow_mut();
        inner.sock.take();
        inner.heartbeat.stop();
    }

    if let CloseMsg::Normal(_, reason) = &close_msg {
        match reason {
            RpcConnectionCloseReason::Evicted
            | RpcConnectionCloseReason::RoomClosed => {
                let f = Rc::clone(&inner_rc.borrow().on_close_by_server);
                (f)(&close_msg);
            }
            // This is reconnecting and this is not considered as connection
            // close.
            RpcConnectionCloseReason::NewConnection => {}
        }
    }

    // TODO: reconnect on disconnect, propagate error if unable
    //       to reconnect
    match close_msg {
        CloseMsg::Normal(_, _) | CloseMsg::Disconnect(_) => {}
    }
}

/// Handles messages from remote server.
fn on_message(inner_rc: &RefCell<Inner>, msg: Result<ServerMsg, WasmErr>) {
    let inner = inner_rc.borrow();
    match msg {
        Ok(ServerMsg::Pong(_num)) => {
            // TODO: detect no pings
            inner.heartbeat.set_pong_at(Date::now());
        }
        Ok(ServerMsg::Event(event)) => {
            // TODO: many subs, filter messages by session
            if let Some(sub) = inner.subs.iter().next() {
                if let Err(err) = sub.unbounded_send(event) {
                    // TODO: receiver is gone, should delete
                    //       this subs tx
                    WasmErr::from(err).log_err();
                }
            }
        }
        Err(err) => {
            // TODO: protocol versions mismatch? should drop
            //       connection if so
            err.log_err();
        }
    }
}

impl WebsocketRpcClient {
    pub fn new(ping_interval: i32) -> Self {
        Self(Inner::new(ping_interval))
    }
}

impl RpcClient for WebsocketRpcClient {
    /// Creates new WebSocket connection to remote media server.
    /// Starts `Heartbeat` if connection succeeds and binds handlers
    /// on receiving messages from server and closing socket.
    fn connect(
        &self,
        token: String,
    ) -> LocalBoxFuture<'static, Result<(), WasmErr>> {
        let inner = Rc::clone(&self.0);
        Box::pin(async move {
            let socket = Rc::new(WebSocket::new(&token).await?);
            inner.borrow_mut().heartbeat.start(Rc::clone(&socket))?;

            let inner_rc = Rc::clone(&inner);
            socket.on_message(move |msg: Result<ServerMsg, WasmErr>| {
                on_message(&inner_rc, msg)
            })?;

<<<<<<< HEAD
                let inner_rc = Rc::clone(&inner);
                socket
                    .on_close(move |msg: CloseMsg| on_close(&inner_rc, &msg))?;
=======
            let inner_rc = Rc::clone(&inner);
            socket.on_close(move |msg: CloseMsg| on_close(&inner_rc, msg))?;
>>>>>>> f8f7cc95

            inner.borrow_mut().sock.replace(socket);
            Ok(())
        })
    }

    /// Returns [`Stream`] of all [`Event`]s received by this [`RpcClient`].
    ///
    /// [`Stream`]: futures::Stream
    // TODO: proper sub registry
    fn subscribe(&self) -> LocalBoxStream<'static, Event> {
        let (tx, rx) = mpsc::unbounded();
        self.0.borrow_mut().subs.push(tx);

        Box::pin(rx)
    }

    /// Unsubscribes from this [`RpcClient`]. Drops all subscriptions atm.
    // TODO: proper sub registry
    fn unsub(&self) {
        self.0.borrow_mut().subs.clear();
    }

    /// Sends [`Command`] to RPC server.
    // TODO: proper sub registry
    fn send_command(&self, command: Command) {
        let socket_borrow = &self.0.borrow().sock;

        // TODO: no socket? we dont really want this method to return err
        if let Some(socket) = socket_borrow.as_ref() {
            socket.send(&ClientMsg::Command(command)).unwrap();
        }
    }

    // Not available in mockable tests because limitations of
    // `mockall`.
    #[cfg(not(feature = "mockable"))]
    fn on_close_by_server(&self, f: Box<dyn Fn(&CloseMsg)>) {
        self.0.borrow_mut().on_close_by_server = Rc::new(f);
    }
}

impl Drop for WebsocketRpcClient {
    /// Drops related connection and its [`Heartbeat`].
    fn drop(&mut self) {
        self.0.borrow_mut().sock.take();
        self.0.borrow_mut().heartbeat.stop();
    }
}<|MERGE_RESOLUTION|>--- conflicted
+++ resolved
@@ -8,8 +8,7 @@
 use futures::{channel::mpsc, future::LocalBoxFuture, stream::LocalBoxStream};
 use js_sys::Date;
 use medea_client_api_proto::{
-    ClientMsg, CloseDescription, Command, Event, RpcConnectionCloseReason,
-    ServerMsg,
+    ClientMsg, CloseDescription, CloseReason, Command, Event, ServerMsg,
 };
 use web_sys::CloseEvent;
 
@@ -24,7 +23,7 @@
     ///
     /// Determines by close code `1000` and existence of
     /// [`RpcConnectionCloseReason`].
-    Normal(u16, RpcConnectionCloseReason),
+    Normal(u16, CloseReason),
     /// Connection was unexpectedly closed. Consider reconnecting.
     ///
     /// Unexpected close determines by close code != `1000` and for close code
@@ -93,8 +92,13 @@
     pub RpcClient {}
 
     pub trait RpcClient {
+        fn connect(
+        &self,
+        token: String,
+        ) -> LocalBoxFuture<'static, Result<(), WasmErr>>;
+
         /// Returns [`Stream`] of all [`Event`]s received by this [`RpcClient`].
-        fn subscribe(&self) -> Box<dyn Stream<Item = Event, Error = ()>>;
+        fn subscribe(&self) -> LocalBoxStream<'static, Event>;
 
         /// Unsubscribes from this [`RpcClient`]. Drops all subscriptions atm.
         fn unsub(&self);
@@ -119,8 +123,7 @@
     heartbeat: Heartbeat,
 
     /// Event's subscribers list.
-<<<<<<< HEAD
-    subs: Vec<UnboundedSender<Event>>,
+    subs: Vec<mpsc::UnboundedSender<Event>>,
 
     /// Closure which will be called when WebSocket connection normally closed
     /// by server.
@@ -134,20 +137,13 @@
     /// [`Room`]: crate::api::room::Room
     /// [`Jason`]: crate::api::Jason
     on_close_by_server: Rc<Box<dyn Fn(&CloseMsg)>>,
-=======
-    subs: Vec<mpsc::UnboundedSender<Event>>,
->>>>>>> f8f7cc95
 }
 
 impl Inner {
     fn new(heartbeat_interval: i32) -> Rc<RefCell<Self>> {
         Rc::new(RefCell::new(Self {
             sock: None,
-<<<<<<< HEAD
             on_close_by_server: Rc::new(Box::new(|_| {})),
-            token,
-=======
->>>>>>> f8f7cc95
             subs: vec![],
             heartbeat: Heartbeat::new(heartbeat_interval),
         }))
@@ -167,14 +163,13 @@
 
     if let CloseMsg::Normal(_, reason) = &close_msg {
         match reason {
-            RpcConnectionCloseReason::Evicted
-            | RpcConnectionCloseReason::RoomClosed => {
+            // This is reconnecting and this is not considered as connection
+            // close.
+            CloseReason::Reconnected => {}
+            _ => {
                 let f = Rc::clone(&inner_rc.borrow().on_close_by_server);
                 (f)(&close_msg);
             }
-            // This is reconnecting and this is not considered as connection
-            // close.
-            RpcConnectionCloseReason::NewConnection => {}
         }
     }
 
@@ -235,14 +230,8 @@
                 on_message(&inner_rc, msg)
             })?;
 
-<<<<<<< HEAD
-                let inner_rc = Rc::clone(&inner);
-                socket
-                    .on_close(move |msg: CloseMsg| on_close(&inner_rc, &msg))?;
-=======
             let inner_rc = Rc::clone(&inner);
-            socket.on_close(move |msg: CloseMsg| on_close(&inner_rc, msg))?;
->>>>>>> f8f7cc95
+            socket.on_close(move |msg: CloseMsg| on_close(&inner_rc, &msg))?;
 
             inner.borrow_mut().sock.replace(socket);
             Ok(())
