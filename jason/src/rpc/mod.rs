--- conflicted
+++ resolved
@@ -313,12 +313,7 @@
     ///
     /// # Errors
     ///
-<<<<<<< HEAD
-    /// Will return [`TransportError`] if some error while [`ClientMsg`] sending
-    /// happens.
-=======
     /// Errors if sending [`ClientMsg`] fails.
->>>>>>> a41e335d
     fn send(&self, msg: &ClientMsg) -> Result<(), Traced<TransportError>>;
 
     /// Subscribes to a [`RpcTransport`]'s [`State`] changes.
