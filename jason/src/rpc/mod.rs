--- conflicted
+++ resolved
@@ -5,28 +5,19 @@
 
 use std::{cell::RefCell, rc::Rc, vec};
 
-<<<<<<< HEAD
-use anyhow::Result;
-use derive_more::Display;
-=======
 use derive_more::{Display, From};
->>>>>>> f19998c9
 use futures::{
     channel::{mpsc, oneshot},
     future::LocalBoxFuture,
     stream::{LocalBoxStream, StreamExt as _},
 };
 use js_sys::Date;
-<<<<<<< HEAD
 use medea_client_api_proto::{
     ClientMsg, CloseDescription, CloseReason as CloseByServerReason, Command,
     Event, ServerMsg,
 };
 use serde::Serialize;
-=======
-use medea_client_api_proto::{ClientMsg, Command, Event, ServerMsg};
 use tracerr::Traced;
->>>>>>> f19998c9
 use wasm_bindgen_futures::spawn_local;
 use web_sys::CloseEvent;
 
@@ -193,17 +184,12 @@
         Traced<TransportError>,
     >;
 
-<<<<<<< HEAD
-    /// Sends message to remote server.
-    fn send(&self, msg: &ClientMsg) -> Result<(), TransportError>;
-
     /// Sets reason, that will be sent to remote server when this transport will
     /// be dropped.
     fn set_close_reason(&self, reason: ClientDisconnect);
-=======
+
     /// Sends message to server.
     fn send(&self, msg: &ClientMsg) -> Result<(), Traced<TransportError>>;
->>>>>>> f19998c9
 }
 
 /// Inner state of [`WebsocketRpcClient`].
