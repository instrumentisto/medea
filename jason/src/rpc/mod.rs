//! Abstraction over RPC transport.

mod heartbeat;
mod websocket;

use std::{cell::RefCell, rc::Rc, vec};

<<<<<<< HEAD
use derive_more::Display;
use futures::{
    channel::{mpsc, oneshot},
    future::LocalBoxFuture,
    stream::LocalBoxStream,
};
=======
use anyhow::Result;
use futures::{channel::mpsc, future::LocalBoxFuture, stream::LocalBoxStream};
>>>>>>> 00a01d74
use js_sys::Date;
use medea_client_api_proto::{
    ClientMsg, CloseDescription, CloseReason as CloseByServerReason, Command,
    Event, ServerMsg,
};
use wasm_bindgen::prelude::*;
use web_sys::CloseEvent;

use self::{
    heartbeat::Heartbeat,
    websocket::{Error, WebSocket},
};

/// Reasons of closing by client side.
#[derive(Clone, Display, Debug)]
pub enum CloseByClientReason {
    /// [`Room`] was dropped without `close_reason`.
    RoomUnexpectedlyDropped,
}

/// Reasons of closing by client side and server side.
#[derive(Clone, Display, Debug)]
pub enum CloseReason {
    /// Closed by server.
    ByServer(CloseByServerReason),

    /// Closed by client.
    #[display(fmt = "{}", reason)]
    ByClient {
        /// Reason of closing.
        reason: CloseByClientReason,

        /// Is closing considered as error?
        is_err: bool,
    },
}

/// Reason of why Jason was closed.
///
/// This struct will be provided into `on_close_by_server` JS side callback.
#[wasm_bindgen]
pub struct JsCloseReason {
    /// Is closed by server?
    ///
    /// `true` if [`CloseReason::ByServer`].
    is_closed_by_server: bool,

    /// Reason of closing.
    reason: String,

    /// Is closing considered as error?
    ///
    /// This field may be `true` only on closing by client.
    is_err: bool,
}

impl JsCloseReason {
    /// Creates new [`ClosedByServerReason`] with provided [`CloseReason`]
    /// converted into [`String`].
    ///
    /// `is_err` may be `true` only on closing by client.
    ///
    /// `is_closed_by_server` is `true` on [`CloseReason::ByServer`].
    pub fn new(reason: &CloseReason) -> Self {
        match reason {
            CloseReason::ByServer(reason) => Self {
                reason: reason.to_string(),
                is_closed_by_server: true,
                is_err: false,
            },
            CloseReason::ByClient { reason, is_err } => Self {
                reason: reason.to_string(),
                is_closed_by_server: false,
                is_err: *is_err,
            },
        }
    }
}

#[wasm_bindgen]
impl JsCloseReason {
    #[wasm_bindgen(getter)]
    pub fn reason(&self) -> String {
        self.reason.clone()
    }

    #[wasm_bindgen(getter)]
    pub fn is_closed_by_server(&self) -> bool {
        self.is_closed_by_server
    }

    #[wasm_bindgen(getter)]
    pub fn is_err(&self) -> bool {
        self.is_err
    }
}

/// Connection with remote was closed.
#[derive(Debug)]
pub enum CloseMsg {
    /// Transport was gracefully closed by remote.
    ///
    /// Determines by close code `1000` and existence of
    /// [`RpcConnectionCloseReason`].
    Normal(u16, CloseByServerReason),

    /// Connection was unexpectedly closed. Consider reconnecting.
    ///
    /// Unexpected close determines by close code != `1000` and for close code
    /// 1000 without reason. This is used because if connection lost then
    /// close code will be `1000` which is wrong.
    Disconnect(u16),
}

impl From<&CloseEvent> for CloseMsg {
    fn from(event: &CloseEvent) -> Self {
        let code: u16 = event.code();
        match code {
            1000 => {
                if let Ok(description) =
                    serde_json::from_str::<CloseDescription>(&event.reason())
                {
                    Self::Normal(code, description.reason)
                } else {
                    Self::Disconnect(code)
                }
            }
            _ => Self::Disconnect(code),
        }
    }
}

// TODO: consider using async-trait crate, it doesnt work with mockall atm
/// Client to talk with server via Client API RPC.
#[allow(clippy::module_name_repetitions)]
#[cfg_attr(feature = "mockable", mockall::automock)]
pub trait RpcClient {
    /// Establishes connection with RPC server.
    fn connect(&self, token: String) -> LocalBoxFuture<'static, Result<()>>;

    /// Returns [`Stream`] of all [`Event`]s received by this [`RpcClient`].
    ///
    /// [`Stream`]: futures::Stream
    fn subscribe(&self) -> LocalBoxStream<'static, Event>;

    /// Unsubscribes from this [`RpcClient`]. Drops all subscriptions atm.
    fn unsub(&self);

    /// Sends [`Command`] to server.
    fn send_command(&self, command: Command);

    /// Sets `on_close_room` callback which will be called on [`Room`] close.
    ///
    /// [`Room`]: crate::api::room::Room
    fn on_close(
        &self,
    ) -> LocalBoxFuture<'static, Result<CloseReason, oneshot::Canceled>>;
}

// TODO:
// 1. Proper sub registry.
// 2. Reconnect.
// 3. Disconnect if no pongs.
// 4. Buffering if no socket?
/// Client API RPC client to talk with server via [`WebSocket`].
pub struct WebsocketRpcClient(Rc<RefCell<Inner>>);

/// Inner state of [`WebsocketRpcClient`].
struct Inner {
    /// [`WebSocket`] connection to remote media server.
    sock: Option<Rc<WebSocket>>,

    heartbeat: Heartbeat,

    /// Event's subscribers list.
    subs: Vec<mpsc::UnboundedSender<Event>>,

    /// [`oneshot::Sender`] with which [`CloseReason`] will be sent when
    /// WebSocket connection normally closed by server.
    ///
    /// Note that [`CloseReason`] will not be sent if WebSocket closed with
    /// [`RpcConnectionCloseReason::NewConnection`] reason.
    on_close_subscribers: Vec<oneshot::Sender<CloseReason>>,
}

impl Inner {
    fn new(heartbeat_interval: i32) -> Rc<RefCell<Self>> {
        Rc::new(RefCell::new(Self {
            sock: None,
            on_close_subscribers: Vec::new(),
            subs: vec![],
            heartbeat: Heartbeat::new(heartbeat_interval),
        }))
    }
}

/// Handles close message from remote server.
///
/// This function will be called on every WebSocket close (normal and abnormal)
/// regardless of the [`CloseReason`].
fn on_close(inner_rc: &RefCell<Inner>, close_msg: &CloseMsg) {
    {
        let mut inner = inner_rc.borrow_mut();
        inner.sock.take();
        inner.heartbeat.stop();
    }

    if let CloseMsg::Normal(_, reason) = &close_msg {
        // This is reconnecting and this is not considered as connection
        // close.
        if let CloseByServerReason::Reconnected = reason {
        } else {
            let mut on_close_subscribers = Vec::new();
            std::mem::swap(
                &mut on_close_subscribers,
                &mut inner_rc.borrow_mut().on_close_subscribers,
            );

            for sub in on_close_subscribers {
                if let Err(reason) =
                    sub.send(CloseReason::ByServer(reason.clone()))
                {
                    WasmErr::from(format!(
                        "Failed to send reason of Jason close to subscriber: \
                         {:?}",
                        reason
                    ))
                    .log_err();
                }
            }
        }
    }

    // TODO: reconnect on disconnect, propagate error if unable
    //       to reconnect
    match close_msg {
        CloseMsg::Normal(_, _) | CloseMsg::Disconnect(_) => {}
    }
}

/// Handles messages from remote server.
fn on_message(inner_rc: &RefCell<Inner>, msg: Result<ServerMsg, Error>) {
    let inner = inner_rc.borrow();
    match msg {
        Ok(ServerMsg::Pong(_num)) => {
            // TODO: detect no pings
            inner.heartbeat.set_pong_at(Date::now());
        }
        Ok(ServerMsg::Event(event)) => {
            // TODO: many subs, filter messages by session
            if let Some(sub) = inner.subs.iter().next() {
                if let Err(err) = sub.unbounded_send(event) {
                    // TODO: receiver is gone, should delete
                    //       this subs tx
                    console_error!(err.to_string());
                }
            }
        }
        Err(err) => {
            // TODO: protocol versions mismatch? should drop
            //       connection if so
            console_error!(err.to_string());
        }
    }
}

impl WebsocketRpcClient {
    /// Creates new [`WebsocketRpcClient`] with a given `ping_interval`.
    pub fn new(ping_interval: i32) -> Self {
        Self(Inner::new(ping_interval))
    }
}

impl RpcClient for WebsocketRpcClient {
    /// Creates new WebSocket connection to remote media server.
    /// Starts `Heartbeat` if connection succeeds and binds handlers
    /// on receiving messages from server and closing socket.
    fn connect(&self, token: String) -> LocalBoxFuture<'static, Result<()>> {
        let inner = Rc::clone(&self.0);
        Box::pin(async move {
            let socket = Rc::new(WebSocket::new(&token).await?);
            inner.borrow_mut().heartbeat.start(Rc::clone(&socket))?;

            let inner_rc = Rc::clone(&inner);
            socket.on_message(move |msg: Result<ServerMsg, Error>| {
                on_message(&inner_rc, msg)
            })?;

            let inner_rc = Rc::clone(&inner);
            socket.on_close(move |msg: CloseMsg| on_close(&inner_rc, &msg))?;

            inner.borrow_mut().sock.replace(socket);
            Ok(())
        })
    }

    /// Returns [`Stream`] of all [`Event`]s received by this [`RpcClient`].
    ///
    /// [`Stream`]: futures::Stream
    // TODO: proper sub registry
    fn subscribe(&self) -> LocalBoxStream<'static, Event> {
        let (tx, rx) = mpsc::unbounded();
        self.0.borrow_mut().subs.push(tx);

        Box::pin(rx)
    }

    /// Unsubscribes from this [`RpcClient`]. Drops all subscriptions atm.
    // TODO: proper sub registry
    fn unsub(&self) {
        self.0.borrow_mut().subs.clear();
    }

    /// Sends [`Command`] to RPC server.
    // TODO: proper sub registry
    fn send_command(&self, command: Command) {
        let socket_borrow = &self.0.borrow().sock;

        // TODO: no socket? we dont really want this method to return err
        if let Some(socket) = socket_borrow.as_ref() {
            socket.send(&ClientMsg::Command(command)).unwrap();
        }
    }

    /// Returns [`Future`] which will be resolved with [`CloseReason`] on
    /// RPC connection closing initiated by server.
    fn on_close(
        &self,
    ) -> LocalBoxFuture<'static, Result<CloseReason, oneshot::Canceled>> {
        let (tx, rx) = oneshot::channel();
        self.0.borrow_mut().on_close_subscribers.push(tx);
        Box::pin(rx)
    }
}

impl Drop for WebsocketRpcClient {
    /// Drops related connection and its [`Heartbeat`].
    fn drop(&mut self) {
        self.0.borrow_mut().sock.take();
        self.0.borrow_mut().heartbeat.stop();
    }
}<|MERGE_RESOLUTION|>--- conflicted
+++ resolved
@@ -5,17 +5,13 @@
 
 use std::{cell::RefCell, rc::Rc, vec};
 
-<<<<<<< HEAD
+use anyhow::Result;
 use derive_more::Display;
 use futures::{
     channel::{mpsc, oneshot},
     future::LocalBoxFuture,
     stream::LocalBoxStream,
 };
-=======
-use anyhow::Result;
-use futures::{channel::mpsc, future::LocalBoxFuture, stream::LocalBoxStream};
->>>>>>> 00a01d74
 use js_sys::Date;
 use medea_client_api_proto::{
     ClientMsg, CloseDescription, CloseReason as CloseByServerReason, Command,
@@ -97,16 +93,19 @@
 
 #[wasm_bindgen]
 impl JsCloseReason {
+    /// `wasm_bindgen` getter for `reason` field.
     #[wasm_bindgen(getter)]
     pub fn reason(&self) -> String {
         self.reason.clone()
     }
 
+    /// `wasm_bindgen` getter for `is_closed_by_server` field.
     #[wasm_bindgen(getter)]
     pub fn is_closed_by_server(&self) -> bool {
         self.is_closed_by_server
     }
 
+    /// `wasm_bindgen` getter for `is_err` field.
     #[wasm_bindgen(getter)]
     pub fn is_err(&self) -> bool {
         self.is_err
@@ -238,12 +237,11 @@
                 if let Err(reason) =
                     sub.send(CloseReason::ByServer(reason.clone()))
                 {
-                    WasmErr::from(format!(
+                    console_error!(format!(
                         "Failed to send reason of Jason close to subscriber: \
                          {:?}",
                         reason
                     ))
-                    .log_err();
                 }
             }
         }
