--- conflicted
+++ resolved
@@ -75,11 +75,7 @@
 }
 
 /// Errors which can occur while [`ConnectionInfo`] parsing from the [`str`].
-<<<<<<< HEAD
 #[derive(Clone, Debug, JsCaused, Display)]
-=======
-#[derive(Debug, JsCaused, Display)]
->>>>>>> e580a722
 #[js(error = "platform::Error")]
 pub enum ConnectionInfoParseError {
     /// [`Url::parse`] returned error.
@@ -161,11 +157,7 @@
 }
 
 /// The reason of why [`WebSocketRpcClient`]/[`platform::RpcTransport`] went
-<<<<<<< HEAD
-/// into closed state.
-=======
 /// into a closed state.
->>>>>>> e580a722
 #[derive(Clone, Debug, PartialEq)]
 pub enum ClosedStateReason {
     /// Connection with server was lost.
