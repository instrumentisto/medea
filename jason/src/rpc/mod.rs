//! Abstraction over RPC transport.

mod heartbeat;
mod websocket;

use std::{
    cell::RefCell,
    rc::{Rc, Weak},
    vec,
};

use derive_more::{Display, From};
use futures::{
    channel::{mpsc, oneshot},
    future::LocalBoxFuture,
    stream::{LocalBoxStream, StreamExt as _},
};
use js_sys::{Date, Promise};
use medea_client_api_proto::{
    ClientMsg, CloseDescription, CloseReason as CloseByServerReason, Command,
    Event, ServerMsg,
};
use serde::Serialize;
use tracerr::Traced;
use wasm_bindgen_futures::{spawn_local, JsFuture};
use web_sys::CloseEvent;

use crate::utils::{window, JasonError, JsCaused, JsError};

use self::heartbeat::{Heartbeat, HeartbeatError};

#[doc(inline)]
pub use self::websocket::{TransportError, WebSocketRpcTransport};

/// Reasons of closing by client side and server side.
#[derive(Copy, Clone, Display, Debug, Eq, PartialEq)]
pub enum CloseReason {
    /// Closed by server.
    ByServer(CloseByServerReason),

    /// Closed by client.
    #[display(fmt = "{}", reason)]
    ByClient {
        /// Reason of closing.
        reason: ClientDisconnect,

        /// Is closing considered as error.
        is_err: bool,
    },
}

/// Reasons of closing by client side.
#[derive(Copy, Clone, Display, Debug, Eq, PartialEq, Serialize)]
pub enum ClientDisconnect {
    /// [`Room`] was dropped without `close_reason`.
    RoomUnexpectedlyDropped,

    /// [`Room`] was normally closed by JS side.
    RoomClosed,

    /// [`RpcClient`] was unexpectedly dropped.
    RpcClientUnexpectedlyDropped,

    /// [`RpcTransport`] was unexpectedly dropped.
    RpcTransportUnexpectedlyDropped,
}

impl ClientDisconnect {
    /// Returns `true` if [`CloseByClientReason`] is considered as error.
    pub fn is_err(self) -> bool {
        match self {
            Self::RoomUnexpectedlyDropped
            | Self::RpcClientUnexpectedlyDropped
            | Self::RpcTransportUnexpectedlyDropped => true,
            Self::RoomClosed => false,
        }
    }
}

impl Into<CloseReason> for ClientDisconnect {
    fn into(self) -> CloseReason {
        CloseReason::ByClient {
            is_err: self.is_err(),
            reason: self,
        }
    }
}

/// Connection with remote was closed.
#[derive(Debug)]
pub enum CloseMsg {
    /// Transport was gracefully closed by remote.
    ///
    /// Determines by close code `1000` and existence of
    /// [`RpcConnectionCloseReason`].
    Normal(u16, CloseByServerReason),

    /// Connection was unexpectedly closed. Consider reconnecting.
    ///
    /// Unexpected close determines by non-`1000` close code and for close code
    /// `1000` without reason.
    Abnormal(u16),
}

impl From<&CloseEvent> for CloseMsg {
    fn from(event: &CloseEvent) -> Self {
        let code: u16 = event.code();
        match code {
            1000 => {
                if let Ok(description) =
                    serde_json::from_str::<CloseDescription>(&event.reason())
                {
                    Self::Normal(code, description.reason)
                } else {
                    Self::Abnormal(code)
                }
            }
            _ => Self::Abnormal(code),
        }
    }
}

/// Errors that may occur in [`RpcClient`].
#[derive(Debug, Display, From, JsCaused)]
pub enum RpcClientError {
    /// Occurs if WebSocket connection to remote media server failed.
    #[display(fmt = "Connection failed: {}", _0)]
    RpcTransportError(#[js(cause)] TransportError),

    /// Occurs if the heartbeat cannot be started.
    #[display(fmt = "Start heartbeat failed: {}", _0)]
    CouldNotStartHeartbeat(#[js(cause)] HeartbeatError),

    /// Occurs if [`ProgressiveDelay`] fails to set timeout.
    #[display(fmt = "Failed to set JS timeout: {}", _0)]
    SetTimeoutError(#[js(cause)] JsError),

    /// Occurs if `socket` of [`WebSocketRpcClient`] is unexpectedly `None`.
    #[display(fmt = "Socket of 'WebSocketRpcClient' is unexpectedly 'None'.")]
    NoSocket,
}

// TODO: consider using async-trait crate, it doesnt work with mockall atm
/// Client to talk with server via Client API RPC.
#[cfg_attr(feature = "mockable", mockall::automock)]
pub trait RpcClient {
    /// Establishes connection with RPC server.
    fn connect(
        &self,
        transport: Rc<dyn RpcTransport>,
    ) -> LocalBoxFuture<'static, Result<(), Traced<RpcClientError>>>;

    /// Returns [`Stream`] of all [`Event`]s received by this [`RpcClient`].
    ///
    /// [`Stream`]: futures::Stream
    fn subscribe(&self) -> LocalBoxStream<'static, Event>;

    /// Unsubscribes from this [`RpcClient`]. Drops all subscriptions atm.
    fn unsub(&self);

    /// Sends [`Command`] to server.
    fn send_command(&self, command: Command);

    /// Returns [`Future`] which will be resolved with [`CloseReason`] on
    /// RPC connection close, caused by underlying transport close. Will not be
    /// invoked on [`RpcClient`] drop.
    fn on_close(
        &self,
    ) -> LocalBoxFuture<'static, Result<CloseReason, oneshot::Canceled>>;

    /// Sets reason, that will be passed to underlying transport when this
    /// client will be dropped.
    fn set_close_reason(&self, close_reason: ClientDisconnect);
}

/// RPC transport between client and server.
#[cfg_attr(feature = "mockable", mockall::automock)]
pub trait RpcTransport {
    /// Returns [`LocalBoxStream`] of all messages received by this transport.
    fn on_message(
        &self,
    ) -> Result<
        LocalBoxStream<'static, Result<ServerMsg, Traced<TransportError>>>,
        Traced<TransportError>,
    >;

    /// Returns [`LocalBoxFuture`], that will be resolved when this transport
    /// will be closed.
    fn on_close(
        &self,
    ) -> Result<LocalBoxStream<'static, CloseMsg>, Traced<TransportError>>;

    /// Sets reason, that will be sent to remote server when this transport will
    /// be dropped.
    fn set_close_reason(&self, reason: ClientDisconnect);

    /// Sends message to server.
    fn send(&self, msg: &ClientMsg) -> Result<(), Traced<TransportError>>;

    /// Try to reconnect [`RpcTransport`].
    fn reconnect(
        &self,
    ) -> LocalBoxFuture<'static, Result<(), Traced<TransportError>>>;
}

/// Inner state of [`WebsocketRpcClient`].
struct Inner {
    /// [`WebSocket`] connection to remote media server.
    sock: Option<Rc<dyn RpcTransport>>,

    heartbeat: Heartbeat,

    /// Event's subscribers list.
    subs: Vec<mpsc::UnboundedSender<Event>>,

    /// [`oneshot::Sender`] with which [`CloseReason`] will be sent when
    /// WebSocket connection normally closed by server.
    ///
    /// Note that [`CloseReason`] will not be sent if WebSocket closed with
    /// [`RpcConnectionCloseReason::NewConnection`] reason.
    on_close_subscribers: Vec<oneshot::Sender<CloseReason>>,

    /// Reason of [`WebsocketRpcClient`] closing.
    ///
    /// This reason will be provided to underlying [`RpcTransport`].
    close_reason: ClientDisconnect,

    /// Indicates that this [`WebSocketRpcClient`] is closed.
    is_closed: bool,
}

impl Inner {
    fn new(heartbeat_interval: i32) -> Rc<RefCell<Self>> {
        Rc::new(RefCell::new(Self {
            sock: None,
            on_close_subscribers: Vec::new(),
            subs: vec![],
            heartbeat: Heartbeat::new(heartbeat_interval),
            close_reason: ClientDisconnect::RpcClientUnexpectedlyDropped,
            is_closed: false,
        }))
    }
}

/// [`Weak`] pointer which can be upgraded to [`WebSocketRpcClient`].
pub struct WeakWebsocketRpcClient(Weak<RefCell<Inner>>);

impl WeakWebsocketRpcClient {
    /// Returns [`WeakWebSocketRpcClient`] with [`Weak`] pointer to a provided
    /// [`WebSocketRpcClient`].
    pub fn new(strong: &WebSocketRpcClient) -> Self {
        Self(Rc::downgrade(&strong.0))
    }

    /// Returns `Some(WebSocketRpcClient)` if it still exists.
    pub fn upgrade(&self) -> Option<WebSocketRpcClient> {
        self.0.upgrade().map(WebSocketRpcClient)
    }
}

/// Handles close message from a remote server.
///
/// This function will be called on every WebSocket close (normal and abnormal)
/// regardless of the [`CloseReason`].
async fn on_close(client: WebSocketRpcClient, close_msg: &CloseMsg) {
    client.0.borrow_mut().heartbeat.stop();

    // TODO: propagate error if unable to reconnect

    match &close_msg {
        CloseMsg::Normal(_, reason) => match reason {
            CloseByServerReason::Reconnected => (),
            CloseByServerReason::Idle => {
                if let Err(e) = client.reconnect().await {
                    console_error!(e.to_string());
                }
            }
            _ => {
                client.0.borrow_mut().sock.take();
                if *reason != CloseByServerReason::Reconnected {
                    client
                        .0
                        .borrow_mut()
                        .on_close_subscribers
                        .drain(..)
                        .filter_map(|sub| {
                            sub.send(CloseReason::ByServer(*reason)).err()
                        })
                        .for_each(|reason| {
                            console_error!(format!(
                                "Failed to send reason of Jason close to \
                                 subscriber: {:?}",
                                reason
                            ))
                        });
                }
            }
        },
        CloseMsg::Abnormal(_) => spawn_local(async move {
            if let Err(e) = client.reconnect().await {
                console_error!(e.to_string());
            }
        }),
    }
}

/// Handles messages from a remote server.
fn on_message(
    client: &WebSocketRpcClient,
    msg: Result<ServerMsg, Traced<TransportError>>,
) {
    let inner = client.0.borrow();
    match msg {
        Ok(ServerMsg::Pong(_num)) => {
            // TODO: detect no pings
            inner.heartbeat.set_pong_at(Date::now());
        }
        Ok(ServerMsg::Event(event)) => {
            // TODO: many subs, filter messages by session
            if let Some(sub) = inner.subs.iter().next() {
                if let Err(err) = sub.unbounded_send(event) {
                    // TODO: receiver is gone, should delete
                    //       this subs tx
                    console_error!(err.to_string());
                }
            }
        }
        Err(err) => {
            // TODO: protocol versions mismatch? should drop
            //       connection if so
            JasonError::from(err).print();
        }
    }
}

struct ProgressiveDelay {
    current_delay: i32,
}

impl ProgressiveDelay {
    const MAX_DELAY: i32 = 10000;

    /// Returns [`ProgressiveDelay`] with first delay as `1250ms`.
    pub fn new() -> Self {
        Self {
            current_delay: 1250,
        }
    }

    /// Returns next step of delay.
    fn get_delay(&mut self) -> i32 {
        if self.is_max_delay_reached() {
            Self::MAX_DELAY
        } else {
            let delay = self.current_delay;
            self.current_delay *= 2;
            delay
        }
    }

    /// Resolves after [`ProgressiveDelay::current_delay`] milliseconds.
    ///
    /// Next call of this function will delay
    /// [`ProgressiveDelay::current_delay`] * 2 milliseconds.
    ///
    /// Initial delay is `1250ms`.
    ///
    /// Maximum delay is `10s`.
    pub async fn delay(&mut self) -> Result<(), Traced<JsError>> {
        let delay_ms = self.get_delay();
        JsFuture::from(Promise::new(&mut |yes, _| {
            window()
                .set_timeout_with_callback_and_timeout_and_arguments_0(
                    &yes, delay_ms,
                )
                .unwrap();
        }))
        .await
        .map(|_| ())
        .map_err(JsError::from)
        .map_err(tracerr::wrap!())
    }

    /// Returns `true` when max delay ([`ProgressiveDelay::MAX_DELAY`]) is
    /// reached.
    fn is_max_delay_reached(&self) -> bool {
        self.current_delay >= Self::MAX_DELAY
    }
}

// TODO:
// 1. Proper sub registry.
// 2. Reconnect.
// 3. Disconnect if no pongs.
// 4. Buffering if no socket?
/// Client API RPC client to talk with server via [`WebSocket`].
<<<<<<< HEAD
#[allow(clippy::module_name_repetitions)]
#[derive(Clone)]
=======
>>>>>>> cf39f8c9
pub struct WebSocketRpcClient(Rc<RefCell<Inner>>);

impl WebSocketRpcClient {
    /// Creates new [`WebsocketRpcClient`] with a given `ping_interval` in
    /// milliseconds.
    pub fn new(ping_interval: i32) -> Self {
        Self(Inner::new(ping_interval))
    }

    /// Reconnect [`WebSocketRpcClient`].
    pub async fn reconnect(&self) -> Result<(), Traced<RpcClientError>> {
        let mut delayer = ProgressiveDelay::new();
        while let Err(_) = self
            .0
            .borrow()
            .sock
            .as_ref()
            .ok_or_else(|| tracerr::new!(RpcClientError::NoSocket))?
            .reconnect()
            .await
        {
            // TODO (evdokimovs): `.map_err(RpcClientError::SetTimeoutError)`
            // will be much better, but I don't know how achieve it with
            // `tracerr` crate.
            delayer
                .delay()
                .await
                .map_err(tracerr::map_from_and_wrap!())?;
        }
        let sock = self.0.borrow().sock.clone();
        if let Some(sock) = sock {
            self.0
                .borrow_mut()
                .heartbeat
                .start(sock)
                .map_err(tracerr::map_from_and_wrap!())?;
        }
        Ok(())
    }

    fn downgrade(&self) -> WeakWebsocketRpcClient {
        WeakWebsocketRpcClient::new(self)
    }
}

impl RpcClient for WebSocketRpcClient {
    /// Creates new WebSocket connection to remote media server.
    /// Starts `Heartbeat` if connection succeeds and binds handlers
    /// on receiving messages from a server and closing socket.
    fn connect(
        &self,
        transport: Rc<dyn RpcTransport>,
    ) -> LocalBoxFuture<'static, Result<(), Traced<RpcClientError>>> {
        let this = self.clone();
        Box::pin(async move {
            this.0
                .borrow_mut()
                .heartbeat
                .start(Rc::clone(&transport))
                .map_err(tracerr::map_from_and_wrap!())?;

            let this_clone = this.downgrade();
            let mut on_socket_message = transport
                .on_message()
                .map_err(tracerr::map_from_and_wrap!())?;
            spawn_local(async move {
                while let Some(msg) = on_socket_message.next().await {
                    if let Some(this) = this_clone.upgrade() {
                        on_message(&this, msg)
                    }
                }
            });

            let this_clone = this.downgrade();
            let mut on_socket_close = transport
                .on_close()
                .map_err(tracerr::map_from_and_wrap!())?;
            spawn_local(async move {
                while let Some(msg) = on_socket_close.next().await {
                    if let Some(this) = this_clone.upgrade() {
                        on_close(this, &msg).await;
                    }
                }
            });

            this.0.borrow_mut().sock.replace(transport);
            Ok(())
        })
    }

    /// Returns [`Stream`] of all [`Event`]s received by this [`RpcClient`].
    ///
    /// [`Stream`]: futures::Stream
    // TODO: proper sub registry
    fn subscribe(&self) -> LocalBoxStream<'static, Event> {
        let (tx, rx) = mpsc::unbounded();
        self.0.borrow_mut().subs.push(tx);

        Box::pin(rx)
    }

    /// Unsubscribes from this [`RpcClient`]. Drops all subscriptions atm.
    // TODO: proper sub registry
    fn unsub(&self) {
        self.0.borrow_mut().subs.clear();
    }

    /// Sends [`Command`] to RPC server.
    // TODO: proper sub registry
    fn send_command(&self, command: Command) {
        let socket_borrow = &self.0.borrow().sock;

        // TODO: no socket? we dont really want this method to return err
        if let Some(socket) = socket_borrow.as_ref() {
            socket.send(&ClientMsg::Command(command)).unwrap();
        }
    }

    /// Returns [`Future`] which will be resolved with [`CloseReason`] on
    /// RPC connection close, caused by underlying transport close. Will not be
    /// invoked on [`RpcClient`] drop.
    fn on_close(
        &self,
    ) -> LocalBoxFuture<'static, Result<CloseReason, oneshot::Canceled>> {
        let (tx, rx) = oneshot::channel();
        self.0.borrow_mut().on_close_subscribers.push(tx);
        Box::pin(rx)
    }

    /// Sets reason, that will be passed to underlying transport when this
    /// client will be dropped.
    fn set_close_reason(&self, close_reason: ClientDisconnect) {
        self.0.borrow_mut().close_reason = close_reason
    }
}

impl Drop for Inner {
    /// Drops related connection and its [`Heartbeat`].
    fn drop(&mut self) {
        self.is_closed = true;
        if let Some(socket) = self.sock.take() {
            socket.set_close_reason(self.close_reason.clone());
        }
        self.heartbeat.stop();
    }
}<|MERGE_RESOLUTION|>--- conflicted
+++ resolved
@@ -394,11 +394,7 @@
 // 3. Disconnect if no pongs.
 // 4. Buffering if no socket?
 /// Client API RPC client to talk with server via [`WebSocket`].
-<<<<<<< HEAD
-#[allow(clippy::module_name_repetitions)]
 #[derive(Clone)]
-=======
->>>>>>> cf39f8c9
 pub struct WebSocketRpcClient(Rc<RefCell<Inner>>);
 
 impl WebSocketRpcClient {
