--- conflicted
+++ resolved
@@ -1,4 +1,4 @@
-use std::{cell::RefCell, convert::From, rc::Rc};
+use std::{cell::RefCell, rc::Rc};
 
 use derive_more::{Display, From};
 use medea_client_api_proto::ClientMsg;
@@ -6,8 +6,7 @@
 use wasm_bindgen::{prelude::*, JsCast};
 
 use crate::{
-<<<<<<< HEAD
-    rpc::websocket::{SocketError, WebSocket},
+    rpc::{RpcTransport, TransportError},
     utils::{window, IntervalHandle, JsCaused, JsError},
 };
 
@@ -15,8 +14,8 @@
 #[derive(Debug, Display, From, JsCaused)]
 #[allow(clippy::module_name_repetitions)]
 pub enum HeartbeatError {
-    /// Occurs when `ping` cannot be send because no socket.
-    #[display(fmt = "unable to ping: no socket")]
+    /// Occurs when `ping` cannot be send because no transport.
+    #[display(fmt = "unable to ping: no transport")]
     NoSocket,
 
     /// Occurs when a handler cannot be set to send `ping`.
@@ -25,22 +24,7 @@
 
     /// Occurs when socket failed to send `ping`.
     #[display(fmt = "failed to send ping: {}", _0)]
-    SendPing(#[js(cause)] SocketError),
-=======
-    rpc::{RpcTransport, TransportError},
-    utils::{window, IntervalHandle, WasmErr},
-};
-
-/// Errors that may occur in [`Heartbeat`].
-#[derive(Debug, Error)]
-pub enum Error {
-    #[error("unable to ping: no transport")]
-    NoTransport,
-    #[error("cannot set callback for ping send: {0}")]
-    SetIntervalHandler(#[from] WasmErr),
-    #[error("failed to send ping: {0}")]
-    SendPing(#[from] TransportError),
->>>>>>> 0e6b2d8e
+    SendPing(#[js(cause)] TransportError),
 }
 
 type Result<T> = std::result::Result<T, Traced<HeartbeatError>>;
@@ -63,27 +47,16 @@
 }
 
 impl InnerHeartbeat {
-<<<<<<< HEAD
-    /// Send ping message into socket.
-    /// Returns error no open socket.
+    /// Send ping message to RPC server.
+    /// Returns errors if no open transport found.
     fn send_now(&mut self) -> Result<()> {
-        match self.socket.as_ref() {
+        match self.transport.as_ref() {
             None => Err(tracerr::new!(HeartbeatError::NoSocket)),
-            Some(socket) => {
+            Some(transport) => {
                 self.num += 1;
-                Ok(socket
+                Ok(transport
                     .send(&ClientMsg::Ping(self.num))
                     .map_err(tracerr::map_from_and_wrap!())?)
-=======
-    /// Send ping message to RPC server.
-    /// Returns errors if no open transport found.
-    fn send_now(&mut self) -> Result<(), Error> {
-        match self.transport.as_ref() {
-            None => Err(Error::NoTransport),
-            Some(transport) => {
-                self.num += 1;
-                Ok(transport.send(&ClientMsg::Ping(self.num))?)
->>>>>>> 0e6b2d8e
             }
         }
     }
@@ -112,21 +85,12 @@
     ///
     /// Sends first `ping` immediately, so provided [`RpcTransport`] must be
     /// active.
-<<<<<<< HEAD
-    pub fn start(&self, socket: Rc<WebSocket>) -> Result<()> {
-        let mut inner = self.0.borrow_mut();
-        inner.num = 0;
-        inner.pong_at = None;
-        inner.socket = Some(socket);
-        inner.send_now().map_err(tracerr::wrap!())?;
-=======
-    pub fn start(&self, transport: Rc<dyn RpcTransport>) -> Result<(), Error> {
+    pub fn start(&self, transport: Rc<dyn RpcTransport>) -> Result<()> {
         let mut inner = self.0.borrow_mut();
         inner.num = 0;
         inner.pong_at = None;
         inner.transport = Some(transport);
-        inner.send_now()?;
->>>>>>> 0e6b2d8e
+        inner.send_now().map_err(tracerr::wrap!())?;
 
         let inner_rc = Rc::clone(&self.0);
         let do_ping = Closure::wrap(Box::new(move || {
