//! Connection loss detection via ping/pong mechanism.

use std::{cell::RefCell, rc::Rc};

use derive_more::{Display, From, Mul};
use futures::{channel::mpsc, future, stream::LocalBoxStream, StreamExt as _};
use medea_client_api_proto::{ClientMsg, ServerMsg};
use wasm_bindgen_futures::spawn_local;

use crate::{
    log::{console_error, prelude::*},
    rpc::{RpcTransport, TransportError},
<<<<<<< HEAD
    utils::{delay_for, JasonError, JsCaused, JsDuration, JsError, TaskHandle},
=======
    utils::{delay_for, JsCaused, JsDuration, JsError, TaskHandle},
>>>>>>> 31ec2390
};

/// Errors that may occur in [`Heartbeat`].
#[derive(Debug, Display, From, JsCaused)]
pub struct HeartbeatError(TransportError);

/// Idle timeout of [`RpcClient`].
///
/// [`RpcClient`]: super::RpcClient
#[derive(Debug, Copy, Clone)]
pub struct IdleTimeout(pub JsDuration);

/// Ping interval of [`RpcClient`].
///
/// [`RpcClient`]: super::RpcClient
#[derive(Debug, Copy, Clone, Mul)]
pub struct PingInterval(pub JsDuration);

/// Inner data of [`Heartbeat`].
struct Inner {
    /// [`RpcTransport`] which heartbeats.
    transport: Rc<dyn RpcTransport>,

    /// Idle timeout of [`RpcClient`].
    idle_timeout: IdleTimeout,

    /// Ping interval of [`RpcClient`].
    ping_interval: PingInterval,

    /// [`Abort`] for [`Future`] which sends [`ClientMsg::Pong`] on
    /// [`ServerMsg::Ping`].
    handle_ping_task: Option<TaskHandle>,

    /// [`Abort`] for idle watchdog.
    idle_watchdog_task: Option<TaskHandle>,

    /// Number of last received [`ServerMsg::Ping`].
    last_ping_num: u32,

    /// [`mpsc::UnboundedSender`]s for a [`Heartbeat::on_idle`].
    on_idle_subs: Vec<mpsc::UnboundedSender<()>>,
}

impl Inner {
    /// Sends [`ClientMsg::Pong`] to a server.
    ///
    /// If some error happen then it will be printed with [`console_error`].
    fn send_pong(&self, n: u32) {
        self.transport
            .send(&ClientMsg::Pong(n))
            .map_err(tracerr::wrap!(=> TransportError))
            .map_err(|e| log::error!("Failed to send pong: {}", e))
            .ok();
    }
}

/// Detector of connection loss via ping/pong mechanism.
pub struct Heartbeat(Rc<RefCell<Inner>>);

impl Heartbeat {
    /// Start this [`Heartbeat`] for the provided [`RpcTransport`] with
    /// the provided `idle_timeout` and `ping_interval`.
    pub fn start(
        transport: Rc<dyn RpcTransport>,
        ping_interval: PingInterval,
        idle_timeout: IdleTimeout,
    ) -> Self {
        let inner = Rc::new(RefCell::new(Inner {
            idle_timeout,
            ping_interval,
            transport,
            handle_ping_task: None,
            idle_watchdog_task: None,
            on_idle_subs: Vec::new(),
            last_ping_num: 0,
        }));

        let handle_ping_task = spawn_ping_handle_task(Rc::clone(&inner));
        let idle_watchdog_task = spawn_idle_watchdog_task(Rc::clone(&inner));

        inner.borrow_mut().idle_watchdog_task = Some(idle_watchdog_task);
        inner.borrow_mut().handle_ping_task = Some(handle_ping_task);

        Self(inner)
    }

    /// Updates this [`Heartbeat`] settings.
    pub fn update_settings(
        &self,
        idle_timeout: IdleTimeout,
        ping_interval: PingInterval,
    ) {
        self.0.borrow_mut().idle_timeout = idle_timeout;
        self.0.borrow_mut().ping_interval = ping_interval;
    }

    /// Returns [`LocalBoxStream`] to which will sent `()` when [`Heartbeat`]
    /// considers that [`RpcTransport`] is idle.
    pub fn on_idle(&self) -> LocalBoxStream<'static, ()> {
        let (on_idle_tx, on_idle_rx) = mpsc::unbounded();
        self.0.borrow_mut().on_idle_subs.push(on_idle_tx);

        Box::pin(on_idle_rx)
    }
}

/// Spawns idle watchdog task returning its handle.
///
/// This task is responsible for throwing [`Heartbeat::on_idle`] when
/// [`ServerMsg`] hasn't been received within `idle_timeout`.
///
/// Also this watchdog will repeat [`ClientMsg::Pong`] if
/// [`ServerMsg::Ping`] wasn't received within `ping_interval * 2`.
fn spawn_idle_watchdog_task(this: Rc<RefCell<Inner>>) -> TaskHandle {
    let (idle_watchdog_fut, idle_watchdog_handle) =
        future::abortable(async move {
            let wait_for_ping = this.borrow().ping_interval * 2;
            delay_for(wait_for_ping.0).await;

            let last_ping_num = this.borrow().last_ping_num;
            this.borrow().send_pong(last_ping_num + 1);

            let idle_timeout = this.borrow().idle_timeout;
            delay_for(idle_timeout.0 - wait_for_ping.0).await;
            this.borrow_mut()
                .on_idle_subs
<<<<<<< HEAD
                .retain(|sub| !sub.is_closed());
            this.borrow()
                .on_idle_subs
                .iter()
                .filter_map(|sub| sub.unbounded_send(()).err())
                .for_each(|err| {
                    log_error!(
                        "Heartbeat::on_idle subscriber has gone unexpectedly: \
                         {:?}",
                        err,
                    );
                });
=======
                .retain(|sub| sub.unbounded_send(()).is_ok());
>>>>>>> 31ec2390
        });

    spawn_local(async move {
        idle_watchdog_fut.await.ok();
    });

    idle_watchdog_handle.into()
}

/// Spawns ping handle task returning its handle.
///
/// This task is responsible for answering [`ServerMsg::Ping`] with
/// [`ClientMsg::Pong`] and renewing idle watchdog task.
fn spawn_ping_handle_task(this: Rc<RefCell<Inner>>) -> TaskHandle {
    let mut on_message_stream = this.borrow().transport.on_message();

    let (handle_ping_fut, handle_ping_task) = future::abortable(async move {
        while let Some(msg) = on_message_stream.next().await {
            let idle_task = spawn_idle_watchdog_task(Rc::clone(&this));
            this.borrow_mut().idle_watchdog_task = Some(idle_task);

            if let ServerMsg::Ping(num) = msg {
                this.borrow_mut().last_ping_num = num;
                this.borrow().send_pong(num);
            }
        }
    });
    spawn_local(async move {
        handle_ping_fut.await.ok();
    });
    handle_ping_task.into()
}

impl Drop for Heartbeat {
    fn drop(&mut self) {
        let mut inner = self.0.borrow_mut();
        inner.handle_ping_task.take();
        inner.idle_watchdog_task.take();
    }
}<|MERGE_RESOLUTION|>--- conflicted
+++ resolved
@@ -8,13 +8,8 @@
 use wasm_bindgen_futures::spawn_local;
 
 use crate::{
-    log::{console_error, prelude::*},
     rpc::{RpcTransport, TransportError},
-<<<<<<< HEAD
-    utils::{delay_for, JasonError, JsCaused, JsDuration, JsError, TaskHandle},
-=======
     utils::{delay_for, JsCaused, JsDuration, JsError, TaskHandle},
->>>>>>> 31ec2390
 };
 
 /// Errors that may occur in [`Heartbeat`].
@@ -141,22 +136,7 @@
             delay_for(idle_timeout.0 - wait_for_ping.0).await;
             this.borrow_mut()
                 .on_idle_subs
-<<<<<<< HEAD
-                .retain(|sub| !sub.is_closed());
-            this.borrow()
-                .on_idle_subs
-                .iter()
-                .filter_map(|sub| sub.unbounded_send(()).err())
-                .for_each(|err| {
-                    log_error!(
-                        "Heartbeat::on_idle subscriber has gone unexpectedly: \
-                         {:?}",
-                        err,
-                    );
-                });
-=======
                 .retain(|sub| sub.unbounded_send(()).is_ok());
->>>>>>> 31ec2390
         });
 
     spawn_local(async move {
