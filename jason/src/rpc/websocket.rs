//! [WebSocket] transport wrapper.
//!
//! [WebSocket]: https://developer.mozilla.org/ru/docs/WebSockets

use std::{cell::RefCell, convert::TryFrom, rc::Rc};

use derive_more::{Display, From, Into};
use futures::{
    channel::{mpsc, oneshot},
    future,
    stream::LocalBoxStream,
};
use medea_client_api_proto::{ClientMsg, ServerMsg};
use tracerr::Traced;
use web_sys::{CloseEvent, Event, MessageEvent, WebSocket as SysWebSocket};

use crate::utils::{
    console_error, EventListener, EventListenerBindError, JasonError, JsCaused,
    JsError,
};

use super::{
    ClientDisconnect, CloseMsg, ClosedStateReason, RpcTransport, State,
};

/// Errors that may occur when working with [`WebSocketRpcClient`].
///
/// [`WebSocketRpcClient`]: super::WebSocketRpcClient
#[derive(Clone, Debug, Display, JsCaused)]
pub enum TransportError {
    /// Occurs when the port to which the connection is being attempted
    /// is being blocked.
    #[display(fmt = "Failed to create WebSocket: {}", _0)]
    CreateSocket(JsError),

    /// Occurs when the connection close before becomes state active.
    #[display(fmt = "Failed to init WebSocket")]
    InitSocket,

    /// Occurs when [`ClientMsg`] cannot be parsed.
    #[display(fmt = "Failed to parse client message: {}", _0)]
    ParseClientMessage(Rc<serde_json::error::Error>),

    /// Occurs when [`ServerMessage`] cannot be parsed.
    #[display(fmt = "Failed to parse server message: {}", _0)]
    ParseServerMessage(Rc<serde_json::error::Error>),

    /// Occurs if the parsed message is not string.
    #[display(fmt = "Message is not a string")]
    MessageNotString,

    /// Occurs when a message cannot be send to server.
    #[display(fmt = "Failed to send message: {}", _0)]
    SendMessage(JsError),

    /// Occurs when handler failed to bind to some [WebSocket] event. Not
    /// really supposed to ever happen.
    ///
    /// [WebSocket]: https://developer.mozilla.org/ru/docs/WebSockets
    #[display(fmt = "Failed to bind to WebSocket event: {}", _0)]
    WebSocketEventBindError(EventListenerBindError),

    /// Occurs when message is sent to a closed socket.
    #[display(fmt = "Underlying socket is closed")]
    ClosedSocket,
}

impl From<EventListenerBindError> for TransportError {
    fn from(err: EventListenerBindError) -> Self {
        Self::WebSocketEventBindError(err)
    }
}

/// Wrapper for help to get [`ServerMsg`] from Websocket [MessageEvent][1].
///
/// [1]: https://developer.mozilla.org/en-US/docs/Web/API/MessageEvent
#[derive(Clone, From, Into)]
pub struct ServerMessage(ServerMsg);

impl TryFrom<&MessageEvent> for ServerMessage {
    type Error = TransportError;

    fn try_from(msg: &MessageEvent) -> std::result::Result<Self, Self::Error> {
        use TransportError::*;
        let payload = msg.data().as_string().ok_or(MessageNotString)?;

        serde_json::from_str::<ServerMsg>(&payload)
            .map_err(|e| ParseServerMessage(e.into()))
            .map(Self::from)
    }
}

type Result<T, E = Traced<TransportError>> = std::result::Result<T, E>;

struct InnerSocket {
    /// JS side [WebSocket].
    ///
    /// [WebSocket]: https://developer.mozilla.org/docs/Web/API/WebSocket
    socket: Rc<SysWebSocket>,

    /// State of [`WebSocketTransport`] connection.
    socket_state: State,

    /// Listener for [WebSocket] [open event][1].
    ///
    /// [WebSocket]: https://developer.mozilla.org/docs/Web/API/WebSocket
    /// [1]: https://developer.mozilla.org/en-US/Web/API/WebSocket/open_event
    on_open_listener: Option<EventListener<SysWebSocket, Event>>,

    /// Listener for [WebSocket] [message event][1].
    ///
    /// [WebSocket]: https://developer.mozilla.org/docs/Web/API/WebSocket
    /// [1]: https://developer.mozilla.org/docs/Web/API/WebSocket/message_event
    on_message_listener: Option<EventListener<SysWebSocket, MessageEvent>>,

    /// Listener for [WebSocket] [close event][1].
    ///
    /// [WebSocket]: https://developer.mozilla.org/docs/Web/API/WebSocket
    /// [1]: https://developer.mozilla.org/docs/Web/API/WebSocket/close_event
    on_close_listener: Option<EventListener<SysWebSocket, CloseEvent>>,

    /// Subscribers for [`RpcTransport::on_message`] events.
    on_message_subs: Vec<mpsc::UnboundedSender<ServerMsg>>,

    /// Subscribers for [`RpcTransport::on_state_change`] events.
    on_state_change_subs: Vec<mpsc::UnboundedSender<State>>,

    /// Reason of [`WebSocketRpcTransport`] closing.
    /// Will be sent in [WebSocket close frame][1].
    ///
    /// [1]: https://tools.ietf.org/html/rfc6455#section-5.5.1
    close_reason: ClientDisconnect,
}

impl InnerSocket {
    fn new(url: &str) -> Result<Self> {
        let socket = SysWebSocket::new(&url)
            .map_err(Into::into)
            .map_err(TransportError::CreateSocket)
            .map_err(tracerr::wrap!())?;
        Ok(Self {
            socket_state: State::Connecting,
            socket: Rc::new(socket),
            on_open_listener: None,
            on_message_listener: None,
            on_close_listener: None,
            on_message_subs: Vec::new(),
            on_state_change_subs: Vec::new(),
            close_reason: ClientDisconnect::RpcTransportUnexpectedlyDropped,
        })
    }

    /// Updates `socket_state` of this [`InnerSocket`] with the provided
    /// [`State`].
    ///
    /// Sends updated [`State`] to `on_state_change` subscribers.
    /// But, if [`State`] is not changed, then nothing will be sent.
    fn update_socket_state(&mut self, new: &State) {
        if self.socket_state.id() != new.id() {
            self.socket_state = new.clone();
            self.on_state_change_subs.retain(|sub| !sub.is_closed());

            self.on_state_change_subs
                .iter()
                .filter_map(|sub| sub.unbounded_send(new.clone()).err())
                .for_each(|e| {
                    console_error(format!(
                        "'WebSocketRpcTransport::on_state_change' subscriber \
                         has gone unexpectedly: {:?}",
                        e,
                    ));
                });
        }
    }

    /// Checks underlying WebSocket state and updates `socket_state`.
    fn sync_socket_state(&mut self) {
        self.update_socket_state(&self.socket.ready_state().into());
    }
}

impl Drop for InnerSocket {
    fn drop(&mut self) {
        if self.socket_state.can_close() {
            let rsn = serde_json::to_string(&self.close_reason)
                .expect("Could not serialize close message");
            if let Err(e) = self.socket.close_with_code_and_reason(1000, &rsn) {
                console_error(e);
            }
        }
    }
}

/// WebSocket [`RpcTransport`] between a client and a server.
///
/// # Drop
///
/// This structure has __cyclic references__, which are freed in its [`Drop`]
/// implementation.
///
/// If you're adding new cyclic dependencies, then don't forget to drop them in
/// the [`Drop`] implementation and mention in the list below:
/// 1. [`InnerSocket::on_close_listener`]
/// 2. [`InnerSocket::on_message_listener`]
/// 3. [`InnerSocket::on_open_listener`]
pub struct WebSocketRpcTransport(Rc<RefCell<InnerSocket>>);

impl WebSocketRpcTransport {
    /// Initiates new WebSocket connection. Resolves only when underlying
    /// connection becomes active.
    ///
    /// # Errors
    ///
<<<<<<< HEAD
    /// With [`TransportError::CreateSocket`] if could not open WebSocket to
    /// specified url.
    ///
    /// With [`TransportError::InitSocket`] if [`WebSocket.onclose`][1] callback
    /// fired before [`WebSocket.onopen`][2] callback.
    ///
    /// [1]: https://developer.mozilla.org/en-US/docs/Web/API/WebSocket/onclose
    /// [2]: https://developer.mozilla.org/en-US/docs/Web/API/WebSocket/onopen
=======
    /// If establishing WebSocket connection fails.
>>>>>>> 379dc191
    pub async fn new(url: &str) -> Result<Self> {
        let (tx_close, rx_close) = oneshot::channel();
        let (tx_open, rx_open) = oneshot::channel();

        let socket = Rc::new(RefCell::new(InnerSocket::new(url)?));

        {
            let mut socket_mut = socket.borrow_mut();
            let inner = Rc::clone(&socket);
            socket_mut.on_close_listener = Some(
                EventListener::new_once(
                    Rc::clone(&socket_mut.socket),
                    "close",
                    move |_| {
                        inner.borrow_mut().sync_socket_state();
                        let _ = tx_close.send(());
                    },
                )
                .map_err(tracerr::map_from_and_wrap!())?,
            );

            let inner = Rc::clone(&socket);
            socket_mut.on_open_listener = Some(
                EventListener::new_once(
                    Rc::clone(&socket_mut.socket),
                    "open",
                    move |_| {
                        inner.borrow_mut().sync_socket_state();
                        let _ = tx_open.send(());
                    },
                )
                .map_err(tracerr::map_from_and_wrap!(=> TransportError))?,
            );
        }

        let state = future::select(rx_open, rx_close).await;

        let this = Self(socket);
        this.set_on_close_listener()?;
        this.set_on_message_listener()?;

        match state {
            future::Either::Left((opened, _)) => match opened {
                Ok(_) => Ok(this),
                Err(_) => Err(tracerr::new!(TransportError::InitSocket)),
            },
            future::Either::Right(_) => {
                Err(tracerr::new!(TransportError::InitSocket))
            }
        }
    }

    /// Sets [`WebSocketRpcTransport::on_close_listener`] which will update
    /// [`RpcTransport`]'s [`State`] to [`State::Closed`] with a
    /// [`ClosedStateReason::ConnectionLoss`].
    fn set_on_close_listener(&self) -> Result<()> {
        let this = Rc::clone(&self.0);
        let on_close = EventListener::new_once(
            Rc::clone(&self.0.borrow().socket),
            "close",
            move |msg: CloseEvent| {
                let close_msg = CloseMsg::from(&msg);
                this.borrow_mut().update_socket_state(&State::Closed(
                    ClosedStateReason::ConnectionLost(close_msg),
                ));
            },
        )
        .map_err(tracerr::map_from_and_wrap!(=> TransportError))?;
        self.0.borrow_mut().on_close_listener = Some(on_close);

        Ok(())
    }

    /// Sets [`WebSocketRpcTransport::on_message_listener`] which will send
    /// [`ServerMessage`]s to [`WebSocketRpcTransport::on_message`] subscribers.
    fn set_on_message_listener(&self) -> Result<()> {
        let this = Rc::clone(&self.0);
        let on_message = EventListener::new_mut(
            Rc::clone(&self.0.borrow().socket),
            "message",
            move |msg| {
                let msg =
                    match ServerMessage::try_from(&msg).map(ServerMsg::from) {
                        Ok(parsed) => parsed,
                        Err(e) => {
                            // TODO: protocol versions mismatch? should drop
                            //       connection if so
                            JasonError::from(tracerr::new!(e)).print();
                            return;
                        }
                    };

                let mut this_mut = this.borrow_mut();
                this_mut
                    .on_message_subs
                    .retain(|on_message| !on_message.is_closed());
                this_mut.on_message_subs.iter().for_each(|on_message| {
                    on_message.unbounded_send(msg.clone()).unwrap_or_else(
                        |e| {
                            console_error(format!(
                                "WebSocket's 'on_message' callback receiver \
                                 unexpectedly gone. {:?}",
                                e
                            ))
                        },
                    );
                })
            },
        )
        .map_err(tracerr::map_from_and_wrap!(=> TransportError))?;

        self.0.borrow_mut().on_message_listener = Some(on_message);

        Ok(())
    }
}

impl RpcTransport for WebSocketRpcTransport {
    fn on_message(&self) -> LocalBoxStream<'static, ServerMsg> {
        let (tx, rx) = mpsc::unbounded();
        self.0.borrow_mut().on_message_subs.push(tx);

        Box::pin(rx)
    }

    fn set_close_reason(&self, close_reason: ClientDisconnect) {
        self.0.borrow_mut().close_reason = close_reason;
    }

    fn send(&self, msg: &ClientMsg) -> Result<()> {
        let inner = self.0.borrow();
        let message = serde_json::to_string(msg)
            .map_err(|e| TransportError::ParseClientMessage(e.into()))
            .map_err(tracerr::wrap!())?;

        match inner.socket_state {
            State::Open => inner
                .socket
                .send_with_str(&message)
                .map_err(Into::into)
                .map_err(TransportError::SendMessage)
                .map_err(tracerr::wrap!()),
            _ => Err(tracerr::new!(TransportError::ClosedSocket)),
        }
    }

    fn on_state_change(&self) -> LocalBoxStream<'static, State> {
        let (tx, rx) = mpsc::unbounded();
        self.0.borrow_mut().on_state_change_subs.push(tx);

        Box::pin(rx)
    }
}

impl Drop for WebSocketRpcTransport {
    /// Don't forget that [`WebSocketRpcTransport`] is a [`Rc`] and this
    /// [`Drop`] implementation will be called on each drop of its references.
    fn drop(&mut self) {
        let mut inner = self.0.borrow_mut();
        inner.on_open_listener.take();
        inner.on_message_listener.take();
        inner.on_close_listener.take();
    }
}<|MERGE_RESOLUTION|>--- conflicted
+++ resolved
@@ -211,18 +211,14 @@
     ///
     /// # Errors
     ///
-<<<<<<< HEAD
-    /// With [`TransportError::CreateSocket`] if could not open WebSocket to
-    /// specified url.
-    ///
-    /// With [`TransportError::InitSocket`] if [`WebSocket.onclose`][1] callback
-    /// fired before [`WebSocket.onopen`][2] callback.
+    /// With [`TransportError::CreateSocket`] if cannot establish WebSocket to
+    /// specified URL.
+    ///
+    /// With [`TransportError::InitSocket`] if [WebSocket.onclose][1] callback
+    /// fired before [WebSocket.onopen][2] callback.
     ///
     /// [1]: https://developer.mozilla.org/en-US/docs/Web/API/WebSocket/onclose
     /// [2]: https://developer.mozilla.org/en-US/docs/Web/API/WebSocket/onopen
-=======
-    /// If establishing WebSocket connection fails.
->>>>>>> 379dc191
     pub async fn new(url: &str) -> Result<Self> {
         let (tx_close, rx_close) = oneshot::channel();
         let (tx_open, rx_open) = oneshot::channel();
