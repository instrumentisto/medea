//! [WebSocket] transport wrapper.
//!
//! [WebSocket]: https://developer.mozilla.org/ru/docs/WebSockets

use std::{borrow::Cow, cell::RefCell, convert::TryFrom, rc::Rc};

use derive_more::{Display, From, Into};
use futures::{
    channel::{mpsc, oneshot},
    future::{self, LocalBoxFuture},
    stream::LocalBoxStream,
};
use medea_client_api_proto::{ClientMsg, ServerMsg};
use tracerr::Traced;
use web_sys::{CloseEvent, Event, MessageEvent, WebSocket as SysWebSocket};

use crate::{
<<<<<<< HEAD
    rpc::{ClientDisconnect, CloseMsg, RpcTransport},
    utils::{EventListener, WasmErr},
=======
    rpc::{CloseMsg, RpcTransport},
    utils::{EventListener, EventListenerBindError, JsCaused, JsError},
>>>>>>> f19998c9
};

/// Errors that may occur when working with [`WebSocket`].
#[derive(Debug, Display, JsCaused)]
pub enum TransportError {
    /// Occurs when the port to which the connection is being attempted
    /// is being blocked.
    #[display(fmt = "Failed to create WebSocket: {}", _0)]
    CreateSocket(JsError),

    /// Occurs when the connection close before becomes state active.
    #[display(fmt = "Failed to init WebSocket")]
    InitSocket,

    /// Occurs when [`ClientMessage`] cannot be parsed.
    #[display(fmt = "Failed to parse client message: {}", _0)]
    ParseClientMessage(serde_json::error::Error),

    /// Occurs when [`ServerMessage`] cannot be parsed.
    #[display(fmt = "Failed to parse server message: {}", _0)]
    ParseServerMessage(serde_json::error::Error),

    /// Occurs if the parsed message is not string.
    #[display(fmt = "Message is not a string")]
    MessageNotString,

    /// Occurs when a message cannot be send to server.
    #[display(fmt = "Failed to send message: {}", _0)]
    SendMessage(JsError),

    /// Occurs when handler failed to bind to some [`WebSocket`] event. Not
    /// really supposed to ever happen.
    #[display(fmt = "Failed to bind to WebSocket event: {}", _0)]
    WebSocketEventBindError(EventListenerBindError),

    /// Occurs when message is sent to a closed socket.
    #[display(fmt = "Underlying socket is closed")]
    ClosedSocket,
}

<<<<<<< HEAD
/// Newtype for received [`ServerMsg`].
#[derive(From, Into)]
pub struct ServerMessage(ServerMsg);

impl TryFrom<&MessageEvent> for ServerMessage {
    type Error = Error;

    fn try_from(msg: &MessageEvent) -> Result<Self, Self::Error> {
        let payload = msg.data().as_string().ok_or(Error::MessageNotString)?;

        serde_json::from_str::<ServerMsg>(&payload)
            .map_err(Error::ParseServerMessage)
            .map(Self::from)
    }
}

=======
impl From<EventListenerBindError> for TransportError {
    fn from(err: EventListenerBindError) -> Self {
        Self::WebSocketEventBindError(err)
    }
}

type Result<T, E = Traced<TransportError>> = std::result::Result<T, E>;

>>>>>>> f19998c9
/// State of websocket.
#[derive(Debug)]
enum State {
    CONNECTING,
    OPEN,
    CLOSING,
    CLOSED,
}

impl State {
    /// Returns `true` if socket can be closed.
    pub fn can_close(&self) -> bool {
        match self {
            Self::CONNECTING | Self::OPEN => true,
            _ => false,
        }
    }
}

impl From<u16> for State {
    fn from(value: u16) -> Self {
        match value {
            0 => Self::CONNECTING,
            1 => Self::OPEN,
            2 => Self::CLOSING,
            3 => Self::CLOSED,
            _ => unreachable!(),
        }
    }
}

struct InnerSocket {
    socket: Rc<SysWebSocket>,
    socket_state: State,
    on_open: Option<EventListener<SysWebSocket, Event>>,
    on_message: Option<EventListener<SysWebSocket, MessageEvent>>,
    on_close: Option<EventListener<SysWebSocket, CloseEvent>>,
    on_error: Option<EventListener<SysWebSocket, Event>>,
    close_reason: ClientDisconnect,
}

/// WebSocket [`RpcTransport`] between client and server.
pub struct WebSocketRpcTransport(Rc<RefCell<InnerSocket>>);

impl InnerSocket {
    fn new(url: &str) -> Result<Self> {
        let socket = SysWebSocket::new(url)
            .map_err(Into::into)
            .map_err(TransportError::CreateSocket)
            .map_err(tracerr::wrap!())?;
        Ok(Self {
            socket_state: State::CONNECTING,
            socket: Rc::new(socket),
            on_open: None,
            on_message: None,
            on_close: None,
            on_error: None,
            close_reason: ClientDisconnect::RpcTransportUnexpectedlyDropped,
        })
    }

    /// Checks underlying WebSocket state and updates `socket_state`.
    fn update_state(&mut self) {
        self.socket_state = self.socket.ready_state().into();
    }
}

impl RpcTransport for WebSocketRpcTransport {
    fn on_message(&self) -> Result<LocalBoxStream<'static, Result<ServerMsg>>> {
        let (tx, rx) = mpsc::unbounded();
        let mut inner_mut = self.0.borrow_mut();
        inner_mut.on_message = Some(
            EventListener::new_mut(
                Rc::clone(&inner_mut.socket),
                "message",
                move |msg| {
                    let parsed = ServerMessage::try_from(&msg)
                        .map(Into::into)
                        .map_err(tracerr::wrap!());
                    tx.unbounded_send(parsed).unwrap_or_else(|e| {
                        console_error!(format!(
                            "WebSocket's 'on_message' callback receiver \
                             unexpectedly gone. {:?}",
                            e
                        ))
                    });
                },
            )
            .map_err(tracerr::map_from_and_wrap!(=> TransportError))?,
        );
        Ok(Box::pin(rx))
    }

    fn on_close(
        &self,
    ) -> Result<LocalBoxFuture<'static, Result<CloseMsg, oneshot::Canceled>>>
    {
        let (tx, rx) = oneshot::channel();
        let mut inner_mut = self.0.borrow_mut();
        let inner = Rc::clone(&self.0);
        inner_mut.on_close = Some(
            EventListener::new_once(
                Rc::clone(&inner_mut.socket),
                "close",
                move |msg: CloseEvent| {
                    inner.borrow_mut().update_state();
                    tx.send(CloseMsg::from(&msg)).unwrap_or_else(|e| {
                        console_error!(format!(
                            "WebSocket's 'on_close' callback receiver \
                             unexpectedly gone. {:?}",
                            e
                        ))
                    });
                },
            )
            .map_err(tracerr::map_from_and_wrap!(=> TransportError))?,
        );
        Ok(Box::pin(rx))
    }

    fn send(&self, msg: &ClientMsg) -> Result<()> {
        let inner = self.0.borrow();
        let message = serde_json::to_string(msg)
            .map_err(TransportError::ParseClientMessage)
            .map_err(tracerr::wrap!())?;

        match inner.socket_state {
            State::OPEN => inner
                .socket
                .send_with_str(&message)
                .map_err(Into::into)
                .map_err(TransportError::SendMessage)
                .map_err(tracerr::wrap!()),
            _ => Err(tracerr::new!(TransportError::ClosedSocket)),
        }
    }

    fn set_close_reason(&self, close_reason: ClientDisconnect) {
        self.0.borrow_mut().close_reason = close_reason;
    }
}

impl WebSocketRpcTransport {
    /// Initiates new WebSocket connection. Resolves only when underlying
    /// connection becomes active.
    pub async fn new(url: &str) -> Result<Self> {
        let (tx_close, rx_close) = oneshot::channel();
        let (tx_open, rx_open) = oneshot::channel();

        let inner = InnerSocket::new(url)?;
        let socket = Rc::new(RefCell::new(inner));

        {
            let mut socket_mut = socket.borrow_mut();
            let inner = Rc::clone(&socket);
            socket_mut.on_close = Some(
                EventListener::new_once(
                    Rc::clone(&socket_mut.socket),
                    "close",
                    move |_| {
                        inner.borrow_mut().update_state();
                        let _ = tx_close.send(());
                    },
                )
                .map_err(tracerr::map_from_and_wrap!())?,
            );

            let inner = Rc::clone(&socket);
            socket_mut.on_open = Some(
                EventListener::new_once(
                    Rc::clone(&socket_mut.socket),
                    "open",
                    move |_| {
                        inner.borrow_mut().update_state();
                        let _ = tx_open.send(());
                    },
                )
                .map_err(tracerr::map_from_and_wrap!(=> TransportError))?,
            );
        }

        let state = future::select(rx_open, rx_close).await;

        socket.borrow_mut().on_open.take();
        socket.borrow_mut().on_close.take();

        match state {
            future::Either::Left((opened, _)) => match opened {
                Ok(_) => Ok(Self(socket)),
                Err(_) => Err(tracerr::new!(TransportError::InitSocket)),
            },
            future::Either::Right(_closed) => {
                Err(tracerr::new!(TransportError::InitSocket))
            }
        }
    }
}

impl Drop for WebSocketRpcTransport {
    fn drop(&mut self) {
        let mut inner = self.0.borrow_mut();
        if inner.socket_state.can_close() {
            inner.on_open.take();
            inner.on_error.take();
            inner.on_message.take();
            inner.on_close.take();

            let close_reason: Cow<'static, str> =
                serde_json::to_string(&inner.close_reason)
                    .unwrap_or_else(|_| {
                        "Could not serialize close message".into()
                    })
                    .into();

            if let Err(err) =
                inner.socket.close_with_code_and_reason(1000, &close_reason)
            {
                console_error!(err);
            }
        }
    }
<<<<<<< HEAD
=======
}

impl From<&CloseEvent> for CloseMsg {
    fn from(event: &CloseEvent) -> Self {
        let code: u16 = event.code();
        let body = format!("{}:{}", code, event.reason());
        match code {
            1000 => Self::Normal(body),
            _ => Self::Disconnect(body),
        }
    }
}

/// Wrapper for help to get [`ServerMsg`] from Websocket [MessageEvent][1].
///
/// [1]: https://developer.mozilla.org/en-US/docs/Web/API/MessageEvent
#[derive(From, Into)]
pub struct ServerMessage(ServerMsg);

impl TryFrom<&MessageEvent> for ServerMessage {
    type Error = TransportError;

    fn try_from(msg: &MessageEvent) -> std::result::Result<Self, Self::Error> {
        use TransportError::*;
        let payload = msg.data().as_string().ok_or(MessageNotString)?;

        serde_json::from_str::<ServerMsg>(&payload)
            .map_err(ParseServerMessage)
            .map(Self::from)
    }
>>>>>>> f19998c9
}<|MERGE_RESOLUTION|>--- conflicted
+++ resolved
@@ -15,13 +15,8 @@
 use web_sys::{CloseEvent, Event, MessageEvent, WebSocket as SysWebSocket};
 
 use crate::{
-<<<<<<< HEAD
     rpc::{ClientDisconnect, CloseMsg, RpcTransport},
-    utils::{EventListener, WasmErr},
-=======
-    rpc::{CloseMsg, RpcTransport},
     utils::{EventListener, EventListenerBindError, JsCaused, JsError},
->>>>>>> f19998c9
 };
 
 /// Errors that may occur when working with [`WebSocket`].
@@ -62,24 +57,25 @@
     ClosedSocket,
 }
 
-<<<<<<< HEAD
-/// Newtype for received [`ServerMsg`].
+/// Wrapper for help to get [`ServerMsg`] from Websocket [MessageEvent][1].
+///
+/// [1]: https://developer.mozilla.org/en-US/docs/Web/API/MessageEvent
 #[derive(From, Into)]
 pub struct ServerMessage(ServerMsg);
 
 impl TryFrom<&MessageEvent> for ServerMessage {
-    type Error = Error;
-
-    fn try_from(msg: &MessageEvent) -> Result<Self, Self::Error> {
-        let payload = msg.data().as_string().ok_or(Error::MessageNotString)?;
+    type Error = TransportError;
+
+    fn try_from(msg: &MessageEvent) -> std::result::Result<Self, Self::Error> {
+        use TransportError::*;
+        let payload = msg.data().as_string().ok_or(MessageNotString)?;
 
         serde_json::from_str::<ServerMsg>(&payload)
-            .map_err(Error::ParseServerMessage)
+            .map_err(ParseServerMessage)
             .map(Self::from)
     }
 }
 
-=======
 impl From<EventListenerBindError> for TransportError {
     fn from(err: EventListenerBindError) -> Self {
         Self::WebSocketEventBindError(err)
@@ -88,7 +84,6 @@
 
 type Result<T, E = Traced<TransportError>> = std::result::Result<T, E>;
 
->>>>>>> f19998c9
 /// State of websocket.
 #[derive(Debug)]
 enum State {
@@ -310,37 +305,4 @@
             }
         }
     }
-<<<<<<< HEAD
-=======
-}
-
-impl From<&CloseEvent> for CloseMsg {
-    fn from(event: &CloseEvent) -> Self {
-        let code: u16 = event.code();
-        let body = format!("{}:{}", code, event.reason());
-        match code {
-            1000 => Self::Normal(body),
-            _ => Self::Disconnect(body),
-        }
-    }
-}
-
-/// Wrapper for help to get [`ServerMsg`] from Websocket [MessageEvent][1].
-///
-/// [1]: https://developer.mozilla.org/en-US/docs/Web/API/MessageEvent
-#[derive(From, Into)]
-pub struct ServerMessage(ServerMsg);
-
-impl TryFrom<&MessageEvent> for ServerMessage {
-    type Error = TransportError;
-
-    fn try_from(msg: &MessageEvent) -> std::result::Result<Self, Self::Error> {
-        use TransportError::*;
-        let payload = msg.data().as_string().ok_or(MessageNotString)?;
-
-        serde_json::from_str::<ServerMsg>(&payload)
-            .map_err(ParseServerMessage)
-            .map(Self::from)
-    }
->>>>>>> f19998c9
 }