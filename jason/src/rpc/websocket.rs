//! [WebSocket] transport wrapper.
//!
//! [WebSocket]: https://developer.mozilla.org/ru/docs/WebSockets

use std::{cell::RefCell, convert::TryFrom, rc::Rc};

use futures::{channel::oneshot, future};
use macro_attr::*;
use medea_client_api_proto::{ClientMsg, ServerMsg};
use newtype_derive::NewtypeFrom;
use thiserror::*;
use web_sys::{CloseEvent, Event, MessageEvent, WebSocket as SysWebSocket};

use crate::{
    rpc::CloseMsg,
    utils::{EventListener, WasmErr},
};
use tracerr::Traced;

/// Describes errors that may occur when working with [`WebSocket`].
#[derive(Error, Debug)]
pub enum Error {
    #[error("failed create websocket: {0}")]
    CreateSocket(WasmErr),
    #[error("failed init websocket")]
    InitSocket,
    #[error("failed parse client message: {0}")]
    ParseClientMessage(serde_json::error::Error),
    #[error("failed parse server message: {0}")]
    ParseServerMessage(serde_json::error::Error),
    #[error("message is not string")]
    MessageNotString,
    #[error("failed send message: {0}")]
    SendMessage(WasmErr),
    #[error("failed set handler for CloseEvent: {0}")]
    SetHandlerOnClose(WasmErr),
    #[error("failed set handler for OpenEvent: {0}")]
    SetHandlerOnOpen(WasmErr),
    #[error("failed set handler for MessageEvent: {0}")]
    SetHandlerOnMessage(WasmErr),
    #[error("Could not cast {0} to State variant")]
    CastState(u16),
    #[error("Underlying socket is closed")]
    ClosedSocket,
}

type Result<T, E = Error> = std::result::Result<T, Traced<E>>;

/// Errors that may occur when working with [`WebSocket`].
#[derive(Debug, Error)]
pub enum Error {
    #[error("failed to create WebSocket: {0}")]
    CreateSocket(WasmErr),
    #[error("failed to init WebSocket")]
    InitSocket,
    #[error("failed to parse client message: {0}")]
    ParseClientMessage(serde_json::error::Error),
    #[error("failed to parse server message: {0}")]
    ParseServerMessage(serde_json::error::Error),
    #[error("message is not a string")]
    MessageNotString,
    #[error("failed to send message: {0}")]
    SendMessage(WasmErr),
    #[error("failed to set handler for CloseEvent: {0}")]
    SetHandlerOnClose(WasmErr),
    #[error("failed to set handler for OpenEvent: {0}")]
    SetHandlerOnOpen(WasmErr),
    #[error("failed to set handler for MessageEvent: {0}")]
    SetHandlerOnMessage(WasmErr),
    #[error("could not cast {0} to State variant")]
    CastState(u16),
    #[error("underlying socket is closed")]
    ClosedSocket,
}

/// State of websocket.
#[derive(Debug)]
enum State {
    CONNECTING,
    OPEN,
    CLOSING,
    CLOSED,
}

impl State {
    /// Returns `true` if socket can be closed.
    pub fn can_close(&self) -> bool {
        match self {
            Self::CONNECTING | Self::OPEN => true,
            _ => false,
        }
    }
}

impl TryFrom<u16> for State {
    type Error = Error;

    fn try_from(value: u16) -> std::result::Result<Self, Self::Error> {
        match value {
            0 => Ok(Self::CONNECTING),
            1 => Ok(Self::OPEN),
            2 => Ok(Self::CLOSING),
            3 => Ok(Self::CLOSED),
            _ => Err(Error::CastState(value)),
        }
    }
}

struct InnerSocket {
    socket: Rc<SysWebSocket>,
    socket_state: State,
    on_open: Option<EventListener<SysWebSocket, Event>>,
    on_message: Option<EventListener<SysWebSocket, MessageEvent>>,
    on_close: Option<EventListener<SysWebSocket, CloseEvent>>,
    on_error: Option<EventListener<SysWebSocket, Event>>,
}

pub struct WebSocket(Rc<RefCell<InnerSocket>>);

impl InnerSocket {
<<<<<<< HEAD
    fn new(url: &str) -> Result<Self> {
        let socket = SysWebSocket::new(url)
            .map_err(|err| tracerr::new!(Error::CreateSocket(err.into())))?;
=======
    fn new(url: &str) -> Result<Self, Error> {
        let socket = SysWebSocket::new(url)
            .map_err(Into::into)
            .map_err(Error::CreateSocket)?;
>>>>>>> 00a01d74
        Ok(Self {
            socket_state: State::CONNECTING,
            socket: Rc::new(socket),
            on_open: None,
            on_message: None,
            on_close: None,
            on_error: None,
        })
    }

    /// Checks underlying WebSocket state and updates `socket_state`.
    fn update_state(&mut self) {
        match State::try_from(self.socket.ready_state()) {
            Ok(new_state) => self.socket_state = new_state,
            Err(err) => {
                // unreachable, unless some vendor will break enum
<<<<<<< HEAD
                error!(err.to_string())
=======
                console_error!(err.to_string())
>>>>>>> 00a01d74
            }
        };
    }
}

impl WebSocket {
    /// Initiates new WebSocket connection. Resolves only when underlying
    /// connection becomes active.
<<<<<<< HEAD
    pub async fn new(url: &str) -> Result<Self> {
=======
    pub async fn new(url: &str) -> Result<Self, Error> {
>>>>>>> 00a01d74
        let (tx_close, rx_close) = oneshot::channel();
        let (tx_open, rx_open) = oneshot::channel();

        let inner = InnerSocket::new(url)?;
        let socket = Rc::new(RefCell::new(inner));

        {
            let mut socket_mut = socket.borrow_mut();
            let inner = Rc::clone(&socket);
            socket_mut.on_close = Some(
                EventListener::new_once(
                    Rc::clone(&socket_mut.socket),
                    "close",
                    move |_| {
                        inner.borrow_mut().update_state();
                        let _ = tx_close.send(());
                    },
                )
<<<<<<< HEAD
                .map_err(|err| {
                    tracerr::new!(Error::SetHandlerOnClose(err.into()))
                })?,
=======
                .map_err(Error::SetHandlerOnClose)?,
>>>>>>> 00a01d74
            );

            let inner = Rc::clone(&socket);
            socket_mut.on_open = Some(
                EventListener::new_once(
                    Rc::clone(&socket_mut.socket),
                    "open",
                    move |_| {
                        inner.borrow_mut().update_state();
                        let _ = tx_open.send(());
                    },
                )
<<<<<<< HEAD
                .map_err(|err| {
                    tracerr::new!(Error::SetHandlerOnOpen(err.into()))
                })?,
=======
                .map_err(Error::SetHandlerOnOpen)?,
>>>>>>> 00a01d74
            );
        }

        let state = future::select(rx_open, rx_close).await;

        socket.borrow_mut().on_open.take();
        socket.borrow_mut().on_close.take();

        match state {
            future::Either::Left((opened, _)) => match opened {
                Ok(_) => Ok(Self(socket)),
<<<<<<< HEAD
                Err(_) => Err(tracerr::new!(Error::InitSocket)),
            },
            future::Either::Right(_closed) => {
                Err(tracerr::new!(Error::InitSocket))
            }
=======
                Err(_) => Err(Error::InitSocket),
            },
            future::Either::Right(_closed) => Err(Error::InitSocket),
>>>>>>> 00a01d74
        }
    }

    /// Set handler on receive message from server.
<<<<<<< HEAD
    pub fn on_message<F>(&self, mut f: F) -> Result<()>
    where
        F: (FnMut(std::result::Result<ServerMsg, Error>)) + 'static,
=======
    pub fn on_message<F>(&self, mut f: F) -> Result<(), Error>
    where
        F: (FnMut(Result<ServerMsg, Error>)) + 'static,
>>>>>>> 00a01d74
    {
        let mut inner_mut = self.0.borrow_mut();
        inner_mut.on_message = Some(
            EventListener::new_mut(
                Rc::clone(&inner_mut.socket),
                "message",
                move |msg| {
                    let parsed = ServerMessage::try_from(&msg)
                        .map(std::convert::Into::into);
                    f(parsed);
                },
            )
<<<<<<< HEAD
            .map_err(|err| {
                tracerr::new!(Error::SetHandlerOnMessage(err.into()))
            })?,
=======
            .map_err(Into::into)
            .map_err(Error::SetHandlerOnMessage)?,
>>>>>>> 00a01d74
        );
        Ok(())
    }

    /// Set handler on close socket.
    pub fn on_close<F>(&self, f: F) -> Result<(), Error>
    where
        F: (FnOnce(CloseMsg)) + 'static,
    {
        let mut inner_mut = self.0.borrow_mut();
        let inner = Rc::clone(&self.0);
        inner_mut.on_close = Some(
            EventListener::new_once(
                Rc::clone(&inner_mut.socket),
                "close",
                move |msg: CloseEvent| {
                    inner.borrow_mut().update_state();
                    f(CloseMsg::from(&msg));
                },
            )
<<<<<<< HEAD
            .map_err(|err| {
                tracerr::new!(Error::SetHandlerOnClose(err.into()))
            })?,
=======
            .map_err(Error::SetHandlerOnClose)?,
>>>>>>> 00a01d74
        );
        Ok(())
    }

    /// Send message to server.
<<<<<<< HEAD
    pub fn send(&self, msg: &ClientMsg) -> Result<()> {
        let inner = self.0.borrow();
        let message = serde_json::to_string(msg)
            .map_err(|err| tracerr::new!(Error::ParseClientMessage(err)))?;
=======
    pub fn send(&self, msg: &ClientMsg) -> Result<(), Error> {
        let inner = self.0.borrow();
        let message =
            serde_json::to_string(msg).map_err(Error::ParseClientMessage)?;
>>>>>>> 00a01d74

        match inner.socket_state {
            State::OPEN => inner
                .socket
                .send_with_str(&message)
<<<<<<< HEAD
                .map_err(|err| tracerr::new!(Error::SendMessage(err.into()))),
            _ => Err(tracerr::new!(Error::ClosedSocket)),
=======
                .map_err(Into::into)
                .map_err(Error::SendMessage),
            _ => Err(Error::ClosedSocket),
>>>>>>> 00a01d74
        }
    }
}

impl Drop for WebSocket {
    fn drop(&mut self) {
        let mut inner = self.0.borrow_mut();
        if inner.socket_state.can_close() {
            inner.on_open.take();
            inner.on_error.take();
            inner.on_message.take();
            inner.on_close.take();

            if let Err(err) = inner
                .socket
                .close_with_code_and_reason(1000, "Dropped unexpectedly")
            {
<<<<<<< HEAD
                error!(err);
=======
                console_error!(err);
>>>>>>> 00a01d74
            }
        }
    }
}

impl From<&CloseEvent> for CloseMsg {
    fn from(event: &CloseEvent) -> Self {
        let code: u16 = event.code();
        let body = format!("{}:{}", code, event.reason());
        match code {
            1000 => Self::Normal(body),
            _ => Self::Disconnect(body),
        }
    }
}

macro_attr! {
    #[derive(NewtypeFrom!)]
    pub struct ServerMessage(ServerMsg);
}

impl TryFrom<&MessageEvent> for ServerMessage {
    type Error = Error;

    fn try_from(msg: &MessageEvent) -> std::result::Result<Self, Self::Error> {
        let payload = msg.data().as_string().ok_or(Error::MessageNotString)?;

        serde_json::from_str::<ServerMsg>(&payload)
            .map_err(Error::ParseServerMessage)
            .map(Self::from)
    }
}<|MERGE_RESOLUTION|>--- conflicted
+++ resolved
@@ -9,42 +9,13 @@
 use medea_client_api_proto::{ClientMsg, ServerMsg};
 use newtype_derive::NewtypeFrom;
 use thiserror::*;
+use tracerr::Traced;
 use web_sys::{CloseEvent, Event, MessageEvent, WebSocket as SysWebSocket};
 
 use crate::{
     rpc::CloseMsg,
     utils::{EventListener, WasmErr},
 };
-use tracerr::Traced;
-
-/// Describes errors that may occur when working with [`WebSocket`].
-#[derive(Error, Debug)]
-pub enum Error {
-    #[error("failed create websocket: {0}")]
-    CreateSocket(WasmErr),
-    #[error("failed init websocket")]
-    InitSocket,
-    #[error("failed parse client message: {0}")]
-    ParseClientMessage(serde_json::error::Error),
-    #[error("failed parse server message: {0}")]
-    ParseServerMessage(serde_json::error::Error),
-    #[error("message is not string")]
-    MessageNotString,
-    #[error("failed send message: {0}")]
-    SendMessage(WasmErr),
-    #[error("failed set handler for CloseEvent: {0}")]
-    SetHandlerOnClose(WasmErr),
-    #[error("failed set handler for OpenEvent: {0}")]
-    SetHandlerOnOpen(WasmErr),
-    #[error("failed set handler for MessageEvent: {0}")]
-    SetHandlerOnMessage(WasmErr),
-    #[error("Could not cast {0} to State variant")]
-    CastState(u16),
-    #[error("Underlying socket is closed")]
-    ClosedSocket,
-}
-
-type Result<T, E = Error> = std::result::Result<T, Traced<E>>;
 
 /// Errors that may occur when working with [`WebSocket`].
 #[derive(Debug, Error)]
@@ -73,6 +44,8 @@
     ClosedSocket,
 }
 
+type Result<T> = std::result::Result<T, Traced<Error>>;
+
 /// State of websocket.
 #[derive(Debug)]
 enum State {
@@ -118,16 +91,11 @@
 pub struct WebSocket(Rc<RefCell<InnerSocket>>);
 
 impl InnerSocket {
-<<<<<<< HEAD
     fn new(url: &str) -> Result<Self> {
         let socket = SysWebSocket::new(url)
-            .map_err(|err| tracerr::new!(Error::CreateSocket(err.into())))?;
-=======
-    fn new(url: &str) -> Result<Self, Error> {
-        let socket = SysWebSocket::new(url)
             .map_err(Into::into)
-            .map_err(Error::CreateSocket)?;
->>>>>>> 00a01d74
+            .map_err(Error::CreateSocket)
+            .map_err(tracerr::wrap!())?;
         Ok(Self {
             socket_state: State::CONNECTING,
             socket: Rc::new(socket),
@@ -144,11 +112,7 @@
             Ok(new_state) => self.socket_state = new_state,
             Err(err) => {
                 // unreachable, unless some vendor will break enum
-<<<<<<< HEAD
-                error!(err.to_string())
-=======
                 console_error!(err.to_string())
->>>>>>> 00a01d74
             }
         };
     }
@@ -157,11 +121,7 @@
 impl WebSocket {
     /// Initiates new WebSocket connection. Resolves only when underlying
     /// connection becomes active.
-<<<<<<< HEAD
     pub async fn new(url: &str) -> Result<Self> {
-=======
-    pub async fn new(url: &str) -> Result<Self, Error> {
->>>>>>> 00a01d74
         let (tx_close, rx_close) = oneshot::channel();
         let (tx_open, rx_open) = oneshot::channel();
 
@@ -180,13 +140,8 @@
                         let _ = tx_close.send(());
                     },
                 )
-<<<<<<< HEAD
-                .map_err(|err| {
-                    tracerr::new!(Error::SetHandlerOnClose(err.into()))
-                })?,
-=======
-                .map_err(Error::SetHandlerOnClose)?,
->>>>>>> 00a01d74
+                .map_err(Error::SetHandlerOnClose)
+                .map_err(tracerr::wrap!())?,
             );
 
             let inner = Rc::clone(&socket);
@@ -199,13 +154,8 @@
                         let _ = tx_open.send(());
                     },
                 )
-<<<<<<< HEAD
-                .map_err(|err| {
-                    tracerr::new!(Error::SetHandlerOnOpen(err.into()))
-                })?,
-=======
-                .map_err(Error::SetHandlerOnOpen)?,
->>>>>>> 00a01d74
+                .map_err(Error::SetHandlerOnOpen)
+                .map_err(tracerr::wrap!())?,
             );
         }
 
@@ -217,30 +167,18 @@
         match state {
             future::Either::Left((opened, _)) => match opened {
                 Ok(_) => Ok(Self(socket)),
-<<<<<<< HEAD
                 Err(_) => Err(tracerr::new!(Error::InitSocket)),
             },
             future::Either::Right(_closed) => {
                 Err(tracerr::new!(Error::InitSocket))
             }
-=======
-                Err(_) => Err(Error::InitSocket),
-            },
-            future::Either::Right(_closed) => Err(Error::InitSocket),
->>>>>>> 00a01d74
         }
     }
 
     /// Set handler on receive message from server.
-<<<<<<< HEAD
     pub fn on_message<F>(&self, mut f: F) -> Result<()>
     where
         F: (FnMut(std::result::Result<ServerMsg, Error>)) + 'static,
-=======
-    pub fn on_message<F>(&self, mut f: F) -> Result<(), Error>
-    where
-        F: (FnMut(Result<ServerMsg, Error>)) + 'static,
->>>>>>> 00a01d74
     {
         let mut inner_mut = self.0.borrow_mut();
         inner_mut.on_message = Some(
@@ -253,20 +191,15 @@
                     f(parsed);
                 },
             )
-<<<<<<< HEAD
-            .map_err(|err| {
-                tracerr::new!(Error::SetHandlerOnMessage(err.into()))
-            })?,
-=======
             .map_err(Into::into)
-            .map_err(Error::SetHandlerOnMessage)?,
->>>>>>> 00a01d74
+            .map_err(Error::SetHandlerOnMessage)
+            .map_err(tracerr::wrap!())?,
         );
         Ok(())
     }
 
     /// Set handler on close socket.
-    pub fn on_close<F>(&self, f: F) -> Result<(), Error>
+    pub fn on_close<F>(&self, f: F) -> Result<()>
     where
         F: (FnOnce(CloseMsg)) + 'static,
     {
@@ -281,42 +214,27 @@
                     f(CloseMsg::from(&msg));
                 },
             )
-<<<<<<< HEAD
-            .map_err(|err| {
-                tracerr::new!(Error::SetHandlerOnClose(err.into()))
-            })?,
-=======
-            .map_err(Error::SetHandlerOnClose)?,
->>>>>>> 00a01d74
+            .map_err(Error::SetHandlerOnClose)
+            .map_err(tracerr::wrap!())?,
         );
         Ok(())
     }
 
     /// Send message to server.
-<<<<<<< HEAD
     pub fn send(&self, msg: &ClientMsg) -> Result<()> {
         let inner = self.0.borrow();
         let message = serde_json::to_string(msg)
-            .map_err(|err| tracerr::new!(Error::ParseClientMessage(err)))?;
-=======
-    pub fn send(&self, msg: &ClientMsg) -> Result<(), Error> {
-        let inner = self.0.borrow();
-        let message =
-            serde_json::to_string(msg).map_err(Error::ParseClientMessage)?;
->>>>>>> 00a01d74
+            .map_err(Error::ParseClientMessage)
+            .map_err(tracerr::wrap!())?;
 
         match inner.socket_state {
             State::OPEN => inner
                 .socket
                 .send_with_str(&message)
-<<<<<<< HEAD
-                .map_err(|err| tracerr::new!(Error::SendMessage(err.into()))),
+                .map_err(Into::into)
+                .map_err(Error::SendMessage)
+                .map_err(tracerr::wrap!()),
             _ => Err(tracerr::new!(Error::ClosedSocket)),
-=======
-                .map_err(Into::into)
-                .map_err(Error::SendMessage),
-            _ => Err(Error::ClosedSocket),
->>>>>>> 00a01d74
         }
     }
 }
@@ -334,11 +252,7 @@
                 .socket
                 .close_with_code_and_reason(1000, "Dropped unexpectedly")
             {
-<<<<<<< HEAD
-                error!(err);
-=======
                 console_error!(err);
->>>>>>> 00a01d74
             }
         }
     }
