--- conflicted
+++ resolved
@@ -1,9 +1,5 @@
-<<<<<<< HEAD
-//! Wrapper for [WebSocket] based transport that implements `Room` management.
-=======
 //! Wrapper around [WebSocket] based transport that implements `Room`
 //! management.
->>>>>>> e580a722
 //!
 //! [WebSocket]: https://developer.mozilla.org/ru/docs/WebSockets
 
@@ -45,7 +41,7 @@
 
     /// [`WebSocketRpcSession`] doesn't have any credentials to authorize with.
     #[display(
-        fmt = "RPC Session doesn't have any credentials to authorize with"
+    fmt = "RPC Session doesn't have any credentials to authorize with"
     )]
     NoCredentials,
 
