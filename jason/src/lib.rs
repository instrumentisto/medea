--- conflicted
+++ resolved
@@ -1,15 +1,11 @@
-<<<<<<< HEAD
 use cfg_if::cfg_if;
 
-=======
->>>>>>> 0c8a3aa5
 mod api;
 mod rpc;
 mod utils;
 
-<<<<<<< HEAD
-pub use self::api::Jason;
-pub use self::api::RoomHandle;
+#[doc(inline)]
+pub use self::api::{Jason, RoomHandle};
 
 cfg_if! {
     // When the `console_error_panic_hook` feature is enabled, we can call the
@@ -29,23 +25,4 @@
         #[global_allocator]
         static ALLOC: wee_alloc::WeeAlloc = wee_alloc::WeeAlloc::INIT;
     }
-}
-=======
-// When the `console_error_panic_hook` feature is enabled, we can call the
-// `set_panic_hook` function at least once during initialization, and then
-// we will get better error messages if our code ever panics.
-//
-// For more details see:
-// https://github.com/rustwasm/console_error_panic_hook#readme
-#[cfg(feature = "console_error_panic_hook")]
-pub use console_error_panic_hook::set_once as set_panic_hook;
-
-#[doc(inline)]
-pub use self::api::{Jason, RoomHandle};
-
-// When the `wee_alloc` feature is enabled, use `wee_alloc` as the global
-// allocator.
-#[cfg(feature = "wee_alloc")]
-#[global_allocator]
-static ALLOC: wee_alloc::WeeAlloc = wee_alloc::WeeAlloc::INIT;
->>>>>>> 0c8a3aa5
+}