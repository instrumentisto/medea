--- conflicted
+++ resolved
@@ -1,11 +1,5 @@
-<<<<<<< HEAD
-// TODO: when using enum's Self will be in stable, remove it.
-#![allow(clippy::use_self)]
-
 #[macro_use]
 pub mod utils;
-=======
->>>>>>> c18f0cd8
 pub mod api;
 pub mod media;
 pub mod peer;
