#[macro_use]
pub mod utils;

pub mod api;
pub mod media;
pub mod peer;
pub mod rpc;

// When the `console_error_panic_hook` feature is enabled, we can call the
// `set_panic_hook` function at least once during initialization, and then
// we will get better error messages if our code ever panics.
//
// For more details see:
// https://github.com/rustwasm/console_error_panic_hook#readme
#[cfg(feature = "console_error_panic_hook")]
pub use console_error_panic_hook::set_once as set_panic_hook;

<<<<<<< HEAD
//#[doc(inline)]
// pub use self::{
//    api::{ConnectionHandle, Jason, RoomHandle},
//    media::MediaStreamHandle,
//};
=======
#[doc(inline)]
pub use self::{
    api::{ConnectionHandle, Jason, RoomHandle},
    media::{
        AudioTrackConstraints, MediaStreamConstraints, MediaStreamHandle,
        VideoTrackConstraints,
    },
};
>>>>>>> 30fba963

// When the `wee_alloc` feature is enabled, use `wee_alloc` as the global
// allocator.
#[cfg(feature = "wee_alloc")]
#[global_allocator]
static ALLOC: wee_alloc::WeeAlloc = wee_alloc::WeeAlloc::INIT;<|MERGE_RESOLUTION|>--- conflicted
+++ resolved
@@ -15,13 +15,6 @@
 #[cfg(feature = "console_error_panic_hook")]
 pub use console_error_panic_hook::set_once as set_panic_hook;
 
-<<<<<<< HEAD
-//#[doc(inline)]
-// pub use self::{
-//    api::{ConnectionHandle, Jason, RoomHandle},
-//    media::MediaStreamHandle,
-//};
-=======
 #[doc(inline)]
 pub use self::{
     api::{ConnectionHandle, Jason, RoomHandle},
@@ -30,7 +23,6 @@
         VideoTrackConstraints,
     },
 };
->>>>>>> 30fba963
 
 // When the `wee_alloc` feature is enabled, use `wee_alloc` as the global
 // allocator.
