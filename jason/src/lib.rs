--- conflicted
+++ resolved
@@ -1,14 +1,4 @@
-<<<<<<< HEAD
-#[macro_use]
-extern crate macro_attr;
-#[macro_use]
-extern crate newtype_derive;
-
 mod api;
-mod media;
-=======
-mod api;
->>>>>>> a29e0a1f
 mod rpc;
 mod utils;
 
@@ -21,13 +11,8 @@
 #[cfg(feature = "console_error_panic_hook")]
 pub use console_error_panic_hook::set_once as set_panic_hook;
 
-<<<<<<< HEAD
-pub use self::api::Jason;
-pub use self::api::RoomHandle;
-=======
 #[doc(inline)]
 pub use self::api::{Jason, RoomHandle};
->>>>>>> a29e0a1f
 
 // When the `wee_alloc` feature is enabled, use `wee_alloc` as the global
 // allocator.
