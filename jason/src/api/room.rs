--- conflicted
+++ resolved
@@ -254,14 +254,9 @@
             MediaState::MediaExchange(media_exchange_state::Stable::Enabled)
         );
 
-<<<<<<< HEAD
-        // Perform gUM / gDM right away, so we can fail fast without touching
-        // senders states and starting all required messaging.
-=======
         // Perform `getUuserMedia()`/`getDisplayMedia()` right away, so we can
         // fail fast without touching senders' states and starting all required
         // messaging.
->>>>>>> df0ba1d2
         // Hold tracks through all process, to ensure that they will be reused
         // without additional requests.
         let _tracks_handles = if direction_send && enabling {
@@ -300,10 +295,6 @@
                         )
                         .await?;
                 }
-<<<<<<< HEAD
-
-=======
->>>>>>> df0ba1d2
                 return Err(e.into());
             }
         }
@@ -1141,21 +1132,12 @@
                         .state()
                         .get(id)?
                         .local_stream_update_result(tracks_ids)
-<<<<<<< HEAD
-                        .map_err(tracerr::map_from_and_wrap!( => PeerError)),
-=======
                         .map_err(tracerr::map_from_and_wrap!(=> PeerError)),
->>>>>>> df0ba1d2
                 )
             },
         ))
         .map(|r| r.map(|_| ()))
         .await
-<<<<<<< HEAD
-        .map_err(tracerr::map_from_and_wrap!())?;
-
-        Ok(())
-=======
         .map_err(tracerr::map_from_and_wrap!())
         .map(|_| ())
     }
@@ -1172,60 +1154,6 @@
     ///   [`local::TrackHandle`] from the [`MediaManager`].
     /// - [`RoomError::PeerConnectionError`] if failed to get
     ///   [`MediaStreamSettings`].
-    ///
-    /// [`MediaStreamSettings`]: crate::MediaStreamSettings
-    async fn get_local_tracks(
-        &self,
-        kind: MediaKind,
-        source_kind: Option<MediaSourceKind>,
-    ) -> Result<Vec<Rc<local::Track>>, Traced<RoomError>> {
-        let requests: Vec<_> = self
-            .peers
-            .get_all()
-            .into_iter()
-            .filter_map(|p| p.get_media_settings(kind, source_kind).transpose())
-            .collect::<Result<Vec<_>, _>>()
-            .map_err(tracerr::map_from_and_wrap!())?;
-
-        let mut result = Vec::new();
-        for req in requests {
-            let tracks = self
-                .media_manager
-                .get_tracks(req)
-                .await
-                .map_err(tracerr::map_from_and_wrap!())
-                .map_err(|e| {
-                    self.on_failed_local_media
-                        .call(JasonError::from(e.clone()));
-
-                    e
-                })?;
-            for (track, is_new) in tracks {
-                if is_new {
-                    self.on_local_track
-                        .call(local::JsTrack::new(Rc::clone(&track)));
-                }
-                result.push(track);
-            }
-        }
-
-        Ok(result)
->>>>>>> df0ba1d2
-    }
-
-    /// Returns [`local::Track`]s for the provided [`MediaKind`] and
-    /// [`MediaSourceKind`].
-    ///
-    /// If [`MediaSourceKind`] is [`None`] then [`local::TrackHandle`]s for all
-    /// needed [`MediaSourceKind`]s will be returned.
-    ///
-    /// # Errors
-    ///
-    /// Errors with [`RoomError::MediaManagerError`] if failed to obtain
-    /// [`local::TrackHandle`] from the [`MediaManager`].
-    ///
-    /// Errors with [`RoomError::PeerConnectionError`] if failed to get
-    /// [`MediaStreamSettings`].
     ///
     /// [`MediaStreamSettings`]: crate::MediaStreamSettings
     async fn get_local_tracks(
@@ -1781,13 +1709,8 @@
         Ok(())
     }
 
-<<<<<<< HEAD
-    /// Handles [`PeerEvent::SendIntention`] event by sending provided
-    /// [`Command`] to the Media Server.
-=======
     /// Handles [`PeerEvent::SendIntention`] event by sending the provided
     /// [`Command`] to Media Server.
->>>>>>> df0ba1d2
     async fn on_media_update_command(
         &self,
         intention: Command,
@@ -1817,11 +1740,7 @@
 
 #[cfg(feature = "mockable")]
 impl Room {
-<<<<<<< HEAD
-    /// Resets [`NegotiationRole`] of the [`PeerConnection`] with a provided
-=======
     /// Resets [`NegotiationRole`] of the [`PeerConnection`] with the provided
->>>>>>> df0ba1d2
     /// [`PeerId`].
     pub fn reset_peer_negotiation_state(
         &self,
@@ -1848,15 +1767,12 @@
         self.0.peers.get(peer_id)
     }
 
-<<<<<<< HEAD
     /// Returns reference to the [`peer::repo::State`] of this [`Room`].
     #[inline]
     pub fn peers_state(&self) -> Rc<peer::repo::State> {
         self.0.peers.state()
     }
 
-=======
->>>>>>> df0ba1d2
     /// Lookups [`peer::State`] by the provided [`PeerId`].
     #[inline]
     pub fn get_peer_state_by_id(
