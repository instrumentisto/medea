--- conflicted
+++ resolved
@@ -28,15 +28,9 @@
         MediaStreamTrack, RecvConstraints,
     },
     peer::{
-<<<<<<< HEAD
-        LocalStreamUpdateCriteria, MediaConnectionsError, MediaState,
-        PeerConnection, PeerError, PeerEvent, PeerEventHandler, PeerRepository,
-        RtcStats, StableMediaExchangeState, StableMuteState, TrackDirection,
-=======
-        media_exchange_state, LocalStreamUpdateCriteria, MediaConnectionsError,
-        PeerConnection, PeerError, PeerEvent, PeerEventHandler, PeerRepository,
-        RtcStats, TrackDirection,
->>>>>>> ad6a63a1
+        media_exchange_state, mute_state, LocalStreamUpdateCriteria,
+        MediaConnectionsError, MediaState, PeerConnection, PeerError,
+        PeerEvent, PeerEventHandler, PeerRepository, RtcStats, TrackDirection,
     },
     rpc::{
         ClientDisconnect, CloseReason, ConnectionInfo,
@@ -262,7 +256,6 @@
         source_kind: Option<MediaSourceKind>,
     ) -> Result<(), JasonError> {
         let inner = upgrade_or_detached!(self.0, JasonError)?;
-<<<<<<< HEAD
         inner.set_constraints_media_state(
             new_state,
             kind,
@@ -277,17 +270,6 @@
         ) {
             inner
                 .toggle_media_state(new_state, kind, direction, source_kind)
-=======
-        inner.toggle_enable_constraints(enabled, kind, direction, source_kind);
-        while !inner.is_all_peers_in_media_exchange_state(
-            kind,
-            direction,
-            source_kind,
-            media_exchange_state::Stable::from(enabled),
-        ) {
-            inner
-                .toggle_media_exchange(enabled, kind, direction, source_kind)
->>>>>>> ad6a63a1
                 .await
                 .map_err::<Traced<RoomError>, _>(|e| {
                     inner.set_constraints_media_state(
@@ -302,7 +284,7 @@
 
         // Enabled senders may require new tracks to be inserted.
         if let (
-            MediaState::MediaExchange(StableMediaExchangeState::Enabled),
+            MediaState::MediaExchange(media_exchange_state::Stable::Enabled),
             TrackDirection::Send,
         ) = (new_state, direction)
         {
@@ -439,11 +421,10 @@
         })
     }
 
-<<<<<<< HEAD
     /// Mutes outbound audio in this [`Room`].
     pub fn mute_audio(&self) -> Promise {
         self.media_state_toggle_promise(
-            StableMuteState::Muted,
+            mute_state::Stable::Muted,
             MediaKind::Audio,
             TrackDirection::Send,
             None,
@@ -453,7 +434,7 @@
     /// Unmutes outbound audio in this [`Room`].
     pub fn unmute_audio(&self) -> Promise {
         self.media_state_toggle_promise(
-            StableMuteState::Unmuted,
+            mute_state::Stable::Unmuted,
             MediaKind::Audio,
             TrackDirection::Send,
             None,
@@ -466,7 +447,7 @@
         source_kind: Option<JsMediaSourceKind>,
     ) -> Promise {
         self.media_state_toggle_promise(
-            StableMuteState::Muted,
+            mute_state::Stable::Muted,
             MediaKind::Video,
             TrackDirection::Send,
             source_kind,
@@ -479,7 +460,7 @@
         source_kind: Option<JsMediaSourceKind>,
     ) -> Promise {
         self.media_state_toggle_promise(
-            StableMuteState::Unmuted,
+            mute_state::Stable::Unmuted,
             MediaKind::Video,
             TrackDirection::Send,
             source_kind,
@@ -489,7 +470,7 @@
     /// Disables outbound audio in this [`Room`].
     pub fn disable_audio(&self) -> Promise {
         self.media_state_toggle_promise(
-            StableMediaExchangeState::Disabled,
+            media_exchange_state::Stable::Disabled,
             MediaKind::Audio,
             TrackDirection::Send,
             None,
@@ -499,41 +480,11 @@
     /// Enables outbound audio in this [`Room`].
     pub fn enable_audio(&self) -> Promise {
         self.media_state_toggle_promise(
-            StableMediaExchangeState::Enabled,
+            media_exchange_state::Stable::Enabled,
             MediaKind::Audio,
             TrackDirection::Send,
             None,
         )
-=======
-    /// Disables outbound audio in this [`Room`].
-    pub fn disable_audio(&self) -> Promise {
-        let this = Self(self.0.clone());
-        future_to_promise(async move {
-            this.set_track_enabled(
-                false,
-                MediaKind::Audio,
-                TrackDirection::Send,
-                None,
-            )
-            .await?;
-            Ok(JsValue::UNDEFINED)
-        })
-    }
-
-    /// Enables outbound audio in this [`Room`].
-    pub fn enable_audio(&self) -> Promise {
-        let this = Self(self.0.clone());
-        future_to_promise(async move {
-            this.set_track_enabled(
-                true,
-                MediaKind::Audio,
-                TrackDirection::Send,
-                None,
-            )
-            .await?;
-            Ok(JsValue::UNDEFINED)
-        })
->>>>>>> ad6a63a1
     }
 
     /// Disables outbound video.
@@ -544,7 +495,7 @@
         source_kind: Option<JsMediaSourceKind>,
     ) -> Promise {
         self.media_state_toggle_promise(
-            StableMediaExchangeState::Disabled,
+            media_exchange_state::Stable::Disabled,
             MediaKind::Video,
             TrackDirection::Send,
             source_kind,
@@ -559,7 +510,7 @@
         source_kind: Option<JsMediaSourceKind>,
     ) -> Promise {
         self.media_state_toggle_promise(
-            StableMediaExchangeState::Enabled,
+            media_exchange_state::Stable::Enabled,
             MediaKind::Video,
             TrackDirection::Send,
             source_kind,
@@ -568,98 +519,42 @@
 
     /// Disables inbound audio in this [`Room`].
     pub fn disable_remote_audio(&self) -> Promise {
-<<<<<<< HEAD
         self.media_state_toggle_promise(
-            StableMediaExchangeState::Disabled,
+            media_exchange_state::Stable::Disabled,
             MediaKind::Audio,
             TrackDirection::Recv,
             None,
         )
-=======
-        let this = Self(self.0.clone());
-        future_to_promise(async move {
-            this.set_track_enabled(
-                false,
-                MediaKind::Audio,
-                TrackDirection::Recv,
-                None,
-            )
-            .await?;
-            Ok(JsValue::UNDEFINED)
-        })
->>>>>>> ad6a63a1
     }
 
     /// Disables inbound video in this [`Room`].
     pub fn disable_remote_video(&self) -> Promise {
-<<<<<<< HEAD
         self.media_state_toggle_promise(
-            StableMediaExchangeState::Disabled,
+            media_exchange_state::Stable::Disabled,
             MediaKind::Video,
             TrackDirection::Recv,
             None,
         )
-=======
-        let this = Self(self.0.clone());
-        future_to_promise(async move {
-            this.set_track_enabled(
-                false,
-                MediaKind::Video,
-                TrackDirection::Recv,
-                None,
-            )
-            .await?;
-            Ok(JsValue::UNDEFINED)
-        })
->>>>>>> ad6a63a1
     }
 
     /// Enables inbound audio in this [`Room`].
     pub fn enable_remote_audio(&self) -> Promise {
-<<<<<<< HEAD
         self.media_state_toggle_promise(
-            StableMediaExchangeState::Enabled,
+            media_exchange_state::Stable::Enabled,
             MediaKind::Audio,
             TrackDirection::Recv,
             None,
         )
-=======
-        let this = Self(self.0.clone());
-        future_to_promise(async move {
-            this.set_track_enabled(
-                true,
-                MediaKind::Audio,
-                TrackDirection::Recv,
-                None,
-            )
-            .await?;
-            Ok(JsValue::UNDEFINED)
-        })
->>>>>>> ad6a63a1
     }
 
     /// Enables inbound video in this [`Room`].
     pub fn enable_remote_video(&self) -> Promise {
-<<<<<<< HEAD
         self.media_state_toggle_promise(
-            StableMediaExchangeState::Enabled,
+            media_exchange_state::Stable::Enabled,
             MediaKind::Video,
             TrackDirection::Recv,
             None,
         )
-=======
-        let this = Self(self.0.clone());
-        future_to_promise(async move {
-            this.set_track_enabled(
-                true,
-                MediaKind::Video,
-                TrackDirection::Recv,
-                None,
-            )
-            .await?;
-            Ok(JsValue::UNDEFINED)
-        })
->>>>>>> ad6a63a1
     }
 }
 
@@ -901,11 +796,7 @@
     /// Toggles [`InnerRoom::recv_constraints`] or
     /// [`InnerRoom::send_constraints`] media exchange status based on the
     /// provided [`TrackDirection`], [`MediaKind`] and [`MediaSourceKind`].
-<<<<<<< HEAD
     fn set_constraints_media_state(
-=======
-    fn toggle_enable_constraints(
->>>>>>> ad6a63a1
         &self,
         state: MediaState,
         kind: MediaKind,
@@ -916,7 +807,7 @@
             match state {
                 MediaState::MediaExchange(media_exchange) => {
                     self.recv_constraints.set_enabled(
-                        media_exchange == StableMediaExchangeState::Enabled,
+                        media_exchange == media_exchange_state::Stable::Enabled,
                         kind,
                     );
                 }
@@ -938,7 +829,6 @@
         self.close_reason.replace(reason);
     }
 
-<<<<<<< HEAD
     /// Toggles [`TransceiverSide`]s [`MediaState`] by provided
     /// [`MediaKind`] in all [`PeerConnection`]s in this [`Room`].
     ///
@@ -947,35 +837,15 @@
     async fn toggle_media_state(
         &self,
         state: MediaState,
-=======
-    /// Toggles [`TransceiverSide`]s [`media_exchange_state::State`] by provided
-    /// [`MediaKind`] in all [`PeerConnection`]s in this [`Room`].
-    ///
-    /// Will fallback to the previous [`media_exchange_state::State`]s if some
-    /// [`TransceiverSide`] can't be disabled because
-    /// [`MediaConnectionsError::CannotDisableRequiredSender`].
-    ///
-    /// [`PeerConnection`]: crate::peer::PeerConnection
-    #[allow(clippy::filter_map)]
-    async fn toggle_media_exchange(
-        &self,
-        enabled: bool,
->>>>>>> ad6a63a1
         kind: MediaKind,
         direction: TrackDirection,
         source_kind: Option<MediaSourceKind>,
     ) -> Result<(), Traced<RoomError>> {
-<<<<<<< HEAD
         let disable_tracks: HashMap<_, _> = self
-=======
-        let mut states_backup = HashMap::new();
-        let tracks_to_disable: HashMap<_, _> = self
->>>>>>> ad6a63a1
             .peers
             .get_all()
             .into_iter()
             .map(|peer| {
-<<<<<<< HEAD
                 let new_media_exchange_states = peer
                     .get_transceivers_sides(kind, direction, source_kind)
                     .into_iter()
@@ -996,69 +866,8 @@
     async fn update_media_states(
         &self,
         desired_media_states: HashMap<PeerId, HashMap<TrackId, MediaState>>,
-=======
-                let mut trnscvrs_backup_media_exchange_state = HashMap::new();
-                let new_states = peer
-                    .get_transceivers_sides(kind, direction, source_kind)
-                    .into_iter()
-                    .filter(|transceiver| transceiver.is_transitable())
-                    .map(|transceiver| {
-                        let backup_stable_media_exchange_state =
-                            match transceiver.media_exchange_state() {
-                                media_exchange_state::State::Stable(stable) => {
-                                    stable
-                                }
-                                media_exchange_state::State::Transition(
-                                    transition,
-                                ) => transition.intended(),
-                            };
-                        trnscvrs_backup_media_exchange_state.insert(
-                            transceiver.track_id(),
-                            backup_stable_media_exchange_state,
-                        );
-                        (
-                            transceiver.track_id(),
-                            media_exchange_state::Stable::from(enabled),
-                        )
-                    })
-                    .collect();
-                states_backup
-                    .insert(peer.id(), trnscvrs_backup_media_exchange_state);
-                (peer.id(), new_states)
-            })
-            .collect();
-
-        let update_result =
-            self.update_media_exchange_states(tracks_to_disable).await;
-        if let Err(RoomError::MediaConnections(
-            MediaConnectionsError::CannotDisableRequiredSender,
-        )) = &update_result.as_ref().map_err(AsRef::as_ref)
-        {
-            self.update_media_exchange_states(states_backup).await?;
-        }
-
-        update_result
-    }
-
-    /// Updates [`media_exchange_state::State`]s of the [`TransceiverSide`] with
-    /// a provided [`PeerId`] and [`TrackId`] to a provided
-    /// [`media_exchange_state::Stable`]s.
-    #[allow(clippy::filter_map)]
-    async fn update_media_exchange_states(
-        &self,
-        desired_states: HashMap<
-            PeerId,
-            HashMap<TrackId, media_exchange_state::Stable>,
-        >,
->>>>>>> ad6a63a1
     ) -> Result<(), Traced<RoomError>> {
-        use media_exchange_state::{
-            Stable::Enabled,
-            State::{Stable, Transition},
-        };
-
         future::try_join_all(
-<<<<<<< HEAD
             desired_media_states
                 .into_iter()
                 .filter_map(|(peer_id, desired_media_states)| {
@@ -1113,57 +922,10 @@
                                             ),
                                     );
                                 }
-=======
-            desired_states
-                .into_iter()
-                .filter_map(|(peer_id, desired_states)| {
-                    self.peers.get(peer_id).map(|peer| (peer, desired_states))
-                })
-                .map(|(peer, desired_states)| {
-                    let peer_id = peer.id();
-                    let mut transitions_futs = Vec::new();
-                    let mut tracks_patches = Vec::new();
-                    desired_states
-                        .into_iter()
-                        .filter_map(move |(track_id, desired_state)| {
-                            peer.get_transceiver_side_by_id(track_id)
-                                .map(|trnscvr| (trnscvr, desired_state))
-                        })
-                        .filter_map(|(trnscvr, desired_state)| {
-                            match trnscvr.media_exchange_state() {
-                                Transition(transition) => Some((
-                                    trnscvr,
-                                    desired_state,
-                                    transition.intended() != desired_state,
-                                )),
-                                Stable(stable) => {
-                                    if stable == desired_state {
-                                        None
-                                    } else {
-                                        Some((trnscvr, desired_state, true))
-                                    }
-                                }
-                            }
-                        })
-                        .map(|(trnscvr, desired_state, should_be_patched)| {
-                            trnscvr.media_exchange_state_transition_to(
-                                desired_state,
-                            )?;
-                            transitions_futs.push(
-                                trnscvr.when_media_exchange_state_stable(
-                                    desired_state,
-                                ),
-                            );
-                            if should_be_patched {
-                                tracks_patches.push(TrackPatchCommand {
-                                    id: trnscvr.track_id(),
-                                    enabled: Some(desired_state == Enabled),
-                                });
-                            }
->>>>>>> ad6a63a1
-
-                            Ok(())
-                        })
+
+                                Ok(())
+                            },
+                        )
                         .collect::<Result<(), _>>()
                         .map_err(tracerr::map_from_and_wrap!(=> RoomError))?;
                     if !tracks_patches.is_empty() {
@@ -1185,32 +947,19 @@
 
     /// Returns `true` if all [`Sender`]s or [`Receiver`]s with a provided
     /// [`MediaKind`] and [`MediaSourceKind`] of this [`Room`] are in the
-<<<<<<< HEAD
     /// provided `media_exchange_state`.
     pub fn is_all_peers_in_media_state(
-=======
-    /// provided [`media_exchange_state::Stable`].
-    pub fn is_all_peers_in_media_exchange_state(
->>>>>>> ad6a63a1
         &self,
         kind: MediaKind,
         direction: TrackDirection,
         source_kind: Option<MediaSourceKind>,
-<<<<<<< HEAD
         state: MediaState,
-=======
-        state: media_exchange_state::Stable,
->>>>>>> ad6a63a1
     ) -> bool {
         self.peers
             .get_all()
             .into_iter()
             .find(|p| {
-<<<<<<< HEAD
                 !p.is_all_transceiver_sides_in_media_state(
-=======
-                !p.is_all_transceiver_sides_in_media_exchange_state(
->>>>>>> ad6a63a1
                     kind,
                     direction,
                     source_kind,
@@ -1230,13 +979,8 @@
     /// Media obtaining/injection errors are fired to `on_failed_local_media`
     /// callback.
     ///
-<<<<<<< HEAD
-    /// Will update [`MediaExchangeState`]s of the [`Sender`]s which are should
-    /// be enabled or disabled.
-=======
     /// Will update [`media_exchange_state::State`]s of the [`Sender`]s which
     /// are should be enabled or disabled.
->>>>>>> ad6a63a1
     ///
     /// [`PeerConnection`]: crate::peer::PeerConnection
     /// [1]: https://tinyurl.com/rnxcavf
@@ -1246,17 +990,12 @@
     ) -> Result<(), Traced<RoomError>> {
         self.send_constraints.constrain(settings);
 
-<<<<<<< HEAD
         let mut media_exchange_states_update = HashMap::new();
-=======
-        let mut states_update = HashMap::new();
->>>>>>> ad6a63a1
         for peer in self.peers.get_all() {
             peer.update_local_stream(LocalStreamUpdateCriteria::all())
                 .await
                 .map_err(tracerr::map_from_and_wrap!(=> RoomError))
                 .map(|new_media_exchange_states| {
-<<<<<<< HEAD
                     media_exchange_states_update.insert(
                         peer.id(),
                         new_media_exchange_states
@@ -1268,13 +1007,6 @@
         }
 
         self.update_media_states(media_exchange_states_update)
-=======
-                    states_update.insert(peer.id(), new_media_exchange_states)
-                })?;
-        }
-
-        self.update_media_exchange_states(states_update)
->>>>>>> ad6a63a1
             .await
             .map_err(tracerr::map_from_and_wrap!())
     }
