//! Medea room.

use std::{
    cell::RefCell,
    ops::DerefMut,
    rc::{Rc, Weak},
};

use futures::{
    future::{Future as _, IntoFuture},
    stream::Stream as _,
};
<<<<<<< HEAD
use medea_client_api_proto::{Event, IceCandidate, IceServer, Track};
=======
use medea_client_api_proto::{EventHandler, IceCandidate, IceServer, Track};
>>>>>>> 868907a8
use wasm_bindgen::{prelude::*, JsValue};
use wasm_bindgen_futures::spawn_local;
use web_sys::console;

use crate::rpc::RpcClient;

#[allow(clippy::module_name_repetitions)]
#[wasm_bindgen]
/// Room handle accessible from JS.
pub struct RoomHandle(Weak<RefCell<InnerRoom>>);

#[wasm_bindgen]
impl RoomHandle {}

/// Room handle being used by Rust external modules.
pub struct Room(Rc<RefCell<InnerRoom>>);

impl Room {
    /// Creates new [`Room`] associating it with provided [`RpcClient`].
    pub fn new(rpc: &Rc<RpcClient>) -> Self {
        let room = Rc::new(RefCell::new(InnerRoom::new(Rc::clone(&rpc))));
        let inner = Rc::downgrade(&room);

        let process_msg_task = rpc
            .subscribe()
<<<<<<< HEAD
            .for_each(move |event| {
                // TODO: macro for convenient dispatch
                match inner.upgrade() {
                    Some(inner) => {
                        let mut inner = inner.borrow_mut();
                        match event {
                            Event::PeerCreated {
                                peer_id,
                                sdp_offer,
                                tracks,
                                ice_servers,
                            } => {
                                inner.on_peer_created(
                                    peer_id,
                                    &sdp_offer,
                                    &tracks,
                                    &ice_servers,
                                );
                            }
                            Event::SdpAnswerMade {
                                peer_id,
                                sdp_answer,
                            } => {
                                inner.on_sdp_answer(peer_id, &sdp_answer);
                            }
                            Event::IceCandidateDiscovered {
                                peer_id,
                                candidate,
                            } => {
                                inner.on_ice_candidate_discovered(
                                    peer_id, &candidate,
                                );
                            }
                            Event::PeersRemoved { peer_ids } => {
                                inner.on_peers_removed(&peer_ids);
                            }
                        };
                        Ok(())
                    }
                    None => {
                        // InnerSession is gone, which means that Room was
                        // dropped. Not supposed to happen, since InnerSession
                        // should drop its tx by unsubbing from RpcClient.
                        Err(())
                    }
=======
            .for_each(move |event| match inner.upgrade() {
                Some(inner) => {
                    event.dispatch_with(inner.borrow_mut().deref_mut());
                    Ok(())
                }
                None => {
                    // InnerSession is gone, which means that Room was
                    // dropped. Not supposed to happen, since InnerSession
                    // should drop its tx by unsubbing from RpcClient.
                    Err(())
>>>>>>> 868907a8
                }
            })
            .into_future()
            .then(|_| Ok(()));

        // Spawns Promise in JS, does not provide any handles, so current way to
        // stop this stream is to drop all connected Senders.
        spawn_local(process_msg_task);

        Self(room)
    }

    /// Creates new [`RoomHandle`] used by JS side. You can create them as many
    /// as you need.
    pub fn new_handle(&self) -> RoomHandle {
        RoomHandle(Rc::downgrade(&self.0))
    }
}

/// Actual room. Manages concrete `RTCPeerConnection`s, handles Medea events.
///
/// Shared between JS-side handle ([`RoomHandle`])
/// and Rust-side handle ([`Room`]).
struct InnerRoom {
    rpc: Rc<RpcClient>,
}

impl InnerRoom {
    fn new(rpc: Rc<RpcClient>) -> Self {
        Self { rpc }
    }
}

impl EventHandler for InnerRoom {
    /// Creates RTCPeerConnection with provided ID.
    fn on_peer_created(
        &mut self,
        _peer_id: u64,
<<<<<<< HEAD
        _sdp_offer: &Option<String>,
        _tracks: &[Track],
        _ice_servers: &[IceServer],
=======
        _sdp_offer: Option<String>,
        _tracks: Vec<Track>,
        _ice_servers: Vec<IceServer>,
>>>>>>> 868907a8
    ) {
        console::log_1(&JsValue::from_str("on_peer_created invoked"));
    }

    /// Applies specified SDP Answer to specified RTCPeerConnection.
    fn on_sdp_answer_made(&mut self, _peer_id: u64, _sdp_answer: String) {
        console::log_1(&JsValue::from_str("on_sdp_answer invoked"));
    }

    /// Applies specified ICE Candidate to specified RTCPeerConnection.
    fn on_ice_candidate_discovered(
        &mut self,
        _peer_id: u64,
        _candidate: IceCandidate,
    ) {
        console::log_1(&JsValue::from_str(
            "on_ice_candidate_discovered invoked",
        ));
    }

    /// Disposes specified RTCPeerConnection's.
    fn on_peers_removed(&mut self, _peer_ids: Vec<u64>) {
        console::log_1(&JsValue::from_str("on_peers_removed invoked"));
    }
}

impl Drop for InnerRoom {
    /// Drops event handling task.
    fn drop(&mut self) {
        self.rpc.unsub();
    }
}<|MERGE_RESOLUTION|>--- conflicted
+++ resolved
@@ -10,11 +10,7 @@
     future::{Future as _, IntoFuture},
     stream::Stream as _,
 };
-<<<<<<< HEAD
-use medea_client_api_proto::{Event, IceCandidate, IceServer, Track};
-=======
 use medea_client_api_proto::{EventHandler, IceCandidate, IceServer, Track};
->>>>>>> 868907a8
 use wasm_bindgen::{prelude::*, JsValue};
 use wasm_bindgen_futures::spawn_local;
 use web_sys::console;
@@ -40,53 +36,6 @@
 
         let process_msg_task = rpc
             .subscribe()
-<<<<<<< HEAD
-            .for_each(move |event| {
-                // TODO: macro for convenient dispatch
-                match inner.upgrade() {
-                    Some(inner) => {
-                        let mut inner = inner.borrow_mut();
-                        match event {
-                            Event::PeerCreated {
-                                peer_id,
-                                sdp_offer,
-                                tracks,
-                                ice_servers,
-                            } => {
-                                inner.on_peer_created(
-                                    peer_id,
-                                    &sdp_offer,
-                                    &tracks,
-                                    &ice_servers,
-                                );
-                            }
-                            Event::SdpAnswerMade {
-                                peer_id,
-                                sdp_answer,
-                            } => {
-                                inner.on_sdp_answer(peer_id, &sdp_answer);
-                            }
-                            Event::IceCandidateDiscovered {
-                                peer_id,
-                                candidate,
-                            } => {
-                                inner.on_ice_candidate_discovered(
-                                    peer_id, &candidate,
-                                );
-                            }
-                            Event::PeersRemoved { peer_ids } => {
-                                inner.on_peers_removed(&peer_ids);
-                            }
-                        };
-                        Ok(())
-                    }
-                    None => {
-                        // InnerSession is gone, which means that Room was
-                        // dropped. Not supposed to happen, since InnerSession
-                        // should drop its tx by unsubbing from RpcClient.
-                        Err(())
-                    }
-=======
             .for_each(move |event| match inner.upgrade() {
                 Some(inner) => {
                     event.dispatch_with(inner.borrow_mut().deref_mut());
@@ -97,7 +46,6 @@
                     // dropped. Not supposed to happen, since InnerSession
                     // should drop its tx by unsubbing from RpcClient.
                     Err(())
->>>>>>> 868907a8
                 }
             })
             .into_future()
@@ -136,15 +84,9 @@
     fn on_peer_created(
         &mut self,
         _peer_id: u64,
-<<<<<<< HEAD
-        _sdp_offer: &Option<String>,
-        _tracks: &[Track],
-        _ice_servers: &[IceServer],
-=======
         _sdp_offer: Option<String>,
         _tracks: Vec<Track>,
         _ice_servers: Vec<IceServer>,
->>>>>>> 868907a8
     ) {
         console::log_1(&JsValue::from_str("on_peer_created invoked"));
     }
