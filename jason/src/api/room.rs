//! Medea room.

use std::{
    cell::RefCell,
    ops::Deref as _,
    rc::{Rc, Weak},
};

use async_trait::async_trait;
use derive_more::Display;
use futures::{channel::mpsc, future, future::Either, StreamExt as _};
use js_sys::Promise;
use medea_client_api_proto::{
    Command, ConnectionQualityScore, Direction, Event as RpcEvent,
    EventHandler, IceCandidate, IceConnectionState, IceServer, MemberId,
    NegotiationRole, PeerConnectionState, PeerId, PeerMetrics, Track, TrackId,
    TrackPatchCommand, TrackUpdate,
};
use tracerr::Traced;
use wasm_bindgen::{prelude::*, JsValue};
use wasm_bindgen_futures::{future_to_promise, spawn_local};

use crate::{
    api::connection::Connections,
    media::{
        LocalTracksConstraints, MediaStreamSettings, MediaStreamTrack,
        RecvConstraints,
    },
    peer::{
        MediaConnectionsError, MuteState, Muteable, PeerConnection, PeerError,
        PeerEvent, PeerEventHandler, PeerRepository, RtcStats, StableMuteState,
        TrackDirection, TransceiverKind, TransceiverSide,
    },
    rpc::{
        ClientDisconnect, CloseReason, ReconnectHandle, RpcClient,
        RpcClientError, TransportError,
    },
    utils::{Callback1, HandlerDetachedError, JasonError, JsCaused, JsError},
};

/// Reason of why [`Room`] has been closed.
///
/// This struct is passed into `on_close_by_server` JS side callback.
#[wasm_bindgen]
pub struct RoomCloseReason {
    /// Indicator if [`Room`] is closed by server.
    ///
    /// `true` if [`CloseReason::ByServer`].
    is_closed_by_server: bool,

    /// Reason of closing.
    reason: String,

    /// Indicator if closing is considered as error.
    ///
    /// This field may be `true` only on closing by client.
    is_err: bool,
}

impl RoomCloseReason {
    /// Creates new [`ClosedByServerReason`] with provided [`CloseReason`]
    /// converted into [`String`].
    ///
    /// `is_err` may be `true` only on closing by client.
    ///
    /// `is_closed_by_server` is `true` on [`CloseReason::ByServer`].
    pub fn new(reason: CloseReason) -> Self {
        match reason {
            CloseReason::ByServer(reason) => Self {
                reason: reason.to_string(),
                is_closed_by_server: true,
                is_err: false,
            },
            CloseReason::ByClient { reason, is_err } => Self {
                reason: reason.to_string(),
                is_closed_by_server: false,
                is_err,
            },
        }
    }
}

#[wasm_bindgen]
impl RoomCloseReason {
    /// `wasm_bindgen` getter for [`RoomCloseReason::reason`] field.
    pub fn reason(&self) -> String {
        self.reason.clone()
    }

    /// `wasm_bindgen` getter for [`RoomCloseReason::is_closed_by_server`]
    /// field.
    pub fn is_closed_by_server(&self) -> bool {
        self.is_closed_by_server
    }

    /// `wasm_bindgen` getter for [`RoomCloseReason::is_err`] field.
    pub fn is_err(&self) -> bool {
        self.is_err
    }
}

/// Errors that may occur in a [`Room`].
#[derive(Debug, Display, JsCaused)]
enum RoomError {
    /// Returned if the mandatory callback wasn't set.
    #[display(fmt = "`{}` callback isn't set.", _0)]
    CallbackNotSet(&'static str),

    /// Returned if unable to init [`RpcTransport`].
    #[display(fmt = "Unable to init RPC transport: {}", _0)]
    InitRpcTransportFailed(#[js(cause)] TransportError),

    /// Returned if [`RpcClient`] was unable to connect to RPC server.
    #[display(fmt = "Unable to connect RPC server: {}", _0)]
    CouldNotConnectToServer(#[js(cause)] RpcClientError),

    /// Returned if the previously added local media tracks does not satisfy
    /// the tracks sent from the media server.
    #[display(fmt = "Invalid local tracks: {}", _0)]
    InvalidLocalTracks(#[js(cause)] PeerError),

    /// Returned if [`PeerConnection`] cannot receive the local tracks from
    /// [`MediaManager`].
    #[display(fmt = "Failed to get local tracks: {}", _0)]
    CouldNotGetLocalMedia(#[js(cause)] PeerError),

    /// Returned if the requested [`PeerConnection`] is not found.
    #[display(fmt = "Peer with id {} doesnt exist", _0)]
    NoSuchPeer(PeerId),

    /// Returned if an error occurred during the webrtc signaling process
    /// with remote peer.
    #[display(fmt = "Some PeerConnection error: {}", _0)]
    PeerConnectionError(#[js(cause)] PeerError),

    /// Returned if was received event [`PeerEvent::NewRemoteTracks`] without
    /// [`Connection`] with remote [`Member`].
    #[display(fmt = "Remote stream from unknown member")]
    UnknownRemoteMember,

    /// Returned if [`MediaStreamTrack`] update failed.
    #[display(fmt = "Failed to update Track with {} ID.", _0)]
    FailedTrackPatch(TrackId),

    /// Typically, returned if [`RoomHandle::mute_audio`]-like functions called
    /// simultaneously.
    #[display(fmt = "Some MediaConnectionsError: {}", _0)]
    MediaConnections(#[js(cause)] MediaConnectionsError),
}

impl From<RpcClientError> for RoomError {
    fn from(err: RpcClientError) -> Self {
        Self::CouldNotConnectToServer(err)
    }
}

impl From<TransportError> for RoomError {
    fn from(err: TransportError) -> Self {
        Self::InitRpcTransportFailed(err)
    }
}

impl From<PeerError> for RoomError {
    fn from(err: PeerError) -> Self {
        use PeerError::{
            MediaConnections, MediaManager, RtcPeerConnection, TracksRequest,
        };

        match err {
            MediaConnections(ref e) => match e {
                MediaConnectionsError::InvalidTrackPatch(id) => {
                    Self::FailedTrackPatch(*id)
                }
                _ => Self::InvalidLocalTracks(err),
            },
            TracksRequest(_) => Self::InvalidLocalTracks(err),
            MediaManager(_) => Self::CouldNotGetLocalMedia(err),
            RtcPeerConnection(_) => Self::PeerConnectionError(err),
        }
    }
}

impl From<MediaConnectionsError> for RoomError {
    #[inline]
    fn from(e: MediaConnectionsError) -> Self {
        Self::MediaConnections(e)
    }
}

/// JS side handle to `Room` where all the media happens.
///
/// Actually, represents a [`Weak`]-based handle to `InnerRoom`.
///
/// For using [`RoomHandle`] on Rust side, consider the `Room`.
#[wasm_bindgen]
pub struct RoomHandle(Weak<InnerRoom>);

impl RoomHandle {
    /// Implements externally visible `RoomHandle::join`.
    ///
    /// # Errors
    ///
    /// With [`RoomError::CallbackNotSet`] if `on_failed_local_media` or
    /// `on_connection_loss` callbacks are not set.
    ///
    /// With [`RoomError::CouldNotConnectToServer`] if cannot connect to media
    /// server.
    pub async fn inner_join(&self, token: String) -> Result<(), JasonError> {
        let inner = upgrade_or_detached!(self.0, JasonError)?;

        if !inner.on_failed_local_media.is_set() {
            return Err(JasonError::from(tracerr::new!(
                RoomError::CallbackNotSet("Room.on_failed_local_media()")
            )));
        }

        if !inner.on_connection_loss.is_set() {
            return Err(JasonError::from(tracerr::new!(
                RoomError::CallbackNotSet("Room.on_connection_loss()")
            )));
        }

        Rc::clone(&inner.rpc)
            .connect(token)
            .await
            .map_err(tracerr::map_from_and_wrap!( => RoomError))?;

        let mut connection_loss_stream = inner.rpc.on_connection_loss();
        let weak_inner = Rc::downgrade(&inner);
        spawn_local(async move {
            while connection_loss_stream.next().await.is_some() {
                if let Some(inner) = weak_inner.upgrade() {
                    let reconnect_handle =
                        ReconnectHandle::new(Rc::downgrade(&inner.rpc));
                    inner.on_connection_loss.call(reconnect_handle);
                } else {
                    log::error!("Inner Room dropped unexpectedly");
                    break;
                }
            }
        });

        Ok(())
    }

    /// Enables or disables specified media type publish or receival in all
    /// [`PeerConnection`]s.
    async fn set_track_enabled(
        &self,
        enabled: bool,
        kind: TransceiverKind,
        direction: TrackDirection,
    ) -> Result<(), JasonError> {
        let inner = upgrade_or_detached!(self.0, JasonError)?;
        inner.toggle_enable_constraints(enabled, kind, direction);
        while !inner.is_all_peers_in_mute_state(
            kind,
            direction,
            StableMuteState::from(!enabled),
        ) {
            inner
                .toggle_mute(!enabled, kind, direction)
                .await
                .map_err::<Traced<RoomError>, _>(|e| {
                    inner.toggle_enable_constraints(!enabled, kind, direction);
                    tracerr::new!(e)
                })?;
        }
        Ok(())
    }
}

#[wasm_bindgen]
impl RoomHandle {
    /// Sets callback, which will be invoked when new [`Connection`] with some
    /// remote `Peer` is established.
    pub fn on_new_connection(
        &self,
        f: js_sys::Function,
    ) -> Result<(), JsValue> {
        upgrade_or_detached!(self.0)
            .map(|inner| inner.connections.on_new_connection(f))
    }

    /// Sets `on_close` callback, which will be invoked on [`Room`] close,
    /// providing [`RoomCloseReason`].
    pub fn on_close(&mut self, f: js_sys::Function) -> Result<(), JsValue> {
        upgrade_or_detached!(self.0).map(|inner| inner.on_close.set_func(f))
    }

    /// Sets callback, which will be invoked when new local [`MediaStreamTrack`]
    /// will be added to this [`Room`].
    /// This might happen in such cases:
    /// 1. Media server initiates media request.
    /// 2. `unmute_audio`/`unmute_video` is called.
    /// 3. [`MediaStreamSettings`] updated via `set_local_media_settings`.
    pub fn on_local_track(&self, f: js_sys::Function) -> Result<(), JsValue> {
        upgrade_or_detached!(self.0)
            .map(|inner| inner.on_local_track.set_func(f))
    }

    /// Sets `on_failed_local_media` callback, which will be invoked on local
    /// media acquisition failures.
    pub fn on_failed_local_media(
        &self,
        f: js_sys::Function,
    ) -> Result<(), JsValue> {
        upgrade_or_detached!(self.0)
            .map(|inner| inner.on_failed_local_media.set_func(f))
    }

    /// Sets `on_connection_loss` callback, which will be invoked on
    /// [`RpcClient`] connection loss.
    pub fn on_connection_loss(
        &self,
        f: js_sys::Function,
    ) -> Result<(), JsValue> {
        upgrade_or_detached!(self.0)
            .map(|inner| inner.on_connection_loss.set_func(f))
    }

    /// Performs entering to a [`Room`] with the preconfigured authorization
    /// `token` for connection with media server.
    ///
    /// Establishes connection with media server (if it doesn't already exist).
    /// Fails if:
<<<<<<< HEAD
    ///   - `on_failed_local_media` callback is not set
    ///   - `on_connection_loss` callback is not set
    ///   - unable to connect to media server.
=======
    /// - `on_failed_local_media` callback is not set
    /// - `on_connection_loss` callback is not set
    /// - unable to connect to media server.
>>>>>>> 1c4cee1b
    ///
    /// Effectively returns `Result<(), JasonError>`.
    pub fn join(&self, token: String) -> Promise {
        let this = Self(self.0.clone());
        future_to_promise(async move {
            this.inner_join(token).await?;
            Ok(JsValue::undefined())
        })
    }

    /// Updates this [`Room`]s [`MediaStreamSettings`]. This affects all
    /// [`PeerConnection`]s in this [`Room`]. If [`MediaStreamSettings`] is
    /// configured for some [`Room`], then this [`Room`] can only send
    /// [`MediaStream`] that corresponds to this settings.
    /// [`MediaStreamSettings`] update will change [`MediaStream`] in all
    /// sending peers, so that might cause new [getUserMedia()][1] request.
    ///
    /// Media obtaining/injection errors are fired to `on_failed_local_media`
    /// callback.
    ///
    /// [`PeerConnection`]: crate::peer::PeerConnection
    /// [1]: https://tinyurl.com/rnxcavf
    pub fn set_local_media_settings(
        &self,
        settings: &MediaStreamSettings,
    ) -> Promise {
        let inner = upgrade_or_detached!(self.0, JasonError);
        let settings = settings.clone();
        future_to_promise(async move {
            inner?.set_local_media_settings(settings).await;
            Ok(JsValue::UNDEFINED)
        })
    }

    /// Mutes outbound audio in this [`Room`].
    pub fn mute_audio(&self) -> Promise {
        let this = Self(self.0.clone());
        future_to_promise(async move {
            this.set_track_enabled(
                false,
                TransceiverKind::Audio,
                TrackDirection::Send,
            )
            .await?;
            Ok(JsValue::UNDEFINED)
        })
    }

    /// Unmutes outbound audio in this [`Room`].
    pub fn unmute_audio(&self) -> Promise {
        let this = Self(self.0.clone());
        future_to_promise(async move {
            this.set_track_enabled(
                true,
                TransceiverKind::Audio,
                TrackDirection::Send,
            )
            .await?;
            Ok(JsValue::UNDEFINED)
        })
    }

    /// Mutes outbound video in this [`Room`].
    pub fn mute_video(&self) -> Promise {
        let this = Self(self.0.clone());
        future_to_promise(async move {
            this.set_track_enabled(
                false,
                TransceiverKind::Video,
                TrackDirection::Send,
            )
            .await?;
            Ok(JsValue::UNDEFINED)
        })
    }

    /// Unmutes outbound video in this [`Room`].
    pub fn unmute_video(&self) -> Promise {
        let this = Self(self.0.clone());
        future_to_promise(async move {
            this.set_track_enabled(
                true,
                TransceiverKind::Video,
                TrackDirection::Send,
            )
            .await?;
            Ok(JsValue::UNDEFINED)
        })
    }

    /// Mutes inbound audio in this [`Room`].
    pub fn mute_remote_audio(&self) -> Promise {
        let this = Self(self.0.clone());
        future_to_promise(async move {
            this.set_track_enabled(
                false,
                TransceiverKind::Audio,
                TrackDirection::Recv,
            )
            .await?;
            Ok(JsValue::UNDEFINED)
        })
    }

    /// Mutes inbound video in this [`Room`].
    pub fn mute_remote_video(&self) -> Promise {
        let this = Self(self.0.clone());
        future_to_promise(async move {
            this.set_track_enabled(
                false,
                TransceiverKind::Video,
                TrackDirection::Recv,
            )
            .await?;
            Ok(JsValue::UNDEFINED)
        })
    }

    /// Unmutes inbound audio in this [`Room`].
    pub fn unmute_remote_audio(&self) -> Promise {
        let this = Self(self.0.clone());
        future_to_promise(async move {
            this.set_track_enabled(
                true,
                TransceiverKind::Audio,
                TrackDirection::Recv,
            )
            .await?;
            Ok(JsValue::UNDEFINED)
        })
    }

    /// Unmutes inbound video in this [`Room`].
    pub fn unmute_remote_video(&self) -> Promise {
        let this = Self(self.0.clone());
        future_to_promise(async move {
            this.set_track_enabled(
                true,
                TransceiverKind::Video,
                TrackDirection::Recv,
            )
            .await?;
            Ok(JsValue::UNDEFINED)
        })
    }
}

/// [`Room`] where all the media happens (manages concrete [`PeerConnection`]s,
/// handles media server events, etc).
///
/// It's used on Rust side and represents a handle to [`InnerRoom`] data.
///
/// For using [`Room`] on JS side, consider the [`RoomHandle`].
///
/// [`PeerConnection`]: crate::peer::PeerConnection
pub struct Room(Rc<InnerRoom>);

impl Room {
    /// Creates new [`Room`] and associates it with a provided [`RpcClient`].
    #[allow(clippy::mut_mut)]
    pub fn new(rpc: Rc<dyn RpcClient>, peers: Box<dyn PeerRepository>) -> Self {
        enum RoomEvent {
            RpcEvent(RpcEvent),
            PeerEvent(PeerEvent),
            RpcClientLostConnection,
            RpcClientReconnected,
        }

        let (tx, peer_events_rx) = mpsc::unbounded();

        let mut rpc_events_stream =
            rpc.subscribe().map(RoomEvent::RpcEvent).fuse();
        let mut peer_events_stream =
            peer_events_rx.map(RoomEvent::PeerEvent).fuse();
        let mut rpc_connection_lost = rpc
            .on_connection_loss()
            .map(|_| RoomEvent::RpcClientLostConnection)
            .fuse();
        let mut rpc_client_reconnected = rpc
            .on_reconnected()
            .map(|_| RoomEvent::RpcClientReconnected)
            .fuse();

        let room = Rc::new(InnerRoom::new(rpc, peers, tx));
        let inner = Rc::downgrade(&room);

        spawn_local(async move {
            loop {
                let event: RoomEvent = futures::select! {
                    event = rpc_events_stream.select_next_some() => event,
                    event = peer_events_stream.select_next_some() => event,
                    event = rpc_connection_lost.select_next_some() => event,
                    event = rpc_client_reconnected.select_next_some() => event,
                    complete => break,
                };

                match inner.upgrade() {
                    None => {
                        log::error!("Inner Room dropped unexpectedly");
                        break;
                    }
                    Some(inner) => {
                        match event {
                            RoomEvent::RpcEvent(event) => {
                                if let Err(err) =
                                    event.dispatch_with(inner.deref()).await
                                {
                                    let (err, trace) = err.into_parts();
                                    match err {
                                        RoomError::InvalidLocalTracks(_)
                                        | RoomError::CouldNotGetLocalMedia(_) =>
                                        {
                                            let e =
                                                JasonError::from((err, trace));
                                            e.print();
                                            inner.on_failed_local_media.call(e);
                                        }
                                        _ => JasonError::from((err, trace))
                                            .print(),
                                    };
                                };
                            }
                            RoomEvent::PeerEvent(event) => {
                                if let Err(err) =
                                    event.dispatch_with(inner.deref()).await
                                {
                                    JasonError::from(err).print();
                                };
                            }
                            RoomEvent::RpcClientLostConnection => {
                                inner.handle_rpc_connection_lost();
                            }
                            RoomEvent::RpcClientReconnected => {
                                inner.handle_rpc_connection_recovered();
                            }
                        };
                    }
                }
            }
        });

        Self(room)
    }

    /// Sets `close_reason` of [`InnerRoom`] and consumes [`Room`] pointer.
    ///
    /// Supposed that this function will trigger [`Drop`] implementation of
    /// [`InnerRoom`] and call JS side `on_close` callback with provided
    /// [`CloseReason`].
    ///
    /// Note that this function __doesn't guarantee__ that [`InnerRoom`] will be
    /// dropped because theoretically other pointers to the [`InnerRoom`]
    /// can exist. If you need guarantee of [`InnerRoom`] dropping then you
    /// may check count of pointers to [`InnerRoom`] with
    /// [`Rc::strong_count`].
    pub fn close(self, reason: CloseReason) {
        self.0.set_close_reason(reason);
    }

    /// Creates new [`RoomHandle`] used by JS side. You can create them as many
    /// as you need.
    #[inline]
    pub fn new_handle(&self) -> RoomHandle {
        RoomHandle(Rc::downgrade(&self.0))
    }

    /// Returns [`PeerConnection`] stored in repository by its ID.
    ///
    /// Used to inspect [`Room`]'s inner state in integration tests.
    #[cfg(feature = "mockable")]
    pub fn get_peer_by_id(
        &self,
        peer_id: PeerId,
    ) -> Option<Rc<PeerConnection>> {
        self.0.peers.get(peer_id)
    }
}

/// Actual data of a [`Room`].
///
/// Shared between JS side ([`RoomHandle`]) and Rust side ([`Room`]).
struct InnerRoom {
    /// Client to talk with media server via Client API RPC.
    rpc: Rc<dyn RpcClient>,

    /// Constraints to local [`MediaStream`] that is being published by
    /// [`PeerConnection`]s in this [`Room`].
    send_constraints: LocalTracksConstraints,

    /// Constraints to the [`MediaStream`]s received by [`PeerConnection`]s in
    /// this [`Room`]. Used to disable or enable media receiving.
    recv_constraints: Rc<RecvConstraints>,

    /// [`PeerConnection`] repository.
    peers: Box<dyn PeerRepository>,

    /// Channel for send events produced [`PeerConnection`] to [`Room`].
    peer_event_sender: mpsc::UnboundedSender<PeerEvent>,

    /// Collection of [`Connection`]s with a remote [`Member`]s.
    connections: Connections,

    /// Callback to be invoked when new local [`MediaStreamTrack`] will be
    /// added to this [`Room`].
    on_local_track: Callback1<MediaStreamTrack>,

    /// Callback to be invoked when failed obtain [`MediaTrack`]s from
    /// [`MediaManager`] or failed inject stream into [`PeerConnection`].
    on_failed_local_media: Rc<Callback1<JasonError>>,

    /// Callback to be invoked when [`RpcClient`] loses connection.
    on_connection_loss: Callback1<ReconnectHandle>,

    /// JS callback which will be called when this [`Room`] will be closed.
    on_close: Rc<Callback1<RoomCloseReason>>,

    /// Reason of [`Room`] closing.
    ///
    /// This [`CloseReason`] will be provided into `on_close` JS callback.
    ///
    /// Note that `None` will be considered as error and `is_err` will be
    /// `true` in [`JsCloseReason`] provided to JS callback.
    close_reason: RefCell<CloseReason>,
}

impl InnerRoom {
    /// Creates new [`InnerRoom`].
    #[inline]
    fn new(
        rpc: Rc<dyn RpcClient>,
        peers: Box<dyn PeerRepository>,
        peer_event_sender: mpsc::UnboundedSender<PeerEvent>,
    ) -> Self {
        Self {
            rpc,
            send_constraints: LocalTracksConstraints::default(),
            recv_constraints: Rc::new(RecvConstraints::default()),
            peers,
            peer_event_sender,
            connections: Connections::default(),
            on_connection_loss: Callback1::default(),
            on_failed_local_media: Rc::new(Callback1::default()),
            on_local_track: Callback1::default(),
            on_close: Rc::new(Callback1::default()),
            close_reason: RefCell::new(CloseReason::ByClient {
                reason: ClientDisconnect::RoomUnexpectedlyDropped,
                is_err: true,
            }),
        }
    }

    /// Toggles [`InnerRoom::recv_constraints`] or
    /// [`InnerRoom::send_constraints`] mute status based on the provided
    /// [`TrackDirection`] and [`TransceiverKind`].
    fn toggle_enable_constraints(
        &self,
        enabled: bool,
        kind: TransceiverKind,
        direction: TrackDirection,
    ) {
        if let TrackDirection::Recv = direction {
            self.recv_constraints.set_enabled(enabled, kind);
        } else {
            self.send_constraints.set_enabled(enabled, kind);
        }
    }

    /// Sets `close_reason` of [`InnerRoom`].
    ///
    /// [`Drop`] implementation of [`InnerRoom`] is supposed
    /// to be triggered after this function call.
    fn set_close_reason(&self, reason: CloseReason) {
        self.close_reason.replace(reason);
    }

    /// Toggles [`TransceiverSide`]s [`MuteState`] by provided
    /// [`TransceiverKind`] in all [`PeerConnection`]s in this [`Room`].
    ///
    /// [`PeerConnection`]: crate::peer::PeerConnection
    #[allow(clippy::filter_map)]
    async fn toggle_mute(
        &self,
        is_muted: bool,
        kind: TransceiverKind,
        direction: TrackDirection,
    ) -> Result<(), Traced<RoomError>> {
        let peer_mute_state_changed: Vec<_> = self
            .peers
            .get_all()
            .iter()
            .map(|peer| {
                let desired_state = StableMuteState::from(is_muted);
                let trnscvrs = peer
                    .get_transceivers_sides(kind, direction)
                    .into_iter()
                    .filter(|trnscvr| match trnscvr.mute_state() {
                        MuteState::Transition(t) => {
                            t.intended() != desired_state
                        }
                        MuteState::Stable(s) => s != desired_state,
                    });

                let mut processed_trnscvrs: Vec<Rc<dyn TransceiverSide>> =
                    Vec::new();
                let mut tracks_patches = Vec::new();
                for trnscvr in trnscvrs {
                    if trnscvr.is_can_be_constrained() {
                        if let Err(e) =
                            trnscvr.mute_state_transition_to(desired_state)
                        {
                            processed_trnscvrs.iter().for_each(|trnscvr| {
                                trnscvr.cancel_transition()
                            });
                            return Either::Left(future::err(tracerr::new!(e)));
                        }
                        tracks_patches.push(TrackPatchCommand {
                            id: trnscvr.track_id(),
                            is_muted: Some(is_muted),
                        });
                        processed_trnscvrs.push(trnscvr);
                    }
                }

                let wait_state_change: Vec<_> = processed_trnscvrs
                    .into_iter()
                    .map(|track| track.when_mute_state_stable(desired_state))
                    .collect();

                if !tracks_patches.is_empty() {
                    self.rpc.send_command(Command::UpdateTracks {
                        peer_id: peer.id(),
                        tracks_patches,
                    });
                }

                Either::Right(future::try_join_all(wait_state_change))
            })
            .collect();

        future::try_join_all(peer_mute_state_changed)
            .await
            .map_err(tracerr::map_from_and_wrap!())?;
        Ok(())
    }

    /// Returns `true` if all [`Sender`]s or [`Receiver`]s with a provided
    /// [`TransceiverKind`] of this [`Room`] are in the provided `mute_state`.
    pub fn is_all_peers_in_mute_state(
        &self,
        kind: TransceiverKind,
        direction: TrackDirection,
        mute_state: StableMuteState,
    ) -> bool {
        self.peers
            .get_all()
            .into_iter()
            .find(|p| {
                !p.is_all_transceiver_sides_in_mute_state(
                    kind, direction, mute_state,
                )
            })
            .is_none()
    }

    /// Updates this [`Room`]s [`MediaStreamSettings`]. This affects all
    /// [`PeerConnection`]s in this [`Room`]. If [`MediaStreamSettings`] is
    /// configured for some [`Room`], then this [`Room`] can only send
    /// [`MediaStream`] that corresponds to this settings.
    /// [`MediaStreamSettings`] update will change [`MediaStreamTrack`]s in all
    /// sending peers, so that might cause new [getUserMedia()][1] request.
    ///
    /// Media obtaining/injection errors are fired to `on_failed_local_media`
    /// callback.
    ///
    /// Update [`MuteState`] of the unconstrained [`Sender`]s.
    ///
    /// [`PeerConnection`]: crate::peer::PeerConnection
    /// [1]: https://tinyurl.com/rnxcavf
    async fn set_local_media_settings(&self, settings: MediaStreamSettings) {
        self.send_constraints.constrain(settings);
        for peer in self.peers.get_all() {
            match peer
                .update_local_stream()
                .await
                .map_err(tracerr::map_from_and_wrap!(=> RoomError))
            {
<<<<<<< HEAD
                Ok(constrained_tracks) => {
                    let mut waits = Vec::new();
                    let mut track_patches = Vec::new();

                    constrained_tracks
                        .into_iter()
                        .filter_map(|(track_id, is_muted)| {
                            peer.get_sender_by_id(track_id).map(|sender| {
                                (sender, StableMuteState::from(is_muted))
                            })
                        })
                        .filter_map(|(sender, new_mute_state)| {
                            match sender.mute_state() {
                                MuteState::Transition(transition) => Some((
                                    sender,
                                    new_mute_state,
                                    transition.intended() != new_mute_state,
                                )),
                                MuteState::Stable(stable) => {
                                    if stable == new_mute_state {
                                        None
                                    } else {
                                        Some((sender, new_mute_state, true))
                                    }
                                }
                            }
                        })
                        .for_each(|(sender, new_mute_state, should_update)| {
                            if sender
                                .mute_state_transition_to(new_mute_state)
                                .is_ok()
                            {
                                waits
                                    .push(sender.when_mute_state_stable(
                                        new_mute_state,
                                    ));
                                if should_update {
                                    track_patches.push(TrackPatchCommand {
                                        id: sender.track_id(),
                                        is_muted: Some(
                                            new_mute_state
                                                == StableMuteState::Muted,
                                        ),
                                    });
                                }
                            }
                        });

                    self.rpc.send_command(Command::UpdateTracks {
                        peer_id: peer.id(),
                        tracks_patches: track_patches,
                    });
                    // TODO: maybe do something with this error??
                    let _ = future::try_join_all(waits).await;
                }
                Err(err) => {
                    self.on_failed_local_media.call(JasonError::from(err));
                }
=======
                self.on_failed_local_media.call(JasonError::from(err));
>>>>>>> 1c4cee1b
            }
        }
    }

    /// Stops state transition timers in all [`PeerConnection`]'s in this
    /// [`Room`].
    fn handle_rpc_connection_lost(&self) {
        for peer in self.peers.get_all() {
            peer.stop_state_transitions_timers();
        }
    }

    /// Resets state transition timers in all [`PeerConnection`]'s in this
    /// [`Room`].
    fn handle_rpc_connection_recovered(&self) {
        for peer in self.peers.get_all() {
            peer.reset_state_transitions_timers();
        }
    }

    /// Creates new [`Sender`]s and [`Receiver`]s for each new [`Track`] in
    /// provided [`PeerConnection`]. Negotiates [`PeerConnection`] if provided
    /// `negotiation_role` is `Some`.
    async fn create_tracks_and_maybe_negotiate(
        &self,
        peer: Rc<PeerConnection>,
        tracks: Vec<Track>,
        negotiation_role: Option<NegotiationRole>,
    ) -> Result<(), Traced<RoomError>> {
        match negotiation_role {
            None => {
                peer.create_tracks(tracks)
                    .map_err(tracerr::map_from_and_wrap!())?;
            }
            Some(NegotiationRole::Offerer) => {
                let sdp_offer = peer
                    .get_offer(tracks)
                    .await
                    .map_err(tracerr::map_from_and_wrap!())?;
                let mids =
                    peer.get_mids().map_err(tracerr::map_from_and_wrap!())?;
                self.rpc.send_command(Command::MakeSdpOffer {
                    peer_id: peer.id(),
                    sdp_offer,
                    transceivers_statuses: peer.get_transceivers_statuses(),
                    mids,
                });
            }
            Some(NegotiationRole::Answerer(offer)) => {
                let sdp_answer = peer
                    .process_offer(offer, tracks)
                    .await
                    .map_err(tracerr::map_from_and_wrap!())?;
                self.rpc.send_command(Command::MakeSdpAnswer {
                    peer_id: peer.id(),
                    sdp_answer,
                    transceivers_statuses: peer.get_transceivers_statuses(),
                });
            }
        };
        Ok(())
    }
}

/// RPC events handling.
#[async_trait(?Send)]
impl EventHandler for InnerRoom {
    type Output = Result<(), Traced<RoomError>>;

    /// Creates [`PeerConnection`] with a provided ID and all the
    /// [`Connection`]s basing on provided [`Track`]s.
    ///
    /// If provided `sdp_offer` is `Some`, then offer is applied to a created
    /// peer, and [`Command::MakeSdpAnswer`] is emitted back to the RPC server.
    async fn on_peer_created(
        &self,
        peer_id: PeerId,
        negotiation_role: NegotiationRole,
        tracks: Vec<Track>,
        ice_servers: Vec<IceServer>,
        is_force_relayed: bool,
    ) -> Self::Output {
        let peer = self
            .peers
            .create_peer(
                peer_id,
                ice_servers,
                self.peer_event_sender.clone(),
                is_force_relayed,
                self.send_constraints.clone(),
                Rc::clone(&self.recv_constraints),
            )
            .map_err(tracerr::map_from_and_wrap!())?;

        for track in &tracks {
            match &track.direction {
                Direction::Recv { sender, .. } => {
                    self.connections.create_connection(peer_id, sender);
                }
                Direction::Send { receivers, .. } => {
                    for receiver in receivers {
                        self.connections.create_connection(peer_id, receiver);
                    }
                }
            }
        }
        self.create_tracks_and_maybe_negotiate(
            peer,
            tracks,
            Some(negotiation_role),
        )
        .await
        .map_err(tracerr::map_from_and_wrap!())
    }

    /// Applies specified SDP Answer to a specified [`PeerConnection`].
    async fn on_sdp_answer_made(
        &self,
        peer_id: PeerId,
        sdp_answer: String,
    ) -> Self::Output {
        let peer = self
            .peers
            .get(peer_id)
            .ok_or_else(|| tracerr::new!(RoomError::NoSuchPeer(peer_id)))?;
        peer.set_remote_answer(sdp_answer)
            .await
            .map_err(tracerr::map_from_and_wrap!())
    }

    /// Applies specified [`IceCandidate`] to a specified [`PeerConnection`].
    async fn on_ice_candidate_discovered(
        &self,
        peer_id: PeerId,
        candidate: IceCandidate,
    ) -> Self::Output {
        let peer = self
            .peers
            .get(peer_id)
            .ok_or_else(|| tracerr::new!(RoomError::NoSuchPeer(peer_id)))?;

        peer.add_ice_candidate(
            candidate.candidate,
            candidate.sdp_m_line_index,
            candidate.sdp_mid,
        )
        .await
        .map_err(tracerr::map_from_and_wrap!())
    }

    /// Disposes specified [`PeerConnection`]s.
    async fn on_peers_removed(&self, peer_ids: Vec<PeerId>) -> Self::Output {
        peer_ids.iter().for_each(|id| {
            self.connections.close_connection(*id);
            self.peers.remove(*id);
        });
        Ok(())
    }

    /// Creates new `Track`s, updates existing [`Sender`]s/[`Receiver`]s with
    /// [`TrackUpdate`]s.
    ///
    /// Will start (re)negotiation process if `Some` [`NegotiationRole`] is
    /// provided.
    async fn on_tracks_applied(
        &self,
        peer_id: PeerId,
        updates: Vec<TrackUpdate>,
        negotiation_role: Option<NegotiationRole>,
    ) -> Self::Output {
        let peer = self
            .peers
            .get(peer_id)
            .ok_or_else(|| tracerr::new!(RoomError::NoSuchPeer(peer_id)))?;
        let mut new_tracks = Vec::new();
        let mut patches = Vec::new();

        for update in updates {
            match update {
                TrackUpdate::Added(track) => {
                    new_tracks.push(track);
                }
                TrackUpdate::Updated(track_patch) => {
                    patches.push(track_patch);
                }
                TrackUpdate::IceRestart => {
                    peer.restart_ice();
                }
            }
        }
        peer.patch_tracks(patches)
            .map_err(tracerr::map_from_and_wrap!())?;
        self.create_tracks_and_maybe_negotiate(
            peer,
            new_tracks,
            negotiation_role,
        )
        .await
        .map_err(tracerr::map_from_and_wrap!())?;
        Ok(())
    }

    /// Updates [`Connection`]'s [`ConnectionQualityScore`] by calling
    /// [`Connection::update_quality_score`].
    async fn on_connection_quality_updated(
        &self,
        partner_member_id: MemberId,
        quality_score: ConnectionQualityScore,
    ) -> Self::Output {
        let conn = self
            .connections
            .get(&partner_member_id)
            .ok_or_else(|| tracerr::new!(RoomError::UnknownRemoteMember))?;

        conn.update_quality_score(quality_score);

        Ok(())
    }
}

/// [`PeerEvent`]s handling.
#[async_trait(?Send)]
impl PeerEventHandler for InnerRoom {
    type Output = Result<(), Traced<RoomError>>;

    /// Handles [`PeerEvent::IceCandidateDiscovered`] event and sends received
    /// candidate to RPC server.
    async fn on_ice_candidate_discovered(
        &self,
        peer_id: PeerId,
        candidate: String,
        sdp_m_line_index: Option<u16>,
        sdp_mid: Option<String>,
    ) -> Self::Output {
        self.rpc.send_command(Command::SetIceCandidate {
            peer_id,
            candidate: IceCandidate {
                candidate,
                sdp_m_line_index,
                sdp_mid,
            },
        });
        Ok(())
    }

    /// Handles [`PeerEvent::NewRemoteTrack`] event and passes received
    /// [`MediaStreamTrack`] to the related [`Connection`].
    async fn on_new_remote_track(
        &self,
        sender_id: MemberId,
        track: MediaStreamTrack,
    ) -> Self::Output {
        let conn = self
            .connections
            .get(&sender_id)
            .ok_or_else(|| tracerr::new!(RoomError::UnknownRemoteMember))?;
        conn.add_remote_track(track);

        Ok(())
    }

    /// Invokes `on_local_stream` [`Room`]'s callback.
    async fn on_new_local_track(
        &self,
        track: MediaStreamTrack,
    ) -> Self::Output {
        self.on_local_track.call(track);
        Ok(())
    }

    /// Handles [`PeerEvent::IceConnectionStateChanged`] event and sends new
    /// state to RPC server.
    async fn on_ice_connection_state_changed(
        &self,
        peer_id: PeerId,
        ice_connection_state: IceConnectionState,
    ) -> Self::Output {
        self.rpc.send_command(Command::AddPeerConnectionMetrics {
            peer_id,
            metrics: PeerMetrics::IceConnectionState(ice_connection_state),
        });
        Ok(())
    }

    /// Handles [`PeerEvent::ConnectionStateChanged`] event and sends new
    /// state to the RPC server.
    async fn on_connection_state_changed(
        &self,
        peer_id: PeerId,
        peer_connection_state: PeerConnectionState,
    ) -> Self::Output {
        self.rpc.send_command(Command::AddPeerConnectionMetrics {
            peer_id,
            metrics: PeerMetrics::PeerConnectionState(peer_connection_state),
        });

        if let PeerConnectionState::Connected = peer_connection_state {
            if let Some(peer) = self.peers.get(peer_id) {
                peer.scrape_and_send_peer_stats().await;
            }
        };
        Ok(())
    }

    /// Handles [`PeerEvent::StatsUpdate`] event and sends new stats to the RPC
    /// server.
    async fn on_stats_update(
        &self,
        peer_id: PeerId,
        stats: RtcStats,
    ) -> Self::Output {
        self.rpc.send_command(Command::AddPeerConnectionMetrics {
            peer_id,
            metrics: PeerMetrics::RtcStats(stats.0),
        });
        Ok(())
    }

    /// Handles [`PeerEvent::NewLocalStreamRequired`] event and updates local
    /// stream of [`PeerConnection`] that sent request.
    async fn on_new_local_stream_required(
        &self,
        peer_id: PeerId,
    ) -> Self::Output {
        let peer = self
            .peers
            .get(peer_id)
            .ok_or_else(|| tracerr::new!(RoomError::NoSuchPeer(peer_id)))?;
        if let Err(err) = peer
            .update_local_stream()
            .await
            .map_err(tracerr::map_from_and_wrap!(=> RoomError))
        {
            self.on_failed_local_media.call(JasonError::from(err));
        };
        Ok(())
    }
}

impl Drop for InnerRoom {
    /// Unsubscribes [`InnerRoom`] from all its subscriptions.
    fn drop(&mut self) {
        self.rpc.unsub();

        if let CloseReason::ByClient { reason, .. } =
            *self.close_reason.borrow()
        {
            self.rpc.set_close_reason(reason);
        };

        if let Some(Err(e)) = self
            .on_close
            .call(RoomCloseReason::new(*self.close_reason.borrow()))
        {
            log::error!("Failed to call Room::on_close callback: {:?}", e);
        }
    }
}<|MERGE_RESOLUTION|>--- conflicted
+++ resolved
@@ -324,15 +324,9 @@
     ///
     /// Establishes connection with media server (if it doesn't already exist).
     /// Fails if:
-<<<<<<< HEAD
-    ///   - `on_failed_local_media` callback is not set
-    ///   - `on_connection_loss` callback is not set
-    ///   - unable to connect to media server.
-=======
     /// - `on_failed_local_media` callback is not set
     /// - `on_connection_loss` callback is not set
     /// - unable to connect to media server.
->>>>>>> 1c4cee1b
     ///
     /// Effectively returns `Result<(), JasonError>`.
     pub fn join(&self, token: String) -> Promise {
@@ -819,7 +813,6 @@
                 .await
                 .map_err(tracerr::map_from_and_wrap!(=> RoomError))
             {
-<<<<<<< HEAD
                 Ok(constrained_tracks) => {
                     let mut waits = Vec::new();
                     let mut track_patches = Vec::new();
@@ -878,9 +871,6 @@
                 Err(err) => {
                     self.on_failed_local_media.call(JasonError::from(err));
                 }
-=======
-                self.on_failed_local_media.call(JasonError::from(err));
->>>>>>> 1c4cee1b
             }
         }
     }
