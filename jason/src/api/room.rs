//! Represents Medea room.

use futures::future::Either;
use futures::{
    future::{Future, IntoFuture},
    stream::Stream,
};
<<<<<<< HEAD
use protocol::Command;
=======
>>>>>>> dfa24678
use protocol::{Event, IceCandidate, Track};
use wasm_bindgen::{prelude::*, JsValue};
use wasm_bindgen_futures::spawn_local;
use web_sys::console;

use std::{
    cell::RefCell,
    rc::{Rc, Weak},
};

use crate::{
    media::{
        MediaCaps, MediaManager, MediaStream, MediaStreamHandle, PeerId,
        PeerRepository, Sdp,
    },
    rpc::RPCClient,
    utils::{Callback, WasmErr},
};

#[allow(clippy::module_name_repetitions)]
#[wasm_bindgen]
/// Room handle accessible from JS.
pub struct RoomHandle(Weak<RefCell<InnerRoom>>);

#[wasm_bindgen]
impl RoomHandle {
    pub fn on_local_stream(&mut self, f: js_sys::Function) {
        if let Some(inner) = self.0.upgrade() {
            inner.borrow_mut().on_local_media.set_func(f);
        } else {
            let f: Callback<i32, WasmErr> = f.into();
            f.call_err(WasmErr::from_str("Detached state"));
        }
    }
}

/// Room handle being used by Rust external modules.
pub struct Room(Rc<RefCell<InnerRoom>>);

impl Room {
    /// Creates new [`Room`] associating it with provided [`RpcClient`].
    pub fn new(rpc: &Rc<RPCClient>, media_manager: Rc<MediaManager>) -> Self {
        let room = Rc::new(RefCell::new(InnerRoom::new(
            Rc::clone(&rpc),
            Rc::clone(&media_manager),
        )));

        let inner = Rc::clone(&room);

        let process_msg_task = rpc
            .subscribe()
            .for_each(move |event| {
                // TODO: macro for convenient dispatch
                let mut inner = inner.borrow_mut();
                match event {
                    Event::PeerCreated {
                        peer_id,
                        sdp_offer,
                        tracks,
                    } => {
                        inner.on_peer_created(peer_id, sdp_offer, tracks);
                    }
                    Event::SdpAnswerMade {
                        peer_id,
                        sdp_answer,
                    } => {
                        inner.on_sdp_answer(peer_id, sdp_answer);
                    }
                    Event::IceCandidateDiscovered { peer_id, candidate } => {
                        inner.on_ice_candidate_discovered(peer_id, &candidate);
                    }
                    Event::PeersRemoved { peer_ids } => {
                        inner.on_peers_removed(&peer_ids);
                    }
                };
                Ok(())
            })
            .into_future()
            .then(|_| Ok(()));

        // Spawns Promise in JS, does not provide any handles, so current way to
        // stop this stream is to drop all connected Senders.
        spawn_local(process_msg_task);

        Self(room)
    }

    /// Creates new [`RoomHandle`] used by JS side. You can create them as many
    /// as you need.
    pub fn new_handle(&self) -> RoomHandle {
        RoomHandle(Rc::downgrade(&self.0))
    }
}

/// Actual room. Shared between JS-side handle ([`RoomHandle`]) and Rust-side
/// handle (['Room']). Manages concrete `RTCPeerConnections`, handles Medea
/// events.
struct InnerRoom {
    rpc: Rc<RPCClient>,
    media_manager: Rc<MediaManager>,
    peers: PeerRepository,
    on_local_media: Rc<Callback<MediaStreamHandle, WasmErr>>,
}

impl InnerRoom {
    fn new(rpc: Rc<RPCClient>, media_manager: Rc<MediaManager>) -> Self {
        Self {
            rpc,
            media_manager,
            peers: PeerRepository::default(),
            on_local_media: Rc::new(Callback::new()),
        }
    }

    fn on_local_media(&self, f: js_sys::Function) {
        self.on_local_media.set_func(f);
    }

    /// Creates RTCPeerConnection with provided ID.
    fn on_peer_created(
        &mut self,
        peer_id: PeerId,
        sdp_offer: Option<String>,
        tracks: Vec<Track>,
    ) {
        let peer = match self.peers.create(peer_id) {
            Ok(peer) => peer,
            Err(err) => {
                err.log_err();
                return;
            }
        };

        let rpc = Rc::clone(&self.rpc);
        peer.on_ice_candidate(move |candidate| {
            rpc.send_command(Command::SetIceCandidate { peer_id, candidate });
        })
        .unwrap();

        //        peer.apply_tracks(tracks);

        let rpc = Rc::clone(&self.rpc);

        let fut = match sdp_offer {
            None => Either::A(
                peer.create_and_set_offer(true, true, false).and_then(
                    move |sdp_offer: String| {
                        rpc.send_command(Command::MakeSdpOffer {
                            peer_id,
                            sdp_offer,
                        });
                        Ok(())
                    },
                ),
            ),
            Some(offer) => {
                Either::B(peer.set_remote_description(Sdp::Offer(offer)))
            }
        };

        spawn_local(fut.map_err(|err: WasmErr| {
            err.log_err();
        }));
    }

    /// Applies specified SDP Answer to specified RTCPeerConnection.
    fn on_sdp_answer(&mut self, peer_id: PeerId, sdp_answer: String) {
        if let Some(peer) = self.peers.get_peer(peer_id) {
            spawn_local(
                peer.set_remote_description(Sdp::Answer(sdp_answer))
                    .or_else(|err| {
                        err.log_err();
                        Err(())
                    }),
            );
        } else {
            // TODO: No peer, whats next?
            WasmErr::from_str(format!("Peer with id {} doesnt exist", peer_id));
        }
    }

    /// Applies specified ICE Candidate to specified RTCPeerConnection.
    fn on_ice_candidate_discovered(
        &mut self,
        peer_id: PeerId,
        candidate: &IceCandidate,
    ) {
        if let Some(peer) = self.peers.get_peer(peer_id) {
            peer.add_ice_candidate(candidate);
        } else {
            // TODO: No peer, whats next?
            WasmErr::from_str(format!("Peer with id {} doesnt exist", peer_id));
        }
    }

    /// Disposes specified RTCPeerConnection's.
    fn on_peers_removed(&mut self, peer_ids: &[PeerId]) {
        peer_ids.iter().for_each(|id| {
            self.peers.remove(*id);
        })
    }
}

impl Drop for InnerRoom {
    fn drop(&mut self) {
        // Drops event handling task.
        self.rpc.unsub();
    }
}<|MERGE_RESOLUTION|>--- conflicted
+++ resolved
@@ -5,10 +5,7 @@
     future::{Future, IntoFuture},
     stream::Stream,
 };
-<<<<<<< HEAD
 use protocol::Command;
-=======
->>>>>>> dfa24678
 use protocol::{Event, IceCandidate, Track};
 use wasm_bindgen::{prelude::*, JsValue};
 use wasm_bindgen_futures::spawn_local;
@@ -146,7 +143,7 @@
         peer.on_ice_candidate(move |candidate| {
             rpc.send_command(Command::SetIceCandidate { peer_id, candidate });
         })
-        .unwrap();
+            .unwrap();
 
         //        peer.apply_tracks(tracks);
 
