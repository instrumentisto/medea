//! Medea room.

use std::{
    cell::RefCell,
    collections::HashMap,
    ops::Deref as _,
    rc::{Rc, Weak},
};

use async_recursion::async_recursion;
use async_trait::async_trait;
use derive_more::{Display, From};
use futures::{channel::mpsc, future, StreamExt as _};
use js_sys::Promise;
use medea_client_api_proto::{
    Command, ConnectionQualityScore, Event as RpcEvent, EventHandler,
    IceCandidate, IceConnectionState, IceServer, MediaSourceKind, MemberId,
    NegotiationRole, PeerConnectionState, PeerId, PeerMetrics, Track, TrackId,
    TrackUpdate,
};
use tracerr::Traced;
use wasm_bindgen::{prelude::*, JsValue};
use wasm_bindgen_futures::{future_to_promise, spawn_local};

use crate::{
    api::connection::Connections,
    media::{
        track::{local, remote},
        LocalTracksConstraints, MediaKind, MediaManager, MediaStreamSettings,
        RecvConstraints,
    },
    peer::{
        self, media_exchange_state, mute_state, LocalStreamUpdateCriteria,
        MediaConnectionsError, MediaState, PeerConnection, PeerError,
        PeerEvent, PeerEventHandler, RtcStats, TrackDirection,
    },
    rpc::{
        ClientDisconnect, CloseReason, ConnectionInfo,
        ConnectionInfoParseError, ReconnectHandle, RpcSession, SessionError,
    },
    utils::{Callback1, HandlerDetachedError, JasonError, JsCaused, JsError},
    JsMediaSourceKind,
};

/// Reason of why [`Room`] has been closed.
///
/// This struct is passed into `on_close_by_server` JS side callback.
#[wasm_bindgen]
pub struct RoomCloseReason {
    /// Indicator if [`Room`] is closed by server.
    ///
    /// `true` if [`CloseReason::ByServer`].
    is_closed_by_server: bool,

    /// Reason of closing.
    reason: String,

    /// Indicator if closing is considered as error.
    ///
    /// This field may be `true` only on closing by client.
    is_err: bool,
}

impl RoomCloseReason {
    /// Creates new [`RoomCloseReason`] with provided [`CloseReason`]
    /// converted into [`String`].
    ///
    /// `is_err` may be `true` only on closing by client.
    ///
    /// `is_closed_by_server` is `true` on [`CloseReason::ByServer`].
    pub fn new(reason: CloseReason) -> Self {
        match reason {
            CloseReason::ByServer(reason) => Self {
                reason: reason.to_string(),
                is_closed_by_server: true,
                is_err: false,
            },
            CloseReason::ByClient { reason, is_err } => Self {
                reason: reason.to_string(),
                is_closed_by_server: false,
                is_err,
            },
        }
    }
}

#[wasm_bindgen]
impl RoomCloseReason {
    /// `wasm_bindgen` getter for [`RoomCloseReason::reason`] field.
    pub fn reason(&self) -> String {
        self.reason.clone()
    }

    /// `wasm_bindgen` getter for [`RoomCloseReason::is_closed_by_server`]
    /// field.
    pub fn is_closed_by_server(&self) -> bool {
        self.is_closed_by_server
    }

    /// `wasm_bindgen` getter for [`RoomCloseReason::is_err`] field.
    pub fn is_err(&self) -> bool {
        self.is_err
    }
}

/// Errors that may occur in a [`Room`].
#[derive(Debug, Display, JsCaused)]
pub enum RoomError {
    /// Returned if the mandatory callback wasn't set.
    #[display(fmt = "`{}` callback isn't set.", _0)]
    CallbackNotSet(&'static str),

    /// Returned if the previously added local media tracks does not satisfy
    /// the tracks sent from the media server.
    #[display(fmt = "Invalid local tracks: {}", _0)]
    InvalidLocalTracks(#[js(cause)] PeerError),

    /// Returned if [`PeerConnection`] cannot receive the local tracks from
    /// [`MediaManager`].
    ///
    /// [`MediaManager`]: crate::media::MediaManager
    #[display(fmt = "Failed to get local tracks: {}", _0)]
    CouldNotGetLocalMedia(#[js(cause)] PeerError),

    /// Returned if the requested [`PeerConnection`] is not found.
    #[display(fmt = "Peer with id {} doesnt exist", _0)]
    NoSuchPeer(PeerId),

    /// Returned if an error occurred during the WebRTC signaling process
    /// with remote peer.
    #[display(fmt = "Some PeerConnection error: {}", _0)]
    PeerConnectionError(#[js(cause)] PeerError),

    /// Returned if was received event [`PeerEvent::NewRemoteTrack`] without
    /// connection with remote `Member`.
    #[display(fmt = "Remote stream from unknown member")]
    UnknownRemoteMember,

    /// Returned if [`track`] update failed.
    ///
    /// [`track`]: crate::media::track
    #[display(fmt = "Failed to update Track with {} ID.", _0)]
    FailedTrackPatch(TrackId),

    /// Typically, returned if [`RoomHandle::disable_audio`]-like functions
    /// called simultaneously.
    #[display(fmt = "Some MediaConnectionsError: {}", _0)]
    MediaConnections(#[js(cause)] MediaConnectionsError),

    /// [`RpcSession`] returned [`SessionError`].
    #[display(fmt = "WebSocketSession error occurred: {}", _0)]
    SessionError(#[js(cause)] SessionError),
}

impl From<PeerError> for RoomError {
    fn from(err: PeerError) -> Self {
        use PeerError::{
            MediaConnections, MediaManager, RtcPeerConnection, TracksRequest,
        };

        match err {
            MediaConnections(ref e) => match e {
                MediaConnectionsError::InvalidTrackPatch(id) => {
                    Self::FailedTrackPatch(*id)
                }
                _ => Self::InvalidLocalTracks(err),
            },
            TracksRequest(_) => Self::InvalidLocalTracks(err),
            MediaManager(_) => Self::CouldNotGetLocalMedia(err),
            RtcPeerConnection(_) => Self::PeerConnectionError(err),
        }
    }
}

impl From<MediaConnectionsError> for RoomError {
    #[inline]
    fn from(e: MediaConnectionsError) -> Self {
        Self::MediaConnections(e)
    }
}

impl From<SessionError> for RoomError {
    #[inline]
    fn from(e: SessionError) -> Self {
        Self::SessionError(e)
    }
}

/// JS side handle to `Room` where all the media happens.
///
/// Actually, represents a [`Weak`]-based handle to `InnerRoom`.
///
/// For using [`RoomHandle`] on Rust side, consider the `Room`.
#[wasm_bindgen]
pub struct RoomHandle(Weak<InnerRoom>);

impl RoomHandle {
    /// Implements externally visible `RoomHandle::join`.
    ///
    /// # Errors
    ///
    /// With [`RoomError::CallbackNotSet`] if `on_failed_local_media` or
    /// `on_connection_loss` callbacks are not set.
    ///
    /// With [`RoomError::SessionError`] if cannot connect to media server.
    pub async fn inner_join(&self, url: String) -> Result<(), JasonError> {
        let inner = upgrade_or_detached!(self.0, JasonError)?;

        let connection_info: ConnectionInfo = url.parse().map_err(
            tracerr::map_from_and_wrap!(=> ConnectionInfoParseError),
        )?;

        if !inner.on_failed_local_media.is_set() {
            return Err(JasonError::from(tracerr::new!(
                RoomError::CallbackNotSet("Room.on_failed_local_media()")
            )));
        }

        if !inner.on_connection_loss.is_set() {
            return Err(JasonError::from(tracerr::new!(
                RoomError::CallbackNotSet("Room.on_connection_loss()")
            )));
        }

        Rc::clone(&inner.rpc)
            .connect(connection_info)
            .await
            .map_err(tracerr::map_from_and_wrap!( => RoomError))?;

        Ok(())
    }

    /// Enables or disables specified media and source types publish or receival
    /// in all [`PeerConnection`]s.
    async fn set_track_media_state(
        &self,
        new_state: MediaState,
        kind: MediaKind,
        direction: TrackDirection,
        source_kind: Option<MediaSourceKind>,
    ) -> Result<(), JasonError> {
        let inner = upgrade_or_detached!(self.0, JasonError)?;
        inner.set_constraints_media_state(
            new_state,
            kind,
            direction,
            source_kind,
        );
        while !inner.is_all_peers_in_media_state(
            kind,
            direction,
            source_kind,
            new_state,
        ) {
            inner
                .toggle_media_state(new_state, kind, direction, source_kind)
                .await
                .map_err::<Traced<RoomError>, _>(|e| {
                    inner.set_constraints_media_state(
                        new_state.opposite(),
                        kind,
                        direction,
                        source_kind,
                    );
                    tracerr::new!(e)
                })?;
        }

        // Enabled senders may require new tracks to be inserted.
        if let (
            MediaState::MediaExchange(media_exchange_state::Stable::Enabled),
            TrackDirection::Send,
        ) = (new_state, direction)
        {
            for peer in inner.peers.get_all() {
                peer.update_local_stream(
                    LocalStreamUpdateCriteria::from_kinds(kind, source_kind),
                )
                .await
                .map_err(tracerr::map_from_and_wrap!(=> RoomError))?;
            }
        }

        Ok(())
    }
}

#[wasm_bindgen]
impl RoomHandle {
    /// Sets callback, which will be invoked when new [`Connection`] with some
    /// remote `Peer` is established.
    ///
    /// [`Connection`]: crate::api::Connection
    pub fn on_new_connection(
        &self,
        f: js_sys::Function,
    ) -> Result<(), JsValue> {
        upgrade_or_detached!(self.0)
            .map(|inner| inner.connections.on_new_connection(f))
    }

    /// Sets `on_close` callback, which will be invoked on [`Room`] close,
    /// providing [`RoomCloseReason`].
    pub fn on_close(&mut self, f: js_sys::Function) -> Result<(), JsValue> {
        upgrade_or_detached!(self.0).map(|inner| inner.on_close.set_func(f))
    }

    /// Sets callback, which will be invoked when new [`local::Track`] will be
    /// added to this [`Room`].
    /// This might happen in such cases:
    /// 1. Media server initiates media request.
    /// 2. `disable_audio`/`enable_video` is called.
    /// 3. [`MediaStreamSettings`] updated via `set_local_media_settings`.
    pub fn on_local_track(&self, f: js_sys::Function) -> Result<(), JsValue> {
        upgrade_or_detached!(self.0)
            .map(|inner| inner.on_local_track.set_func(f))
    }

    /// Sets `on_failed_local_media` callback, which will be invoked on local
    /// media acquisition failures.
    pub fn on_failed_local_media(
        &self,
        f: js_sys::Function,
    ) -> Result<(), JsValue> {
        upgrade_or_detached!(self.0)
            .map(|inner| inner.on_failed_local_media.set_func(f))
    }

    /// Sets `on_connection_loss` callback, which will be invoked on connection
    /// with server loss.
    pub fn on_connection_loss(
        &self,
        f: js_sys::Function,
    ) -> Result<(), JsValue> {
        upgrade_or_detached!(self.0)
            .map(|inner| inner.on_connection_loss.set_func(f))
    }

    /// Connects media server and enters [`Room`] with provided authorization
    /// `token`.
    ///
    /// Authorization token has fixed format:
    /// `{{ Host URL }}/{{ Room ID }}/{{ Member ID }}?token={{ Auth Token }}`
    /// (e.g. `wss://medea.com/MyConf1/Alice?token=777`).
    ///
    /// Establishes connection with media server (if it doesn't already exist).
    /// Fails if:
    /// - `on_failed_local_media` callback is not set
    /// - `on_connection_loss` callback is not set
    /// - unable to connect to media server.
    ///
    /// Effectively returns `Result<(), JasonError>`.
    pub fn join(&self, token: String) -> Promise {
        let this = Self(self.0.clone());
        future_to_promise(async move {
            this.inner_join(token).await?;
            Ok(JsValue::undefined())
        })
    }

    /// Updates this [`Room`]s [`MediaStreamSettings`]. This affects all
    /// [`PeerConnection`]s in this [`Room`]. If [`MediaStreamSettings`] is
    /// configured for some [`Room`], then this [`Room`] can only send media
    /// tracks that correspond to this settings. [`MediaStreamSettings`]
    /// update will change media tracks in all sending peers, so that might
    /// cause new [getUserMedia()][1] request.
    ///
    /// Media obtaining/injection errors are additionally fired to
    /// `on_failed_local_media` callback.
    ///
    /// If `stop_first` set to `true` then affected [`local::Track`]s will be
    /// dropped before new [`MediaStreamSettings`] is applied. This is usually
    /// required when changing video source device due to hardware limitations,
    /// e.g. having an active track sourced from device `A` may hinder
    /// [getUserMedia()][1] requests to device `B`.
    ///
    /// `rollback_on_fail` option configures [`MediaStreamSettings`] update
    /// request to automatically rollback to previous settings if new settings
    /// cannot be applied.
    ///
    /// If recovering from fail state isn't possible then affected media types
    /// will be disabled.
    ///
    /// [1]: https://tinyurl.com/w3-streams#dom-mediadevices-getusermedia
    pub fn set_local_media_settings(
        &self,
        settings: &MediaStreamSettings,
        stop_first: bool,
        rollback_on_fail: bool,
    ) -> Promise {
        let inner = upgrade_or_detached!(self.0, JasonError);
        let settings = settings.clone();
        future_to_promise(async move {
            inner?
                .set_local_media_settings(
                    settings,
                    stop_first,
                    rollback_on_fail,
                )
                .await
                .map_err(ConstraintsUpdateException::from)?;
            Ok(JsValue::UNDEFINED)
        })
    }

    /// Returns [`Promise`] which will switch [`MediaState`] of the provided
    /// [`MediaKind`], [`TrackDirection`] and [`JsMediaSourceKind`] to the
    /// provided [`MediaState`].
    ///
    /// Helper function for all the exported mute/unmute/enable/disable
    /// audio/video send/receive methods.
    fn change_media_state<S>(
        &self,
        media_state: S,
        kind: MediaKind,
        direction: TrackDirection,
        source_kind: Option<JsMediaSourceKind>,
    ) -> Promise
    where
        S: Into<MediaState> + 'static,
    {
        let this = Self(self.0.clone());
        future_to_promise(async move {
            this.set_track_media_state(
                media_state.into(),
                kind,
                direction,
                source_kind.map(Into::into),
            )
            .await?;
            Ok(JsValue::UNDEFINED)
        })
    }

    /// Mutes outbound audio in this [`Room`].
    pub fn mute_audio(&self) -> Promise {
        self.change_media_state(
            mute_state::Stable::Muted,
            MediaKind::Audio,
            TrackDirection::Send,
            None,
        )
    }

    /// Unmutes outbound audio in this [`Room`].
    pub fn unmute_audio(&self) -> Promise {
        self.change_media_state(
            mute_state::Stable::Unmuted,
            MediaKind::Audio,
            TrackDirection::Send,
            None,
        )
    }

    /// Mutes outbound video in this [`Room`].
    pub fn mute_video(
        &self,
        source_kind: Option<JsMediaSourceKind>,
    ) -> Promise {
        self.change_media_state(
            mute_state::Stable::Muted,
            MediaKind::Video,
            TrackDirection::Send,
            source_kind,
        )
    }

    /// Unmutes outbound video in this [`Room`].
    pub fn unmute_video(
        &self,
        source_kind: Option<JsMediaSourceKind>,
    ) -> Promise {
        self.change_media_state(
            mute_state::Stable::Unmuted,
            MediaKind::Video,
            TrackDirection::Send,
            source_kind,
        )
    }

    /// Disables outbound audio in this [`Room`].
    pub fn disable_audio(&self) -> Promise {
        self.change_media_state(
            media_exchange_state::Stable::Disabled,
            MediaKind::Audio,
            TrackDirection::Send,
            None,
        )
    }

    /// Enables outbound audio in this [`Room`].
    pub fn enable_audio(&self) -> Promise {
        self.change_media_state(
            media_exchange_state::Stable::Enabled,
            MediaKind::Audio,
            TrackDirection::Send,
            None,
        )
    }

    /// Disables outbound video.
    ///
    /// Affects only video with specific [`JsMediaSourceKind`] if specified.
    pub fn disable_video(
        &self,
        source_kind: Option<JsMediaSourceKind>,
    ) -> Promise {
        self.change_media_state(
            media_exchange_state::Stable::Disabled,
            MediaKind::Video,
            TrackDirection::Send,
            source_kind,
        )
    }

    /// Enables outbound video.
    ///
    /// Affects only video with specific [`JsMediaSourceKind`] if specified.
    pub fn enable_video(
        &self,
        source_kind: Option<JsMediaSourceKind>,
    ) -> Promise {
        self.change_media_state(
            media_exchange_state::Stable::Enabled,
            MediaKind::Video,
            TrackDirection::Send,
            source_kind,
        )
    }

    /// Disables inbound audio in this [`Room`].
    pub fn disable_remote_audio(&self) -> Promise {
        self.change_media_state(
            media_exchange_state::Stable::Disabled,
            MediaKind::Audio,
            TrackDirection::Recv,
            None,
        )
    }

    /// Disables inbound video in this [`Room`].
    pub fn disable_remote_video(&self) -> Promise {
        self.change_media_state(
            media_exchange_state::Stable::Disabled,
            MediaKind::Video,
            TrackDirection::Recv,
            None,
        )
    }

    /// Enables inbound audio in this [`Room`].
    pub fn enable_remote_audio(&self) -> Promise {
        self.change_media_state(
            media_exchange_state::Stable::Enabled,
            MediaKind::Audio,
            TrackDirection::Recv,
            None,
        )
    }

    /// Enables inbound video in this [`Room`].
    pub fn enable_remote_video(&self) -> Promise {
        self.change_media_state(
            media_exchange_state::Stable::Enabled,
            MediaKind::Video,
            TrackDirection::Recv,
            None,
        )
    }
}

/// [`Weak`] reference upgradeable to the [`Room`].
#[derive(Clone)]
pub struct WeakRoom(Weak<InnerRoom>);

impl WeakRoom {
    /// Upgrades this [`WeakRoom`] to the [`Room`].
    ///
    /// Returns [`None`] if weak reference cannot be upgraded.
    #[inline]
    pub fn upgrade(&self) -> Option<Room> {
        self.0.upgrade().map(Room)
    }
}

/// [`Room`] where all the media happens (manages concrete [`PeerConnection`]s,
/// handles media server events, etc).
///
/// For using [`Room`] on JS side, consider the [`RoomHandle`].
pub struct Room(Rc<InnerRoom>);

impl Room {
    /// Creates new [`Room`] and associates it with the provided [`RpcSession`].
    #[allow(clippy::mut_mut)]
    pub fn new(
        rpc: Rc<dyn RpcSession>,
        media_manager: Rc<MediaManager>,
    ) -> Self {
        enum RoomEvent {
            RpcEvent(RpcEvent),
            PeerEvent(PeerEvent),
            RpcClientLostConnection,
            RpcClientReconnected,
        }

        let (tx, peer_events_rx) = mpsc::unbounded();

        let mut rpc_events_stream =
            Rc::clone(&rpc).subscribe().map(RoomEvent::RpcEvent).fuse();
        let mut peer_events_stream =
            peer_events_rx.map(RoomEvent::PeerEvent).fuse();
        let mut rpc_connection_lost = rpc
            .on_connection_loss()
            .map(|_| RoomEvent::RpcClientLostConnection)
            .fuse();
        let mut rpc_client_reconnected = rpc
            .on_reconnected()
            .map(|_| RoomEvent::RpcClientReconnected)
            .fuse();

        let room = Rc::new(InnerRoom::new(rpc, media_manager, tx));
        let inner = Rc::downgrade(&room);

        spawn_local(async move {
            loop {
                let event: RoomEvent = futures::select! {
                    event = rpc_events_stream.select_next_some() => event,
                    event = peer_events_stream.select_next_some() => event,
                    event = rpc_connection_lost.select_next_some() => event,
                    event = rpc_client_reconnected.select_next_some() => event,
                    complete => break,
                };

                if let Some(inner) = inner.upgrade() {
                    match event {
                        RoomEvent::RpcEvent(event) => {
                            if let Err(err) =
                                event.dispatch_with(inner.deref()).await
                            {
                                JasonError::from(err).print();
                            };
                        }
                        RoomEvent::PeerEvent(event) => {
                            if let Err(err) =
                                event.dispatch_with(inner.deref()).await
                            {
                                JasonError::from(err).print();
                            };
                        }
                        RoomEvent::RpcClientLostConnection => {
                            inner.handle_rpc_connection_lost();
                        }
                        RoomEvent::RpcClientReconnected => {
                            inner.handle_rpc_connection_recovered();
                        }
                    }
                } else {
                    log::error!("Inner Room dropped unexpectedly");
                    break;
                }
            }
        });

        Self(room)
    }

    /// Sets `close_reason` and consumes this [`Room`].
    ///
    /// [`Room`] [`Drop`] triggers `on_close` callback with provided
    /// [`CloseReason`].
    pub fn close(self, reason: CloseReason) {
        self.0.set_close_reason(reason);
    }

    /// Sets [`Room`]'s [`CloseReason`] to the provided value.
    #[inline]
    pub fn set_close_reason(&self, reason: CloseReason) {
        self.0.set_close_reason(reason);
    }

    /// Creates new [`RoomHandle`] used by JS side. You can create them as many
    /// as you need.
    #[inline]
    pub fn new_handle(&self) -> RoomHandle {
        RoomHandle(Rc::downgrade(&self.0))
    }

    /// Returns [`PeerConnection`] stored in repository by its ID.
    ///
    /// Used to inspect [`Room`]'s inner state in integration tests.
    #[cfg(feature = "mockable")]
    pub fn get_peer_by_id(
        &self,
        peer_id: PeerId,
    ) -> Option<Rc<PeerConnection>> {
        self.0.peers.get(peer_id)
    }

    /// Indicates whether this [`Room`] reference is the same as the given
    /// [`Room`] reference. Compares pointers, not values.
    #[inline]
    pub fn ptr_eq(&self, other: &Room) -> bool {
        Rc::ptr_eq(&self.0, &other.0)
    }

    /// Checks [`RoomHandle`] equality by comparing inner pointers.
    #[inline]
    pub fn inner_ptr_eq(&self, handle: &RoomHandle) -> bool {
        handle
            .0
            .upgrade()
            .map_or(false, |handle_inner| Rc::ptr_eq(&self.0, &handle_inner))
    }

    /// Downgrades this [`Room`] to a [`WeakRoom`] reference.
    #[inline]
    pub fn downgrade(&self) -> WeakRoom {
        WeakRoom(Rc::downgrade(&self.0))
    }
}

/// Actual data of a [`Room`].
///
/// Shared between JS side ([`RoomHandle`]) and Rust side ([`Room`]).
struct InnerRoom {
    /// Client to talk with media server via Client API RPC.
    rpc: Rc<dyn RpcSession>,

    /// Constraints to local [`local::Track`]s that are being published by
    /// [`PeerConnection`]s in this [`Room`].
    send_constraints: LocalTracksConstraints,

    /// Constraints to the [`remote::Track`] received by [`PeerConnection`]s
    /// in this [`Room`]. Used to disable or enable media receiving.
    recv_constraints: Rc<RecvConstraints>,

    /// [`peer::Component`]s repository.
    peers: peer::repo::Component,

    /// Collection of [`Connection`]s with a remote `Member`s.
    ///
    /// [`Connection`]: crate::api::Connection
    connections: Rc<Connections>,

    /// Callback to be invoked when new local [`local::JsTrack`] will be added
    /// to this [`Room`].
    on_local_track: Callback1<local::JsTrack>,

    /// Callback to be invoked when failed obtain [`local::Track`]s from
    /// [`MediaManager`] or failed inject stream into [`PeerConnection`].
    ///
    /// [`MediaManager`]: crate::media::MediaManager
    on_failed_local_media: Rc<Callback1<JasonError>>,

    /// Callback to be invoked when [`RpcSession`] loses connection.
    on_connection_loss: Callback1<ReconnectHandle>,

    /// JS callback which will be called when this [`Room`] will be closed.
    on_close: Rc<Callback1<RoomCloseReason>>,

    /// Reason of [`Room`] closing.
    ///
    /// This [`CloseReason`] will be provided into `on_close` JS callback.
    ///
    /// Note that `None` will be considered as error and `is_err` will be
    /// `true` in [`CloseReason`] provided to JS callback.
    close_reason: RefCell<CloseReason>,
}

/// JS exception for the [`RoomHandle::set_local_media_settings`].
#[wasm_bindgen]
#[derive(Debug, From)]
#[from(forward)]
pub struct ConstraintsUpdateException(JsConstraintsUpdateError);

#[wasm_bindgen]
impl ConstraintsUpdateException {
    /// Returns name of this [`ConstraintsUpdateException`].
    pub fn name(&self) -> String {
        self.0.to_string()
    }

    /// Returns [`JasonError`] if this [`ConstraintsUpdateException`] represents
    /// `RecoveredException` or `RecoverFailedException`.
    ///
    /// Returns `undefined` otherwise.
    pub fn recover_reason(&self) -> JsValue {
        use JsConstraintsUpdateError as E;
        match &self.0 {
            E::RecoverFailed { recover_reason, .. }
            | E::Recovered { recover_reason, .. } => recover_reason.clone(),
            _ => JsValue::UNDEFINED,
        }
    }

    /// Returns [`js_sys::Array`] with the [`JasonError`]s if this
    /// [`ConstraintsUpdateException`] represents `RecoverFailedException`.
    ///
    /// Returns `undefined` otherwise.
    pub fn recover_fail_reasons(&self) -> JsValue {
        match &self.0 {
            JsConstraintsUpdateError::RecoverFailed {
                recover_fail_reasons,
                ..
            } => recover_fail_reasons.clone(),
            _ => JsValue::UNDEFINED,
        }
    }

    /// Returns [`JasonError`] if this [`ConstraintsUpdateException`] represents
    /// `ErroredException`.
    ///
    /// Returns `undefined` otherwise.
    pub fn error(&self) -> JsValue {
        match &self.0 {
            JsConstraintsUpdateError::Errored { reason } => reason.clone(),
            _ => JsValue::UNDEFINED,
        }
    }
}

/// [`ConstraintsUpdateError`] for JS side.
///
/// Should be wrapped to [`ConstraintsUpdateException`] before returning to the
/// JS side.
#[derive(Debug, Display)]
pub enum JsConstraintsUpdateError {
    /// New [`MediaStreamSettings`] set failed and state was recovered
    /// accordingly to the provided recover policy
    /// (`rollback_on_fail`/`stop_first` arguments).
    #[display(fmt = "RecoveredException")]
    Recovered {
        /// [`JasonError`] due to which recovery happened.
        recover_reason: JsValue,
    },

    /// New [`MediaStreamSettings`] set failed and state recovering also
    /// failed.
    #[display(fmt = "RecoverFailedException")]
    RecoverFailed {
        /// [`JasonError`] due to which recovery happened.
        recover_reason: JsValue,

        /// [`js_sys::Array`] with a [`JasonError`]s due to which recovery
        /// failed.
        recover_fail_reasons: JsValue,
    },

    /// Some another error occurred.
    #[display(fmt = "ErroredException")]
    Errored { reason: JsValue },
}

/// Constraints errors which are can occur while updating
/// [`MediaStreamSettings`] by [`InnerRoom::set_local_media_settings`] call.
#[derive(Debug)]
enum ConstraintsUpdateError {
    /// New [`MediaStreamSettings`] set failed and state was recovered
    /// accordingly to the provided recover policy
    /// (`rollback_on_fail`/`stop_first` arguments).
    Recovered {
        /// [`RoomError`] due to which recovery happened.
        recover_reason: Traced<RoomError>,
    },

    /// New [`MediaStreamSettings`] set failed and state recovering also
    /// failed.
    RecoverFailed {
        /// [`RoomError`] due to which recovery happened.
        recover_reason: Traced<RoomError>,

        /// [`RoomError`]s due to which recovery failed.
        recover_fail_reasons: Vec<Traced<RoomError>>,
    },

    /// Indicates that some error occurred.
    Errored { error: Traced<RoomError> },
}

impl ConstraintsUpdateError {
    /// Returns new [`ConstraintsUpdateError::Recovered`].
    pub fn recovered(recover_reason: Traced<RoomError>) -> Self {
        Self::Recovered { recover_reason }
    }

    /// Converts this [`ConstraintsUpdateError`] to the
    /// [`ConstraintsUpdateError::RecoverFailed`].
    pub fn recovery_failed(self, reason: Traced<RoomError>) -> Self {
        match self {
            Self::Recovered { recover_reason } => Self::RecoverFailed {
                recover_reason: reason,
                recover_fail_reasons: vec![recover_reason],
            },
            Self::RecoverFailed {
                recover_reason,
                mut recover_fail_reasons,
            } => {
                recover_fail_reasons.push(recover_reason);

                Self::RecoverFailed {
                    recover_reason: reason,
                    recover_fail_reasons,
                }
            }
            Self::Errored { error } => Self::RecoverFailed {
                recover_reason: error,
                recover_fail_reasons: vec![reason],
            },
        }
    }

    /// Returns [`ConstraintsUpdateError::Errored`] with a provided parameter.
    pub fn errored(reason: Traced<RoomError>) -> Self {
        Self::Errored { error: reason }
    }
}

impl From<ConstraintsUpdateError> for JsConstraintsUpdateError {
    fn from(from: ConstraintsUpdateError) -> Self {
        use ConstraintsUpdateError as E;
        match from {
            E::Recovered { recover_reason } => Self::Recovered {
                recover_reason: JasonError::from(recover_reason).into(),
            },
            E::RecoverFailed {
                recover_reason,
                recover_fail_reasons,
            } => Self::RecoverFailed {
                recover_reason: JasonError::from(recover_reason).into(),
                recover_fail_reasons: {
                    let arr = js_sys::Array::new();
                    for e in recover_fail_reasons {
                        arr.push(&JasonError::from(e).into());
                    }

                    arr.into()
                },
            },
            E::Errored { error: reason } => Self::Errored {
                reason: JasonError::from(reason).into(),
            },
        }
    }
}

impl InnerRoom {
    /// Creates new [`InnerRoom`].
    #[inline]
    fn new(
        rpc: Rc<dyn RpcSession>,
        media_manager: Rc<MediaManager>,
        peer_event_sender: mpsc::UnboundedSender<PeerEvent>,
    ) -> Self {
        let connections = Rc::new(Connections::default());
        let send_constraints = LocalTracksConstraints::default();
<<<<<<< HEAD
        let recv_constraints = Rc::new(RecvConstraints::default());
=======
>>>>>>> 92a07c6a
        Self {
            peers: peer::repo::Component::new(
                Rc::new(peer::repo::Repository::new(
                    media_manager,
                    peer_event_sender,
                    send_constraints.clone(),
<<<<<<< HEAD
                    recv_constraints.clone(),
=======
>>>>>>> 92a07c6a
                    Rc::clone(&connections),
                )),
                Rc::new(peer::repo::State::default()),
            ),
            rpc,
            send_constraints,
<<<<<<< HEAD
            recv_constraints,
=======
            recv_constraints: Rc::new(RecvConstraints::default()),
>>>>>>> 92a07c6a
            connections,
            on_connection_loss: Callback1::default(),
            on_failed_local_media: Rc::new(Callback1::default()),
            on_local_track: Callback1::default(),
            on_close: Rc::new(Callback1::default()),
            close_reason: RefCell::new(CloseReason::ByClient {
                reason: ClientDisconnect::RoomUnexpectedlyDropped,
                is_err: true,
            }),
        }
    }

    /// Toggles [`InnerRoom::recv_constraints`] or
    /// [`InnerRoom::send_constraints`] media exchange status based on the
    /// provided [`TrackDirection`], [`MediaKind`] and [`MediaSourceKind`].
    fn set_constraints_media_state(
        &self,
        state: MediaState,
        kind: MediaKind,
        direction: TrackDirection,
        source_kind: Option<MediaSourceKind>,
    ) {
        use media_exchange_state::Stable::Enabled;
        use MediaState::{MediaExchange, Mute};
        use TrackDirection::{Recv, Send};

        match (direction, state) {
            (Send, _) => {
                self.send_constraints
                    .set_media_state(state, kind, source_kind);
            }
            (Recv, MediaExchange(exchange)) => {
                self.recv_constraints.set_enabled(exchange == Enabled, kind);
            }
            (Recv, Mute(_)) => {
                unreachable!("Receivers muting is not implemented")
            }
        }
    }

    /// Sets `close_reason` of [`InnerRoom`].
    ///
    /// [`Drop`] implementation of [`InnerRoom`] is supposed
    /// to be triggered after this function call.
    fn set_close_reason(&self, reason: CloseReason) {
        self.close_reason.replace(reason);
    }

    /// Toggles [`TransceiverSide`]s [`MediaState`] by provided
    /// [`MediaKind`] in all [`PeerConnection`]s in this [`Room`].
    ///
    /// [`TransceiverSide`]: crate::peer::TransceiverSide
    #[allow(clippy::filter_map)]
    async fn toggle_media_state(
        &self,
        state: MediaState,
        kind: MediaKind,
        direction: TrackDirection,
        source_kind: Option<MediaSourceKind>,
    ) -> Result<(), Traced<RoomError>> {
        let disable_tracks: HashMap<_, _> = self
            .peers
            .get_all()
            .into_iter()
            .map(|peer| {
                let new_media_exchange_states = peer
                    .get_transceivers_sides(kind, direction, source_kind)
                    .into_iter()
                    .filter(|transceiver| transceiver.is_transitable())
                    .map(|transceiver| (transceiver.track_id(), state))
                    .collect();
                (peer.id(), new_media_exchange_states)
            })
            .collect();

        self.update_media_states(disable_tracks).await
    }

    /// Updates [`MediaState`]s of the [`TransceiverSide`] with a
    /// provided [`PeerId`] and [`TrackId`] to a provided
    /// [`MediaState`]s.
    ///
    /// [`TransceiverSide`]: crate::peer::TransceiverSide
    #[allow(clippy::filter_map)]
    async fn update_media_states(
        &self,
        desired_states: HashMap<PeerId, HashMap<TrackId, MediaState>>,
    ) -> Result<(), Traced<RoomError>> {
        future::try_join_all(
            desired_states
                .into_iter()
                .filter_map(|(peer_id, desired_states)| {
                    self.peers.get(peer_id).map(|peer| (peer, desired_states))
                })
                .map(|(peer, desired_states)| {
                    let mut transitions_futs = Vec::new();
                    let mut tracks_patches = Vec::new();
                    desired_states
                        .into_iter()
                        .filter_map(move |(track_id, desired_state)| {
                            peer.get_transceiver_side_by_id(track_id)
                                .map(|trnscvr| (trnscvr, desired_state))
                        })
                        .filter_map(|(trnscvr, desired_state)| {
                            if trnscvr.is_subscription_needed(desired_state) {
                                let need_patch = trnscvr
                                    .is_track_patch_needed(desired_state);
                                Some((trnscvr, desired_state, need_patch))
                            } else {
                                None
                            }
                        })
                        .try_for_each(|(trnscvr, desired_state, need_patch)| {
                            trnscvr.media_state_transition_to(desired_state)?;
                            transitions_futs.push(
                                trnscvr.when_media_state_stable(desired_state),
                            );
                            if need_patch {
                                tracks_patches.push(
                                    desired_state.generate_track_patch(
                                        trnscvr.track_id(),
                                    ),
                                );
                            }

                            Ok(())
                        })
                        .map_err(tracerr::map_from_and_wrap!(=> RoomError))?;
                    if !tracks_patches.is_empty() {
                        // self.rpc.send_command(Command::UpdateTracks {
                        //     peer_id,
                        //     tracks_patches,
                        // });
                    }

                    Ok(future::try_join_all(transitions_futs))
                })
                .collect::<Result<Vec<_>, _>>()
                .map_err(tracerr::map_from_and_wrap!())?,
        )
        .await
        .map_err(tracerr::map_from_and_wrap!())?;
        Ok(())
    }

    /// Returns `true` if all [`Sender`]s or [`Receiver`]s with a provided
    /// [`MediaKind`] and [`MediaSourceKind`] of this [`Room`] are in the
    /// provided [`MediaState`].
    ///
    /// [`Sender`]: crate::peer::Sender
    /// [`Receiver`]: crate::peer::Receiver
    pub fn is_all_peers_in_media_state(
        &self,
        kind: MediaKind,
        direction: TrackDirection,
        source_kind: Option<MediaSourceKind>,
        state: MediaState,
    ) -> bool {
        self.peers
            .get_all()
            .into_iter()
            .find(|p| {
                !p.is_all_transceiver_sides_in_media_state(
                    kind,
                    direction,
                    source_kind,
                    state,
                )
            })
            .is_none()
    }

    /// Updates [`MediaState`]s to the provided `states_update` and disables all
    /// [`Sender`]s which are doesn't have [`local::Track`].
    ///
    /// [`Sender`]: crate::peer::Sender
    async fn disable_senders_without_tracks(
        &self,
        peer: &Rc<PeerConnection>,
        kinds: LocalStreamUpdateCriteria,
        mut states_update: HashMap<PeerId, HashMap<TrackId, MediaState>>,
    ) -> Result<(), Traced<RoomError>> {
        use media_exchange_state::Stable::Disabled;

        self.send_constraints
            .set_media_exchange_state_by_kinds(Disabled, kinds);
        let senders_to_disable = peer.get_senders_without_tracks_ids(kinds);

        states_update.entry(peer.id()).or_default().extend(
            senders_to_disable
                .into_iter()
                .map(|id| (id, MediaState::from(Disabled))),
        );
        self.update_media_states(states_update)
            .await
            .map_err(tracerr::map_from_and_wrap!())?;

        Ok(())
    }

    /// Updates this [`Room`]s [`MediaStreamSettings`]. This affects all
    /// [`PeerConnection`]s in this [`Room`]. If [`MediaStreamSettings`] is
    /// configured for some [`Room`], then this [`Room`] can only send
    /// [`local::Track`]s that corresponds to this settings.
    /// [`MediaStreamSettings`] update will change [`local::Track`]s in all
    /// sending peers, so that might cause new [getUserMedia()][1] request.
    ///
    /// Media obtaining/injection errors are fired to `on_failed_local_media`
    /// callback.
    ///
    /// Will update [`media_exchange_state::Stable`]s of the [`Sender`]s which
    /// are should be enabled or disabled.
    ///
    /// If `stop_first` set to `true` then affected [`local::Track`]s will be
    /// dropped before new [`MediaStreamSettings`] is applied. This is usually
    /// required when changing video source device due to hardware limitations,
    /// e.g. having an active track sourced from device `A` may hinder
    /// [getUserMedia()][1] requests to device `B`.
    ///
    /// `rollback_on_fail` option configures [`MediaStreamSettings`] update
    /// request to automatically rollback to previous settings if new settings
    /// cannot be applied.
    ///
    /// If recovering from fail state isn't possible and `stop_first` set to
    /// `true` then affected media types will be disabled.
    ///
    /// [1]: https://tinyurl.com/rnxcavf
    /// [`Sender`]: crate::peer::Sender
    #[async_recursion(?Send)]
    async fn set_local_media_settings(
        &self,
        new_settings: MediaStreamSettings,
        stop_first: bool,
        rollback_on_fail: bool,
    ) -> Result<(), ConstraintsUpdateError> {
        use ConstraintsUpdateError as E;

        let current_settings = self.send_constraints.inner();
        self.send_constraints.constrain(new_settings);
        let criteria_kinds_diff = self
            .send_constraints
            .calculate_kinds_diff(&current_settings);
        let peers = self.peers.get_all();

        if stop_first {
            for peer in &peers {
                peer.drop_send_tracks(criteria_kinds_diff).await;
            }
        }

        let mut states_update: HashMap<_, HashMap<_, _>> = HashMap::new();
        for peer in peers {
            match peer
                .update_local_stream(LocalStreamUpdateCriteria::all())
                .await
            {
                Ok(states) => {
                    states_update.entry(peer.id()).or_default().extend(
                        states.into_iter().map(|(id, s)| (id, s.into())),
                    );
                }
                Err(e) => {
                    if !matches!(e.as_ref(), PeerError::MediaManager(_)) {
                        return Err(E::errored(tracerr::map_from_and_wrap!()(
                            e.clone(),
                        )));
                    }

                    let err = if rollback_on_fail {
                        self.set_local_media_settings(
                            current_settings,
                            stop_first,
                            false,
                        )
                        .await
                        .map_err(|err| {
                            err.recovery_failed(tracerr::map_from_and_wrap!()(
                                e.clone(),
                            ))
                        })?;

                        E::recovered(tracerr::map_from_and_wrap!()(e.clone()))
                    } else if stop_first {
                        self.disable_senders_without_tracks(
                            &peer,
                            criteria_kinds_diff,
                            states_update,
                        )
                        .await
                        .map_err(|err| {
                            E::RecoverFailed {
                                recover_reason: tracerr::map_from_and_new!(
                                    e.clone()
                                ),
                                recover_fail_reasons: vec![
                                    tracerr::map_from_and_new!(err),
                                ],
                            }
                        })?;

                        E::recovered(tracerr::map_from_and_wrap!()(e.clone()))
                    } else {
                        E::errored(tracerr::map_from_and_wrap!()(e.clone()))
                    };

                    return Err(err);
                }
            }
        }

        self.update_media_states(states_update)
            .await
            .map_err(|e| E::errored(tracerr::map_from_and_new!(e)))
    }

    /// Stops state transition timers in all [`PeerConnection`]'s in this
    /// [`Room`].
    fn handle_rpc_connection_lost(&self) {
        self.peers.stop_timeouts();
        self.on_connection_loss
            .call(ReconnectHandle::new(Rc::downgrade(&self.rpc)));
    }

    /// Resets state transition timers in all [`PeerConnection`]'s in this
    /// [`Room`].
    fn handle_rpc_connection_recovered(&self) {
        self.peers.resume_timeouts();
    }
}

/// RPC events handling.
#[async_trait(?Send)]
impl EventHandler for InnerRoom {
    type Output = Result<(), Traced<RoomError>>;

    /// Creates [`PeerConnection`] with a provided ID and all the
    /// [`Connection`]s basing on provided [`Track`]s.
    ///
    /// If provided `sdp_offer` is `Some`, then offer is applied to a created
    /// peer, and [`Command::MakeSdpAnswer`] is emitted back to the RPC server.
    ///
    /// [`Connection`]: crate::api::Connection
    async fn on_peer_created(
        &self,
        peer_id: PeerId,
        negotiation_role: NegotiationRole,
        tracks: Vec<Track>,
        ice_servers: Vec<IceServer>,
        is_force_relayed: bool,
    ) -> Self::Output {
        let peer_state = peer::State::new(
            peer_id,
            ice_servers,
            is_force_relayed,
            Some(negotiation_role),
        );
        for track in &tracks {
            peer_state
<<<<<<< HEAD
                .insert_track(track, self.send_constraints.clone())
=======
                .insert_track(
                    track,
                    &self.send_constraints,
                    &self.recv_constraints,
                )
>>>>>>> 92a07c6a
                .map_err(|e| {
                    self.on_failed_local_media
                        .call(JasonError::from(e.clone()));
                    tracerr::map_from_and_new!(e)
                })?;
        }

        self.peers.state().insert(peer_id, peer_state);

        Ok(())
    }

    /// Applies specified SDP Answer to a specified [`PeerConnection`].
    async fn on_sdp_answer_made(
        &self,
        peer_id: PeerId,
        sdp_answer: String,
    ) -> Self::Output {
        let peer = self
            .peers
            .state()
            .get(peer_id)
            .ok_or_else(|| tracerr::new!(RoomError::NoSuchPeer(peer_id)))?;
        peer.set_remote_sdp(sdp_answer);

        Ok(())
    }

    /// Applies provided SDP to the [`peer::State`] with a provided [`PeerId`].
    async fn on_local_description_applied(
        &self,
        peer_id: PeerId,
        local_sdp: String,
    ) -> Self::Output {
        let peer_state = self
            .peers
            .state()
            .get(peer_id)
            .ok_or_else(|| tracerr::new!(RoomError::NoSuchPeer(peer_id)))?;
        peer_state.apply_local_sdp(local_sdp);

        Ok(())
    }

    /// Applies specified [`IceCandidate`] to a specified [`PeerConnection`].
    async fn on_ice_candidate_discovered(
        &self,
        peer_id: PeerId,
        candidate: IceCandidate,
    ) -> Self::Output {
        let peer = self
            .peers
            .state()
            .get(peer_id)
            .ok_or_else(|| tracerr::new!(RoomError::NoSuchPeer(peer_id)))?;
        peer.add_ice_candidate(candidate);

        Ok(())
    }

    /// Disposes specified [`PeerConnection`]s.
    async fn on_peers_removed(&self, peer_ids: Vec<PeerId>) -> Self::Output {
        peer_ids.iter().for_each(|id| {
            self.peers.state().remove(*id);
        });
        Ok(())
    }

    /// Creates new `Track`s, updates existing [`Sender`]s/[`Receiver`]s with
    /// [`TrackUpdate`]s.
    ///
    /// Will start (re)negotiation process if `Some` [`NegotiationRole`] is
    /// provided.
    ///
    /// [`Receiver`]: crate::peer::Receiver
    /// [`Sender`]: crate::peer::Sender
    async fn on_tracks_applied(
        &self,
        peer_id: PeerId,
        updates: Vec<TrackUpdate>,
        negotiation_role: Option<NegotiationRole>,
    ) -> Self::Output {
        let peer_state = self
            .peers
            .state()
            .get(peer_id)
            .ok_or_else(|| tracerr::new!(RoomError::NoSuchPeer(peer_id)))?;

        for update in updates {
            match update {
                TrackUpdate::Added(track) => peer_state
<<<<<<< HEAD
                    .insert_track(&track, self.send_constraints.clone())
=======
                    .insert_track(
                        &track,
                        &self.send_constraints,
                        &self.recv_constraints,
                    )
>>>>>>> 92a07c6a
                    .map_err(|e| {
                        self.on_failed_local_media
                            .call(JasonError::from(e.clone()));
                        tracerr::map_from_and_new!(e)
                    })?,
                TrackUpdate::Updated(track_patch) => {
                    peer_state.patch_track(&track_patch)
                }
                TrackUpdate::IceRestart => {
                    peer_state.restart_ice();
                }
            }
        }
        if let Some(negotiation_role) = negotiation_role {
            peer_state.set_negotiation_role(negotiation_role);
        }

        Ok(())
    }

    /// Updates [`Connection`]'s [`ConnectionQualityScore`] by calling
    /// [`Connection::update_quality_score()`][1].
    ///
    /// [`Connection`]: crate::api::Connection
    /// [1]: crate::api::Connection::update_quality_score
    async fn on_connection_quality_updated(
        &self,
        partner_member_id: MemberId,
        quality_score: ConnectionQualityScore,
    ) -> Self::Output {
        if let Some(conn) = self.connections.get(&partner_member_id) {
            conn.update_quality_score(quality_score);
        }
        Ok(())
    }

    #[inline]
    async fn on_room_joined(&self, _: MemberId) -> Self::Output {
        unreachable!("Room can't receive Event::RoomJoined")
    }

    #[inline]
    async fn on_room_left(
        &self,
        _: medea_client_api_proto::CloseReason,
    ) -> Self::Output {
        unreachable!("Room can't receive Event::RoomLeft")
    }
}

/// [`PeerEvent`]s handling.
#[async_trait(?Send)]
impl PeerEventHandler for InnerRoom {
    type Output = Result<(), Traced<RoomError>>;

    /// Handles [`PeerEvent::IceCandidateDiscovered`] event and sends received
    /// candidate to RPC server.
    async fn on_ice_candidate_discovered(
        &self,
        peer_id: PeerId,
        candidate: String,
        sdp_m_line_index: Option<u16>,
        sdp_mid: Option<String>,
    ) -> Self::Output {
        self.rpc.send_command(Command::SetIceCandidate {
            peer_id,
            candidate: IceCandidate {
                candidate,
                sdp_m_line_index,
                sdp_mid,
            },
        });
        Ok(())
    }

    /// Handles [`PeerEvent::NewRemoteTrack`] event and passes received
    /// [`remote::Track`] to the related [`Connection`].
    ///
    /// [`Connection`]: crate::api::Connection
    /// [`Stream`]: futures::Stream
    async fn on_new_remote_track(
        &self,
        sender_id: MemberId,
        track: remote::Track,
    ) -> Self::Output {
        let conn = self
            .connections
            .get(&sender_id)
            .ok_or_else(|| tracerr::new!(RoomError::UnknownRemoteMember))?;
        conn.add_remote_track(track);

        Ok(())
    }

    /// Invokes `on_local_track` [`Room`]'s callback.
    async fn on_new_local_track(
        &self,
        track: Rc<local::Track>,
    ) -> Self::Output {
        self.on_local_track.call(local::JsTrack::new(track));
        Ok(())
    }

    /// Handles [`PeerEvent::IceConnectionStateChanged`] event and sends new
    /// state to RPC server.
    async fn on_ice_connection_state_changed(
        &self,
        peer_id: PeerId,
        ice_connection_state: IceConnectionState,
    ) -> Self::Output {
        self.rpc.send_command(Command::AddPeerConnectionMetrics {
            peer_id,
            metrics: PeerMetrics::IceConnectionState(ice_connection_state),
        });
        Ok(())
    }

    /// Handles [`PeerEvent::ConnectionStateChanged`] event and sends new
    /// state to the RPC server.
    async fn on_connection_state_changed(
        &self,
        peer_id: PeerId,
        peer_connection_state: PeerConnectionState,
    ) -> Self::Output {
        self.rpc.send_command(Command::AddPeerConnectionMetrics {
            peer_id,
            metrics: PeerMetrics::PeerConnectionState(peer_connection_state),
        });

        if let PeerConnectionState::Connected = peer_connection_state {
            if let Some(peer) = self.peers.get(peer_id) {
                peer.scrape_and_send_peer_stats().await;
            }
        };
        Ok(())
    }

    /// Handles [`PeerEvent::StatsUpdate`] event and sends new stats to the RPC
    /// server.
    async fn on_stats_update(
        &self,
        peer_id: PeerId,
        stats: RtcStats,
    ) -> Self::Output {
        self.rpc.send_command(Command::AddPeerConnectionMetrics {
            peer_id,
            metrics: PeerMetrics::RtcStats(stats.0),
        });
        Ok(())
    }

    /// Handles [`PeerEvent::FailedLocalMedia`] event by invoking
    /// `on_failed_local_media` [`Room`]'s callback.
    async fn on_failed_local_media(&self, error: JasonError) -> Self::Output {
        self.on_failed_local_media.call(error);
        Ok(())
    }

    /// Handles [`PeerEvent::NewSdpOffer`] event by sending
    /// [`Command::MakeSdpOffer`] to the Media Server.
    async fn on_new_sdp_offer(
        &self,
        peer_id: PeerId,
        sdp_offer: String,
        mids: HashMap<TrackId, String>,
        transceivers_statuses: HashMap<TrackId, bool>,
    ) -> Self::Output {
        self.rpc.send_command(Command::MakeSdpOffer {
            peer_id,
            sdp_offer,
            mids,
            transceivers_statuses,
        });
<<<<<<< HEAD

=======
>>>>>>> 92a07c6a
        Ok(())
    }

    /// Handles [`PeerEvent::NewSdpAnswer`] event by sending
    /// [`Command::MakeSdpAnswer`] to the Media Server.
    async fn on_new_sdp_answer(
        &self,
        peer_id: PeerId,
        sdp_answer: String,
        transceivers_statuses: HashMap<TrackId, bool>,
    ) -> Self::Output {
        self.rpc.send_command(Command::MakeSdpAnswer {
            peer_id,
            sdp_answer,
            transceivers_statuses,
        });
<<<<<<< HEAD

        Ok(())
    }

    async fn on_send_intention(&self, intention: Command) -> Self::Output {
        self.rpc.send_command(intention);

=======
>>>>>>> 92a07c6a
        Ok(())
    }
}

impl Drop for InnerRoom {
    /// Unsubscribes [`InnerRoom`] from all its subscriptions.
    fn drop(&mut self) {
        if let CloseReason::ByClient { reason, .. } =
            *self.close_reason.borrow()
        {
            self.rpc.close_with_reason(reason);
        };

        if let Some(Err(e)) = self
            .on_close
            .call(RoomCloseReason::new(*self.close_reason.borrow()))
        {
            log::error!("Failed to call Room::on_close callback: {:?}", e);
        }
    }
}<|MERGE_RESOLUTION|>--- conflicted
+++ resolved
@@ -953,31 +953,21 @@
     ) -> Self {
         let connections = Rc::new(Connections::default());
         let send_constraints = LocalTracksConstraints::default();
-<<<<<<< HEAD
         let recv_constraints = Rc::new(RecvConstraints::default());
-=======
->>>>>>> 92a07c6a
         Self {
             peers: peer::repo::Component::new(
                 Rc::new(peer::repo::Repository::new(
                     media_manager,
                     peer_event_sender,
                     send_constraints.clone(),
-<<<<<<< HEAD
                     recv_constraints.clone(),
-=======
->>>>>>> 92a07c6a
                     Rc::clone(&connections),
                 )),
                 Rc::new(peer::repo::State::default()),
             ),
             rpc,
             send_constraints,
-<<<<<<< HEAD
             recv_constraints,
-=======
-            recv_constraints: Rc::new(RecvConstraints::default()),
->>>>>>> 92a07c6a
             connections,
             on_connection_loss: Callback1::default(),
             on_failed_local_media: Rc::new(Callback1::default()),
@@ -1336,15 +1326,7 @@
         );
         for track in &tracks {
             peer_state
-<<<<<<< HEAD
                 .insert_track(track, self.send_constraints.clone())
-=======
-                .insert_track(
-                    track,
-                    &self.send_constraints,
-                    &self.recv_constraints,
-                )
->>>>>>> 92a07c6a
                 .map_err(|e| {
                     self.on_failed_local_media
                         .call(JasonError::from(e.clone()));
@@ -1436,15 +1418,7 @@
         for update in updates {
             match update {
                 TrackUpdate::Added(track) => peer_state
-<<<<<<< HEAD
                     .insert_track(&track, self.send_constraints.clone())
-=======
-                    .insert_track(
-                        &track,
-                        &self.send_constraints,
-                        &self.recv_constraints,
-                    )
->>>>>>> 92a07c6a
                     .map_err(|e| {
                         self.on_failed_local_media
                             .call(JasonError::from(e.clone()));
@@ -1618,10 +1592,6 @@
             mids,
             transceivers_statuses,
         });
-<<<<<<< HEAD
-
-=======
->>>>>>> 92a07c6a
         Ok(())
     }
 
@@ -1638,16 +1608,11 @@
             sdp_answer,
             transceivers_statuses,
         });
-<<<<<<< HEAD
-
         Ok(())
     }
 
     async fn on_send_intention(&self, intention: Command) -> Self::Output {
         self.rpc.send_command(intention);
-
-=======
->>>>>>> 92a07c6a
         Ok(())
     }
 }
