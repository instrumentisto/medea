//! Medea room.

use std::{
    cell::RefCell,
    collections::HashMap,
    ops::DerefMut,
    rc::{Rc, Weak},
};

use futures::{
    future::Either,
    future::{Future as _, IntoFuture},
    stream::Stream as _,
    sync::mpsc::{unbounded, UnboundedSender},
};
<<<<<<< HEAD
use medea_client_api_proto::{
    Command, Direction, EventHandler, IceCandidate, Track,
};
use wasm_bindgen::prelude::*;
=======
use medea_client_api_proto::{EventHandler, IceCandidate, IceServer, Track};
use wasm_bindgen::{prelude::*, JsValue};
>>>>>>> beda4257
use wasm_bindgen_futures::spawn_local;

use crate::{
    api::{connection::Connection, ConnectionHandle},
    media::{
        MediaManager, MediaStream, PeerEvent, PeerEventHandler, PeerId,
        PeerRepository, Sdp,
    },
    rpc::RpcClient,
    utils::{Callback2, WasmErr},
};

/// Room handle accessible from JS.
#[allow(clippy::module_name_repetitions)]
#[wasm_bindgen]
pub struct RoomHandle(Weak<RefCell<InnerRoom>>);

#[wasm_bindgen]
impl RoomHandle {
    pub fn on_new_connection(
        &mut self,
        f: js_sys::Function,
    ) -> Result<(), JsValue> {
        if let Some(inner) = self.0.upgrade() {
            inner.borrow_mut().on_new_connection.set_func(f);
            Ok(())
        } else {
            Err(WasmErr::from_str("Detached state").into())
        }
    }
}

/// Room handle being used by Rust external modules.
pub struct Room(Rc<RefCell<InnerRoom>>);

impl Room {
    /// Creates new [`Room`] associating it with provided [`RpcClient`].
    pub fn new(rpc: &Rc<RpcClient>, media_manager: &Rc<MediaManager>) -> Self {
        let (tx, rx) = unbounded();
        let room = Rc::new(RefCell::new(InnerRoom::new(
            Rc::clone(&rpc),
            tx,
            Rc::clone(&media_manager),
        )));

        let inner = Rc::downgrade(&room);
        let handle_medea_event = rpc
            .subscribe()
            .for_each(move |event| match inner.upgrade() {
                Some(inner) => {
                    event.dispatch_with(inner.borrow_mut().deref_mut());
                    Ok(())
                }
                None => {
                    // InnerSession is gone, which means that Room was
                    // dropped. Not supposed to happen, since InnerSession
                    // should drop its tx by unsubbing from RpcClient.
                    Err(())
                }
            })
            .into_future()
            .then(|_| Ok(()));

        let inner = Rc::downgrade(&room);
        let handle_peer_event = rx
            .for_each(move |event| match inner.upgrade() {
                Some(inner) => {
                    event.dispatch_with(inner.borrow_mut().deref_mut());
                    Ok(())
                }
                None => Err(()),
            })
            .into_future()
            .then(|_| Ok(()));

        // Spawns Promise in JS, does not provide any handles, so current way to
        // stop this stream is to drop all connected Senders.
        spawn_local(handle_medea_event);
        spawn_local(handle_peer_event);

        Self(room)
    }

    /// Creates new [`RoomHandle`] used by JS side. You can create them as many
    /// as you need.
    pub fn new_handle(&self) -> RoomHandle {
        RoomHandle(Rc::downgrade(&self.0))
    }
}

/// Actual room. Manages concrete `RTCPeerConnection`s, handles Medea events.
///
/// Shared between JS-side handle ([`RoomHandle`])
/// and Rust-side handle ([`Room`]).
struct InnerRoom {
    rpc: Rc<RpcClient>,
    media_manager: Rc<MediaManager>,
    peers: PeerRepository,
    connections: HashMap<u64, Connection>,
    on_new_connection: Rc<Callback2<ConnectionHandle, WasmErr>>,
}

impl InnerRoom {
    fn new(
        rpc: Rc<RpcClient>,
        peer_events_sender: UnboundedSender<PeerEvent>,
        media_manager: Rc<MediaManager>,
    ) -> Self {
        Self {
            rpc,
            media_manager,
            peers: PeerRepository::new(peer_events_sender),
            connections: HashMap::new(),
            on_new_connection: Rc::new(Callback2::default()),
        }
    }
}

/// RPC event handlers.
impl EventHandler for InnerRoom {
    /// Creates [`PeerConnection`] with provided ID, all new [`Connections`]
    /// based on provided tracks. If provided sdp offer is Some, then offer is
    /// applied to created peer, and [`Command::MakeSdpAnswer`] is emitted back
    /// to RPC server.
    fn on_peer_created(
        &mut self,
<<<<<<< HEAD
        peer_id: PeerId,
        sdp_offer: Option<String>,
        tracks: Vec<Track>,
=======
        _: u64,
        _: Option<String>,
        _: Vec<Track>,
        _: Vec<IceServer>,
>>>>>>> beda4257
    ) {
        let create_connection = |room: &mut Self, member_id: &u64| {
            if !room.connections.contains_key(member_id) {
                let con = Connection::new(*member_id);
                room.on_new_connection.call1(con.new_handle());
                room.connections.insert(*member_id, con);
            }
        };

        // iterate through tracks and create all connections
        for track in tracks.as_slice() {
            match &track.direction {
                Direction::Send { ref receivers } => {
                    for receiver in receivers {
                        create_connection(self, receiver);
                    }
                }
                Direction::Recv { ref sender, .. } => {
                    create_connection(self, sender);
                }
            }
        }

        // Create peer
        let peer = match self.peers.create(peer_id) {
            Ok(peer) => peer,
            Err(err) => {
                err.log_err();
                return;
            }
        };

        let rpc = Rc::clone(&self.rpc);
        let peer_rc = Rc::clone(peer);
        // sync provided tracks and process sdp
        spawn_local(peer.update_tracks(tracks, &self.media_manager).and_then(
            move |_| {
                let fut = match sdp_offer {
                    None => Either::A(peer_rc.create_and_set_offer().and_then(
                        move |sdp_offer: String| {
                            rpc.send_command(Command::MakeSdpOffer {
                                peer_id,
                                sdp_offer,
                                mids: peer_rc.get_mids().unwrap(),
                            });
                            Ok(())
                        },
                    )),
                    Some(offer) => {
                        let peer_rc1 = Rc::clone(&peer_rc);
                        Either::B(
                            peer_rc
                                .set_remote_description(Sdp::Offer(offer))
                                .and_then(move |_| {
                                    peer_rc.create_and_set_answer()
                                })
                                .and_then(move |sdp_answer| {
                                    rpc.send_command(Command::MakeSdpAnswer {
                                        peer_id,
                                        sdp_answer,
                                        mids: peer_rc1.get_mids().unwrap(),
                                    });
                                    Ok(())
                                }),
                        )
                    }
                };
                fut.map_err(|err| err.log_err())
            },
        ));
    }

<<<<<<< HEAD
    /// Applies specified SDP Answer to specified [`PeerConnection`].
    // TODO: pass mids to peer.
    fn on_sdp_answer_made(
        &mut self,
        peer_id: PeerId,
        sdp_answer: String,
        _mids: Option<HashMap<u64, String>>,
    ) {
        if let Some(peer) = self.peers.get_peer(peer_id) {
            spawn_local(
                peer.set_remote_description(Sdp::Answer(sdp_answer))
                    .or_else(|err| {
                        err.log_err();
                        Err(())
                    }),
            );
        } else {
            // TODO: No peer, whats next?
            WasmErr::from_str(format!("Peer with id {} doesnt exist", peer_id));
        }
    }

    /// Applies specified ICE Candidate to specified [`PeerConnection`].
    fn on_ice_candidate_discovered(
        &mut self,
        peer_id: PeerId,
        candidate: IceCandidate,
    ) {
        if let Some(peer) = self.peers.get_peer(peer_id) {
            spawn_local(
                peer.add_ice_candidate(
                    &candidate.candidate,
                    candidate.sdp_m_line_index,
                    &candidate.sdp_mid,
                )
                .map_err(|err| err.log_err()),
            );
        } else {
            // TODO: No peer, whats next?
            WasmErr::from_str(format!("Peer with id {} doesnt exist", peer_id));
        }
    }

    /// Disposes specified RTCPeerConnection's.
    fn on_peers_removed(&mut self, peer_ids: Vec<PeerId>) {
        peer_ids.iter().for_each(|id| {
            self.peers.remove(*id);
        })
    }
}

/// Peers event handlers.
impl PeerEventHandler for InnerRoom {
    /// Handles [`PeerEvent::IceCandidateDiscovered`] event. Sends received
    /// candidate to RPC server.
    fn on_ice_candidate_discovered(
        &mut self,
        peer_id: PeerId,
        candidate: String,
        sdp_m_line_index: Option<u16>,
        sdp_mid: Option<String>,
    ) {
        self.rpc.send_command(Command::SetIceCandidate {
            peer_id,
            candidate: IceCandidate {
                candidate,
                sdp_m_line_index,
                sdp_mid,
            },
        });
    }

    /// Handles [`PeerEvent::NewRemoteStream`] event. Passes received
    /// [`MediaStream`] to related [`Connection`].
    fn on_new_remote_stream(
        &mut self,
        _peer_id: PeerId,
        sender_id: u64,
        remote_stream: Rc<MediaStream>,
    ) {
        match self.connections.get(&sender_id) {
            None => WasmErr::from_str(
                "NewRemoteStream from sender without connection",
            )
            .log_err(),
            Some(connection) => connection.new_remote_stream(&remote_stream),
        }
=======
    /// Applies specified SDP Answer to specified RTCPeerConnection.
    fn on_sdp_answer_made(&mut self, _: u64, _: String) {
        console::log_1(&JsValue::from_str("on_sdp_answer invoked"));
    }

    /// Applies specified ICE Candidate to specified RTCPeerConnection.
    fn on_ice_candidate_discovered(&mut self, _: u64, _: IceCandidate) {
        console::log_1(&JsValue::from_str(
            "on_ice_candidate_discovered invoked",
        ));
    }

    /// Disposes specified RTCPeerConnection's.
    fn on_peers_removed(&mut self, _: Vec<u64>) {
        console::log_1(&JsValue::from_str("on_peers_removed invoked"));
>>>>>>> beda4257
    }
}

impl Drop for InnerRoom {
    /// Drops event handling task.
    fn drop(&mut self) {
        self.rpc.unsub();
    }
}<|MERGE_RESOLUTION|>--- conflicted
+++ resolved
@@ -13,15 +13,10 @@
     stream::Stream as _,
     sync::mpsc::{unbounded, UnboundedSender},
 };
-<<<<<<< HEAD
 use medea_client_api_proto::{
-    Command, Direction, EventHandler, IceCandidate, Track,
+    Command, Direction, EventHandler, IceCandidate, IceServer, Track,
 };
 use wasm_bindgen::prelude::*;
-=======
-use medea_client_api_proto::{EventHandler, IceCandidate, IceServer, Track};
-use wasm_bindgen::{prelude::*, JsValue};
->>>>>>> beda4257
 use wasm_bindgen_futures::spawn_local;
 
 use crate::{
@@ -148,16 +143,10 @@
     /// to RPC server.
     fn on_peer_created(
         &mut self,
-<<<<<<< HEAD
         peer_id: PeerId,
         sdp_offer: Option<String>,
         tracks: Vec<Track>,
-=======
-        _: u64,
-        _: Option<String>,
-        _: Vec<Track>,
-        _: Vec<IceServer>,
->>>>>>> beda4257
+        ice_servers: Vec<IceServer>,
     ) {
         let create_connection = |room: &mut Self, member_id: &u64| {
             if !room.connections.contains_key(member_id) {
@@ -230,7 +219,6 @@
         ));
     }
 
-<<<<<<< HEAD
     /// Applies specified SDP Answer to specified [`PeerConnection`].
     // TODO: pass mids to peer.
     fn on_sdp_answer_made(
@@ -266,7 +254,7 @@
                     candidate.sdp_m_line_index,
                     &candidate.sdp_mid,
                 )
-                .map_err(|err| err.log_err()),
+                    .map_err(|err| err.log_err()),
             );
         } else {
             // TODO: No peer, whats next?
@@ -315,26 +303,9 @@
             None => WasmErr::from_str(
                 "NewRemoteStream from sender without connection",
             )
-            .log_err(),
+                .log_err(),
             Some(connection) => connection.new_remote_stream(&remote_stream),
         }
-=======
-    /// Applies specified SDP Answer to specified RTCPeerConnection.
-    fn on_sdp_answer_made(&mut self, _: u64, _: String) {
-        console::log_1(&JsValue::from_str("on_sdp_answer invoked"));
-    }
-
-    /// Applies specified ICE Candidate to specified RTCPeerConnection.
-    fn on_ice_candidate_discovered(&mut self, _: u64, _: IceCandidate) {
-        console::log_1(&JsValue::from_str(
-            "on_ice_candidate_discovered invoked",
-        ));
-    }
-
-    /// Disposes specified RTCPeerConnection's.
-    fn on_peers_removed(&mut self, _: Vec<u64>) {
-        console::log_1(&JsValue::from_str("on_peers_removed invoked"));
->>>>>>> beda4257
     }
 }
 
