--- conflicted
+++ resolved
@@ -2,10 +2,7 @@
 
 use std::{
     cell::RefCell,
-<<<<<<< HEAD
-    collections::{HashMap, HashSet},
-=======
->>>>>>> e9c8d4cf
+    collections::HashSet,
     ops::Deref as _,
     rc::{Rc, Weak},
 };
@@ -15,15 +12,9 @@
 use futures::{channel::mpsc, future, future::Either, StreamExt as _};
 use js_sys::Promise;
 use medea_client_api_proto::{
-<<<<<<< HEAD
-    Command, Direction, Event as RpcEvent, EventHandler, IceCandidate,
-    IceConnectionState, IceServer, Mid, NegotiationRole, PeerConnectionState,
-    PeerId, PeerMetrics, Track, TrackId, TrackPatch, TrackUpdate,
-=======
     Command, Event as RpcEvent, EventHandler, IceCandidate, IceConnectionState,
-    IceServer, NegotiationRole, PeerConnectionState, PeerId, PeerMetrics,
+    IceServer, Mid, NegotiationRole, PeerConnectionState, PeerId, PeerMetrics,
     Track, TrackId, TrackPatch, TrackUpdate,
->>>>>>> e9c8d4cf
 };
 use tracerr::Traced;
 use wasm_bindgen::{prelude::*, JsValue};
@@ -50,12 +41,8 @@
     },
 };
 
-<<<<<<< HEAD
-use super::{connection::Connection, ConnectionHandle};
 use crate::peer::PeerConnection;
 
-=======
->>>>>>> e9c8d4cf
 /// Reason of why [`Room`] has been closed.
 ///
 /// This struct is passed into `on_close_by_server` JS side callback.
@@ -882,14 +869,10 @@
     }
 
     /// Disposes specified [`PeerConnection`]s.
-<<<<<<< HEAD
     async fn on_peers_removed(
         &self,
         peer_ids: HashSet<PeerId>,
-    ) -> Result<(), Traced<RoomError>> {
-=======
-    async fn on_peers_removed(&self, peer_ids: Vec<PeerId>) -> Self::Output {
->>>>>>> e9c8d4cf
+    ) -> Self::Output {
         // TODO: drop connections
         peer_ids.iter().for_each(|id| {
             self.connections.close_connection(*id);
@@ -930,12 +913,8 @@
                 }
             }
         }
-<<<<<<< HEAD
         peer.remove_tracks(&removed_tracks);
-        peer.update_senders(patches)
-=======
         peer.patch_tracks(patches)
->>>>>>> e9c8d4cf
             .map_err(tracerr::map_from_and_wrap!())?;
         self.create_tracks_and_maybe_negotiate(
             peer,
@@ -960,13 +939,8 @@
         peer_id: PeerId,
         candidate: String,
         sdp_m_line_index: Option<u16>,
-<<<<<<< HEAD
         sdp_mid: Option<Mid>,
     ) -> Result<(), Traced<RoomError>> {
-=======
-        sdp_mid: Option<String>,
-    ) -> Self::Output {
->>>>>>> e9c8d4cf
         self.rpc.send_command(Command::SetIceCandidate {
             peer_id,
             candidate: IceCandidate {
