--- conflicted
+++ resolved
@@ -11,16 +11,10 @@
 use futures::{channel::mpsc, future, future::Either, StreamExt as _};
 use js_sys::Promise;
 use medea_client_api_proto::{
-<<<<<<< HEAD
-    ClientTrackPatch, Command, Direction, Event as RpcEvent, EventHandler,
-    IceCandidate, IceConnectionState, IceServer, MemberId, NegotiationRole,
-    PeerConnectionState, PeerId, PeerMetrics, Track, TrackId, TrackUpdate,
-=======
-    Command, ConnectionQualityScore, Direction, Event as RpcEvent,
-    EventHandler, IceCandidate, IceConnectionState, IceServer, MemberId,
-    NegotiationRole, PeerConnectionState, PeerId, PeerMetrics, Track, TrackId,
-    TrackPatch, TrackUpdate,
->>>>>>> 31ec2390
+    ClientTrackPatch, Command, ConnectionQualityScore, Direction,
+    Event as RpcEvent, EventHandler, IceCandidate, IceConnectionState,
+    IceServer, MemberId, NegotiationRole, PeerConnectionState, PeerId,
+    PeerMetrics, Track, TrackId, TrackUpdate,
 };
 use tracerr::Traced;
 use wasm_bindgen::{prelude::*, JsValue};
@@ -28,7 +22,6 @@
 
 use crate::{
     api::connection::Connections,
-    log::{console_error, prelude::*},
     media::{
         LocalStreamConstraints, MediaStream, MediaStreamSettings,
         MediaStreamTrack, RecvConstraints,
@@ -539,11 +532,7 @@
 
                 match inner.upgrade() {
                     None => {
-<<<<<<< HEAD
-                        log_error!("Inner Room dropped unexpectedly");
-=======
                         log::error!("Inner Room dropped unexpectedly");
->>>>>>> 31ec2390
                         break;
                     }
                     Some(inner) => {
