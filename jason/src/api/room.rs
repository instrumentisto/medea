--- conflicted
+++ resolved
@@ -1702,11 +1702,12 @@
         self.0.peers.get(peer_id)
     }
 
-<<<<<<< HEAD
     /// Returns reference to the [`PeerRepositoryState`] of this [`Room`].
+    #[inline]
     pub fn peers_state(&self) -> Rc<peer::repo::State> {
         self.0.peers.state()
-=======
+    }
+
     /// Lookups [`peer::State`] by the provided [`PeerId`].
     #[inline]
     pub fn get_peer_state_by_id(
@@ -1714,6 +1715,5 @@
         peer_id: PeerId,
     ) -> Option<Rc<peer::State>> {
         self.0.peers.state().get(peer_id)
->>>>>>> 5251f46d
     }
 }