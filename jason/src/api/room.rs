//! Medea room.

use std::{
    cell::RefCell,
    collections::HashMap,
    ops::DerefMut as _,
    rc::{Rc, Weak},
};

use derive_more as dm;
use futures::{channel::mpsc, stream, Future, FutureExt as _, StreamExt as _};
use js_sys::Promise;
use medea_client_api_proto::{
    Command, Direction, Event as RpcEvent, EventHandler, IceCandidate,
    IceConnectionState, IceServer, PeerId, PeerMetrics, Track,
};
use tracerr::Traced;
use wasm_bindgen::{prelude::*, JsValue};
use wasm_bindgen_futures::{future_to_promise, spawn_local};
use web_sys::MediaStream as SysMediaStream;

use crate::{
    peer::{
        MediaStream, PeerError, PeerEvent, PeerEventHandler, PeerRepository,
    },
    rpc::{
        ClientDisconnect, CloseReason, RpcClient, RpcClientError,
        TransportError, WebSocketRpcTransport,
    },
    utils::{Callback, JasonError, JsCaused, JsError},
};

use super::{
    connection::Connection, room_stream::RoomStream, ConnectionHandle,
};

/// Reason of why [`Room`] has been closed.
///
/// This struct is passed into `on_close_by_server` JS side callback.
#[allow(clippy::module_name_repetitions)]
#[wasm_bindgen]
pub struct RoomCloseReason {
    /// Indicator if [`Room`] is closed by server.
    ///
    /// `true` if [`CloseReason::ByServer`].
    is_closed_by_server: bool,

    /// Reason of closing.
    reason: String,

    /// Indicator if closing is considered as error.
    ///
    /// This field may be `true` only on closing by client.
    is_err: bool,
}

impl RoomCloseReason {
    /// Creates new [`ClosedByServerReason`] with provided [`CloseReason`]
    /// converted into [`String`].
    ///
    /// `is_err` may be `true` only on closing by client.
    ///
    /// `is_closed_by_server` is `true` on [`CloseReason::ByServer`].
    pub fn new(reason: CloseReason) -> Self {
        match reason {
            CloseReason::ByServer(reason) => Self {
                reason: reason.to_string(),
                is_closed_by_server: true,
                is_err: false,
            },
            CloseReason::ByClient { reason, is_err } => Self {
                reason: reason.to_string(),
                is_closed_by_server: false,
                is_err,
            },
        }
    }
}

#[wasm_bindgen]
impl RoomCloseReason {
    /// `wasm_bindgen` getter for [`RoomCloseReason::reason`] field.
    pub fn reason(&self) -> String {
        self.reason.clone()
    }

    /// `wasm_bindgen` getter for [`RoomCloseReason::is_closed_by_server`]
    /// field.
    pub fn is_closed_by_server(&self) -> bool {
        self.is_closed_by_server
    }

    /// `wasm_bindgen` getter for [`RoomCloseReason::is_err`] field.
    pub fn is_err(&self) -> bool {
        self.is_err
    }
}

/// Errors that may occur in a [`Room`].
#[derive(Debug, dm::Display, dm::From, JsCaused)]
enum RoomError {
    /// Returned if the `on_failed_local_stream` callback was not set before
    /// joining the room.
    #[display(fmt = "`on_failed_local_stream` callback is not set")]
    CallbackNotSet,

    /// Returned if unable to init [`RpcTransport`].
    #[display(fmt = "Unable to init RPC transport: {}", _0)]
    InitRpcTransportFailed(#[js(cause)] TransportError),

    /// Returned if [`RpcClient`] was unable to connect to RPC server.
    #[display(fmt = "Unable to connect RPC server: {}", _0)]
    CouldNotConnectToServer(#[js(cause)] RpcClientError),

    /// Returned if the requested [`PeerConnection`] is not found.
    #[display(fmt = "Peer with id {} doesnt exist", _0)]
    NoSuchPeer(PeerId),

    /// Returned if an error occurred during the webrtc signaling process
    /// with remote peer.
    #[display(fmt = "Some PeerConnection error: {}", _0)]
    PeerConnectionError(#[js(cause)] PeerError),

    /// Returned if was received event [`PeerEvent::NewRemoteStream`] without
    /// [`Connection`] with remote [`Member`].
    #[display(fmt = "Remote stream from unknown peer")]
    UnknownRemotePeer,
}

<<<<<<< HEAD
=======
impl From<RpcClientError> for RoomError {
    fn from(err: RpcClientError) -> Self {
        Self::CouldNotConnectToServer(err)
    }
}

impl From<TransportError> for RoomError {
    fn from(err: TransportError) -> Self {
        Self::InitRpcTransportFailed(err)
    }
}

impl From<PeerError> for RoomError {
    fn from(err: PeerError) -> Self {
        use PeerError::*;
        match err {
            MediaConnections(_) | StreamRequest(_) => {
                Self::InvalidLocalStream(err)
            }
            MediaManager(_) => Self::CouldNotGetLocalMedia(err),
            RtcPeerConnection(_) => Self::PeerConnectionError(err),
        }
    }
}

>>>>>>> 35c58aaa
/// JS side handle to `Room` where all the media happens.
///
/// Actually, represents a [`Weak`]-based handle to `InnerRoom`.
///
/// For using [`RoomHandle`] on Rust side, consider the `Room`.
#[allow(clippy::module_name_repetitions)]
#[wasm_bindgen]
pub struct RoomHandle(Weak<RefCell<InnerRoom>>);

impl RoomHandle {
    /// Implements externally visible `RoomHandle::join`.
    pub fn inner_join(
        &self,
        token: String,
    ) -> impl Future<Output = Result<(), JasonError>> + 'static {
        let inner: Result<_, JasonError> = map_weak!(self, |inner| inner);

        async move {
            let inner = inner?;

            if !inner.borrow().stream_storage.is_set_on_fail() {
                return Err(tracerr::new!(RoomError::CallbackNotSet).into());
            }

            let websocket = WebSocketRpcTransport::new(&token)
                .await
                .map_err(tracerr::map_from_and_wrap!(=> RoomError))?;
            inner
                .borrow()
                .rpc
                .connect(Rc::new(websocket))
                .await
                .map_err(tracerr::map_from_and_wrap!(=> RoomError))?;

            Ok(())
        }
    }
}

#[wasm_bindgen]
impl RoomHandle {
    /// Sets callback, which will be invoked on new `Connection` establishing.
    pub fn on_new_connection(
        &self,
        f: js_sys::Function,
    ) -> Result<(), JsValue> {
        map_weak!(self, |inner| inner
            .borrow_mut()
            .on_new_connection
            .set_func(f))
    }

    /// Sets `on_close` callback, which will be invoked on [`Room`] close,
    /// providing [`RoomCloseReason`].
    pub fn on_close(&mut self, f: js_sys::Function) -> Result<(), JsValue> {
        map_weak!(self, |inner| inner.borrow_mut().on_close.set_func(f))
    }

    /// Sets `on_local_stream` callback, which will be invoked once media
    /// acquisition request will resolve successfully. Only invoked if media
    /// request was initiated by media server.
    pub fn on_local_stream(&self, f: js_sys::Function) -> Result<(), JsValue> {
        map_weak!(self, |inner| inner.borrow().stream_storage.on_success(f))
    }

    /// Sets `on_failed_local_stream` callback, which will be invoked on local
    /// media acquisition or media injection failures.
    pub fn on_failed_local_stream(
        &self,
        f: js_sys::Function,
    ) -> Result<(), JsValue> {
        map_weak!(self, |inner| inner.borrow().stream_storage.on_fail(f))
    }

    /// Performs entering to a [`Room`] with the preconfigured authorization
    /// `token` for connection with media server.
    ///
    /// Establishes connection with media server (if it doesn't already exist).
    /// Fails if:
    ///   - `on_failed_local_stream` callback is not set
    ///   - unable to connect to media server.
    ///
    /// Effectively returns `Result<(), JasonError>`.
    pub fn join(&self, token: String) -> Promise {
        future_to_promise(
            self.inner_join(token).map(|result| {
                result.map(|_| JsValue::null()).map_err(Into::into)
            }),
        )
    }

    /// Injects local media stream for all created and new [`PeerConnection`]s
    /// in this [`Room`].
    pub fn inject_local_stream(
        &self,
        stream: SysMediaStream,
    ) -> Result<(), JsValue> {
        map_weak!(self, |inner| inner.borrow().inject_local_stream(stream))
    }

    /// Mutes outbound audio in this room.
    pub fn mute_audio(&self) -> Result<(), JsValue> {
        map_weak!(self, |inner| inner.borrow_mut().toggle_send_audio(false))
    }

    /// Unmutes outbound audio in this room.
    pub fn unmute_audio(&self) -> Result<(), JsValue> {
        map_weak!(self, |inner| inner.borrow_mut().toggle_send_audio(true))
    }

    /// Mutes outbound video in this room.
    pub fn mute_video(&self) -> Result<(), JsValue> {
        map_weak!(self, |inner| inner.borrow_mut().toggle_send_video(false))
    }

    /// Unmutes outbound video in this room.
    pub fn unmute_video(&self) -> Result<(), JsValue> {
        map_weak!(self, |inner| inner.borrow_mut().toggle_send_video(true))
    }
}

/// [`Room`] where all the media happens (manages concrete [`PeerConnection`]s,
/// handles media server events, etc).
///
/// It's used on Rust side and represents a handle to [`InnerRoom`] data.
///
/// For using [`Room`] on JS side, consider the [`RoomHandle`].
pub struct Room(Rc<RefCell<InnerRoom>>);

impl Room {
    /// Creates new [`Room`] and associates it with a provided [`RpcClient`].
    pub fn new(
        rpc: Rc<dyn RpcClient>,
        peers: Box<dyn PeerRepository>,
        stream_source: Rc<RoomStream>,
    ) -> Self {
        enum RoomEvent {
            RpcEvent(RpcEvent),
            PeerEvent(PeerEvent),
        }

        let (tx, peer_events_rx) = mpsc::unbounded();
        let events_stream = rpc.subscribe();
        let room = Rc::new(RefCell::new(InnerRoom::new(
            rpc,
            stream_source,
            peers,
            tx,
        )));

        let rpc_events_stream = events_stream.map(RoomEvent::RpcEvent);
        let peer_events_stream = peer_events_rx.map(RoomEvent::PeerEvent);

        let mut events = stream::select(rpc_events_stream, peer_events_stream);

        let inner = Rc::downgrade(&room);
        // Spawns `Promise` in JS, does not provide any handles, so the current
        // way to stop this stream is to drop all connected `Sender`s.
        spawn_local(async move {
            while let Some(event) = events.next().await {
                match inner.upgrade() {
                    None => {
                        // `InnerSession` is gone, which means that `Room` has
                        // been dropped. Not supposed to
                        // happen, actually, since
                        // `InnerSession` should drop its `tx` by unsub from
                        // `RpcClient`.
                        console_error!("Inner Room dropped unexpectedly")
                    }
                    Some(inner) => {
                        match event {
                            RoomEvent::RpcEvent(event) => {
                                event.dispatch_with(
                                    inner.borrow_mut().deref_mut(),
                                );
                            }
                            RoomEvent::PeerEvent(event) => {
                                event.dispatch_with(
                                    inner.borrow_mut().deref_mut(),
                                );
                            }
                        };
                    }
                }
            }
        });

        Self(room)
    }

    /// Sets `close_reason` of [`InnerRoom`] and consumes [`Room`] pointer.
    ///
    /// Supposed that this function will trigger [`Drop`] implementation of
    /// [`InnerRoom`] and call JS side `on_close` callback with provided
    /// [`CloseReason`].
    ///
    /// Note that this function __doesn't guarantee__ that [`InnerRoom`] will be
    /// dropped because theoretically other pointers to the [`InnerRoom`]
    /// can exist. If you need guarantee of [`InnerRoom`] dropping then you
    /// may check count of pointers to [`InnerRoom`] with
    /// [`Rc::strong_count`].
    pub fn close(self, reason: CloseReason) {
        self.0.borrow_mut().set_close_reason(reason);
    }

    /// Creates new [`RoomHandle`] used by JS side. You can create them as many
    /// as you need.
    #[inline]
    pub fn new_handle(&self) -> RoomHandle {
        RoomHandle(Rc::downgrade(&self.0))
    }
}

/// Actual data of a [`Room`].
///
/// Shared between JS side ([`RoomHandle`]) and Rust side ([`Room`]).
struct InnerRoom {
    /// Collection of [`Connection`]s with a remote [`Member`]s.
    connections: HashMap<PeerId, Connection>,

    /// Callback from JS side which will be invoked on remote `Member` media
    /// stream arrival.
    on_new_connection: Callback<ConnectionHandle>,

    /// [`PeerConnection`] repository.
    peers: Box<dyn PeerRepository>,

    /// Channel for send events produced [`PeerConnection`] to [`Room`].
    peer_event_sender: mpsc::UnboundedSender<PeerEvent>,

    /// Client to talk with media server via Client API RPC.
    rpc: Rc<dyn RpcClient>,

    /// Stores the injected local media stream for this [`Room`].
    stream_storage: Rc<RoomStream>,

    /// Indicates if outgoing audio is enabled in this [`Room`].
    enabled_audio: bool,

    /// Indicates if outgoing video is enabled in this [`Room`].
    enabled_video: bool,

    /// JS callback which will be called when this [`Room`] will be closed.
    on_close: Rc<Callback<RoomCloseReason>>,

    /// Reason of [`Room`] closing.
    ///
    /// This [`CloseReason`] will be provided into `on_close` JS callback.
    ///
    /// Note that `None` will be considered as error and `is_err` will be
    /// `true` in [`JsCloseReason`] provided to JS callback.
    close_reason: CloseReason,
}

impl InnerRoom {
    /// Creates new [`InnerRoom`].
    #[inline]
    fn new(
        rpc: Rc<dyn RpcClient>,
        stream_storage: Rc<RoomStream>,
        peers: Box<dyn PeerRepository>,
        peer_event_sender: mpsc::UnboundedSender<PeerEvent>,
    ) -> Self {
        Self {
            connections: HashMap::new(),
            on_new_connection: Callback::default(),
            peers,
            peer_event_sender,
            rpc,
            stream_storage,
            enabled_audio: true,
            enabled_video: true,
            on_close: Rc::new(Callback::default()),
            close_reason: CloseReason::ByClient {
                reason: ClientDisconnect::RoomUnexpectedlyDropped,
                is_err: true,
            },
        }
    }

    /// Sets `close_reason` of [`InnerRoom`].
    ///
    /// [`Drop`] implementation of [`InnerRoom`] is supposed
    /// to be triggered after this function call.
    fn set_close_reason(&mut self, reason: CloseReason) {
        self.close_reason = reason;
    }

    /// Creates new [`Connection`]s basing on senders and receivers of provided
    /// [`Track`]s.
    // TODO: creates connections based on remote peer_ids atm, should create
    //       connections based on remote member_ids
    fn create_connections_from_tracks(&mut self, tracks: &[Track]) {
        let create_connection = |room: &mut Self, peer_id: &PeerId| {
            if !room.connections.contains_key(peer_id) {
                let con = Connection::new();
                room.on_new_connection.call(con.new_handle());
                room.connections.insert(*peer_id, con);
            }
        };

        for track in tracks {
            match &track.direction {
                Direction::Send { ref receivers, .. } => {
                    for receiver in receivers {
                        create_connection(self, receiver);
                    }
                }
                Direction::Recv { ref sender, .. } => {
                    create_connection(self, sender);
                }
            }
        }
    }

    /// Toggles a audio send [`Track`]s of all [`PeerConnection`]s what this
    /// [`Room`] manage.
    fn toggle_send_audio(&mut self, enabled: bool) {
        for peer in self.peers.get_all() {
            peer.toggle_send_audio(enabled);
        }
        self.enabled_audio = enabled;
    }

    /// Toggles a video send [`Track`]s of all [`PeerConnection`]s what this
    /// [`Room`] manage.
    fn toggle_send_video(&mut self, enabled: bool) {
        for peer in self.peers.get_all() {
            peer.toggle_send_video(enabled);
        }
        self.enabled_video = enabled;
    }

    /// Injects given local stream into all [`PeerConnection`]s of this [`Room`]
    /// and stores its for injecting into new [`PeerConnection`]s.
    ///
    /// If injecting fails, then invokes `on_failed_local_stream` callback with
    /// a failure error.
    fn inject_local_stream(&self, stream: SysMediaStream) {
        self.stream_storage.store_local_stream(stream);
        let media_source = Rc::clone(&self.stream_storage);
        let peers = self.peers.get_all();

        spawn_local(async move {
            for peer in peers {
                if let Err(err) = peer
                    .update_stream(media_source.as_ref())
                    .await
                    .map_err(tracerr::map_from_and_wrap!(=> RoomError))
                {
                    JasonError::from(err).print();
                }
            }
        });
    }
}

/// RPC events handling.
impl EventHandler for InnerRoom {
    type Output = ();

    /// Creates [`PeerConnection`] with a provided ID and all the
    /// [`Connection`]s basing on provided [`Track`]s.
    ///
    /// If provided `sdp_offer` is `Some`, then offer is applied to a created
    /// peer, and [`Command::MakeSdpAnswer`] is emitted back to the RPC server.
    fn on_peer_created(
        &mut self,
        peer_id: PeerId,
        sdp_offer: Option<String>,
        tracks: Vec<Track>,
        ice_servers: Vec<IceServer>,
    ) {
        let peer = match self
            .peers
            .create_peer(
                peer_id,
                ice_servers,
                self.peer_event_sender.clone(),
                self.enabled_audio,
                self.enabled_video,
            )
            .map_err(tracerr::map_from_and_wrap!(=> RoomError))
        {
            Ok(peer) => peer,
            Err(err) => {
                JasonError::from(err).print();
                return;
            }
        };

        self.create_connections_from_tracks(&tracks);

        let rpc = Rc::clone(&self.rpc);
        let media_source = Rc::clone(&self.stream_storage);
        spawn_local(async move {
            if let Err(err) = async move {
                match sdp_offer {
                    None => {
                        let sdp_offer = peer
                            .get_offer(tracks, media_source.as_ref())
                            .await
                            .map_err(tracerr::map_from_and_wrap!())?;
                        let mids = peer
                            .get_mids()
                            .map_err(tracerr::map_from_and_wrap!())?;
                        rpc.send_command(Command::MakeSdpOffer {
                            peer_id,
                            sdp_offer,
                            mids,
                        });
                    }
                    Some(offer) => {
                        let sdp_answer = peer
                            .process_offer(offer, tracks, media_source.as_ref())
                            .await
                            .map_err(tracerr::map_from_and_wrap!())?;
                        rpc.send_command(Command::MakeSdpAnswer {
                            peer_id,
                            sdp_answer,
                        });
                    }
                };
                Ok::<_, Traced<RoomError>>(())
            }
            .await
            {
                JasonError::from(err).print();
            }
        });
    }

    /// Applies specified SDP Answer to a specified [`PeerConnection`].
    fn on_sdp_answer_made(&mut self, peer_id: PeerId, sdp_answer: String) {
        if let Some(peer) = self.peers.get(peer_id) {
            spawn_local(async move {
                if let Err(err) = peer
                    .set_remote_answer(sdp_answer)
                    .await
                    .map_err(tracerr::map_from_and_wrap!(=> RoomError))
                {
                    JasonError::from(err).print()
                }
            });
        } else {
            // TODO: No peer, whats next?
            JasonError::from(tracerr::new!(RoomError::NoSuchPeer(peer_id)))
                .print();
        }
    }

    /// Applies specified [`IceCandidate`] to a specified [`PeerConnection`].
    fn on_ice_candidate_discovered(
        &mut self,
        peer_id: PeerId,
        candidate: IceCandidate,
    ) {
        if let Some(peer) = self.peers.get(peer_id) {
            spawn_local(async move {
                let add = peer
                    .add_ice_candidate(
                        candidate.candidate,
                        candidate.sdp_m_line_index,
                        candidate.sdp_mid,
                    )
                    .await
                    .map_err(tracerr::map_from_and_wrap!(=> RoomError));
                if let Err(err) = add {
                    JasonError::from(err).print();
                }
            });
        } else {
            // TODO: No peer, whats next?
            JasonError::from(tracerr::new!(RoomError::NoSuchPeer(peer_id)))
                .print()
        }
    }

    /// Disposes specified [`PeerConnection`]s.
    fn on_peers_removed(&mut self, peer_ids: Vec<PeerId>) {
        // TODO: drop connections
        peer_ids.iter().for_each(|id| {
            self.peers.remove(*id);
        })
    }
}

/// [`PeerEvent`]s handling.
impl PeerEventHandler for InnerRoom {
    type Output = ();

    /// Handles [`PeerEvent::IceCandidateDiscovered`] event and sends received
    /// candidate to RPC server.
    fn on_ice_candidate_discovered(
        &mut self,
        peer_id: PeerId,
        candidate: String,
        sdp_m_line_index: Option<u16>,
        sdp_mid: Option<String>,
    ) {
        self.rpc.send_command(Command::SetIceCandidate {
            peer_id,
            candidate: IceCandidate {
                candidate,
                sdp_m_line_index,
                sdp_mid,
            },
        });
    }

    /// Handles [`PeerEvent::NewRemoteStream`] event and passes received
    /// [`MediaStream`] to the related [`Connection`].
    fn on_new_remote_stream(
        &mut self,
        _: PeerId,
        sender_id: PeerId,
        remote_stream: MediaStream,
    ) {
        match self.connections.get(&sender_id) {
            Some(conn) => conn.on_remote_stream(remote_stream.new_handle()),
            None => {
                JasonError::from(tracerr::new!(RoomError::UnknownRemotePeer))
                    .print()
            }
        }
    }

    /// Handles [`PeerEvent::IceConnectionStateChanged`] event and sends new
    /// state to RPC server.
    fn on_ice_connection_state_changed(
        &mut self,
        peer_id: PeerId,
        ice_connection_state: IceConnectionState,
    ) {
        self.rpc.send_command(Command::AddPeerConnectionMetrics {
            peer_id,
            metrics: PeerMetrics::IceConnectionStateChanged(
                ice_connection_state,
            ),
        });
    }
}

impl Drop for InnerRoom {
    /// Unsubscribes [`InnerRoom`] from all its subscriptions.
    fn drop(&mut self) {
        self.rpc.unsub();

        if let CloseReason::ByClient { reason, .. } = &self.close_reason {
            self.rpc.set_close_reason(*reason);
        };

        self.on_close
            .call(RoomCloseReason::new(self.close_reason))
            .map(|result| {
                result.map_err(|err| console_error!(err.as_string()))
            });
    }
}<|MERGE_RESOLUTION|>--- conflicted
+++ resolved
@@ -127,34 +127,6 @@
     UnknownRemotePeer,
 }
 
-<<<<<<< HEAD
-=======
-impl From<RpcClientError> for RoomError {
-    fn from(err: RpcClientError) -> Self {
-        Self::CouldNotConnectToServer(err)
-    }
-}
-
-impl From<TransportError> for RoomError {
-    fn from(err: TransportError) -> Self {
-        Self::InitRpcTransportFailed(err)
-    }
-}
-
-impl From<PeerError> for RoomError {
-    fn from(err: PeerError) -> Self {
-        use PeerError::*;
-        match err {
-            MediaConnections(_) | StreamRequest(_) => {
-                Self::InvalidLocalStream(err)
-            }
-            MediaManager(_) => Self::CouldNotGetLocalMedia(err),
-            RtcPeerConnection(_) => Self::PeerConnectionError(err),
-        }
-    }
-}
-
->>>>>>> 35c58aaa
 /// JS side handle to `Room` where all the media happens.
 ///
 /// Actually, represents a [`Weak`]-based handle to `InnerRoom`.
