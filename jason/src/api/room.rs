//! Medea room.

use std::{
    cell::RefCell,
    collections::HashMap,
    ops::Deref as _,
    rc::{Rc, Weak},
};

use async_trait::async_trait;
use derive_more::Display;
use futures::{channel::mpsc, future, StreamExt as _};
use js_sys::Promise;
use medea_client_api_proto::{
    Command, ConnectionQualityScore, Direction, Event as RpcEvent,
    EventHandler, IceCandidate, IceConnectionState, IceServer, MediaSourceKind,
    MemberId, NegotiationRole, PeerConnectionState, PeerId, PeerMetrics, Track,
    TrackId, TrackUpdate,
};
use tracerr::Traced;
use wasm_bindgen::{prelude::*, JsValue};
use wasm_bindgen_futures::{future_to_promise, spawn_local};

use crate::{
    api::connection::Connections,
    media::{
        track::{local, remote},
        LocalTracksConstraints, MediaKind, MediaStreamSettings,
        RecvConstraints,
    },
    peer::{
        media_exchange_state, mute_state, LocalStreamUpdateCriteria,
        MediaConnectionsError, MediaState, PeerConnection, PeerError,
        PeerEvent, PeerEventHandler, PeerRepository, RtcStats, TrackDirection,
    },
    rpc::{
        ClientDisconnect, CloseReason, ConnectionInfo,
        ConnectionInfoParseError, ReconnectHandle, RpcSession, SessionError,
    },
    utils::{Callback1, HandlerDetachedError, JasonError, JsCaused, JsError},
    JsMediaSourceKind,
};

/// Reason of why [`Room`] has been closed.
///
/// This struct is passed into `on_close_by_server` JS side callback.
#[wasm_bindgen]
pub struct RoomCloseReason {
    /// Indicator if [`Room`] is closed by server.
    ///
    /// `true` if [`CloseReason::ByServer`].
    is_closed_by_server: bool,

    /// Reason of closing.
    reason: String,

    /// Indicator if closing is considered as error.
    ///
    /// This field may be `true` only on closing by client.
    is_err: bool,
}

impl RoomCloseReason {
    /// Creates new [`RoomCloseReason`] with provided [`CloseReason`]
    /// converted into [`String`].
    ///
    /// `is_err` may be `true` only on closing by client.
    ///
    /// `is_closed_by_server` is `true` on [`CloseReason::ByServer`].
    pub fn new(reason: CloseReason) -> Self {
        match reason {
            CloseReason::ByServer(reason) => Self {
                reason: reason.to_string(),
                is_closed_by_server: true,
                is_err: false,
            },
            CloseReason::ByClient { reason, is_err } => Self {
                reason: reason.to_string(),
                is_closed_by_server: false,
                is_err,
            },
        }
    }
}

#[wasm_bindgen]
impl RoomCloseReason {
    /// `wasm_bindgen` getter for [`RoomCloseReason::reason`] field.
    pub fn reason(&self) -> String {
        self.reason.clone()
    }

    /// `wasm_bindgen` getter for [`RoomCloseReason::is_closed_by_server`]
    /// field.
    pub fn is_closed_by_server(&self) -> bool {
        self.is_closed_by_server
    }

    /// `wasm_bindgen` getter for [`RoomCloseReason::is_err`] field.
    pub fn is_err(&self) -> bool {
        self.is_err
    }
}

/// Errors that may occur in a [`Room`].
#[derive(Debug, Display, JsCaused)]
pub enum RoomError {
    /// Returned if the mandatory callback wasn't set.
    #[display(fmt = "`{}` callback isn't set.", _0)]
    CallbackNotSet(&'static str),

    /// Returned if the previously added local media tracks does not satisfy
    /// the tracks sent from the media server.
    #[display(fmt = "Invalid local tracks: {}", _0)]
    InvalidLocalTracks(#[js(cause)] PeerError),

    /// Returned if [`PeerConnection`] cannot receive the local tracks from
    /// [`MediaManager`].
    ///
    /// [`MediaManager`]: crate::media::MediaManager
    #[display(fmt = "Failed to get local tracks: {}", _0)]
    CouldNotGetLocalMedia(#[js(cause)] PeerError),

    /// Returned if the requested [`PeerConnection`] is not found.
    #[display(fmt = "Peer with id {} doesnt exist", _0)]
    NoSuchPeer(PeerId),

    /// Returned if an error occurred during the WebRTC signaling process
    /// with remote peer.
    #[display(fmt = "Some PeerConnection error: {}", _0)]
    PeerConnectionError(#[js(cause)] PeerError),

    /// Returned if was received event [`PeerEvent::NewRemoteTrack`] without
    /// connection with remote `Member`.
    #[display(fmt = "Remote stream from unknown member")]
    UnknownRemoteMember,

    /// Returned if [`Sender`]/[`Receiver`] update failed.
    #[display(fmt = "Failed to update Track with {} ID.", _0)]
    FailedTrackPatch(TrackId),

    /// Typically, returned if [`RoomHandle::disable_audio`]-like functions
    /// called simultaneously.
    #[display(fmt = "Some MediaConnectionsError: {}", _0)]
    MediaConnections(#[js(cause)] MediaConnectionsError),

    /// [`RpcSession`] returned [`SessionError`].
    #[display(fmt = "WebSocketSession error occurred: {}", _0)]
    SessionError(#[js(cause)] SessionError),
}

impl From<PeerError> for RoomError {
    fn from(err: PeerError) -> Self {
        use PeerError::{
            MediaConnections, MediaManager, RtcPeerConnection, TracksRequest,
        };

        match err {
            MediaConnections(ref e) => match e {
                MediaConnectionsError::InvalidTrackPatch(id) => {
                    Self::FailedTrackPatch(*id)
                }
                _ => Self::InvalidLocalTracks(err),
            },
            TracksRequest(_) => Self::InvalidLocalTracks(err),
            MediaManager(_) => Self::CouldNotGetLocalMedia(err),
            RtcPeerConnection(_) => Self::PeerConnectionError(err),
        }
    }
}

impl From<MediaConnectionsError> for RoomError {
    #[inline]
    fn from(e: MediaConnectionsError) -> Self {
        Self::MediaConnections(e)
    }
}

impl From<SessionError> for RoomError {
    #[inline]
    fn from(e: SessionError) -> Self {
        Self::SessionError(e)
    }
}

/// JS side handle to `Room` where all the media happens.
///
/// Actually, represents a [`Weak`]-based handle to `InnerRoom`.
///
/// For using [`RoomHandle`] on Rust side, consider the `Room`.
#[wasm_bindgen]
pub struct RoomHandle(Weak<InnerRoom>);

impl RoomHandle {
    /// Implements externally visible `RoomHandle::join`.
    ///
    /// # Errors
    ///
    /// With [`RoomError::CallbackNotSet`] if `on_failed_local_media` or
    /// `on_connection_loss` callbacks are not set.
    ///
    /// With [`RoomError::SessionError`] if cannot connect to media server.
    pub async fn inner_join(&self, url: String) -> Result<(), JasonError> {
        let inner = upgrade_or_detached!(self.0, JasonError)?;

        let connection_info: ConnectionInfo = url.parse().map_err(
            tracerr::map_from_and_wrap!(=> ConnectionInfoParseError),
        )?;

        if !inner.on_failed_local_media.is_set() {
            return Err(JasonError::from(tracerr::new!(
                RoomError::CallbackNotSet("Room.on_failed_local_media()")
            )));
        }

        if !inner.on_connection_loss.is_set() {
            return Err(JasonError::from(tracerr::new!(
                RoomError::CallbackNotSet("Room.on_connection_loss()")
            )));
        }

        Rc::clone(&inner.rpc)
            .connect(connection_info)
            .await
            .map_err(tracerr::map_from_and_wrap!( => RoomError))?;

        Ok(())
    }

    /// Enables or disables specified media and source types publish or receival
    /// in all [`PeerConnection`]s.
    async fn set_track_media_state(
        &self,
        new_state: MediaState,
        kind: MediaKind,
        direction: TrackDirection,
        source_kind: Option<MediaSourceKind>,
    ) -> Result<(), JasonError> {
        let inner = upgrade_or_detached!(self.0, JasonError)?;
        inner.set_constraints_media_state(
            new_state,
            kind,
            direction,
            source_kind,
        );
        while !inner.is_all_peers_in_media_state(
            kind,
            direction,
            source_kind,
            new_state,
        ) {
            inner
                .toggle_media_state(new_state, kind, direction, source_kind)
                .await
                .map_err::<Traced<RoomError>, _>(|e| {
                    inner.set_constraints_media_state(
                        new_state.opposite(),
                        kind,
                        direction,
                        source_kind,
                    );
                    tracerr::new!(e)
                })?;
        }

        // Enabled senders may require new tracks to be inserted.
        if let (
            MediaState::MediaExchange(media_exchange_state::Stable::Enabled),
            TrackDirection::Send,
        ) = (new_state, direction)
        {
            for peer in inner.peers.get_all() {
                peer.update_local_stream(
                    LocalStreamUpdateCriteria::from_kinds(kind, source_kind),
                )
                .await
                .map_err(tracerr::map_from_and_wrap!(=> RoomError))?;
            }
        }

        Ok(())
    }
}

#[wasm_bindgen]
impl RoomHandle {
    /// Sets callback, which will be invoked when new [`Connection`] with some
    /// remote `Peer` is established.
    ///
    /// [`Connection`]: crate::api::Connection
    pub fn on_new_connection(
        &self,
        f: js_sys::Function,
    ) -> Result<(), JsValue> {
        upgrade_or_detached!(self.0)
            .map(|inner| inner.connections.on_new_connection(f))
    }

    /// Sets `on_close` callback, which will be invoked on [`Room`] close,
    /// providing [`RoomCloseReason`].
    pub fn on_close(&mut self, f: js_sys::Function) -> Result<(), JsValue> {
        upgrade_or_detached!(self.0).map(|inner| inner.on_close.set_func(f))
    }

    /// Sets callback, which will be invoked when new [`local::Track`]
    /// will be added to this [`Room`].
    /// This might happen in such cases:
    /// 1. Media server initiates media request.
    /// 2. `disable_audio`/`enable_video` is called.
    /// 3. [`MediaStreamSettings`] updated via `set_local_media_settings`.
    pub fn on_local_track(&self, f: js_sys::Function) -> Result<(), JsValue> {
        upgrade_or_detached!(self.0)
            .map(|inner| inner.on_local_track.set_func(f))
    }

    /// Sets `on_failed_local_media` callback, which will be invoked on local
    /// media acquisition failures.
    pub fn on_failed_local_media(
        &self,
        f: js_sys::Function,
    ) -> Result<(), JsValue> {
        upgrade_or_detached!(self.0)
            .map(|inner| inner.on_failed_local_media.set_func(f))
    }

    /// Sets `on_connection_loss` callback, which will be invoked on connection
    /// with server loss.
    pub fn on_connection_loss(
        &self,
        f: js_sys::Function,
    ) -> Result<(), JsValue> {
        upgrade_or_detached!(self.0)
            .map(|inner| inner.on_connection_loss.set_func(f))
    }

    /// Performs entering to a [`Room`] with the preconfigured authorization
    /// `token` for connection with media server.
    ///
    /// Establishes connection with media server (if it doesn't already exist).
    /// Fails if:
    /// - `on_failed_local_media` callback is not set
    /// - `on_connection_loss` callback is not set
    /// - unable to connect to media server.
    ///
    /// Effectively returns `Result<(), JasonError>`.
    pub fn join(&self, token: String) -> Promise {
        let this = Self(self.0.clone());
        future_to_promise(async move {
            this.inner_join(token).await?;
            Ok(JsValue::undefined())
        })
    }

    /// Updates this [`Room`]s [`MediaStreamSettings`]. This affects all
    /// [`PeerConnection`]s in this [`Room`]. If [`MediaStreamSettings`] is
    /// configured for some [`Room`], then this [`Room`] can only send media
    /// tracks that correspond to this settings. [`MediaStreamSettings`]
    /// update will change media tracks in all sending peers, so that might
    /// cause new [getUserMedia()][1] request.
    ///
    /// Media obtaining/injection errors are fired to `on_failed_local_media`
    /// callback.
    ///
    /// [`PeerConnection`]: crate::peer::PeerConnection
    /// [1]: https://tinyurl.com/w3-streams#dom-mediadevices-getusermedia
    pub fn set_local_media_settings(
        &self,
        settings: &MediaStreamSettings,
    ) -> Promise {
        let inner = upgrade_or_detached!(self.0, JasonError);
        let settings = settings.clone();
        future_to_promise(async move {
            inner?
                .set_local_media_settings(settings)
                .await
                .map_err(JasonError::from)?;
            Ok(JsValue::UNDEFINED)
        })
    }

    /// Returns [`Promise`] which will switch [`MediaState`] of the provided
    /// [`MediaKind`], [`TrackDirection`] and [`JsMediaSourceKind`] to the
    /// provided [`MediaState`].
    ///
    /// Helper function for all exported mute/unmute/enable/disable audio/video
    /// send/receive methods.
    fn change_media_state<S>(
        &self,
        media_state: S,
        kind: MediaKind,
        direction: TrackDirection,
        source_kind: Option<JsMediaSourceKind>,
    ) -> Promise
    where
        S: Into<MediaState> + 'static,
    {
        let this = Self(self.0.clone());
        future_to_promise(async move {
            this.set_track_media_state(
                media_state.into(),
                kind,
                direction,
                source_kind.map(Into::into),
            )
            .await?;
            Ok(JsValue::UNDEFINED)
        })
    }

    /// Mutes outbound audio in this [`Room`].
    pub fn mute_audio(&self) -> Promise {
        self.change_media_state(
            mute_state::Stable::Muted,
            MediaKind::Audio,
            TrackDirection::Send,
            None,
        )
    }

    /// Unmutes outbound audio in this [`Room`].
    pub fn unmute_audio(&self) -> Promise {
        self.change_media_state(
            mute_state::Stable::Unmuted,
            MediaKind::Audio,
            TrackDirection::Send,
            None,
        )
    }

    /// Mutes outbound video in this [`Room`].
    pub fn mute_video(
        &self,
        source_kind: Option<JsMediaSourceKind>,
    ) -> Promise {
        self.change_media_state(
            mute_state::Stable::Muted,
            MediaKind::Video,
            TrackDirection::Send,
            source_kind,
        )
    }

    /// Unmutes outbound video in this [`Room`].
    pub fn unmute_video(
        &self,
        source_kind: Option<JsMediaSourceKind>,
    ) -> Promise {
        self.change_media_state(
            mute_state::Stable::Unmuted,
            MediaKind::Video,
            TrackDirection::Send,
            source_kind,
        )
    }

    /// Disables outbound audio in this [`Room`].
    pub fn disable_audio(&self) -> Promise {
        self.change_media_state(
            media_exchange_state::Stable::Disabled,
            MediaKind::Audio,
            TrackDirection::Send,
            None,
        )
    }

    /// Enables outbound audio in this [`Room`].
    pub fn enable_audio(&self) -> Promise {
        self.change_media_state(
            media_exchange_state::Stable::Enabled,
            MediaKind::Audio,
            TrackDirection::Send,
            None,
        )
    }

    /// Disables outbound video.
    ///
    /// Affects only video with specific [`JsMediaSourceKind`] if specified.
    pub fn disable_video(
        &self,
        source_kind: Option<JsMediaSourceKind>,
    ) -> Promise {
        self.change_media_state(
            media_exchange_state::Stable::Disabled,
            MediaKind::Video,
            TrackDirection::Send,
            source_kind,
        )
    }

    /// Enables outbound video.
    ///
    /// Affects only video with specific [`JsMediaSourceKind`] if specified.
    pub fn enable_video(
        &self,
        source_kind: Option<JsMediaSourceKind>,
    ) -> Promise {
        self.change_media_state(
            media_exchange_state::Stable::Enabled,
            MediaKind::Video,
            TrackDirection::Send,
            source_kind,
        )
    }

    /// Disables inbound audio in this [`Room`].
    pub fn disable_remote_audio(&self) -> Promise {
        self.change_media_state(
            media_exchange_state::Stable::Disabled,
            MediaKind::Audio,
            TrackDirection::Recv,
            None,
        )
    }

    /// Disables inbound video in this [`Room`].
    pub fn disable_remote_video(&self) -> Promise {
        self.change_media_state(
            media_exchange_state::Stable::Disabled,
            MediaKind::Video,
            TrackDirection::Recv,
            None,
        )
    }

    /// Enables inbound audio in this [`Room`].
    pub fn enable_remote_audio(&self) -> Promise {
        self.change_media_state(
            media_exchange_state::Stable::Enabled,
            MediaKind::Audio,
            TrackDirection::Recv,
            None,
        )
    }

    /// Enables inbound video in this [`Room`].
    pub fn enable_remote_video(&self) -> Promise {
        self.change_media_state(
            media_exchange_state::Stable::Enabled,
            MediaKind::Video,
            TrackDirection::Recv,
            None,
        )
    }
}

/// [`Weak`] reference upgradeable to the [`Room`].
#[derive(Clone)]
pub struct WeakRoom(Weak<InnerRoom>);

impl WeakRoom {
    /// Upgrades this [`WeakRoom`] to the [`Room`].
    ///
    /// Returns [`None`] if weak reference cannot be upgraded.
    #[inline]
    pub fn upgrade(&self) -> Option<Room> {
        self.0.upgrade().map(Room)
    }
}

/// [`Room`] where all the media happens (manages concrete [`PeerConnection`]s,
/// handles media server events, etc).
///
/// For using [`Room`] on JS side, consider the [`RoomHandle`].
///
/// [`PeerConnection`]: crate::peer::PeerConnection
pub struct Room(Rc<InnerRoom>);

impl Room {
    /// Creates new [`Room`] and associates it with the provided [`RpcSession`].
    #[allow(clippy::mut_mut)]
    pub fn new(
        rpc: Rc<dyn RpcSession>,
        peers: Box<dyn PeerRepository>,
    ) -> Self {
        enum RoomEvent {
            RpcEvent(RpcEvent),
            PeerEvent(PeerEvent),
            RpcClientLostConnection,
            RpcClientReconnected,
        }

        let (tx, peer_events_rx) = mpsc::unbounded();

        let mut rpc_events_stream =
            Rc::clone(&rpc).subscribe().map(RoomEvent::RpcEvent).fuse();
        let mut peer_events_stream =
            peer_events_rx.map(RoomEvent::PeerEvent).fuse();
        let mut rpc_connection_lost = rpc
            .on_connection_loss()
            .map(|_| RoomEvent::RpcClientLostConnection)
            .fuse();
        let mut rpc_client_reconnected = rpc
            .on_reconnected()
            .map(|_| RoomEvent::RpcClientReconnected)
            .fuse();

        let room = Rc::new(InnerRoom::new(rpc, peers, tx));
        let inner = Rc::downgrade(&room);

        spawn_local(async move {
            loop {
                let event: RoomEvent = futures::select! {
                    event = rpc_events_stream.select_next_some() => event,
                    event = peer_events_stream.select_next_some() => event,
                    event = rpc_connection_lost.select_next_some() => event,
                    event = rpc_client_reconnected.select_next_some() => event,
                    complete => break,
                };

                if let Some(inner) = inner.upgrade() {
                    match event {
                        RoomEvent::RpcEvent(event) => {
                            if let Err(err) =
                                event.dispatch_with(inner.deref()).await
                            {
                                JasonError::from(err).print();
                            };
                        }
                        RoomEvent::PeerEvent(event) => {
                            if let Err(err) =
                                event.dispatch_with(inner.deref()).await
                            {
                                JasonError::from(err).print();
                            };
                        }
                        RoomEvent::RpcClientLostConnection => {
                            inner.handle_rpc_connection_lost();
                        }
                        RoomEvent::RpcClientReconnected => {
                            inner.handle_rpc_connection_recovered();
                        }
                    }
                } else {
                    log::error!("Inner Room dropped unexpectedly");
                    break;
                }
            }
        });

        Self(room)
    }

    /// Sets `close_reason` and consumes this [`Room`].
    ///
    /// [`Room`] [`Drop`] triggers `on_close` callback with provided
    /// [`CloseReason`].
    pub fn close(self, reason: CloseReason) {
        self.0.set_close_reason(reason);
    }

    /// Sets [`Room`]'s [`CloseReason`] to the provided value.
    #[inline]
    pub fn set_close_reason(&self, reason: CloseReason) {
        self.0.set_close_reason(reason);
    }

    /// Creates new [`RoomHandle`] used by JS side. You can create them as many
    /// as you need.
    #[inline]
    pub fn new_handle(&self) -> RoomHandle {
        RoomHandle(Rc::downgrade(&self.0))
    }

    /// Returns [`PeerConnection`] stored in repository by its ID.
    ///
    /// Used to inspect [`Room`]'s inner state in integration tests.
    #[cfg(feature = "mockable")]
    pub fn get_peer_by_id(
        &self,
        peer_id: PeerId,
    ) -> Option<Rc<PeerConnection>> {
        self.0.peers.get(peer_id)
    }

    /// Indicates whether this [`Room`] reference is the same as the given
    /// [`Room`] reference. Compares pointers, not values.
    #[inline]
    pub fn ptr_eq(&self, other: &Room) -> bool {
        Rc::ptr_eq(&self.0, &other.0)
    }

    /// Checks [`RoomHandle`] equality by comparing inner pointers.
    #[inline]
    pub fn inner_ptr_eq(&self, handle: &RoomHandle) -> bool {
        handle
            .0
            .upgrade()
            .map_or(false, |handle_inner| Rc::ptr_eq(&self.0, &handle_inner))
    }

    /// Downgrades this [`Room`] to a [`WeakRoom`] reference.
    #[inline]
    pub fn downgrade(&self) -> WeakRoom {
        WeakRoom(Rc::downgrade(&self.0))
    }
}

/// Actual data of a [`Room`].
///
/// Shared between JS side ([`RoomHandle`]) and Rust side ([`Room`]).
struct InnerRoom {
    /// Client to talk with media server via Client API RPC.
    rpc: Rc<dyn RpcSession>,

    /// Constraints to local [`MediaStreamTrack`]s that are being published by
    /// [`PeerConnection`]s in this [`Room`].
    send_constraints: LocalTracksConstraints,

    /// Constraints to the [`MediaStreamTrack`] received by [`PeerConnection`]s
    /// in this [`Room`]. Used to disable or enable media receiving.
    recv_constraints: Rc<RecvConstraints>,

    /// [`PeerConnection`] repository.
    peers: Box<dyn PeerRepository>,

    /// Channel for send events produced [`PeerConnection`] to [`Room`].
    peer_event_sender: mpsc::UnboundedSender<PeerEvent>,

    /// Collection of [`Connection`]s with a remote `Member`s.
    connections: Connections,

    /// Callback to be invoked when new local [`local::JsTrack`] will be added
    /// to this [`Room`].
    on_local_track: Callback1<local::JsTrack>,

    /// Callback to be invoked when failed obtain [`MediaStreamTrack`]s from
    /// [`MediaManager`] or failed inject stream into [`PeerConnection`].
    ///
    /// [`MediaManager`]: crate::media::MediaManager
    on_failed_local_media: Rc<Callback1<JasonError>>,

    /// Callback to be invoked when [`RpcSession`] loses connection.
    on_connection_loss: Callback1<ReconnectHandle>,

    /// JS callback which will be called when this [`Room`] will be closed.
    on_close: Rc<Callback1<RoomCloseReason>>,

    /// Reason of [`Room`] closing.
    ///
    /// This [`CloseReason`] will be provided into `on_close` JS callback.
    ///
    /// Note that `None` will be considered as error and `is_err` will be
    /// `true` in [`CloseReason`] provided to JS callback.
    close_reason: RefCell<CloseReason>,
}

impl InnerRoom {
    /// Creates new [`InnerRoom`].
    #[inline]
    fn new(
        rpc: Rc<dyn RpcSession>,
        peers: Box<dyn PeerRepository>,
        peer_event_sender: mpsc::UnboundedSender<PeerEvent>,
    ) -> Self {
        Self {
            rpc,
            send_constraints: LocalTracksConstraints::default(),
            recv_constraints: Rc::new(RecvConstraints::default()),
            peers,
            peer_event_sender,
            connections: Connections::default(),
            on_connection_loss: Callback1::default(),
            on_failed_local_media: Rc::new(Callback1::default()),
            on_local_track: Callback1::default(),
            on_close: Rc::new(Callback1::default()),
            close_reason: RefCell::new(CloseReason::ByClient {
                reason: ClientDisconnect::RoomUnexpectedlyDropped,
                is_err: true,
            }),
        }
    }

    /// Toggles [`InnerRoom::recv_constraints`] or
    /// [`InnerRoom::send_constraints`] media exchange status based on the
    /// provided [`TrackDirection`], [`MediaKind`] and [`MediaSourceKind`].
    fn set_constraints_media_state(
        &self,
        state: MediaState,
        kind: MediaKind,
        direction: TrackDirection,
        source_kind: Option<MediaSourceKind>,
    ) {
        use media_exchange_state::Stable::Enabled;
        use MediaState::{MediaExchange, Mute};
        use TrackDirection::{Recv, Send};

        match (direction, state) {
            (Send, _) => {
                self.send_constraints
                    .set_media_state(state, kind, source_kind);
            }
            (Recv, MediaExchange(exchange)) => {
                self.recv_constraints.set_enabled(exchange == Enabled, kind);
            }
            (Recv, Mute(_)) => {
                unreachable!("Receivers muting is not implemented")
            }
        }
    }

    /// Sets `close_reason` of [`InnerRoom`].
    ///
    /// [`Drop`] implementation of [`InnerRoom`] is supposed
    /// to be triggered after this function call.
    fn set_close_reason(&self, reason: CloseReason) {
        self.close_reason.replace(reason);
    }

    /// Toggles [`TransceiverSide`]s [`MediaState`] by provided
    /// [`MediaKind`] in all [`PeerConnection`]s in this [`Room`].
    ///
    /// [`PeerConnection`]: crate::peer::PeerConnection
    /// [`TransceiverSide`]: crate::peer::TransceiverSide
    #[allow(clippy::filter_map)]
    async fn toggle_media_state(
        &self,
        state: MediaState,
        kind: MediaKind,
        direction: TrackDirection,
        source_kind: Option<MediaSourceKind>,
    ) -> Result<(), Traced<RoomError>> {
        let disable_tracks: HashMap<_, _> = self
            .peers
            .get_all()
            .into_iter()
            .map(|peer| {
                let new_media_exchange_states = peer
                    .get_transceivers_sides(kind, direction, source_kind)
                    .into_iter()
                    .filter(|transceiver| transceiver.is_transitable())
                    .map(|transceiver| (transceiver.track_id(), state))
                    .collect();
                (peer.id(), new_media_exchange_states)
            })
            .collect();

        self.update_media_states(disable_tracks).await
    }

<<<<<<< HEAD
    /// Updates [`MediaState`]s of the [`TransceiverSide`] with a
    /// provided [`PeerId`] and [`TrackId`] to a provided
    /// [`MediaState`]s.
=======
    /// Updates [`media_exchange_state::State`]s of the [`TransceiverSide`] with
    /// a provided [`PeerId`] and [`TrackId`] to a provided
    /// [`media_exchange_state::Stable`]s.
    ///
    /// [`TransceiverSide`]: crate::peer::TransceiverSide
>>>>>>> cae26664
    #[allow(clippy::filter_map)]
    async fn update_media_states(
        &self,
        desired_states: HashMap<PeerId, HashMap<TrackId, MediaState>>,
    ) -> Result<(), Traced<RoomError>> {
        future::try_join_all(
            desired_states
                .into_iter()
                .filter_map(|(peer_id, desired_states)| {
                    self.peers.get(peer_id).map(|peer| (peer, desired_states))
                })
                .map(|(peer, desired_states)| {
                    let peer_id = peer.id();
                    let mut transitions_futs = Vec::new();
                    let mut tracks_patches = Vec::new();
                    desired_states
                        .into_iter()
                        .filter_map(move |(track_id, desired_state)| {
                            peer.get_transceiver_side_by_id(track_id)
                                .map(|trnscvr| (trnscvr, desired_state))
                        })
                        .filter_map(|(trnscvr, desired_state)| {
                            if trnscvr.is_subscription_needed(desired_state) {
                                let need_patch = trnscvr
                                    .is_track_patch_needed(desired_state);
                                Some((trnscvr, desired_state, need_patch))
                            } else {
                                None
                            }
                        })
                        .map(|(trnscvr, desired_state, need_patch)| {
                            trnscvr.media_state_transition_to(desired_state)?;
                            transitions_futs.push(
                                trnscvr.when_media_state_stable(desired_state),
                            );
                            if need_patch {
                                tracks_patches.push(
                                    desired_state.generate_track_patch(
                                        trnscvr.track_id(),
                                    ),
                                );
                            }

                            Ok(())
                        })
                        .collect::<Result<(), _>>()
                        .map_err(tracerr::map_from_and_wrap!(=> RoomError))?;
                    if !tracks_patches.is_empty() {
                        self.rpc.send_command(Command::UpdateTracks {
                            peer_id,
                            tracks_patches,
                        });
                    }

                    Ok(future::try_join_all(transitions_futs))
                })
                .collect::<Result<Vec<_>, _>>()
                .map_err(tracerr::map_from_and_wrap!())?,
        )
        .await
        .map_err(tracerr::map_from_and_wrap!())?;
        Ok(())
    }

    /// Returns `true` if all [`Sender`]s or [`Receiver`]s with a provided
    /// [`MediaKind`] and [`MediaSourceKind`] of this [`Room`] are in the
<<<<<<< HEAD
    /// provided `media_exchange_state`.
    pub fn is_all_peers_in_media_state(
=======
    /// provided [`media_exchange_state::Stable`].
    ///
    /// [`Receiver`]: crate::peer::Receiver
    /// [`Sender`]: crate::peer::Sender
    pub fn is_all_peers_in_media_exchange_state(
>>>>>>> cae26664
        &self,
        kind: MediaKind,
        direction: TrackDirection,
        source_kind: Option<MediaSourceKind>,
        state: MediaState,
    ) -> bool {
        self.peers
            .get_all()
            .into_iter()
            .find(|p| {
                !p.is_all_transceiver_sides_in_media_state(
                    kind,
                    direction,
                    source_kind,
                    state,
                )
            })
            .is_none()
    }

    /// Updates this [`Room`]s [`MediaStreamSettings`]. This affects all
    /// [`PeerConnection`]s in this [`Room`]. If [`MediaStreamSettings`] is
    /// configured for some [`Room`], then this [`Room`] can only send
<<<<<<< HEAD
    /// [`MediaStream`] that corresponds to this settings.
    /// [`MediaStreamSettings`] update will change [`local::Track`]s in all
=======
    /// [`MediaStreamTrack`]s that correspond to provided settings.
    /// [`MediaStreamSettings`] update will change [`MediaStreamTrack`]s in all
>>>>>>> cae26664
    /// sending peers, so that might cause new [getUserMedia()][1] request.
    ///
    /// Media obtaining/injection errors are fired to `on_failed_local_media`
    /// callback.
    ///
    /// Will update [`media_exchange_state::State`]s of the [`Sender`]s which
    /// are should be enabled or disabled.
    ///
<<<<<<< HEAD
    /// [`PeerConnection`]: crate::peer::PeerConnection
    /// [1]: https://tinyurl.com/w3-streams#dom-mediadevices-getusermedia
=======
    /// [1]: https://tinyurl.com/rnxcavf
    /// [`PeerConnection`]: crate::peer::PeerConnection
    /// [`Sender`]: crate::peer::Sender
>>>>>>> cae26664
    async fn set_local_media_settings(
        &self,
        settings: MediaStreamSettings,
    ) -> Result<(), Traced<RoomError>> {
        self.send_constraints.constrain(settings);

        let mut states_update = HashMap::new();
        for peer in self.peers.get_all() {
            peer.update_local_stream(LocalStreamUpdateCriteria::all())
                .await
                .map_err(tracerr::map_from_and_wrap!(=> RoomError))
                .map(|new_media_exchange_states| {
                    states_update.insert(
                        peer.id(),
                        new_media_exchange_states
                            .into_iter()
                            .map(|(id, s)| (id, s.into()))
                            .collect(),
                    );
                })?;
        }

        self.update_media_states(states_update)
            .await
            .map_err(tracerr::map_from_and_wrap!())
    }

    /// Stops state transition timers in all [`PeerConnection`]'s in this
    /// [`Room`].
    fn handle_rpc_connection_lost(&self) {
        for peer in self.peers.get_all() {
            peer.stop_state_transitions_timers();
        }
        self.on_connection_loss
            .call(ReconnectHandle::new(Rc::downgrade(&self.rpc)));
    }

    /// Resets state transition timers in all [`PeerConnection`]'s in this
    /// [`Room`].
    fn handle_rpc_connection_recovered(&self) {
        for peer in self.peers.get_all() {
            peer.reset_state_transitions_timers();
        }
    }

    /// Creates new [`Sender`]s and [`Receiver`]s for each new [`Track`] in
    /// provided [`PeerConnection`]. Negotiates [`PeerConnection`] if provided
    /// `negotiation_role` is `Some`.
    ///
    /// [`Receiver`]: crate::peer::Receiver
    /// [`Sender`]: crate::peer::Sender
    async fn create_tracks_and_maybe_negotiate(
        &self,
        peer: Rc<PeerConnection>,
        tracks: Vec<Track>,
        negotiation_role: Option<NegotiationRole>,
        maybe_update_local_media: bool,
    ) -> Result<(), Traced<RoomError>> {
        match negotiation_role {
            None => {
                peer.create_tracks(tracks)
                    .map_err(tracerr::map_from_and_wrap!())?;
            }
            Some(NegotiationRole::Offerer) => {
                let sdp_offer = peer
                    .get_offer(tracks, maybe_update_local_media)
                    .await
                    .map_err(tracerr::map_from_and_wrap!())?;
                let mids =
                    peer.get_mids().map_err(tracerr::map_from_and_wrap!())?;
                self.rpc.send_command(Command::MakeSdpOffer {
                    peer_id: peer.id(),
                    sdp_offer,
                    transceivers_statuses: peer.get_transceivers_statuses(),
                    mids,
                });
            }
            Some(NegotiationRole::Answerer(offer)) => {
                let sdp_answer = peer
                    .process_offer(offer, tracks, maybe_update_local_media)
                    .await
                    .map_err(tracerr::map_from_and_wrap!())?;
                self.rpc.send_command(Command::MakeSdpAnswer {
                    peer_id: peer.id(),
                    sdp_answer,
                    transceivers_statuses: peer.get_transceivers_statuses(),
                });
            }
        };
        Ok(())
    }
}

/// RPC events handling.
#[async_trait(?Send)]
impl EventHandler for InnerRoom {
    type Output = Result<(), Traced<RoomError>>;

    /// Creates [`PeerConnection`] with a provided ID and all the
    /// [`Connection`]s basing on provided [`Track`]s.
    ///
    /// If provided `sdp_offer` is `Some`, then offer is applied to a created
    /// peer, and [`Command::MakeSdpAnswer`] is emitted back to the RPC server.
    async fn on_peer_created(
        &self,
        peer_id: PeerId,
        negotiation_role: NegotiationRole,
        tracks: Vec<Track>,
        ice_servers: Vec<IceServer>,
        is_force_relayed: bool,
    ) -> Self::Output {
        let peer = self
            .peers
            .create_peer(
                peer_id,
                ice_servers,
                self.peer_event_sender.clone(),
                is_force_relayed,
                self.send_constraints.clone(),
                Rc::clone(&self.recv_constraints),
            )
            .map_err(tracerr::map_from_and_wrap!())?;

        for track in &tracks {
            match &track.direction {
                Direction::Recv { sender, .. } => {
                    self.connections.create_connection(peer_id, sender);
                }
                Direction::Send { receivers, .. } => {
                    for receiver in receivers {
                        self.connections.create_connection(peer_id, receiver);
                    }
                }
            }
        }
        self.create_tracks_and_maybe_negotiate(
            peer,
            tracks,
            Some(negotiation_role),
            true,
        )
        .await
        .map_err(tracerr::map_from_and_wrap!())
    }

    /// Applies specified SDP Answer to a specified [`PeerConnection`].
    async fn on_sdp_answer_made(
        &self,
        peer_id: PeerId,
        sdp_answer: String,
    ) -> Self::Output {
        let peer = self
            .peers
            .get(peer_id)
            .ok_or_else(|| tracerr::new!(RoomError::NoSuchPeer(peer_id)))?;
        peer.set_remote_answer(sdp_answer)
            .await
            .map_err(tracerr::map_from_and_wrap!())
    }

    /// Applies specified [`IceCandidate`] to a specified [`PeerConnection`].
    async fn on_ice_candidate_discovered(
        &self,
        peer_id: PeerId,
        candidate: IceCandidate,
    ) -> Self::Output {
        let peer = self
            .peers
            .get(peer_id)
            .ok_or_else(|| tracerr::new!(RoomError::NoSuchPeer(peer_id)))?;

        peer.add_ice_candidate(
            candidate.candidate,
            candidate.sdp_m_line_index,
            candidate.sdp_mid,
        )
        .await
        .map_err(tracerr::map_from_and_wrap!())
    }

    /// Disposes specified [`PeerConnection`]s.
    async fn on_peers_removed(&self, peer_ids: Vec<PeerId>) -> Self::Output {
        peer_ids.iter().for_each(|id| {
            self.connections.close_connection(*id);
            self.peers.remove(*id);
        });
        Ok(())
    }

    /// Creates new `Track`s, updates existing [`Sender`]s/[`Receiver`]s with
    /// [`TrackUpdate`]s.
    ///
    /// Will start (re)negotiation process if `Some` [`NegotiationRole`] is
    /// provided.
    ///
    /// [`Receiver`]: crate::peer::Receiver
    /// [`Sender`]: crate::peer::Sender
    async fn on_tracks_applied(
        &self,
        peer_id: PeerId,
        updates: Vec<TrackUpdate>,
        negotiation_role: Option<NegotiationRole>,
    ) -> Self::Output {
        let peer = self
            .peers
            .get(peer_id)
            .ok_or_else(|| tracerr::new!(RoomError::NoSuchPeer(peer_id)))?;
        let mut new_tracks = Vec::new();
        let mut patches = Vec::new();

        for update in updates {
            match update {
                TrackUpdate::Added(track) => {
                    new_tracks.push(track);
                }
                TrackUpdate::Updated(track_patch) => {
                    patches.push(track_patch);
                }
                TrackUpdate::IceRestart => {
                    peer.restart_ice();
                }
            }
        }
        let kinds = peer
            .patch_tracks(patches)
            .await
            .map_err(tracerr::map_from_and_wrap!())?;
        peer.update_local_stream(kinds)
            .await
            .map_err(tracerr::map_from_and_wrap!())?;
        self.create_tracks_and_maybe_negotiate(
            peer,
            new_tracks,
            negotiation_role,
            false,
        )
        .await
        .map_err(tracerr::map_from_and_wrap!())?;
        Ok(())
    }

    /// Updates [`Connection`]'s [`ConnectionQualityScore`] by calling
    /// [`Connection::update_quality_score`].
    async fn on_connection_quality_updated(
        &self,
        partner_member_id: MemberId,
        quality_score: ConnectionQualityScore,
    ) -> Self::Output {
        if let Some(conn) = self.connections.get(&partner_member_id) {
            conn.update_quality_score(quality_score);
        }
        Ok(())
    }

    #[inline]
    async fn on_room_joined(&self, _: MemberId) -> Self::Output {
        unreachable!("Room can't receive Event::RoomJoined")
    }

    #[inline]
    async fn on_room_left(
        &self,
        _: medea_client_api_proto::CloseReason,
    ) -> Self::Output {
        unreachable!("Room can't receive Event::RoomLeft")
    }
}

/// [`PeerEvent`]s handling.
#[async_trait(?Send)]
impl PeerEventHandler for InnerRoom {
    type Output = Result<(), Traced<RoomError>>;

    /// Handles [`PeerEvent::IceCandidateDiscovered`] event and sends received
    /// candidate to RPC server.
    async fn on_ice_candidate_discovered(
        &self,
        peer_id: PeerId,
        candidate: String,
        sdp_m_line_index: Option<u16>,
        sdp_mid: Option<String>,
    ) -> Self::Output {
        self.rpc.send_command(Command::SetIceCandidate {
            peer_id,
            candidate: IceCandidate {
                candidate,
                sdp_m_line_index,
                sdp_mid,
            },
        });
        Ok(())
    }

    /// Handles [`PeerEvent::NewRemoteTrack`] event and passes received
    /// [`remote::Track`] to the related [`Connection`].
    async fn on_new_remote_track(
        &self,
        sender_id: MemberId,
        track: remote::Track,
    ) -> Self::Output {
        let conn = self
            .connections
            .get(&sender_id)
            .ok_or_else(|| tracerr::new!(RoomError::UnknownRemoteMember))?;
        conn.add_remote_track(track);

        Ok(())
    }

    /// Invokes `on_local_track` [`Room`]'s callback.
    async fn on_new_local_track(
        &self,
        track: Rc<local::Track>,
    ) -> Self::Output {
        self.on_local_track.call(local::JsTrack::new(track));
        Ok(())
    }

    /// Handles [`PeerEvent::IceConnectionStateChanged`] event and sends new
    /// state to RPC server.
    async fn on_ice_connection_state_changed(
        &self,
        peer_id: PeerId,
        ice_connection_state: IceConnectionState,
    ) -> Self::Output {
        self.rpc.send_command(Command::AddPeerConnectionMetrics {
            peer_id,
            metrics: PeerMetrics::IceConnectionState(ice_connection_state),
        });
        Ok(())
    }

    /// Handles [`PeerEvent::ConnectionStateChanged`] event and sends new
    /// state to the RPC server.
    async fn on_connection_state_changed(
        &self,
        peer_id: PeerId,
        peer_connection_state: PeerConnectionState,
    ) -> Self::Output {
        self.rpc.send_command(Command::AddPeerConnectionMetrics {
            peer_id,
            metrics: PeerMetrics::PeerConnectionState(peer_connection_state),
        });

        if let PeerConnectionState::Connected = peer_connection_state {
            if let Some(peer) = self.peers.get(peer_id) {
                peer.scrape_and_send_peer_stats().await;
            }
        };
        Ok(())
    }

    /// Handles [`PeerEvent::StatsUpdate`] event and sends new stats to the RPC
    /// server.
    async fn on_stats_update(
        &self,
        peer_id: PeerId,
        stats: RtcStats,
    ) -> Self::Output {
        self.rpc.send_command(Command::AddPeerConnectionMetrics {
            peer_id,
            metrics: PeerMetrics::RtcStats(stats.0),
        });
        Ok(())
    }

    /// Handles [`PeerEvent::FailedLocalMedia`] event by invoking
    /// `on_failed_local_media` [`Room`]'s callback.
    async fn on_failed_local_media(&self, error: JasonError) -> Self::Output {
        self.on_failed_local_media.call(error);
        Ok(())
    }
}

impl Drop for InnerRoom {
    /// Unsubscribes [`InnerRoom`] from all its subscriptions.
    fn drop(&mut self) {
        if let CloseReason::ByClient { reason, .. } =
            *self.close_reason.borrow()
        {
            self.rpc.close_with_reason(reason);
        };

        if let Some(Err(e)) = self
            .on_close
            .call(RoomCloseReason::new(*self.close_reason.borrow()))
        {
            log::error!("Failed to call Room::on_close callback: {:?}", e);
        }
    }
}<|MERGE_RESOLUTION|>--- conflicted
+++ resolved
@@ -135,7 +135,9 @@
     #[display(fmt = "Remote stream from unknown member")]
     UnknownRemoteMember,
 
-    /// Returned if [`Sender`]/[`Receiver`] update failed.
+    /// Returned if [`track`] update failed.
+    ///
+    /// [`track`]: crate::media::track
     #[display(fmt = "Failed to update Track with {} ID.", _0)]
     FailedTrackPatch(TrackId),
 
@@ -838,17 +840,11 @@
         self.update_media_states(disable_tracks).await
     }
 
-<<<<<<< HEAD
     /// Updates [`MediaState`]s of the [`TransceiverSide`] with a
     /// provided [`PeerId`] and [`TrackId`] to a provided
     /// [`MediaState`]s.
-=======
-    /// Updates [`media_exchange_state::State`]s of the [`TransceiverSide`] with
-    /// a provided [`PeerId`] and [`TrackId`] to a provided
-    /// [`media_exchange_state::Stable`]s.
     ///
     /// [`TransceiverSide`]: crate::peer::TransceiverSide
->>>>>>> cae26664
     #[allow(clippy::filter_map)]
     async fn update_media_states(
         &self,
@@ -915,16 +911,8 @@
 
     /// Returns `true` if all [`Sender`]s or [`Receiver`]s with a provided
     /// [`MediaKind`] and [`MediaSourceKind`] of this [`Room`] are in the
-<<<<<<< HEAD
-    /// provided `media_exchange_state`.
+    /// provided [`MediaState`].
     pub fn is_all_peers_in_media_state(
-=======
-    /// provided [`media_exchange_state::Stable`].
-    ///
-    /// [`Receiver`]: crate::peer::Receiver
-    /// [`Sender`]: crate::peer::Sender
-    pub fn is_all_peers_in_media_exchange_state(
->>>>>>> cae26664
         &self,
         kind: MediaKind,
         direction: TrackDirection,
@@ -948,13 +936,8 @@
     /// Updates this [`Room`]s [`MediaStreamSettings`]. This affects all
     /// [`PeerConnection`]s in this [`Room`]. If [`MediaStreamSettings`] is
     /// configured for some [`Room`], then this [`Room`] can only send
-<<<<<<< HEAD
     /// [`MediaStream`] that corresponds to this settings.
     /// [`MediaStreamSettings`] update will change [`local::Track`]s in all
-=======
-    /// [`MediaStreamTrack`]s that correspond to provided settings.
-    /// [`MediaStreamSettings`] update will change [`MediaStreamTrack`]s in all
->>>>>>> cae26664
     /// sending peers, so that might cause new [getUserMedia()][1] request.
     ///
     /// Media obtaining/injection errors are fired to `on_failed_local_media`
@@ -963,14 +946,9 @@
     /// Will update [`media_exchange_state::State`]s of the [`Sender`]s which
     /// are should be enabled or disabled.
     ///
-<<<<<<< HEAD
-    /// [`PeerConnection`]: crate::peer::PeerConnection
-    /// [1]: https://tinyurl.com/w3-streams#dom-mediadevices-getusermedia
-=======
     /// [1]: https://tinyurl.com/rnxcavf
     /// [`PeerConnection`]: crate::peer::PeerConnection
     /// [`Sender`]: crate::peer::Sender
->>>>>>> cae26664
     async fn set_local_media_settings(
         &self,
         settings: MediaStreamSettings,
