//! Medea room.

use std::{
    cell::RefCell,
    collections::HashMap,
    ops::DerefMut as _,
    rc::{Rc, Weak},
};

use futures::{
    future::{self, Either, Future, IntoFuture},
    stream::Stream as _,
    sync::mpsc::{unbounded, UnboundedSender},
};
use js_sys::Promise;
use wasm_bindgen::prelude::*;
use wasm_bindgen_futures::{future_to_promise, spawn_local};

use medea_client_api_proto::{
    Command, Direction, EventHandler, IceCandidate, IceServer, PeerId, Track,
};

use crate::{
    media::MediaStream,
    peer::{PeerEvent, PeerEventHandler, PeerRepository},
    rpc::RpcClient,
    utils::{Callback2, WasmErr},
};

use super::{connection::Connection, ConnectionHandle};

/// JS side handle to `Room` where all the media happens.
///
/// Actually, represents a [`Weak`]-based handle to `InnerRoom`.
///
/// For using [`RoomHandle`] on Rust side, consider the `Room`.
#[allow(clippy::module_name_repetitions)]
#[wasm_bindgen]
pub struct RoomHandle(Weak<RefCell<InnerRoom>>);

#[wasm_bindgen]
impl RoomHandle {
    /// Sets callback, which will be invoked on new `Connection` establishing.
    pub fn on_new_connection(
        &self,
        f: js_sys::Function,
    ) -> Result<(), JsValue> {
        map_weak!(self, |inner| inner
            .borrow_mut()
            .on_new_connection
            .set_func(f))
    }

<<<<<<< HEAD
    /// Performs entering to a [`Room`].
    ///
    /// Establishes connection with media server (if it doesn't already exist).
    /// Fails if unable to connect to media server.
    /// Effectively returns `Result<(), WasmErr>`.
    pub fn join(&self, token: &str) -> Promise {
        let fut = match self.0.upgrade() {
            None => Either::A(future::err::<JsValue, _>(
                WasmErr::from("Detached state").into(),
            )),
            Some(inner) => {
                let rpc = Rc::clone(&inner.borrow().rpc);
                let fut = rpc
                    .init(token)
                    .map(|_| JsValue::NULL)
                    .map_err(JsValue::from);
                Either::B(fut)
            }
        };
        future_to_promise(fut)
=======
    /// Mutes outbound audio in this room.
    pub fn mute_audio(&self) -> Result<(), JsValue> {
        map_weak!(self, |inner| inner.borrow_mut().toggle_send_audio(false))
    }

    /// Unmutes outbound audio in this room.
    pub fn unmute_audio(&self) -> Result<(), JsValue> {
        map_weak!(self, |inner| inner.borrow_mut().toggle_send_audio(true))
    }

    /// Mutes outbound video in this room.
    pub fn mute_video(&self) -> Result<(), JsValue> {
        map_weak!(self, |inner| inner.borrow_mut().toggle_send_video(false))
    }

    /// Unmutes outbound video in this room.
    pub fn unmute_video(&self) -> Result<(), JsValue> {
        map_weak!(self, |inner| inner.borrow_mut().toggle_send_video(true))
>>>>>>> 55f94e47
    }
}

/// [`Room`] where all the media happens (manages concrete [`PeerConnection`]s,
/// handles media server events, etc).
///
/// It's used on Rust side and represents a handle to [`InnerRoom`] data.
///
/// For using [`Room`] on JS side, consider the [`RoomHandle`].
pub struct Room(Rc<RefCell<InnerRoom>>);

impl Room {
    /// Creates new [`Room`] and associates it with a provided [`RpcClient`].
    pub fn new(rpc: Rc<dyn RpcClient>, peers: Box<dyn PeerRepository>) -> Self {
        let (tx, rx) = unbounded();
        let events_stream = rpc.subscribe();

        let room = Rc::new(RefCell::new(InnerRoom::new(rpc, peers, tx)));

        let inner = Rc::downgrade(&room);
        let handle_medea_event = events_stream
            .for_each(move |event| match inner.upgrade() {
                Some(inner) => {
                    event.dispatch_with(inner.borrow_mut().deref_mut());
                    Ok(())
                }
                None => {
                    // `InnerSession` is gone, which means that `Room` has been
                    // dropped. Not supposed to happen, actually, since
                    // `InnerSession` should drop its `tx` by unsub from
                    // `RpcClient`.
                    Err(())
                }
            })
            .into_future()
            .then(|_| Ok(()));

        let inner = Rc::downgrade(&room);
        let handle_peer_event = rx
            .for_each(move |event| match inner.upgrade() {
                Some(inner) => {
                    event.dispatch_with(inner.borrow_mut().deref_mut());
                    Ok(())
                }
                None => Err(()),
            })
            .into_future()
            .then(|_| Ok(()));

        // Spawns `Promise` in JS, does not provide any handles, so the current
        // way to stop this stream is to drop all connected `Sender`s.
        spawn_local(handle_medea_event);
        spawn_local(handle_peer_event);

        Self(room)
    }

    /// Creates new [`RoomHandle`] used by JS side. You can create them as many
    /// as you need.
    #[inline]
    pub fn new_handle(&self) -> RoomHandle {
        RoomHandle(Rc::downgrade(&self.0))
    }
}

/// Actual data of a [`Room`].
///
/// Shared between JS side ([`RoomHandle`]) and Rust side ([`Room`]).
struct InnerRoom {
    rpc: Rc<dyn RpcClient>,
    peers: Box<dyn PeerRepository>,
    peer_event_sender: UnboundedSender<PeerEvent>,
    connections: HashMap<PeerId, Connection>,
    on_new_connection: Rc<Callback2<ConnectionHandle, WasmErr>>,
    enabled_audio: bool,
    enabled_video: bool,
}

impl InnerRoom {
    /// Creates new [`InnerRoom`].
    #[inline]
    fn new(
        rpc: Rc<dyn RpcClient>,
        peers: Box<dyn PeerRepository>,
        peer_event_sender: UnboundedSender<PeerEvent>,
    ) -> Self {
        Self {
            rpc,
            peers,
            peer_event_sender,
            connections: HashMap::new(),
            on_new_connection: Rc::new(Callback2::default()),
            enabled_audio: true,
            enabled_video: true,
        }
    }

    /// Creates new [`Connection`]s basing on senders and receivers of provided
    /// [`Track`]s.
    // TODO: creates connections based on remote peer_ids atm, should create
    //       connections based on remote member_ids
    fn create_connections_from_tracks(&mut self, tracks: &[Track]) {
        let create_connection = |room: &mut Self, peer_id: &PeerId| {
            if !room.connections.contains_key(peer_id) {
                let con = Connection::new();
                room.on_new_connection.call1(con.new_handle());
                room.connections.insert(*peer_id, con);
            }
        };

        for track in tracks {
            match &track.direction {
                Direction::Send { ref receivers, .. } => {
                    for receiver in receivers {
                        create_connection(self, receiver);
                    }
                }
                Direction::Recv { ref sender, .. } => {
                    create_connection(self, sender);
                }
            }
        }
    }

    /// Toggles a audio send [`Track`]s of all [`PeerConnection`]s what this
    /// [`Room`] manage.
    fn toggle_send_audio(&mut self, enabled: bool) {
        for peer in self.peers.get_all() {
            peer.toggle_send_audio(enabled);
        }
        self.enabled_audio = enabled;
    }

    /// Toggles a video send [`Track`]s of all [`PeerConnection`]s what this
    /// [`Room`] manage.
    fn toggle_send_video(&mut self, enabled: bool) {
        for peer in self.peers.get_all() {
            peer.toggle_send_video(enabled);
        }
        self.enabled_video = enabled;
    }
}

/// RPC events handling.
impl EventHandler for InnerRoom {
    /// Creates [`PeerConnection`] with a provided ID and all the
    /// [`Connection`]s basing on provided [`Track`]s.
    ///
    /// If provided `sdp_offer` is `Some`, then offer is applied to a created
    /// peer, and [`Command::MakeSdpAnswer`] is emitted back to the RPC server.
    fn on_peer_created(
        &mut self,
        peer_id: PeerId,
        sdp_offer: Option<String>,
        tracks: Vec<Track>,
        ice_servers: Vec<IceServer>,
    ) {
<<<<<<< HEAD
        let peer = match self.peers.create(
            peer_id,
            ice_servers,
            self.peer_event_sender.clone(),
=======
        let peer = match self.peers.create_peer(
            peer_id,
            ice_servers,
            self.peer_event_sender.clone(),
            self.enabled_audio,
            self.enabled_video,
>>>>>>> 55f94e47
        ) {
            Ok(peer) => peer,
            Err(err) => {
                err.log_err();
                return;
            }
        };

        self.create_connections_from_tracks(&tracks);

        let rpc = Rc::clone(&self.rpc);
        let fut = match sdp_offer {
            // offerer
            None => future::Either::A(
                peer.get_offer(tracks)
                    .map(move |sdp_offer| match peer.get_mids() {
                        Ok(mids) => rpc.send_command(Command::MakeSdpOffer {
                            peer_id,
                            sdp_offer,
                            mids,
                        }),
                        Err(err) => err.log_err(),
                    })
                    .map_err(|err| err.log_err()),
            ),
            Some(offer) => {
                // answerer
                future::Either::B(
                    peer.process_offer(offer, tracks)
                        .and_then(move |_| peer.create_and_set_answer())
                        .map(move |sdp_answer| {
                            rpc.send_command(Command::MakeSdpAnswer {
                                peer_id,
                                sdp_answer,
                            })
                        })
                        .map_err(|err| err.log_err()),
                )
            }
        };

        spawn_local(fut);
    }

    /// Applies specified SDP Answer to a specified [`PeerConnection`].
    fn on_sdp_answer_made(&mut self, peer_id: PeerId, sdp_answer: String) {
        if let Some(peer) = self.peers.get(peer_id) {
            spawn_local(peer.set_remote_answer(sdp_answer).or_else(|err| {
                err.log_err();
                Err(())
            }));
        } else {
            // TODO: No peer, whats next?
            WasmErr::from(format!("Peer with id {} doesnt exist", peer_id))
                .log_err()
        }
    }

    /// Applies specified [`IceCandidate`] to a specified [`PeerConnection`].
    fn on_ice_candidate_discovered(
        &mut self,
        peer_id: PeerId,
        candidate: IceCandidate,
    ) {
        if let Some(peer) = self.peers.get(peer_id) {
            spawn_local(
                peer.add_ice_candidate(
                    &candidate.candidate,
                    candidate.sdp_m_line_index,
                    &candidate.sdp_mid,
                )
                .map_err(|err| err.log_err()),
            );
        } else {
            // TODO: No peer, whats next?
            WasmErr::from(format!("Peer with id {} doesnt exist", peer_id))
                .log_err()
        }
    }

    /// Disposes specified [`PeerConnection`]s.
    fn on_peers_removed(&mut self, peer_ids: Vec<PeerId>) {
        // TODO: drop connections
        peer_ids.iter().for_each(|id| {
            self.peers.remove(*id);
        })
    }
}

/// [`PeerEvent`]s handling.
impl PeerEventHandler for InnerRoom {
    /// Handles [`PeerEvent::IceCandidateDiscovered`] event and sends received
    /// candidate to RPC server.
    fn on_ice_candidate_discovered(
        &mut self,
        peer_id: PeerId,
        candidate: String,
        sdp_m_line_index: Option<u16>,
        sdp_mid: Option<String>,
    ) {
        self.rpc.send_command(Command::SetIceCandidate {
            peer_id,
            candidate: IceCandidate {
                candidate,
                sdp_m_line_index,
                sdp_mid,
            },
        });
    }

    /// Handles [`PeerEvent::NewRemoteStream`] event and passes received
    /// [`MediaStream`] to the related [`Connection`].
    fn on_new_remote_stream(
        &mut self,
        _: PeerId,
        sender_id: PeerId,
        remote_stream: MediaStream,
    ) {
        match self.connections.get(&sender_id) {
            Some(conn) => conn.on_remote_stream(&remote_stream),
            None => {
                WasmErr::from("NewRemoteStream from sender without connection")
                    .log_err()
            }
        }
    }
}

impl Drop for InnerRoom {
    /// Unsubscribes [`InnerRoom`] from all its subscriptions.
    fn drop(&mut self) {
        self.rpc.unsub();
    }
}<|MERGE_RESOLUTION|>--- conflicted
+++ resolved
@@ -19,6 +19,8 @@
 use medea_client_api_proto::{
     Command, Direction, EventHandler, IceCandidate, IceServer, PeerId, Track,
 };
+use wasm_bindgen::prelude::*;
+use wasm_bindgen_futures::spawn_local;
 
 use crate::{
     media::MediaStream,
@@ -51,7 +53,6 @@
             .set_func(f))
     }
 
-<<<<<<< HEAD
     /// Performs entering to a [`Room`].
     ///
     /// Establishes connection with media server (if it doesn't already exist).
@@ -72,7 +73,7 @@
             }
         };
         future_to_promise(fut)
-=======
+
     /// Mutes outbound audio in this room.
     pub fn mute_audio(&self) -> Result<(), JsValue> {
         map_weak!(self, |inner| inner.borrow_mut().toggle_send_audio(false))
@@ -91,7 +92,6 @@
     /// Unmutes outbound video in this room.
     pub fn unmute_video(&self) -> Result<(), JsValue> {
         map_weak!(self, |inner| inner.borrow_mut().toggle_send_video(true))
->>>>>>> 55f94e47
     }
 }
 
@@ -233,6 +233,13 @@
         }
         self.enabled_video = enabled;
     }
+
+    /// Creates new [`RoomHandle`] used by JS side. You can create them as many
+    /// as you need.
+    #[inline]
+    pub fn new_handle(&self) -> RoomHandle {
+        RoomHandle(Rc::downgrade(&self.0))
+    }
 }
 
 /// RPC events handling.
@@ -249,19 +256,12 @@
         tracks: Vec<Track>,
         ice_servers: Vec<IceServer>,
     ) {
-<<<<<<< HEAD
-        let peer = match self.peers.create(
-            peer_id,
-            ice_servers,
-            self.peer_event_sender.clone(),
-=======
         let peer = match self.peers.create_peer(
             peer_id,
             ice_servers,
             self.peer_event_sender.clone(),
             self.enabled_audio,
             self.enabled_video,
->>>>>>> 55f94e47
         ) {
             Ok(peer) => peer,
             Err(err) => {
@@ -333,7 +333,7 @@
                     candidate.sdp_m_line_index,
                     &candidate.sdp_mid,
                 )
-                .map_err(|err| err.log_err()),
+                    .map_err(|err| err.log_err()),
             );
         } else {
             // TODO: No peer, whats next?
