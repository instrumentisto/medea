--- conflicted
+++ resolved
@@ -24,8 +24,6 @@
 use wasm_bindgen::{prelude::*, JsValue};
 use wasm_bindgen_futures::{future_to_promise, spawn_local};
 
-#[cfg(feature = "mockable")]
-use crate::peer::PeerConnection;
 use crate::{
     api::connection::Connections,
     media::{
@@ -35,15 +33,9 @@
     },
     peer::{
         media_exchange_state, mute_state, LocalStreamUpdateCriteria,
-<<<<<<< HEAD
-        MediaConnectionsError, MediaState, PeerError, PeerEvent,
-        PeerEventHandler, PeerRepository, PeerState, ReceiverState, RtcStats,
-        SenderState, TrackDirection,
-=======
         MediaConnectionsError, MediaState, PeerConnection, PeerError,
-        PeerEvent, PeerEventHandler, PeerRepository, RtcStats, TrackDirection,
-        TransceiverSide,
->>>>>>> 4b56c638
+        PeerEvent, PeerEventHandler, PeerRepository, PeerState, ReceiverState,
+        RtcStats, SenderState, TrackDirection, TransceiverSide,
     },
     rpc::{
         ClientDisconnect, CloseReason, ConnectionInfo,
@@ -1338,7 +1330,7 @@
         let criteria_kinds_diff = self
             .send_constraints
             .calculate_kinds_diff(&current_settings);
-        let peers = self.peers.get_all();
+        let peers = self.peers.repo.get_all();
 
         if stop_first {
             for peer in &peers {
@@ -1346,16 +1338,10 @@
             }
         }
 
-<<<<<<< HEAD
-        let mut states_update = HashMap::new();
-        for peer in self.peers.repo.get_all() {
-            peer.update_local_stream(LocalStreamUpdateCriteria::all())
-=======
         let mut states_update: HashMap<_, HashMap<_, _>> = HashMap::new();
         for peer in peers {
             match peer
                 .update_local_stream(LocalStreamUpdateCriteria::all())
->>>>>>> 4b56c638
                 .await
             {
                 Ok(states) => {
