//! Medea room.

use std::{
    cell::RefCell,
    ops::Deref as _,
    rc::{Rc, Weak},
};

use async_trait::async_trait;
use derive_more::Display;
use futures::{channel::mpsc, future, future::Either, StreamExt as _};
use js_sys::Promise;
use medea_client_api_proto::{
    Command, ConnectionQualityScore, Direction, Event as RpcEvent,
    EventHandler, IceCandidate, IceConnectionState, IceServer, MemberId,
    NegotiationRole, PeerConnectionState, PeerId, PeerMetrics, Track, TrackId,
    TrackPatch, TrackUpdate,
};
use tracerr::Traced;
use wasm_bindgen::{prelude::*, JsValue};
use wasm_bindgen_futures::{future_to_promise, spawn_local};

use crate::{
    api::connection::Connections,
    media::{
        LocalStreamConstraints, MediaStream, MediaStreamSettings,
        MediaStreamTrack, RecvConstraints,
    },
    peer::{
        MediaConnectionsError, MuteState, MuteableTrack, PeerConnection,
        PeerError, PeerEvent, PeerEventHandler, PeerRepository, RtcStats,
        StableMuteState, TrackDirection, TransceiverKind,
    },
    rpc::{
        ClientDisconnect, CloseReason, ReconnectHandle, RpcClient,
        RpcClientError, TransportError,
    },
    utils::{Callback1, HandlerDetachedError, JasonError, JsCaused, JsError},
};

/// Reason of why [`Room`] has been closed.
///
/// This struct is passed into `on_close_by_server` JS side callback.
#[wasm_bindgen]
pub struct RoomCloseReason {
    /// Indicator if [`Room`] is closed by server.
    ///
    /// `true` if [`CloseReason::ByServer`].
    is_closed_by_server: bool,

    /// Reason of closing.
    reason: String,

    /// Indicator if closing is considered as error.
    ///
    /// This field may be `true` only on closing by client.
    is_err: bool,
}

impl RoomCloseReason {
    /// Creates new [`ClosedByServerReason`] with provided [`CloseReason`]
    /// converted into [`String`].
    ///
    /// `is_err` may be `true` only on closing by client.
    ///
    /// `is_closed_by_server` is `true` on [`CloseReason::ByServer`].
    pub fn new(reason: CloseReason) -> Self {
        match reason {
            CloseReason::ByServer(reason) => Self {
                reason: reason.to_string(),
                is_closed_by_server: true,
                is_err: false,
            },
            CloseReason::ByClient { reason, is_err } => Self {
                reason: reason.to_string(),
                is_closed_by_server: false,
                is_err,
            },
        }
    }
}

#[wasm_bindgen]
impl RoomCloseReason {
    /// `wasm_bindgen` getter for [`RoomCloseReason::reason`] field.
    pub fn reason(&self) -> String {
        self.reason.clone()
    }

    /// `wasm_bindgen` getter for [`RoomCloseReason::is_closed_by_server`]
    /// field.
    pub fn is_closed_by_server(&self) -> bool {
        self.is_closed_by_server
    }

    /// `wasm_bindgen` getter for [`RoomCloseReason::is_err`] field.
    pub fn is_err(&self) -> bool {
        self.is_err
    }
}

/// Errors that may occur in a [`Room`].
#[derive(Debug, Display, JsCaused)]
enum RoomError {
    /// Returned if the mandatory callback wasn't set.
    #[display(fmt = "`{}` callback isn't set.", _0)]
    CallbackNotSet(&'static str),

    /// Returned if unable to init [`RpcTransport`].
    #[display(fmt = "Unable to init RPC transport: {}", _0)]
    InitRpcTransportFailed(#[js(cause)] TransportError),

    /// Returned if [`RpcClient`] was unable to connect to RPC server.
    #[display(fmt = "Unable to connect RPC server: {}", _0)]
    CouldNotConnectToServer(#[js(cause)] RpcClientError),

    /// Returned if the previously added local media stream does not satisfy
    /// the tracks sent from the media server.
    #[display(fmt = "Invalid local stream: {}", _0)]
    InvalidLocalStream(#[js(cause)] PeerError),

    /// Returned if [`PeerConnection`] cannot receive the local stream from
    /// [`MediaManager`].
    #[display(fmt = "Failed to get local stream: {}", _0)]
    CouldNotGetLocalMedia(#[js(cause)] PeerError),

    /// Returned if the requested [`PeerConnection`] is not found.
    #[display(fmt = "Peer with id {} doesnt exist", _0)]
    NoSuchPeer(PeerId),

    /// Returned if an error occurred during the webrtc signaling process
    /// with remote peer.
    #[display(fmt = "Some PeerConnection error: {}", _0)]
    PeerConnectionError(#[js(cause)] PeerError),

    /// Returned if was received event [`PeerEvent::NewRemoteStream`] without
    /// [`Connection`] with remote [`Member`].
    #[display(fmt = "Remote stream from unknown member")]
    UnknownRemoteMember,

    /// Returned if [`MediaStreamTrack`] update failed.
    #[display(fmt = "Failed to update Track with {} ID.", _0)]
    FailedTrackPatch(TrackId),

    /// Typically, returned if [`RoomHandle::mute_audio`]-like functions called
    /// simultaneously.
    #[display(fmt = "Some MediaConnectionsError: {}", _0)]
    MediaConnections(#[js(cause)] MediaConnectionsError),
}

impl From<RpcClientError> for RoomError {
    fn from(err: RpcClientError) -> Self {
        Self::CouldNotConnectToServer(err)
    }
}

impl From<TransportError> for RoomError {
    fn from(err: TransportError) -> Self {
        Self::InitRpcTransportFailed(err)
    }
}

impl From<PeerError> for RoomError {
    fn from(err: PeerError) -> Self {
        use PeerError::{
            MediaConnections, MediaManager, RtcPeerConnection, StreamRequest,
        };

        match err {
            MediaConnections(ref e) => match e {
                MediaConnectionsError::InvalidTrackPatch(id) => {
                    Self::FailedTrackPatch(*id)
                }
                _ => Self::InvalidLocalStream(err),
            },
            StreamRequest(_) => Self::InvalidLocalStream(err),
            MediaManager(_) => Self::CouldNotGetLocalMedia(err),
            RtcPeerConnection(_) => Self::PeerConnectionError(err),
        }
    }
}

impl From<MediaConnectionsError> for RoomError {
    #[inline]
    fn from(e: MediaConnectionsError) -> Self {
        Self::MediaConnections(e)
    }
}

/// JS side handle to `Room` where all the media happens.
///
/// Actually, represents a [`Weak`]-based handle to `InnerRoom`.
///
/// For using [`RoomHandle`] on Rust side, consider the `Room`.
#[wasm_bindgen]
pub struct RoomHandle(Weak<InnerRoom>);

impl RoomHandle {
    /// Implements externally visible `RoomHandle::join`.
    ///
    /// # Errors
    ///
    /// With [`RoomError::CallbackNotSet`] if `on_failed_local_stream` or
    /// `on_connection_loss` callbacks are not set.
    ///
    /// With [`RoomError::CouldNotConnectToServer`] if cannot connect to media
    /// server.
    pub async fn inner_join(&self, token: String) -> Result<(), JasonError> {
        let inner = upgrade_or_detached!(self.0, JasonError)?;

        if !inner.on_failed_local_stream.is_set() {
            return Err(JasonError::from(tracerr::new!(
                RoomError::CallbackNotSet("Room.on_failed_local_stream()")
            )));
        }

        if !inner.on_connection_loss.is_set() {
            return Err(JasonError::from(tracerr::new!(
                RoomError::CallbackNotSet("Room.on_connection_loss()")
            )));
        }

        inner
            .rpc
            .connect(token)
            .await
            .map_err(tracerr::map_from_and_wrap!( => RoomError))?;

        let mut connection_loss_stream = inner.rpc.on_connection_loss();
        let weak_inner = Rc::downgrade(&inner);
        spawn_local(async move {
            while connection_loss_stream.next().await.is_some() {
                if let Some(inner) = weak_inner.upgrade() {
                    let reconnect_handle =
                        ReconnectHandle::new(Rc::downgrade(&inner.rpc));
                    inner.on_connection_loss.call(reconnect_handle);
                } else {
                    log::error!("Inner Room dropped unexpectedly");
                    break;
                }
            }
        });

        Ok(())
    }

    /// Enables or disable specified media type publish in all
    /// [`PeerConnection`]s.
    async fn set_send_track_enabled(
        &self,
        enabled: bool,
        kind: TransceiverKind,
        direction: TrackDirection,
    ) -> Result<(), JasonError> {
        let inner = upgrade_or_detached!(self.0, JasonError)?;
<<<<<<< HEAD
        inner.local_stream_settings.toggle_enable(!is_muted, kind);
        while !inner.is_all_peers_in_mute_state(
            kind,
            direction,
            StableMuteState::from(is_muted),
        ) {
            inner
                .toggle_mute(is_muted, kind, direction)
=======
        inner.send_constraints.set_enabled(enabled, kind);
        while !inner
            .is_all_peers_in_mute_state(kind, StableMuteState::from(!enabled))
        {
            inner
                .toggle_mute(!enabled, kind)
>>>>>>> cf35d982
                .await
                .map_err::<Traced<RoomError>, _>(|e| {
                    inner.send_constraints.set_enabled(!enabled, kind);
                    tracerr::new!(e)
                })?;
        }
        Ok(())
    }
}

#[wasm_bindgen]
impl RoomHandle {
    /// Sets callback, which will be invoked when new [`Connection`] with some
    /// remote `Peer` is established.
    pub fn on_new_connection(
        &self,
        f: js_sys::Function,
    ) -> Result<(), JsValue> {
        upgrade_or_detached!(self.0)
            .map(|inner| inner.connections.on_new_connection(f))
    }

    /// Sets `on_close` callback, which will be invoked on [`Room`] close,
    /// providing [`RoomCloseReason`].
    pub fn on_close(&mut self, f: js_sys::Function) -> Result<(), JsValue> {
        upgrade_or_detached!(self.0).map(|inner| inner.on_close.set_func(f))
    }

    /// Sets `on_local_stream` callback. This callback is invoked each time
    /// media acquisition request will resolve successfully. This might
    /// happen in such cases:
    /// 1. Media server initiates media request.
    /// 2. `unmute_audio`/`unmute_video` is called.
    /// 3. [`MediaStreamSettings`] updated via `set_local_media_settings`.
    pub fn on_local_stream(&self, f: js_sys::Function) -> Result<(), JsValue> {
        upgrade_or_detached!(self.0)
            .map(|inner| inner.on_local_stream.set_func(f))
    }

    /// Sets `on_failed_local_stream` callback, which will be invoked on local
    /// media acquisition failures.
    pub fn on_failed_local_stream(
        &self,
        f: js_sys::Function,
    ) -> Result<(), JsValue> {
        upgrade_or_detached!(self.0)
            .map(|inner| inner.on_failed_local_stream.set_func(f))
    }

    /// Sets `on_connection_loss` callback, which will be invoked on
    /// [`RpcClient`] connection loss.
    pub fn on_connection_loss(
        &self,
        f: js_sys::Function,
    ) -> Result<(), JsValue> {
        upgrade_or_detached!(self.0)
            .map(|inner| inner.on_connection_loss.set_func(f))
    }

    /// Performs entering to a [`Room`] with the preconfigured authorization
    /// `token` for connection with media server.
    ///
    /// Establishes connection with media server (if it doesn't already exist).
    /// Fails if:
    ///   - `on_failed_local_stream` callback is not set
    ///   - `on_connection_loss` callback is not set
    ///   - unable to connect to media server.
    ///
    /// Effectively returns `Result<(), JasonError>`.
    pub fn join(&self, token: String) -> Promise {
        let this = Self(self.0.clone());
        future_to_promise(async move {
            this.inner_join(token).await?;
            Ok(JsValue::undefined())
        })
    }

    /// Updates this [`Room`]s [`MediaStreamSettings`]. This affects all
    /// [`PeerConnection`]s in this [`Room`]. If [`MediaStreamSettings`] is
    /// configured for some [`Room`], then this [`Room`] can only send
    /// [`MediaStream`] that corresponds to this settings.
    /// [`MediaStreamSettings`] update will change [`MediaStream`] in all
    /// sending peers, so that might cause new [getUserMedia()][1] request.
    ///
    /// Media obtaining/injection errors are fired to `on_failed_local_stream`
    /// callback.
    ///
    /// [`PeerConnection`]: crate::peer::PeerConnection
    /// [1]: https://tinyurl.com/rnxcavf
    pub fn set_local_media_settings(
        &self,
        settings: &MediaStreamSettings,
    ) -> Promise {
        let inner = upgrade_or_detached!(self.0, JasonError);
        let settings = settings.clone();
        future_to_promise(async move {
            inner?.set_local_media_settings(settings).await;
            Ok(JsValue::UNDEFINED)
        })
    }

    /// Mutes outbound audio in this [`Room`].
    pub fn mute_audio(&self) -> Promise {
        let this = Self(self.0.clone());
        future_to_promise(async move {
<<<<<<< HEAD
            this.toggle_mute(
                true,
                TransceiverKind::Audio,
                TrackDirection::Send,
            )
            .await?;
=======
            this.set_send_track_enabled(false, TransceiverKind::Audio)
                .await?;
>>>>>>> cf35d982
            Ok(JsValue::UNDEFINED)
        })
    }

    /// Unmutes outbound audio in this [`Room`].
    pub fn unmute_audio(&self) -> Promise {
        let this = Self(self.0.clone());
        future_to_promise(async move {
<<<<<<< HEAD
            this.toggle_mute(
                false,
                TransceiverKind::Audio,
                TrackDirection::Send,
            )
            .await?;
=======
            this.set_send_track_enabled(true, TransceiverKind::Audio)
                .await?;
>>>>>>> cf35d982
            Ok(JsValue::UNDEFINED)
        })
    }

    /// Mutes outbound video in this [`Room`].
    pub fn mute_video(&self) -> Promise {
        let this = Self(self.0.clone());
        future_to_promise(async move {
<<<<<<< HEAD
            this.toggle_mute(
                true,
                TransceiverKind::Video,
                TrackDirection::Send,
            )
            .await?;
=======
            this.set_send_track_enabled(false, TransceiverKind::Video)
                .await?;
>>>>>>> cf35d982
            Ok(JsValue::UNDEFINED)
        })
    }

    /// Unmutes outbound video in this [`Room`].
    pub fn unmute_video(&self) -> Promise {
        let this = Self(self.0.clone());
        future_to_promise(async move {
<<<<<<< HEAD
            this.toggle_mute(
                false,
                TransceiverKind::Video,
                TrackDirection::Send,
            )
            .await?;
=======
            this.set_send_track_enabled(true, TransceiverKind::Video)
                .await?;
            Ok(JsValue::UNDEFINED)
        })
    }

    /// Mutes inbound audio in this [`Room`].
    pub fn mute_remote_audio(&self) -> Promise {
        let inner = upgrade_or_detached!(self.0, JasonError);
        future_to_promise(async move {
            inner?
                .recv_constraints
                .set_enabled(false, TransceiverKind::Audio);
            Ok(JsValue::UNDEFINED)
        })
    }

    /// Unmutes inbound audio in this [`Room`].
    pub fn unmute_remote_audio(&self) -> Promise {
        let inner = upgrade_or_detached!(self.0, JasonError);
        future_to_promise(async move {
            inner?
                .recv_constraints
                .set_enabled(true, TransceiverKind::Audio);
            Ok(JsValue::UNDEFINED)
        })
    }

    /// Mutes inbound video in this [`Room`].
    pub fn mute_remote_video(&self) -> Promise {
        let inner = upgrade_or_detached!(self.0, JasonError);
        future_to_promise(async move {
            inner?
                .recv_constraints
                .set_enabled(false, TransceiverKind::Video);
            Ok(JsValue::UNDEFINED)
        })
    }

    /// Unmutes inbound video in this [`Room`].
    pub fn unmute_remote_video(&self) -> Promise {
        let inner = upgrade_or_detached!(self.0, JasonError);
        future_to_promise(async move {
            inner?
                .recv_constraints
                .set_enabled(true, TransceiverKind::Video);
>>>>>>> cf35d982
            Ok(JsValue::UNDEFINED)
        })
    }
}

/// [`Room`] where all the media happens (manages concrete [`PeerConnection`]s,
/// handles media server events, etc).
///
/// It's used on Rust side and represents a handle to [`InnerRoom`] data.
///
/// For using [`Room`] on JS side, consider the [`RoomHandle`].
///
/// [`PeerConnection`]: crate::peer::PeerConnection
pub struct Room(Rc<InnerRoom>);

impl Room {
    /// Creates new [`Room`] and associates it with a provided [`RpcClient`].
    #[allow(clippy::mut_mut)]
    pub fn new(rpc: Rc<dyn RpcClient>, peers: Box<dyn PeerRepository>) -> Self {
        enum RoomEvent {
            RpcEvent(RpcEvent),
            PeerEvent(PeerEvent),
            RpcClientLostConnection,
            RpcClientReconnected,
        }

        let (tx, peer_events_rx) = mpsc::unbounded();

        let mut rpc_events_stream =
            rpc.subscribe().map(RoomEvent::RpcEvent).fuse();
        let mut peer_events_stream =
            peer_events_rx.map(RoomEvent::PeerEvent).fuse();
        let mut rpc_connection_lost = rpc
            .on_connection_loss()
            .map(|_| RoomEvent::RpcClientLostConnection)
            .fuse();
        let mut rpc_client_reconnected = rpc
            .on_reconnected()
            .map(|_| RoomEvent::RpcClientReconnected)
            .fuse();

        let room = Rc::new(InnerRoom::new(rpc, peers, tx));
        let inner = Rc::downgrade(&room);

        spawn_local(async move {
            loop {
                let event: RoomEvent = futures::select! {
                    event = rpc_events_stream.select_next_some() => event,
                    event = peer_events_stream.select_next_some() => event,
                    event = rpc_connection_lost.select_next_some() => event,
                    event = rpc_client_reconnected.select_next_some() => event,
                    complete => break,
                };

                match inner.upgrade() {
                    None => {
                        log::error!("Inner Room dropped unexpectedly");
                        break;
                    }
                    Some(inner) => {
                        match event {
                            RoomEvent::RpcEvent(event) => {
                                if let Err(err) =
                                    event.dispatch_with(inner.deref()).await
                                {
                                    let (err, trace) = err.into_parts();
                                    match err {
                                        RoomError::InvalidLocalStream(_)
                                        | RoomError::CouldNotGetLocalMedia(_) =>
                                        {
                                            let e =
                                                JasonError::from((err, trace));
                                            e.print();
                                            inner
                                                .on_failed_local_stream
                                                .call(e);
                                        }
                                        _ => JasonError::from((err, trace))
                                            .print(),
                                    };
                                };
                            }
                            RoomEvent::PeerEvent(event) => {
                                if let Err(err) =
                                    event.dispatch_with(inner.deref()).await
                                {
                                    JasonError::from(err).print();
                                };
                            }
                            RoomEvent::RpcClientLostConnection => {
                                inner.handle_rpc_connection_lost();
                            }
                            RoomEvent::RpcClientReconnected => {
                                inner.handle_rpc_connection_recovered();
                            }
                        };
                    }
                }
            }
        });

        Self(room)
    }

    /// Sets `close_reason` of [`InnerRoom`] and consumes [`Room`] pointer.
    ///
    /// Supposed that this function will trigger [`Drop`] implementation of
    /// [`InnerRoom`] and call JS side `on_close` callback with provided
    /// [`CloseReason`].
    ///
    /// Note that this function __doesn't guarantee__ that [`InnerRoom`] will be
    /// dropped because theoretically other pointers to the [`InnerRoom`]
    /// can exist. If you need guarantee of [`InnerRoom`] dropping then you
    /// may check count of pointers to [`InnerRoom`] with
    /// [`Rc::strong_count`].
    pub fn close(self, reason: CloseReason) {
        self.0.set_close_reason(reason);
    }

    /// Creates new [`RoomHandle`] used by JS side. You can create them as many
    /// as you need.
    #[inline]
    pub fn new_handle(&self) -> RoomHandle {
        RoomHandle(Rc::downgrade(&self.0))
    }

    /// Returns [`PeerConnection`] stored in repository by its ID.
    ///
    /// Used to inspect [`Room`]'s inner state in integration tests.
    #[cfg(feature = "mockable")]
    pub fn get_peer_by_id(
        &self,
        peer_id: PeerId,
    ) -> Option<Rc<PeerConnection>> {
        self.0.peers.get(peer_id)
    }
}

/// Actual data of a [`Room`].
///
/// Shared between JS side ([`RoomHandle`]) and Rust side ([`Room`]).
struct InnerRoom {
    /// Client to talk with media server via Client API RPC.
    rpc: Rc<dyn RpcClient>,

    /// Constraints to local [`MediaStream`] that is being published by
    /// [`PeerConnection`]s in this [`Room`].
    send_constraints: LocalStreamConstraints,

    /// Constraints to the [`MediaStream`]s received by [`PeerConnection`]s in
    /// this [`Room`]. Used to disable or enable media receiving.
    recv_constraints: Rc<RecvConstraints>,

    /// [`PeerConnection`] repository.
    peers: Box<dyn PeerRepository>,

    /// Channel for send events produced [`PeerConnection`] to [`Room`].
    peer_event_sender: mpsc::UnboundedSender<PeerEvent>,

    /// Collection of [`Connection`]s with a remote [`Member`]s.
    connections: Connections,

    /// Callback to be invoked when new [`MediaStream`] is acquired providing
    /// its actual underlying [MediaStream][1] object.
    ///
    /// [1]: https://w3.org/TR/mediacapture-streams/#mediastream
    // TODO: will be extended with some metadata that would allow client to
    //       understand purpose of obtaining this stream.
    on_local_stream: Callback1<MediaStream>,

    /// Callback to be invoked when failed obtain [`MediaStream`] from
    /// [`MediaManager`] or failed inject stream into [`PeerConnection`].
    on_failed_local_stream: Rc<Callback1<JasonError>>,

    /// Callback to be invoked when [`RpcClient`] loses connection.
    on_connection_loss: Callback1<ReconnectHandle>,

    /// JS callback which will be called when this [`Room`] will be closed.
    on_close: Rc<Callback1<RoomCloseReason>>,

    /// Reason of [`Room`] closing.
    ///
    /// This [`CloseReason`] will be provided into `on_close` JS callback.
    ///
    /// Note that `None` will be considered as error and `is_err` will be
    /// `true` in [`JsCloseReason`] provided to JS callback.
    close_reason: RefCell<CloseReason>,
}

impl InnerRoom {
    /// Creates new [`InnerRoom`].
    #[inline]
    fn new(
        rpc: Rc<dyn RpcClient>,
        peers: Box<dyn PeerRepository>,
        peer_event_sender: mpsc::UnboundedSender<PeerEvent>,
    ) -> Self {
        Self {
            rpc,
            send_constraints: LocalStreamConstraints::default(),
            recv_constraints: Rc::new(RecvConstraints::default()),
            peers,
            peer_event_sender,
            connections: Connections::default(),
            on_local_stream: Callback1::default(),
            on_connection_loss: Callback1::default(),
            on_failed_local_stream: Rc::new(Callback1::default()),
            on_close: Rc::new(Callback1::default()),
            close_reason: RefCell::new(CloseReason::ByClient {
                reason: ClientDisconnect::RoomUnexpectedlyDropped,
                is_err: true,
            }),
        }
    }

    /// Sets `close_reason` of [`InnerRoom`].
    ///
    /// [`Drop`] implementation of [`InnerRoom`] is supposed
    /// to be triggered after this function call.
    fn set_close_reason(&self, reason: CloseReason) {
        self.close_reason.replace(reason);
    }

    /// Toggles [`Sender`]s [`MuteState`] by provided [`TransceiverKind`] in all
    /// [`PeerConnection`]s in this [`Room`].
    ///
    /// [`PeerConnection`]: crate::peer::PeerConnection
    #[allow(clippy::filter_map)]
    async fn toggle_mute(
        &self,
        is_muted: bool,
        kind: TransceiverKind,
        direction: TrackDirection,
    ) -> Result<(), Traced<RoomError>> {
        let peer_mute_state_changed: Vec<_> = self
            .peers
            .get_all()
            .iter()
            .map(|peer| {
                let desired_state = StableMuteState::from(is_muted);
                let senders = peer.get_muteable_tracks(kind, direction);

                let senders_to_mute = senders.into_iter().filter(|sender| {
                    match sender.individual_mute_state() {
                        MuteState::Transition(t) => {
                            t.intended() != desired_state
                        }
                        MuteState::Stable(s) => s != desired_state,
                    }
                });

                let mut processed_senders: Vec<Rc<dyn MuteableTrack>> =
                    Vec::new();
                let mut tracks_patches = Vec::new();
                for sender in senders_to_mute {
                    if let Err(e) =
                        sender.mute_state_transition_to(desired_state)
                    {
                        for processed_sender in processed_senders {
                            processed_sender.cancel_transition();
                        }
                        return Either::Left(future::err(tracerr::new!(e)));
                    }
                    tracks_patches.push(TrackPatch {
                        id: sender.track_id(),
                        is_muted: Some(is_muted),
                    });
                    processed_senders.push(sender);
                }

                let wait_state_change: Vec<_> = peer
                    .get_muteable_tracks(kind, direction)
                    .into_iter()
                    .map(|track| track.when_mute_state_stable(desired_state))
                    .collect();

                if !tracks_patches.is_empty() {
                    self.rpc.send_command(Command::UpdateTracks {
                        peer_id: peer.id(),
                        tracks_patches,
                    });
                }

                Either::Right(future::try_join_all(wait_state_change))
            })
            .collect();

        future::try_join_all(peer_mute_state_changed)
            .await
            .map_err(tracerr::map_from_and_wrap!())?;
        Ok(())
    }

    /// Returns `true` if all [`Sender`]s of this [`Room`] is in provided
    /// [`MuteState`].
    pub fn is_all_peers_in_mute_state(
        &self,
        kind: TransceiverKind,
        direction: TrackDirection,
        mute_state: StableMuteState,
    ) -> bool {
        self.peers
            .get_all()
            .into_iter()
            .find(|p| {
                !p.is_all_tracks_in_mute_state(kind, direction, mute_state)
            })
            .is_none()
    }

    /// Updates this [`Room`]s [`MediaStreamSettings`]. This affects all
    /// [`PeerConnection`]s in this [`Room`]. If [`MediaStreamSettings`] is
    /// configured for some [`Room`], then this [`Room`] can only send
    /// [`MediaStream`] that corresponds to this settings.
    /// [`MediaStreamSettings`] update will change [`MediaStream`] in all
    /// sending peers, so that might cause new [getUserMedia()][1] request.
    ///
    /// Media obtaining/injection errors are fired to `on_failed_local_stream`
    /// callback.
    ///
    /// [`PeerConnection`]: crate::peer::PeerConnection
    /// [1]: https://tinyurl.com/rnxcavf
    async fn set_local_media_settings(&self, settings: MediaStreamSettings) {
        self.send_constraints.constrain(settings);
        for peer in self.peers.get_all() {
            if let Err(err) = peer
                .update_local_stream()
                .await
                .map_err(tracerr::map_from_and_wrap!(=> RoomError))
            {
                self.on_failed_local_stream.call(JasonError::from(err));
            }
        }
    }

    /// Stops state transition timers in all [`PeerConnection`]'s in this
    /// [`Room`].
    fn handle_rpc_connection_lost(&self) {
        for peer in self.peers.get_all() {
            peer.stop_state_transitions_timers();
        }
    }

    /// Resets state transition timers in all [`PeerConnection`]'s in this
    /// [`Room`].
    fn handle_rpc_connection_recovered(&self) {
        for peer in self.peers.get_all() {
            peer.reset_state_transitions_timers();
        }
    }

    /// Creates new [`Sender`]s and [`Receiver`]s for each new [`Track`] in
    /// provided [`PeerConnection`]. Negotiates [`PeerConnection`] if provided
    /// `negotiation_role` is `Some`.
    async fn create_tracks_and_maybe_negotiate(
        &self,
        peer: Rc<PeerConnection>,
        tracks: Vec<Track>,
        negotiation_role: Option<NegotiationRole>,
    ) -> Result<(), Traced<RoomError>> {
        match negotiation_role {
            None => {
                peer.create_tracks(tracks)
                    .map_err(tracerr::map_from_and_wrap!())?;
            }
            Some(NegotiationRole::Offerer) => {
                let sdp_offer = peer
                    .get_offer(tracks)
                    .await
                    .map_err(tracerr::map_from_and_wrap!())?;
                let mids =
                    peer.get_mids().map_err(tracerr::map_from_and_wrap!())?;
                self.rpc.send_command(Command::MakeSdpOffer {
                    peer_id: peer.id(),
                    sdp_offer,
                    transceivers_statuses: peer.get_transceivers_statuses(),
                    mids,
                });
            }
            Some(NegotiationRole::Answerer(offer)) => {
                let sdp_answer = peer
                    .process_offer(offer, tracks)
                    .await
                    .map_err(tracerr::map_from_and_wrap!())?;
                self.rpc.send_command(Command::MakeSdpAnswer {
                    peer_id: peer.id(),
                    sdp_answer,
                    transceivers_statuses: peer.get_transceivers_statuses(),
                });
            }
        };
        Ok(())
    }
}

/// RPC events handling.
#[async_trait(?Send)]
impl EventHandler for InnerRoom {
    type Output = Result<(), Traced<RoomError>>;

    /// Creates [`PeerConnection`] with a provided ID and all the
    /// [`Connection`]s basing on provided [`Track`]s.
    ///
    /// If provided `sdp_offer` is `Some`, then offer is applied to a created
    /// peer, and [`Command::MakeSdpAnswer`] is emitted back to the RPC server.
    async fn on_peer_created(
        &self,
        peer_id: PeerId,
        negotiation_role: NegotiationRole,
        tracks: Vec<Track>,
        ice_servers: Vec<IceServer>,
        is_force_relayed: bool,
    ) -> Self::Output {
        let peer = self
            .peers
            .create_peer(
                peer_id,
                ice_servers,
                self.peer_event_sender.clone(),
                is_force_relayed,
                self.send_constraints.clone(),
                Rc::clone(&self.recv_constraints),
            )
            .map_err(tracerr::map_from_and_wrap!())?;

        for track in &tracks {
            match &track.direction {
                Direction::Recv { sender, .. } => {
                    self.connections.create_connection(peer_id, sender);
                }
                Direction::Send { receivers, .. } => {
                    for receiver in receivers {
                        self.connections.create_connection(peer_id, receiver);
                    }
                }
            }
        }
        self.create_tracks_and_maybe_negotiate(
            peer,
            tracks,
            Some(negotiation_role),
        )
        .await
        .map_err(tracerr::map_from_and_wrap!())
    }

    /// Applies specified SDP Answer to a specified [`PeerConnection`].
    async fn on_sdp_answer_made(
        &self,
        peer_id: PeerId,
        sdp_answer: String,
    ) -> Self::Output {
        let peer = self
            .peers
            .get(peer_id)
            .ok_or_else(|| tracerr::new!(RoomError::NoSuchPeer(peer_id)))?;
        peer.set_remote_answer(sdp_answer)
            .await
            .map_err(tracerr::map_from_and_wrap!())
    }

    /// Applies specified [`IceCandidate`] to a specified [`PeerConnection`].
    async fn on_ice_candidate_discovered(
        &self,
        peer_id: PeerId,
        candidate: IceCandidate,
    ) -> Self::Output {
        let peer = self
            .peers
            .get(peer_id)
            .ok_or_else(|| tracerr::new!(RoomError::NoSuchPeer(peer_id)))?;

        peer.add_ice_candidate(
            candidate.candidate,
            candidate.sdp_m_line_index,
            candidate.sdp_mid,
        )
        .await
        .map_err(tracerr::map_from_and_wrap!())
    }

    /// Disposes specified [`PeerConnection`]s.
    async fn on_peers_removed(&self, peer_ids: Vec<PeerId>) -> Self::Output {
        // TODO: drop connections
        peer_ids.iter().for_each(|id| {
            self.connections.close_connection(*id);
            self.peers.remove(*id);
        });
        Ok(())
    }

    /// Creates new `Track`s, updates existing [`Sender`]s/[`Receiver`]s with
    /// [`TrackUpdate`]s.
    ///
    /// Will start (re)negotiation process if `Some` [`NegotiationRole`] is
    /// provided.
    async fn on_tracks_applied(
        &self,
        peer_id: PeerId,
        updates: Vec<TrackUpdate>,
        negotiation_role: Option<NegotiationRole>,
    ) -> Self::Output {
        let peer = self
            .peers
            .get(peer_id)
            .ok_or_else(|| tracerr::new!(RoomError::NoSuchPeer(peer_id)))?;
        let mut new_tracks = Vec::new();
        let mut patches = Vec::new();

        for update in updates {
            match update {
                TrackUpdate::Added(track) => {
                    new_tracks.push(track);
                }
                TrackUpdate::Updated(track_patch) => {
                    patches.push(track_patch);
                }
            }
        }
        peer.patch_tracks(patches)
            .map_err(tracerr::map_from_and_wrap!())?;
        self.create_tracks_and_maybe_negotiate(
            peer,
            new_tracks,
            negotiation_role,
        )
        .await
        .map_err(tracerr::map_from_and_wrap!())?;
        Ok(())
    }

    /// Updates [`Connection`]'s [`ConnectionQualityScore`] by calling
    /// [`Connection::update_quality_score`].
    async fn on_connection_quality_updated(
        &self,
        partner_member_id: MemberId,
        quality_score: ConnectionQualityScore,
    ) -> Self::Output {
        let conn = self
            .connections
            .get(&partner_member_id)
            .ok_or_else(|| tracerr::new!(RoomError::UnknownRemoteMember))?;

        conn.update_quality_score(quality_score);

        Ok(())
    }
}

/// [`PeerEvent`]s handling.
#[async_trait(?Send)]
impl PeerEventHandler for InnerRoom {
    type Output = Result<(), Traced<RoomError>>;

    /// Handles [`PeerEvent::IceCandidateDiscovered`] event and sends received
    /// candidate to RPC server.
    async fn on_ice_candidate_discovered(
        &self,
        peer_id: PeerId,
        candidate: String,
        sdp_m_line_index: Option<u16>,
        sdp_mid: Option<String>,
    ) -> Self::Output {
        self.rpc.send_command(Command::SetIceCandidate {
            peer_id,
            candidate: IceCandidate {
                candidate,
                sdp_m_line_index,
                sdp_mid,
            },
        });
        Ok(())
    }

    /// Handles [`PeerEvent::NewRemoteTrack`] event and passes received
    /// [`MediaStreamTrack`] to the related [`Connection`].
    async fn on_new_remote_track(
        &self,
        sender_id: MemberId,
        track_id: TrackId,
        track: MediaStreamTrack,
    ) -> Self::Output {
        let conn = self
            .connections
            .get(&sender_id)
            .ok_or_else(|| tracerr::new!(RoomError::UnknownRemoteMember))?;
        conn.add_remote_track(track_id, track);

        Ok(())
    }

    /// Invokes `on_local_stream` [`Room`]'s callback.
    async fn on_new_local_stream(
        &self,
        _: PeerId,
        stream: MediaStream,
    ) -> Self::Output {
        self.on_local_stream.call(stream);
        Ok(())
    }

    /// Handles [`PeerEvent::IceConnectionStateChanged`] event and sends new
    /// state to RPC server.
    async fn on_ice_connection_state_changed(
        &self,
        peer_id: PeerId,
        ice_connection_state: IceConnectionState,
    ) -> Self::Output {
        self.rpc.send_command(Command::AddPeerConnectionMetrics {
            peer_id,
            metrics: PeerMetrics::IceConnectionState(ice_connection_state),
        });
        Ok(())
    }

    /// Handles [`PeerEvent::ConnectionStateChanged`] event and sends new
    /// state to the RPC server.
    async fn on_connection_state_changed(
        &self,
        peer_id: PeerId,
        peer_connection_state: PeerConnectionState,
    ) -> Self::Output {
        self.rpc.send_command(Command::AddPeerConnectionMetrics {
            peer_id,
            metrics: PeerMetrics::PeerConnectionState(peer_connection_state),
        });

        if let PeerConnectionState::Connected = peer_connection_state {
            if let Some(peer) = self.peers.get(peer_id) {
                peer.scrape_and_send_peer_stats().await;
            }
        };
        Ok(())
    }

    /// Handles [`PeerEvent::StatsUpdate`] event and sends new stats to the RPC
    /// server.
    async fn on_stats_update(
        &self,
        peer_id: PeerId,
        stats: RtcStats,
    ) -> Self::Output {
        self.rpc.send_command(Command::AddPeerConnectionMetrics {
            peer_id,
            metrics: PeerMetrics::RtcStats(stats.0),
        });
        Ok(())
    }

    /// Handles [`PeerEvent::NewLocalStreamRequired`] event and updates local
    /// stream of [`PeerConnection`] that sent request.
    async fn on_new_local_stream_required(
        &self,
        peer_id: PeerId,
    ) -> Self::Output {
        let peer = self
            .peers
            .get(peer_id)
            .ok_or_else(|| tracerr::new!(RoomError::NoSuchPeer(peer_id)))?;
        if let Err(err) = peer
            .update_local_stream()
            .await
            .map_err(tracerr::map_from_and_wrap!(=> RoomError))
        {
            self.on_failed_local_stream.call(JasonError::from(err));
        };
        Ok(())
    }
}

impl Drop for InnerRoom {
    /// Unsubscribes [`InnerRoom`] from all its subscriptions.
    fn drop(&mut self) {
        self.rpc.unsub();

        if let CloseReason::ByClient { reason, .. } =
            *self.close_reason.borrow()
        {
            self.rpc.set_close_reason(reason);
        };

        if let Some(Err(e)) = self
            .on_close
            .call(RoomCloseReason::new(*self.close_reason.borrow()))
        {
            log::error!("Failed to call Room::on_close callback: {:?}", e);
        }
    }
}<|MERGE_RESOLUTION|>--- conflicted
+++ resolved
@@ -246,33 +246,29 @@
 
     /// Enables or disable specified media type publish in all
     /// [`PeerConnection`]s.
-    async fn set_send_track_enabled(
+    async fn set_track_enabled(
         &self,
         enabled: bool,
         kind: TransceiverKind,
         direction: TrackDirection,
     ) -> Result<(), JasonError> {
         let inner = upgrade_or_detached!(self.0, JasonError)?;
-<<<<<<< HEAD
-        inner.local_stream_settings.toggle_enable(!is_muted, kind);
+        inner.set_constraints_enabled(enabled, kind, direction);
+
+        if let TrackDirection::Recv = direction {
+            return Ok(());
+        }
+
         while !inner.is_all_peers_in_mute_state(
             kind,
             direction,
-            StableMuteState::from(is_muted),
+            StableMuteState::from(!enabled),
         ) {
             inner
-                .toggle_mute(is_muted, kind, direction)
-=======
-        inner.send_constraints.set_enabled(enabled, kind);
-        while !inner
-            .is_all_peers_in_mute_state(kind, StableMuteState::from(!enabled))
-        {
-            inner
-                .toggle_mute(!enabled, kind)
->>>>>>> cf35d982
+                .toggle_mute(!enabled, kind, direction)
                 .await
                 .map_err::<Traced<RoomError>, _>(|e| {
-                    inner.send_constraints.set_enabled(!enabled, kind);
+                    inner.set_constraints_enabled(!enabled, kind, direction);
                     tracerr::new!(e)
                 })?;
         }
@@ -375,36 +371,26 @@
     pub fn mute_audio(&self) -> Promise {
         let this = Self(self.0.clone());
         future_to_promise(async move {
-<<<<<<< HEAD
-            this.toggle_mute(
+            this.set_track_enabled(
+                false,
+                TransceiverKind::Audio,
+                TrackDirection::Send,
+            )
+            .await?;
+            Ok(JsValue::UNDEFINED)
+        })
+    }
+
+    /// Unmutes outbound audio in this [`Room`].
+    pub fn unmute_audio(&self) -> Promise {
+        let this = Self(self.0.clone());
+        future_to_promise(async move {
+            this.set_track_enabled(
                 true,
                 TransceiverKind::Audio,
                 TrackDirection::Send,
             )
             .await?;
-=======
-            this.set_send_track_enabled(false, TransceiverKind::Audio)
-                .await?;
->>>>>>> cf35d982
-            Ok(JsValue::UNDEFINED)
-        })
-    }
-
-    /// Unmutes outbound audio in this [`Room`].
-    pub fn unmute_audio(&self) -> Promise {
-        let this = Self(self.0.clone());
-        future_to_promise(async move {
-<<<<<<< HEAD
-            this.toggle_mute(
-                false,
-                TransceiverKind::Audio,
-                TrackDirection::Send,
-            )
-            .await?;
-=======
-            this.set_send_track_enabled(true, TransceiverKind::Audio)
-                .await?;
->>>>>>> cf35d982
             Ok(JsValue::UNDEFINED)
         })
     }
@@ -413,80 +399,82 @@
     pub fn mute_video(&self) -> Promise {
         let this = Self(self.0.clone());
         future_to_promise(async move {
-<<<<<<< HEAD
-            this.toggle_mute(
+            this.set_track_enabled(
+                false,
+                TransceiverKind::Video,
+                TrackDirection::Send,
+            )
+            .await?;
+            Ok(JsValue::UNDEFINED)
+        })
+    }
+
+    /// Unmutes outbound video in this [`Room`].
+    pub fn unmute_video(&self) -> Promise {
+        let this = Self(self.0.clone());
+        future_to_promise(async move {
+            this.set_track_enabled(
                 true,
                 TransceiverKind::Video,
                 TrackDirection::Send,
             )
             .await?;
-=======
-            this.set_send_track_enabled(false, TransceiverKind::Video)
-                .await?;
->>>>>>> cf35d982
             Ok(JsValue::UNDEFINED)
         })
     }
 
-    /// Unmutes outbound video in this [`Room`].
-    pub fn unmute_video(&self) -> Promise {
+    /// Mutes inbound audio in this [`Room`].
+    pub fn mute_remote_audio(&self) -> Promise {
         let this = Self(self.0.clone());
         future_to_promise(async move {
-<<<<<<< HEAD
-            this.toggle_mute(
+            this.set_track_enabled(
+                false,
+                TransceiverKind::Audio,
+                TrackDirection::Recv,
+            )
+            .await?;
+            Ok(JsValue::UNDEFINED)
+        })
+    }
+
+    /// Unmutes inbound audio in this [`Room`].
+    pub fn unmute_remote_audio(&self) -> Promise {
+        let this = Self(self.0.clone());
+        future_to_promise(async move {
+            this.set_track_enabled(
+                true,
+                TransceiverKind::Audio,
+                TrackDirection::Recv,
+            )
+            .await?;
+            Ok(JsValue::UNDEFINED)
+        })
+    }
+
+    /// Mutes inbound video in this [`Room`].
+    pub fn mute_remote_video(&self) -> Promise {
+        let this = Self(self.0.clone());
+        future_to_promise(async move {
+            this.set_track_enabled(
                 false,
                 TransceiverKind::Video,
-                TrackDirection::Send,
+                TrackDirection::Recv,
             )
             .await?;
-=======
-            this.set_send_track_enabled(true, TransceiverKind::Video)
-                .await?;
             Ok(JsValue::UNDEFINED)
         })
     }
 
-    /// Mutes inbound audio in this [`Room`].
-    pub fn mute_remote_audio(&self) -> Promise {
-        let inner = upgrade_or_detached!(self.0, JasonError);
-        future_to_promise(async move {
-            inner?
-                .recv_constraints
-                .set_enabled(false, TransceiverKind::Audio);
-            Ok(JsValue::UNDEFINED)
-        })
-    }
-
-    /// Unmutes inbound audio in this [`Room`].
-    pub fn unmute_remote_audio(&self) -> Promise {
-        let inner = upgrade_or_detached!(self.0, JasonError);
-        future_to_promise(async move {
-            inner?
-                .recv_constraints
-                .set_enabled(true, TransceiverKind::Audio);
-            Ok(JsValue::UNDEFINED)
-        })
-    }
-
-    /// Mutes inbound video in this [`Room`].
-    pub fn mute_remote_video(&self) -> Promise {
-        let inner = upgrade_or_detached!(self.0, JasonError);
-        future_to_promise(async move {
-            inner?
-                .recv_constraints
-                .set_enabled(false, TransceiverKind::Video);
-            Ok(JsValue::UNDEFINED)
-        })
-    }
-
     /// Unmutes inbound video in this [`Room`].
     pub fn unmute_remote_video(&self) -> Promise {
-        let inner = upgrade_or_detached!(self.0, JasonError);
+        let this = Self(self.0.clone());
         future_to_promise(async move {
-            inner?
-                .recv_constraints
-                .set_enabled(true, TransceiverKind::Video);
->>>>>>> cf35d982
+            this.set_track_enabled(
+                true,
+                TransceiverKind::Video,
+                TrackDirection::Recv,
+            )
+            .await?;
             Ok(JsValue::UNDEFINED)
         })
     }
@@ -880,6 +868,24 @@
         };
         Ok(())
     }
+
+    /// Sets enabled state of the constraints for the provided
+    /// [`TrackDirection`] and [`TransceiverKind`].
+    fn set_constraints_enabled(
+        &self,
+        enabled: bool,
+        kind: TransceiverKind,
+        direction: TrackDirection,
+    ) {
+        match direction {
+            TrackDirection::Send => {
+                self.send_constraints.set_enabled(enabled, kind);
+            }
+            TrackDirection::Recv => {
+                self.recv_constraints.set_enabled(enabled, kind);
+            }
+        }
+    }
 }
 
 /// RPC events handling.
