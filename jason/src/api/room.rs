--- conflicted
+++ resolved
@@ -19,13 +19,8 @@
 use wasm_bindgen_futures::spawn_local;
 
 use crate::{
-<<<<<<< HEAD
     media::MediaStream,
-    peer::{PeerEvent, PeerEventHandler, PeerId, PeerRepository},
-=======
-    media::{MediaManager, MediaStream},
     peer::{PeerEvent, PeerEventHandler, PeerRepository},
->>>>>>> c18f0cd8
     rpc::RpcClient,
     utils::{Callback2, WasmErr},
 };
@@ -141,16 +136,10 @@
 ///
 /// Shared between JS side ([`RoomHandle`]) and Rust side ([`Room`]).
 struct InnerRoom {
-<<<<<<< HEAD
     rpc: Rc<dyn RpcClient>,
     peers: Box<dyn PeerRepository>,
     peer_event_sender: UnboundedSender<PeerEvent>,
-    connections: HashMap<u64, Connection>,
-=======
-    rpc: Rc<RpcClient>,
-    peers: PeerRepository,
     connections: HashMap<PeerId, Connection>,
->>>>>>> c18f0cd8
     on_new_connection: Rc<Callback2<ConnectionHandle, WasmErr>>,
     enabled_audio: bool,
     enabled_video: bool,
