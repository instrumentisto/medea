--- conflicted
+++ resolved
@@ -23,13 +23,8 @@
 use crate::{
     api::connection::Connections,
     media::{
-<<<<<<< HEAD
-        LocalStreamConstraints, MediaStream, MediaStreamSettings,
-        MediaStreamTrack, MediaStreamTrackHandle, RecvConstraints,
-=======
         LocalTracksConstraints, MediaStreamTrack, MediaTracksSettings,
         RecvConstraints,
->>>>>>> d22f9d2a
     },
     peer::{
         MediaConnectionsError, MuteState, PeerConnection, PeerError, PeerEvent,
@@ -293,15 +288,12 @@
         upgrade_or_detached!(self.0).map(|inner| inner.on_close.set_func(f))
     }
 
-<<<<<<< HEAD
-=======
     /// Sets callback, which will be invoked when new local [`MediaStreamTrack`]
     /// will be added to this [`Room`].
     /// This might happen in such cases:
     /// 1. Media server initiates media request.
     /// 2. `unmute_audio`/`unmute_video` is called.
     /// 3. [`MediaTracksSettings`] updated via `set_local_media_settings`.
->>>>>>> d22f9d2a
     pub fn on_local_track(&self, f: js_sys::Function) -> Result<(), JsValue> {
         upgrade_or_detached!(self.0)
             .map(|inner| inner.on_local_track.set_func(f))
@@ -637,13 +629,9 @@
     /// Collection of [`Connection`]s with a remote [`Member`]s.
     connections: Connections,
 
-<<<<<<< HEAD
-    on_local_track: Callback1<MediaStreamTrackHandle>,
-=======
     /// Callback to be invoked when new local [`MediaStreamTrack`] will be
     /// added to this [`Room`].
     on_local_track: Callback1<MediaStreamTrack>,
->>>>>>> d22f9d2a
 
     /// Callback to be invoked when failed obtain [`MediaTrack`]s from
     /// [`MediaManager`] or failed inject stream into [`PeerConnection`].
@@ -680,11 +668,7 @@
             peer_event_sender,
             connections: Connections::default(),
             on_connection_loss: Callback1::default(),
-<<<<<<< HEAD
-            on_failed_local_stream: Rc::new(Callback1::default()),
-=======
             on_failed_local_media: Rc::new(Callback1::default()),
->>>>>>> d22f9d2a
             on_local_track: Callback1::default(),
             on_close: Rc::new(Callback1::default()),
             close_reason: RefCell::new(CloseReason::ByClient {
@@ -1015,9 +999,7 @@
                 TrackUpdate::IceRestart => {
                     peer.restart_ice();
                 }
-                TrackUpdate::TransceicerDesync => {
-
-                }
+                TrackUpdate::TransceicerDesync => {}
             }
         }
         peer.patch_tracks(patches)
@@ -1094,16 +1076,9 @@
     /// Invokes `on_local_stream` [`Room`]'s callback.
     async fn on_new_local_track(
         &self,
-<<<<<<< HEAD
-        _: PeerId,
-        stream: MediaStreamTrack,
-    ) -> Self::Output {
-        self.on_local_track.call(stream.new_handle());
-=======
         track: MediaStreamTrack,
     ) -> Self::Output {
         self.on_local_track.call(track);
->>>>>>> d22f9d2a
         Ok(())
     }
 
@@ -1175,14 +1150,22 @@
         Ok(())
     }
 
-    async fn on_transceiver_status_updated(&self, peer_id: PeerId) -> Self::Output {
+    async fn on_transceiver_status_updated(
+        &self,
+        peer_id: PeerId,
+    ) -> Self::Output {
         let peer = self
             .peers
             .get(peer_id)
             .ok_or_else(|| tracerr::new!(RoomError::NoSuchPeer(peer_id)))?;
         let transceiver_statuses = peer.get_transceivers_statuses();
         if !transceiver_statuses.is_empty() {
-            self.rpc.send_command(Command::AddPeerConnectionMetrics { peer_id, metrics: PeerMetrics::TransceiversStatuses(transceiver_statuses) });
+            self.rpc.send_command(Command::AddPeerConnectionMetrics {
+                peer_id,
+                metrics: PeerMetrics::TransceiversStatuses(
+                    transceiver_statuses,
+                ),
+            });
         }
 
         Ok(())
