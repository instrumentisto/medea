//! Medea room.

use std::{
    cell::RefCell,
    collections::HashMap,
    ops::DerefMut as _,
    rc::{Rc, Weak},
};

use derive_more::Display;
use futures::{channel::mpsc, future, Future, FutureExt as _, StreamExt as _};
use js_sys::Promise;
use medea_client_api_proto::{
    Command, Direction, Event as RpcEvent, EventHandler, IceCandidate,
    IceConnectionState, IceServer, Mid, PeerConnectionState, PeerId,
    PeerMetrics, Track, TrackId, TrackPatch,
};
use tracerr::Traced;
use wasm_bindgen::{prelude::*, JsValue};
use wasm_bindgen_futures::{future_to_promise, spawn_local};

use crate::{
    media::{MediaStream, MediaStreamSettings},
    peer::{
        MediaConnectionsError, MuteState, PeerError, PeerEvent,
        PeerEventHandler, PeerMediaStream, PeerRepository, RtcStats,
        StableMuteState, TransceiverKind,
    },
    rpc::{
        ClientDisconnect, CloseReason, ReconnectHandle, RpcClient,
        RpcClientError, TransportError,
    },
    utils::{
        console_error, Callback, HandlerDetachedError, JasonError, JsCaused,
        JsError,
    },
};

use super::{connection::Connection, ConnectionHandle};
use std::collections::HashSet;

/// Reason of why [`Room`] has been closed.
///
/// This struct is passed into `on_close_by_server` JS side callback.
#[wasm_bindgen]
pub struct RoomCloseReason {
    /// Indicator if [`Room`] is closed by server.
    ///
    /// `true` if [`CloseReason::ByServer`].
    is_closed_by_server: bool,

    /// Reason of closing.
    reason: String,

    /// Indicator if closing is considered as error.
    ///
    /// This field may be `true` only on closing by client.
    is_err: bool,
}

impl RoomCloseReason {
    /// Creates new [`ClosedByServerReason`] with provided [`CloseReason`]
    /// converted into [`String`].
    ///
    /// `is_err` may be `true` only on closing by client.
    ///
    /// `is_closed_by_server` is `true` on [`CloseReason::ByServer`].
    pub fn new(reason: CloseReason) -> Self {
        match reason {
            CloseReason::ByServer(reason) => Self {
                reason: reason.to_string(),
                is_closed_by_server: true,
                is_err: false,
            },
            CloseReason::ByClient { reason, is_err } => Self {
                reason: reason.to_string(),
                is_closed_by_server: false,
                is_err,
            },
        }
    }
}

#[wasm_bindgen]
impl RoomCloseReason {
    /// `wasm_bindgen` getter for [`RoomCloseReason::reason`] field.
    pub fn reason(&self) -> String {
        self.reason.clone()
    }

    /// `wasm_bindgen` getter for [`RoomCloseReason::is_closed_by_server`]
    /// field.
    pub fn is_closed_by_server(&self) -> bool {
        self.is_closed_by_server
    }

    /// `wasm_bindgen` getter for [`RoomCloseReason::is_err`] field.
    pub fn is_err(&self) -> bool {
        self.is_err
    }
}

/// Errors that may occur in a [`Room`].
#[derive(Debug, Display, JsCaused)]
enum RoomError {
    /// Returned if the mandatory callback wasn't set.
    #[display(fmt = "`{}` callback isn't set.", _0)]
    CallbackNotSet(&'static str),

    /// Returned if unable to init [`RpcTransport`].
    #[display(fmt = "Unable to init RPC transport: {}", _0)]
    InitRpcTransportFailed(#[js(cause)] TransportError),

    /// Returned if [`RpcClient`] was unable to connect to RPC server.
    #[display(fmt = "Unable to connect RPC server: {}", _0)]
    CouldNotConnectToServer(#[js(cause)] RpcClientError),

    /// Returned if the previously added local media stream does not satisfy
    /// the tracks sent from the media server.
    #[display(fmt = "Invalid local stream: {}", _0)]
    InvalidLocalStream(#[js(cause)] PeerError),

    /// Returned if [`PeerConnection`] cannot receive the local stream from
    /// [`MediaManager`].
    #[display(fmt = "Failed to get local stream: {}", _0)]
    CouldNotGetLocalMedia(#[js(cause)] PeerError),

    /// Returned if the requested [`PeerConnection`] is not found.
    #[display(fmt = "Peer with id {} doesnt exist", _0)]
    NoSuchPeer(PeerId),

    /// Returned if an error occurred during the webrtc signaling process
    /// with remote peer.
    #[display(fmt = "Some PeerConnection error: {}", _0)]
    PeerConnectionError(#[js(cause)] PeerError),

    /// Returned if was received event [`PeerEvent::NewRemoteStream`] without
    /// [`Connection`] with remote [`Member`].
    #[display(fmt = "Remote stream from unknown peer")]
    UnknownRemotePeer,

    /// Returned if [`MediaStreamTrack`] update failed.
    #[display(fmt = "Failed to update Track with {} ID.", _0)]
    FailedTrackPatch(TrackId),

    /// Typically, returned if [`RoomHandle::mute_audio`]-like functions called
    /// simultaneously.
    #[display(fmt = "Some MediaConnectionsError: {}", _0)]
    MediaConnections(#[js(cause)] MediaConnectionsError),
}

impl From<RpcClientError> for RoomError {
    fn from(err: RpcClientError) -> Self {
        Self::CouldNotConnectToServer(err)
    }
}

impl From<TransportError> for RoomError {
    fn from(err: TransportError) -> Self {
        Self::InitRpcTransportFailed(err)
    }
}

impl From<PeerError> for RoomError {
    fn from(err: PeerError) -> Self {
        use PeerError::{
            MediaConnections, MediaManager, RtcPeerConnection, StreamRequest,
        };

        match err {
            MediaConnections(ref e) => match e {
                MediaConnectionsError::InvalidTrackPatch(id) => {
                    Self::FailedTrackPatch(*id)
                }
                _ => Self::InvalidLocalStream(err),
            },
            StreamRequest(_) => Self::InvalidLocalStream(err),
            MediaManager(_) => Self::CouldNotGetLocalMedia(err),
            RtcPeerConnection(_) => Self::PeerConnectionError(err),
        }
    }
}

impl From<MediaConnectionsError> for RoomError {
    #[inline]
    fn from(e: MediaConnectionsError) -> Self {
        Self::MediaConnections(e)
    }
}

/// JS side handle to `Room` where all the media happens.
///
/// Actually, represents a [`Weak`]-based handle to `InnerRoom`.
///
/// For using [`RoomHandle`] on Rust side, consider the `Room`.
// TODO: get rid of this RefCell.
#[wasm_bindgen]
pub struct RoomHandle(Weak<RefCell<InnerRoom>>);

impl RoomHandle {
    /// Implements externally visible `RoomHandle::join`.
    ///
    /// # Errors
    ///
    /// With [`RoomError::CallbackNotSet`] if `on_failed_local_stream` or
    /// `on_connection_loss` callbacks are not set.
    ///
    /// With [`RoomError::CouldNotConnectToServer`] if cannot connect to media
    /// server.
    pub fn inner_join(
        &self,
        token: String,
    ) -> impl Future<Output = Result<(), JasonError>> + 'static {
        let inner = upgrade_or_detached!(self.0, JasonError);

        async move {
            let inner = inner?;

            if !inner.borrow().on_failed_local_stream.is_set() {
                return Err(JasonError::from(tracerr::new!(
                    RoomError::CallbackNotSet("Room.on_failed_local_stream()")
                )));
            }

            if !inner.borrow().on_connection_loss.is_set() {
                return Err(JasonError::from(tracerr::new!(
                    RoomError::CallbackNotSet("Room.on_connection_loss()")
                )));
            }

            inner
                .borrow()
                .rpc
                .connect(token)
                .await
                .map_err(tracerr::map_from_and_wrap!(=> RoomError))?;

            let mut connection_loss_stream =
                inner.borrow().rpc.on_connection_loss();
            let weak_inner = Rc::downgrade(&inner);
            spawn_local(async move {
                while connection_loss_stream.next().await.is_some() {
                    match upgrade_or_detached!(weak_inner, JsValue) {
                        Ok(inner) => {
                            let reconnect_handle = ReconnectHandle::new(
                                Rc::downgrade(&inner.borrow().rpc),
                            );
                            inner
                                .borrow()
                                .on_connection_loss
                                .call(reconnect_handle);
                        }
                        Err(e) => {
                            console_error(e);
                            break;
                        }
                    }
                }
            });

            Ok(())
        }
    }

    /// Calls [`InnerRoom::toggle_mute`] until all [`PeerConnection`]s of this
    /// [`Room`] will have same [`MuteState`] as requested.
    async fn toggle_mute(
        &self,
        is_muted: bool,
        kind: TransceiverKind,
    ) -> Result<(), JsValue> {
        let inner = upgrade_or_detached!(self.0, JsValue)?;
        while !inner
            .borrow()
            .is_all_peers_in_mute_state(kind, StableMuteState::from(is_muted))
        {
            let fut = inner.borrow().toggle_mute(is_muted, kind);
            fut.await
                .map_err(tracerr::map_from_and_wrap!(=> RoomError))
                .map_err(|e| JsValue::from(JasonError::from(e)))?;
        }
        Ok(())
    }
}

#[wasm_bindgen]
impl RoomHandle {
    /// Sets callback, which will be invoked on new `Connection` establishing.
    pub fn on_new_connection(
        &self,
        f: js_sys::Function,
    ) -> Result<(), JsValue> {
        upgrade_or_detached!(self.0)
            .map(|inner| inner.borrow_mut().on_new_connection.set_func(f))
    }

    /// Sets `on_close` callback, which will be invoked on [`Room`] close,
    /// providing [`RoomCloseReason`].
    pub fn on_close(&mut self, f: js_sys::Function) -> Result<(), JsValue> {
        upgrade_or_detached!(self.0)
            .map(|inner| inner.borrow_mut().on_close.set_func(f))
    }

    /// Sets `on_local_stream` callback. This callback is invoked each time
    /// media acquisition request will resolve successfully. This might
    /// happen in such cases:
    /// 1. Media server initiates media request.
    /// 2. `unmute_audio`/`unmute_video` is called.
    /// 3. [`MediaStreamSettings`] updated via `set_local_media_settings`.
    pub fn on_local_stream(&self, f: js_sys::Function) -> Result<(), JsValue> {
        upgrade_or_detached!(self.0)
            .map(|inner| inner.borrow_mut().on_local_stream.set_func(f))
    }

    /// Sets `on_failed_local_stream` callback, which will be invoked on local
    /// media acquisition failures.
    pub fn on_failed_local_stream(
        &self,
        f: js_sys::Function,
    ) -> Result<(), JsValue> {
        upgrade_or_detached!(self.0)
            .map(|inner| inner.borrow_mut().on_failed_local_stream.set_func(f))
    }

    /// Sets `on_connection_loss` callback, which will be invoked on
    /// [`RpcClient`] connection loss.
    pub fn on_connection_loss(
        &self,
        f: js_sys::Function,
    ) -> Result<(), JsValue> {
        upgrade_or_detached!(self.0)
            .map(|inner| inner.borrow_mut().on_connection_loss.set_func(f))
    }

    /// Performs entering to a [`Room`] with the preconfigured authorization
    /// `token` for connection with media server.
    ///
    /// Establishes connection with media server (if it doesn't already exist).
    /// Fails if:
    ///   - `on_failed_local_stream` callback is not set
    ///   - `on_connection_loss` callback is not set
    ///   - unable to connect to media server.
    ///
    /// Effectively returns `Result<(), JasonError>`.
    pub fn join(&self, token: String) -> Promise {
        future_to_promise(
            self.inner_join(token).map(|result| {
                result.map(|_| JsValue::null()).map_err(Into::into)
            }),
        )
    }

    /// Updates this [`Room`]s [`MediaStreamSettings`]. This affects all
    /// [`PeerConnection`]s in this [`Room`]. If [`MediaStreamSettings`] is
    /// configured for some [`Room`], then this [`Room`] can only send
    /// [`MediaStream`] that corresponds to this settings.
    /// [`MediaStreamSettings`] update will change [`MediaStream`] in all
    /// sending peers, so that might cause new [getUserMedia()][1] request.
    ///
    /// Media obtaining/injection errors are fired to `on_failed_local_stream`
    /// callback.
    ///
    /// [`PeerConnection`]: crate::peer::PeerConnection
    /// [1]: https://tinyurl.com/rnxcavf
    pub fn set_local_media_settings(
        &self,
        settings: &MediaStreamSettings,
    ) -> Promise {
        let inner = upgrade_or_detached!(self.0, JasonError);
        let settings = settings.clone();
        future_to_promise(async move {
            let inner = inner?;
            inner.borrow_mut().set_local_media_settings(settings).await;
            Ok(JsValue::UNDEFINED)
        })
    }

    /// Mutes outbound audio in this [`Room`].
    pub fn mute_audio(&self) -> Promise {
        let this = Self(self.0.clone());
        future_to_promise(async move {
            this.toggle_mute(true, TransceiverKind::Audio).await?;
            Ok(JsValue::UNDEFINED)
        })
    }

    /// Unmutes outbound audio in this [`Room`].
    pub fn unmute_audio(&self) -> Promise {
        let this = Self(self.0.clone());
        future_to_promise(async move {
            this.toggle_mute(false, TransceiverKind::Audio).await?;
            Ok(JsValue::UNDEFINED)
        })
    }

    /// Mutes outbound video in this [`Room`].
    pub fn mute_video(&self) -> Promise {
        let this = Self(self.0.clone());
        future_to_promise(async move {
            this.toggle_mute(true, TransceiverKind::Video).await?;
            Ok(JsValue::UNDEFINED)
        })
    }

    /// Unmutes outbound video in this [`Room`].
    pub fn unmute_video(&self) -> Promise {
        let this = Self(self.0.clone());
        future_to_promise(async move {
            this.toggle_mute(false, TransceiverKind::Video).await?;
            Ok(JsValue::UNDEFINED)
        })
    }
}

/// [`Room`] where all the media happens (manages concrete [`PeerConnection`]s,
/// handles media server events, etc).
///
/// It's used on Rust side and represents a handle to [`InnerRoom`] data.
///
/// For using [`Room`] on JS side, consider the [`RoomHandle`].
///
/// [`PeerConnection`]: crate::peer::PeerConnection
pub struct Room(Rc<RefCell<InnerRoom>>);

impl Room {
    /// Creates new [`Room`] and associates it with a provided [`RpcClient`].
    #[allow(clippy::mut_mut)]
    pub fn new(rpc: Rc<dyn RpcClient>, peers: Box<dyn PeerRepository>) -> Self {
        enum RoomEvent {
            RpcEvent(RpcEvent),
            PeerEvent(PeerEvent),
            RpcClientLostConnection,
            RpcClientReconnected,
        }

        let (tx, peer_events_rx) = mpsc::unbounded();

        let mut rpc_events_stream =
            rpc.subscribe().map(RoomEvent::RpcEvent).fuse();
        let mut peer_events_stream =
            peer_events_rx.map(RoomEvent::PeerEvent).fuse();
        let mut rpc_connection_lost = rpc
            .on_connection_loss()
            .map(|_| RoomEvent::RpcClientLostConnection)
            .fuse();
        let mut rpc_client_reconnected = rpc
            .on_reconnected()
            .map(|_| RoomEvent::RpcClientReconnected)
            .fuse();

        let room = Rc::new(RefCell::new(InnerRoom::new(rpc, peers, tx)));
        let inner = Rc::downgrade(&room);

        spawn_local(async move {
            loop {
                let event: RoomEvent = futures::select! {
                    event = rpc_events_stream.select_next_some() => event,
                    event = peer_events_stream.select_next_some() => event,
                    event = rpc_connection_lost.select_next_some() => event,
                    event = rpc_client_reconnected.select_next_some() => event,
                    complete => break,
                };

                match inner.upgrade() {
                    None => {
                        console_error("Inner Room dropped unexpectedly");
                        break;
                    }
                    Some(inner) => {
                        match event {
                            RoomEvent::RpcEvent(event) => {
                                event.dispatch_with(
                                    inner.borrow_mut().deref_mut(),
                                );
                            }
                            RoomEvent::PeerEvent(event) => {
                                event.dispatch_with(
                                    inner.borrow_mut().deref_mut(),
                                );
                            }
                            RoomEvent::RpcClientLostConnection => {
                                inner.borrow().handle_rpc_connection_lost();
                            }
                            RoomEvent::RpcClientReconnected => {
                                inner
                                    .borrow()
                                    .handle_rpc_connection_recovered();
                            }
                        };
                    }
                }
            }
        });

        Self(room)
    }

    /// Sets `close_reason` of [`InnerRoom`] and consumes [`Room`] pointer.
    ///
    /// Supposed that this function will trigger [`Drop`] implementation of
    /// [`InnerRoom`] and call JS side `on_close` callback with provided
    /// [`CloseReason`].
    ///
    /// Note that this function __doesn't guarantee__ that [`InnerRoom`] will be
    /// dropped because theoretically other pointers to the [`InnerRoom`]
    /// can exist. If you need guarantee of [`InnerRoom`] dropping then you
    /// may check count of pointers to [`InnerRoom`] with
    /// [`Rc::strong_count`].
    pub fn close(self, reason: CloseReason) {
        self.0.borrow_mut().set_close_reason(reason);
    }

    /// Creates new [`RoomHandle`] used by JS side. You can create them as many
    /// as you need.
    #[inline]
    pub fn new_handle(&self) -> RoomHandle {
        RoomHandle(Rc::downgrade(&self.0))
    }
}

/// Actual data of a [`Room`].
///
/// Shared between JS side ([`RoomHandle`]) and Rust side ([`Room`]).
struct InnerRoom {
    /// Client to talk with media server via Client API RPC.
    rpc: Rc<dyn RpcClient>,

    /// Local media stream for injecting into new created [`PeerConnection`]s.
    local_stream_settings: Option<MediaStreamSettings>,

    /// [`PeerConnection`] repository.
    peers: Box<dyn PeerRepository>,

    /// Channel for send events produced [`PeerConnection`] to [`Room`].
    peer_event_sender: mpsc::UnboundedSender<PeerEvent>,

    /// Collection of [`Connection`]s with a remote [`Member`]s.
    connections: HashMap<PeerId, Connection>,

    /// Callback from JS side which will be invoked on remote `Member` media
    /// stream arrival.
    on_new_connection: Callback<ConnectionHandle>,

    /// Callback to be invoked when new [`MediaStream`] is acquired providing
    /// its actual underlying [MediaStream][1] object.
    ///
    /// [1]: https://w3.org/TR/mediacapture-streams/#mediastream
    // TODO: will be extended with some metadata that would allow client to
    //       understand purpose of obtaining this stream.
    on_local_stream: Callback<MediaStream>,

    /// Callback to be invoked when failed obtain [`MediaStream`] from
    /// [`MediaManager`] or failed inject stream into [`PeerConnection`].
    on_failed_local_stream: Rc<Callback<JasonError>>,

    /// Callback to be invoked when [`RpcClient`] loses connection.
    on_connection_loss: Callback<ReconnectHandle>,

    /// JS callback which will be called when this [`Room`] will be closed.
    on_close: Rc<Callback<RoomCloseReason>>,

    /// Reason of [`Room`] closing.
    ///
    /// This [`CloseReason`] will be provided into `on_close` JS callback.
    ///
    /// Note that `None` will be considered as error and `is_err` will be
    /// `true` in [`JsCloseReason`] provided to JS callback.
    close_reason: CloseReason,
}

impl InnerRoom {
    /// Creates new [`InnerRoom`].
    #[inline]
    fn new(
        rpc: Rc<dyn RpcClient>,
        peers: Box<dyn PeerRepository>,
        peer_event_sender: mpsc::UnboundedSender<PeerEvent>,
    ) -> Self {
        Self {
            rpc,
            local_stream_settings: None,
            peers,
            peer_event_sender,
            connections: HashMap::new(),
            on_new_connection: Callback::default(),
            on_local_stream: Callback::default(),
            on_connection_loss: Callback::default(),
            on_failed_local_stream: Rc::new(Callback::default()),
            on_close: Rc::new(Callback::default()),
            close_reason: CloseReason::ByClient {
                reason: ClientDisconnect::RoomUnexpectedlyDropped,
                is_err: true,
            },
        }
    }

    /// Sets `close_reason` of [`InnerRoom`].
    ///
    /// [`Drop`] implementation of [`InnerRoom`] is supposed
    /// to be triggered after this function call.
    fn set_close_reason(&mut self, reason: CloseReason) {
        self.close_reason = reason;
    }

    /// Creates new [`Connection`]s basing on senders and receivers of provided
    /// [`Track`]s.
    // TODO: creates connections based on remote peer_ids atm, should create
    //       connections based on remote member_ids
    fn create_connections_from_tracks(&mut self, tracks: &[Track]) {
        let create_connection = |room: &mut Self, peer_id: &PeerId| {
            if !room.connections.contains_key(peer_id) {
                let con = Connection::new();
                room.on_new_connection.call(con.new_handle());
                room.connections.insert(*peer_id, con);
            }
        };

        for track in tracks {
            match &track.direction {
                Direction::Send { ref receivers, .. } => {
                    for receiver in receivers {
                        create_connection(self, receiver);
                    }
                }
                Direction::Recv { ref sender, .. } => {
                    create_connection(self, sender);
                }
            }
        }
    }

    /// Toggles [`Sender`]s [`MuteState`] by provided [`TransceiverKind`] in all
    /// [`PeerConnection`]s in this [`Room`].
    ///
    /// [`PeerConnection`]: crate::peer::PeerConnection
    #[allow(clippy::filter_map)]
    fn toggle_mute(
        &self,
        is_muted: bool,
        kind: TransceiverKind,
    ) -> impl Future<Output = Result<(), Traced<RoomError>>> {
        let peers = self.peers.get_all();
        let rpc = self.rpc.clone();
        async move {
            let peer_mute_state_changed: Vec<_> = peers
                .iter()
                .map(|peer| {
                    let desired_state = StableMuteState::from(is_muted);
                    let tracks_patches: Vec<_> = peer
                        .get_senders(kind)
                        .into_iter()
                        .filter(|sender| match sender.mute_state() {
                            MuteState::Transition(t) => {
                                t.intended() != desired_state
                            }
                            MuteState::Stable(s) => s != desired_state,
                        })
                        .map(|sender| {
                            sender.mute_state_transition_to(desired_state);
                            TrackPatch {
                                id: sender.track_id(),
                                is_muted: Some(is_muted),
                            }
                        })
                        .collect();

                    let wait_state_change: Vec<_> = peer
                        .get_senders(kind)
                        .into_iter()
                        .map(|sender| {
                            sender.when_mute_state_stable(desired_state)
                        })
                        .collect();

                    if !tracks_patches.is_empty() {
                        rpc.send_command(Command::UpdateTracks {
                            peer_id: peer.id(),
                            tracks_patches,
                        });
                    }

                    future::join_all(wait_state_change)
                })
                .collect();

            future::join_all(peer_mute_state_changed)
                .await
                .into_iter()
                .flat_map(IntoIterator::into_iter)
                .collect::<Result<Vec<_>, _>>()
                .map(|_| ())
                .map_err(tracerr::map_from_and_wrap!())
        }
    }

    /// Returns `true` if all [`Sender`]s of this [`Room`] is in provided
    /// [`MuteState`].
    pub fn is_all_peers_in_mute_state(
        &self,
        kind: TransceiverKind,
        mute_state: StableMuteState,
    ) -> bool {
        self.peers
            .get_all()
            .into_iter()
            .find(|p| !p.is_all_senders_in_mute_state(kind, mute_state))
            .is_none()
    }

    /// Updates this [`Room`]s [`MediaStreamSettings`]. This affects all
    /// [`PeerConnection`]s in this [`Room`]. If [`MediaStreamSettings`] is
    /// configured for some [`Room`], then this [`Room`] can only send
    /// [`MediaStream`] that corresponds to this settings.
    /// [`MediaStreamSettings`] update will change [`MediaStream`] in all
    /// sending peers, so that might cause new [getUserMedia()][1] request.
    ///
    /// Media obtaining/injection errors are fired to `on_failed_local_stream`
    /// callback.
    ///
    /// [`PeerConnection`]: crate::peer::PeerConnection
    /// [1]: https://tinyurl.com/rnxcavf
    fn set_local_media_settings(
        &mut self,
        settings: MediaStreamSettings,
    ) -> impl Future<Output = ()> + 'static {
        let peers = self.peers.get_all();
        let settings_clone = settings.clone();
        let error_callback = Rc::clone(&self.on_failed_local_stream);
        self.local_stream_settings.replace(settings);
        async move {
            for peer in peers {
                if let Err(err) = peer
                    .update_local_stream(Some(settings_clone.clone()))
                    .await
                    .map_err(tracerr::map_from_and_wrap!(=> RoomError))
                {
                    error_callback.call(JasonError::from(err));
                }
            }
        }
    }

    /// Stops state transition timers in all [`PeerConnection`]'s in this
    /// [`Room`].
    fn handle_rpc_connection_lost(&self) {
        for peer in self.peers.get_all() {
            peer.stop_state_transitions_timers();
        }
    }

    /// Resets state transition timers in all [`PeerConnection`]'s in this
    /// [`Room`].
    fn handle_rpc_connection_recovered(&self) {
        for peer in self.peers.get_all() {
            peer.reset_state_transitions_timers();
        }
    }
}

/// RPC events handling.
impl EventHandler for InnerRoom {
    type Output = ();

    /// Creates [`PeerConnection`] with a provided ID and all the
    /// [`Connection`]s basing on provided [`Track`]s.
    ///
    /// If provided `sdp_offer` is `Some`, then offer is applied to a created
    /// peer, and [`Command::MakeSdpAnswer`] is emitted back to the RPC server.
    fn on_peer_created(
        &mut self,
        peer_id: PeerId,
        sdp_offer: Option<String>,
        tracks: Vec<Track>,
        ice_servers: Vec<IceServer>,
        is_force_relayed: bool,
    ) {
        if let Err(err) = self
            .peers
            .create_peer(
                peer_id,
                ice_servers,
                self.peer_event_sender.clone(),
                is_force_relayed,
            )
            .map_err(tracerr::map_from_and_wrap!(=> RoomError))
        {
            JasonError::from(err).print();
            return;
        }

        self.create_connections_from_tracks(&tracks);
        self.on_tracks_added(peer_id, tracks, sdp_offer);
    }

    /// Applies specified SDP Answer to a specified [`PeerConnection`].
    fn on_sdp_answer_made(&mut self, peer_id: PeerId, sdp_answer: String) {
        if let Some(peer) = self.peers.get(peer_id) {
            spawn_local(async move {
                if let Err(err) = peer
                    .set_remote_answer(sdp_answer)
                    .await
                    .map_err(tracerr::map_from_and_wrap!(=> RoomError))
                {
                    JasonError::from(err).print()
                }
            });
        } else {
            // TODO: No peer, whats next?
            JasonError::from(tracerr::new!(RoomError::NoSuchPeer(peer_id)))
                .print();
        }
    }

    /// Applies specified [`IceCandidate`] to a specified [`PeerConnection`].
    fn on_ice_candidate_discovered(
        &mut self,
        peer_id: PeerId,
        candidate: IceCandidate,
    ) {
        if let Some(peer) = self.peers.get(peer_id) {
            spawn_local(async move {
                let add = peer
                    .add_ice_candidate(
                        candidate.candidate,
                        candidate.sdp_m_line_index,
                        candidate.sdp_mid,
                    )
                    .await
                    .map_err(tracerr::map_from_and_wrap!(=> RoomError));
                if let Err(err) = add {
                    JasonError::from(err).print();
                }
            });
        } else {
            // TODO: No peer, whats next?
            JasonError::from(tracerr::new!(RoomError::NoSuchPeer(peer_id)))
                .print()
        }
    }

    /// Disposes specified [`PeerConnection`]s.
    fn on_peers_removed(&mut self, peer_ids: HashSet<PeerId>) {
        // TODO: drop connections
        peer_ids.iter().for_each(|id| {
            self.peers.remove(*id);
        });
    }

    /// Updates [`Track`]s of this [`Room`].
    fn on_tracks_updated(&mut self, peer_id: PeerId, tracks: Vec<TrackPatch>) {
        if let Some(peer) = self.peers.get(peer_id) {
            if let Err(err) = peer.update_senders(tracks) {
                JasonError::from(err).print();
            }
        } else {
            JasonError::from(tracerr::new!(RoomError::NoSuchPeer(peer_id)))
                .print();
        }
    }

<<<<<<< HEAD
    fn on_tracks_removed(
        &mut self,
        peer_id: PeerId,
        sdp_offer: Option<String>,
        mids: HashSet<Mid>,
=======
    /// Adds provided [`Track`]s to the [`PeerConnection`] with provided
    /// [`PeerId`].
    ///
    /// If `Some` SDP offer is provided then processes this SDP offer and sends
    /// [`Command::MakeSdpAnswer`] to the media server.
    ///
    /// If `None` SDP offer is provided then creates SDP offer and sends
    /// [`Command::MakeSdpOffer`] to the media server.
    fn on_tracks_added(
        &mut self,
        peer_id: PeerId,
        tracks: Vec<Track>,
        sdp_offer: Option<String>,
>>>>>>> 4997fd5e
    ) {
        if let Some(peer) = self.peers.get(peer_id) {
            let local_stream_constraints = self.local_stream_settings.clone();
            let rpc = Rc::clone(&self.rpc);
            let error_callback = Rc::clone(&self.on_failed_local_stream);
            spawn_local(
                async move {
<<<<<<< HEAD
                    peer.remove_tracks(&mids);
                    if let Some(sdp_offer) = sdp_offer {
                        let sdp_answer = peer
                            .process_offer(
                                sdp_offer,
                                Vec::new(),
                                local_stream_constraints,
                            )
                            .await
                            .map_err(tracerr::map_from_and_wrap!())?;
                        rpc.send_command(Command::MakeSdpAnswer {
                            peer_id,
                            sdp_answer,
                        });
                    } else {
                        let sdp_offer = peer
                            .get_offer(Vec::new(), local_stream_constraints)
                            .await
                            .map_err(tracerr::map_from_and_wrap!())?;
                        let mids = peer
                            .get_mids()
                            .map_err(tracerr::map_from_and_wrap!())?;
                        rpc.send_command(Command::MakeSdpOffer {
                            peer_id,
                            sdp_offer,
                            mids,
                        });
                    }

=======
                    match sdp_offer {
                        None => {
                            let sdp_offer = peer
                                .get_offer(tracks, local_stream_constraints)
                                .await
                                .map_err(tracerr::map_from_and_wrap!())?;
                            let mids = peer
                                .get_mids()
                                .map_err(tracerr::map_from_and_wrap!())?;
                            rpc.send_command(Command::MakeSdpOffer {
                                peer_id,
                                sdp_offer,
                                mids,
                            });
                        }
                        Some(offer) => {
                            let sdp_answer = peer
                                .process_offer(
                                    offer,
                                    tracks,
                                    local_stream_constraints,
                                )
                                .await
                                .map_err(tracerr::map_from_and_wrap!())?;
                            rpc.send_command(Command::MakeSdpAnswer {
                                peer_id,
                                sdp_answer,
                            });
                        }
                    };
>>>>>>> 4997fd5e
                    Result::<_, Traced<RoomError>>::Ok(())
                }
                .then(|result| async move {
                    if let Err(err) = result {
                        let (err, trace) = err.into_parts();
                        match err {
                            RoomError::InvalidLocalStream(_)
                            | RoomError::CouldNotGetLocalMedia(_) => {
                                let e = JasonError::from((err, trace));
                                e.print();
                                error_callback.call(e);
                            }
                            _ => JasonError::from((err, trace)).print(),
                        };
                    };
                }),
            );
<<<<<<< HEAD
=======
        } else {
            JasonError::from(tracerr::new!(RoomError::NoSuchPeer(peer_id)))
                .print();
>>>>>>> 4997fd5e
        }
    }
}

/// [`PeerEvent`]s handling.
impl PeerEventHandler for InnerRoom {
    type Output = ();

    /// Handles [`PeerEvent::IceCandidateDiscovered`] event and sends received
    /// candidate to RPC server.
    fn on_ice_candidate_discovered(
        &mut self,
        peer_id: PeerId,
        candidate: String,
        sdp_m_line_index: Option<u16>,
        sdp_mid: Option<Mid>,
    ) {
        self.rpc.send_command(Command::SetIceCandidate {
            peer_id,
            candidate: IceCandidate {
                candidate,
                sdp_m_line_index,
                sdp_mid,
            },
        });
    }

    /// Handles [`PeerEvent::NewRemoteStream`] event and passes received
    /// [`MediaStream`] to the related [`Connection`].
    fn on_new_remote_stream(
        &mut self,
        _: PeerId,
        sender_id: PeerId,
        remote_stream: PeerMediaStream,
    ) {
        match self.connections.get(&sender_id) {
            Some(conn) => conn.on_remote_stream(remote_stream.new_handle()),
            None => {
                JasonError::from(tracerr::new!(RoomError::UnknownRemotePeer))
                    .print()
            }
        }
    }

    /// Invokes `on_local_stream` [`Room`]'s callback.
    fn on_new_local_stream(&mut self, _: PeerId, stream: MediaStream) {
        self.on_local_stream.call(stream);
    }

    /// Handles [`PeerEvent::IceConnectionStateChanged`] event and sends new
    /// state to RPC server.
    fn on_ice_connection_state_changed(
        &mut self,
        peer_id: PeerId,
        ice_connection_state: IceConnectionState,
    ) {
        self.rpc.send_command(Command::AddPeerConnectionMetrics {
            peer_id,
            metrics: PeerMetrics::IceConnectionState(ice_connection_state),
        });
    }

    /// Handles [`PeerEvent::ConnectionStateChanged`] event and sends new
    /// state to the RPC server.
    fn on_connection_state_changed(
        &mut self,
        peer_id: PeerId,
        peer_connection_state: PeerConnectionState,
    ) {
        self.rpc.send_command(Command::AddPeerConnectionMetrics {
            peer_id,
            metrics: PeerMetrics::PeerConnectionState(peer_connection_state),
        });

        if let PeerConnectionState::Connected = peer_connection_state {
            if let Some(peer) = self.peers.get(peer_id) {
                spawn_local(async move {
                    peer.scrape_and_send_peer_stats().await;
                });
            }
        }
    }

    /// Handles [`PeerEvent::StatsUpdate`] event and sends new stats to the RPC
    /// server.
    fn on_stats_update(&mut self, peer_id: PeerId, stats: RtcStats) {
        self.rpc.send_command(Command::AddPeerConnectionMetrics {
            peer_id,
            metrics: PeerMetrics::RtcStats(stats.0),
        });
    }

    /// Handles [`PeerEvent::NewLocalStreamRequired`] event and updates local
    /// stream of [`PeerConnection`] that sent request.
    fn on_new_local_stream_required(&mut self, peer_id: PeerId) {
        if let Some(peer) = self.peers.get(peer_id) {
            let constraints_clone = self.local_stream_settings.clone();
            let error_callback = Rc::clone(&self.on_failed_local_stream);
            spawn_local(async move {
                if let Err(err) = peer
                    .update_local_stream(constraints_clone)
                    .await
                    .map_err(tracerr::map_from_and_wrap!(=> RoomError))
                {
                    error_callback.call(JasonError::from(err));
                }
            });
        } else {
            JasonError::from(tracerr::new!(RoomError::NoSuchPeer(peer_id)))
                .print();
        }
    }
}

impl Drop for InnerRoom {
    /// Unsubscribes [`InnerRoom`] from all its subscriptions.
    fn drop(&mut self) {
        self.rpc.unsub();

        if let CloseReason::ByClient { reason, .. } = &self.close_reason {
            self.rpc.set_close_reason(*reason);
        };

        self.on_close
            .call(RoomCloseReason::new(self.close_reason))
            .map(|result| result.map_err(console_error));
    }
}<|MERGE_RESOLUTION|>--- conflicted
+++ resolved
@@ -858,27 +858,11 @@
         }
     }
 
-<<<<<<< HEAD
     fn on_tracks_removed(
         &mut self,
         peer_id: PeerId,
         sdp_offer: Option<String>,
         mids: HashSet<Mid>,
-=======
-    /// Adds provided [`Track`]s to the [`PeerConnection`] with provided
-    /// [`PeerId`].
-    ///
-    /// If `Some` SDP offer is provided then processes this SDP offer and sends
-    /// [`Command::MakeSdpAnswer`] to the media server.
-    ///
-    /// If `None` SDP offer is provided then creates SDP offer and sends
-    /// [`Command::MakeSdpOffer`] to the media server.
-    fn on_tracks_added(
-        &mut self,
-        peer_id: PeerId,
-        tracks: Vec<Track>,
-        sdp_offer: Option<String>,
->>>>>>> 4997fd5e
     ) {
         if let Some(peer) = self.peers.get(peer_id) {
             let local_stream_constraints = self.local_stream_settings.clone();
@@ -886,7 +870,6 @@
             let error_callback = Rc::clone(&self.on_failed_local_stream);
             spawn_local(
                 async move {
-<<<<<<< HEAD
                     peer.remove_tracks(&mids);
                     if let Some(sdp_offer) = sdp_offer {
                         let sdp_answer = peer
@@ -916,7 +899,46 @@
                         });
                     }
 
-=======
+                    Result::<_, Traced<RoomError>>::Ok(())
+                }
+                .then(|result| async move {
+                    if let Err(err) = result {
+                        let (err, trace) = err.into_parts();
+                        match err {
+                            RoomError::InvalidLocalStream(_)
+                            | RoomError::CouldNotGetLocalMedia(_) => {
+                                let e = JasonError::from((err, trace));
+                                e.print();
+                                error_callback.call(e);
+                            }
+                            _ => JasonError::from((err, trace)).print(),
+                        };
+                    };
+                }),
+            );
+        }
+    }
+
+    /// Adds provided [`Track`]s to the [`PeerConnection`] with provided
+    /// [`PeerId`].
+    ///
+    /// If `Some` SDP offer is provided then processes this SDP offer and sends
+    /// [`Command::MakeSdpAnswer`] to the media server.
+    ///
+    /// If `None` SDP offer is provided then creates SDP offer and sends
+    /// [`Command::MakeSdpOffer`] to the media server.
+    fn on_tracks_added(
+        &mut self,
+        peer_id: PeerId,
+        tracks: Vec<Track>,
+        sdp_offer: Option<String>,
+    ) {
+        if let Some(peer) = self.peers.get(peer_id) {
+            let local_stream_constraints = self.local_stream_settings.clone();
+            let rpc = Rc::clone(&self.rpc);
+            let error_callback = Rc::clone(&self.on_failed_local_stream);
+            spawn_local(
+                async move {
                     match sdp_offer {
                         None => {
                             let sdp_offer = peer
@@ -947,7 +969,6 @@
                             });
                         }
                     };
->>>>>>> 4997fd5e
                     Result::<_, Traced<RoomError>>::Ok(())
                 }
                 .then(|result| async move {
@@ -965,12 +986,9 @@
                     };
                 }),
             );
-<<<<<<< HEAD
-=======
         } else {
             JasonError::from(tracerr::new!(RoomError::NoSuchPeer(peer_id)))
                 .print();
->>>>>>> 4997fd5e
         }
     }
 }
