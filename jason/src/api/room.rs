--- conflicted
+++ resolved
@@ -461,7 +461,6 @@
         }
     }
 
-<<<<<<< HEAD
     /// Returns promise which resolves into [RTCStatsReport][1]
     /// for all [RtcPeerConnection][2]s from this room.
     ///
@@ -478,14 +477,14 @@
 
             Ok(JsValue::from(js_array))
         })
-=======
+    }
+
     /// Sets `close_reason` of [`InnerRoom`].
     ///
     /// [`Drop`] implementation of [`InnerRoom`] is supposed
     /// to be triggered after this function call.
     fn set_close_reason(&mut self, reason: CloseReason) {
         self.close_reason = reason;
->>>>>>> 676ce1e4
     }
 
     /// Creates new [`Connection`]s basing on senders and receivers of provided
@@ -626,21 +625,19 @@
                 };
                 Result::<_, Traced<RoomError>>::Ok(())
             }
-            .then(|result| {
-                async move {
-                    if let Err(err) = result {
-                        let (err, trace) = err.into_parts();
-                        match err {
-                            RoomError::InvalidLocalStream(_)
-                            | RoomError::CouldNotGetLocalMedia(_) => {
-                                let e = JasonError::from((err, trace));
-                                e.print();
-                                error_callback.call(e);
-                            }
-                            _ => JasonError::from((err, trace)).print(),
-                        };
+            .then(|result| async move {
+                if let Err(err) = result {
+                    let (err, trace) = err.into_parts();
+                    match err {
+                        RoomError::InvalidLocalStream(_)
+                        | RoomError::CouldNotGetLocalMedia(_) => {
+                            let e = JasonError::from((err, trace));
+                            e.print();
+                            error_callback.call(e);
+                        }
+                        _ => JasonError::from((err, trace)).print(),
                     };
-                }
+                };
             }),
         );
     }
