//! Represents Medea room.

use std::{
    cell::RefCell,
<<<<<<< HEAD
    collections::HashMap,
=======
    ops::DerefMut,
>>>>>>> 67d4396a
    rc::{Rc, Weak},
};

use futures::{
<<<<<<< HEAD
    future::Either,
    future::{Future, IntoFuture},
    stream::Stream,
    sync::mpsc::{unbounded, UnboundedSender},
};
use medea_client_api_proto::{Command, Direction, Event, IceCandidate, Track};
use wasm_bindgen::prelude::*;
=======
    future::{Future as _, IntoFuture},
    stream::Stream as _,
};
use medea_client_api_proto::{EventHandler, IceCandidate, Track};
use wasm_bindgen::{prelude::*, JsValue};
>>>>>>> 67d4396a
use wasm_bindgen_futures::spawn_local;

use crate::{
    api::{ConnectionHandle, connection::Connection},
    media::{
        MediaManager, MediaStream, PeerEvent, PeerId, PeerRepository, Sdp,
    },
    rpc::RpcClient,
    utils::{Callback, WasmErr},
};

#[allow(clippy::module_name_repetitions)]
#[wasm_bindgen]
/// Room handle accessible from JS.
pub struct RoomHandle(Weak<RefCell<InnerRoom>>);

#[wasm_bindgen]
impl RoomHandle {
    pub fn on_new_connection(&mut self, f: js_sys::Function) {
        if let Some(inner) = self.0.upgrade() {
            inner.borrow_mut().on_new_connection.set_func(f);
        } else {
            let f: Callback<i32, WasmErr> = f.into();
            f.call_err(WasmErr::from_str("Detached state"));
        }
    }
}

/// Room handle being used by Rust external modules.
pub struct Room(Rc<RefCell<InnerRoom>>);

impl Room {
    /// Creates new [`Room`] associating it with provided [`RpcClient`].
<<<<<<< HEAD
    pub fn new(rpc: &Rc<RpcClient>, media_manager: &Rc<MediaManager>) -> Self {
        let (tx, rx) = unbounded();
        let room = Rc::new(RefCell::new(InnerRoom::new(
            Rc::clone(&rpc),
            tx,
            Rc::clone(&media_manager),
        )));

=======
    pub fn new(rpc: &Rc<RpcClient>) -> Self {
        let room = Rc::new(RefCell::new(InnerRoom::new(Rc::clone(&rpc))));
>>>>>>> 67d4396a
        let inner = Rc::downgrade(&room);

        let handle_medea_event = rpc
            .subscribe()
<<<<<<< HEAD
            .for_each(move |event| {
                // TODO: macro for convenient dispatch
                match inner.upgrade() {
                    Some(inner) => {
                        let mut inner = inner.borrow_mut();
                        match event {
                            Event::PeerCreated {
                                peer_id,
                                sdp_offer,
                                tracks,
                            } => {
                                inner.on_peer_created(
                                    peer_id, sdp_offer, tracks,
                                );
                            }
                            Event::SdpAnswerMade {
                                peer_id,
                                sdp_answer,
                                mids,
                            } => {
                                inner.on_sdp_answer(
                                    peer_id,
                                    sdp_answer,
                                    &mids,
                                );
                            }
                            Event::IceCandidateDiscovered {
                                peer_id,
                                candidate,
                            } => {
                                inner.on_ice_candidate_discovered(
                                    peer_id, &candidate,
                                );
                            }
                            Event::PeersRemoved { peer_ids } => {
                                inner.on_peers_removed(&peer_ids);
                            }
                        };
                        Ok(())
                    }
                    None => {
                        // InnerSession is gone, which means that Room was
                        // dropped. Not supposed to happen, since InnerSession
                        // should drop its tx by unsubbing from RpcClient.
                        Err(())
                    }
=======
            .for_each(move |event| match inner.upgrade() {
                Some(inner) => {
                    event.dispatch_with(inner.borrow_mut().deref_mut());
                    Ok(())
                }
                None => {
                    // InnerSession is gone, which means that Room was
                    // dropped. Not supposed to happen, since InnerSession
                    // should drop its tx by unsubbing from RpcClient.
                    Err(())
>>>>>>> 67d4396a
                }
            })
            .into_future()
            .then(|_| Ok(()));

        let inner = Rc::clone(&room);
        let handle_peer_event = rx
            .for_each(move |event| {
                let mut inner = inner.borrow_mut();

                match event {
                    PeerEvent::IceCandidateDiscovered { peer_id, ice } => {
                        inner.on_peer_ice_candidate_discovered(peer_id, ice);
                    }
                    PeerEvent::NewRemoteStream {
                        peer_id,
                        sender_id,
                        remote_stream,
                    } => {
                        inner.on_peer_new_remote_stream(
                            peer_id,
                            sender_id,
                            &remote_stream,
                        );
                    }
                }
                Ok(())
            })
            .into_future()
            .then(|_| Ok(()));

        // Spawns Promise in JS, does not provide any handles, so current way to
        // stop this stream is to drop all connected Senders.
        spawn_local(handle_medea_event);
        spawn_local(handle_peer_event);

        Self(room)
    }

    /// Creates new [`RoomHandle`] used by JS side. You can create them as many
    /// as you need.
    pub fn new_handle(&self) -> RoomHandle {
        RoomHandle(Rc::downgrade(&self.0))
    }
}

/// Actual room. Manages concrete `RTCPeerConnection`s, handles Medea events.
///
/// Shared between JS-side handle ([`RoomHandle`])
/// and Rust-side handle ([`Room`]).
struct InnerRoom {
    rpc: Rc<RpcClient>,
    media_manager: Rc<MediaManager>,
    peers: PeerRepository,
    connections: HashMap<u64, Connection>,
    on_new_connection: Rc<Callback<ConnectionHandle, WasmErr>>,
}

impl InnerRoom {
    fn new(
        rpc: Rc<RpcClient>,
        peer_events_sender: UnboundedSender<PeerEvent>,
        media_manager: Rc<MediaManager>,
    ) -> Self {
        Self {
            rpc,
            media_manager,
            peers: PeerRepository::new(peer_events_sender),
            connections: HashMap::new(),
            on_new_connection: Rc::new(Callback::new()),
        }
    }

    fn on_peer_ice_candidate_discovered(
        &mut self,
        peer_id: PeerId,
        candidate: IceCandidate,
    ) {
        self.rpc
            .send_command(Command::SetIceCandidate { peer_id, candidate });
    }

    fn on_peer_new_remote_stream(
        &mut self,
        _peer_id: PeerId,
        sender_id: u64,
        remote_stream: &Rc<MediaStream>,
    ) {
        match self.connections.get(&sender_id) {
            None => WasmErr::from_str(
                "NewRemoteStream from sender without connection",
            )
            .log_err(),
            Some(connection) => {
                connection
                    .on_remote_stream()
                    .call_ok(remote_stream.new_handle());
            }
        }
    }
}

<<<<<<< HEAD
    fn on_peer_created(
        &mut self,
        peer_id: PeerId,
        sdp_offer: Option<String>,
        tracks: Vec<Track>,
=======
impl EventHandler for InnerRoom {
    /// Creates RTCPeerConnection with provided ID.
    fn on_peer_created(
        &mut self,
        _peer_id: u64,
        _sdp_offer: Option<String>,
        _tracks: Vec<Track>,
>>>>>>> 67d4396a
    ) {
        let create_connection = |room: &mut Self, member_id: &u64| {
            if !room.connections.contains_key(member_id) {
                let con = Connection::new(*member_id);
                room.on_new_connection.call_ok(con.new_handle());
                room.connections.insert(*member_id, con);
            }
        };

        // iterate through tracks and create all connections
        for track in tracks.as_slice() {
            match &track.direction {
                Direction::Send { ref receivers } => {
                    for receiver in receivers {
                        create_connection(self, receiver);
                    }
                }
                Direction::Recv { ref sender, .. } => {
                    create_connection(self, sender);
                }
            }
        }

        // Create peer
        let peer = match self.peers.create(peer_id) {
            Ok(peer) => peer,
            Err(err) => {
                err.log_err();
                return;
            }
        };

        let rpc = Rc::clone(&self.rpc);
        let peer_rc = Rc::clone(peer);
        // sync provided tracks and process sdp
        spawn_local(peer.update_tracks(tracks, &self.media_manager).and_then(
            move |_| {
                let fut = match sdp_offer {
                    None => Either::A(peer_rc.create_and_set_offer().and_then(
                        move |sdp_offer: String| {
                            rpc.send_command(Command::MakeSdpOffer {
                                peer_id,
                                sdp_offer,
                                mids: peer_rc.get_mids().unwrap(),
                            });
                            Ok(())
                        },
                    )),
                    Some(offer) => {
                        let peer_rc1 = Rc::clone(&peer_rc);
                        Either::B(
                            peer_rc
                                .set_remote_description(Sdp::Offer(offer))
                                .and_then(move |_| {
                                    peer_rc.create_and_set_answer()
                                })
                                .and_then(move |sdp_answer| {
                                    rpc.send_command(Command::MakeSdpAnswer {
                                        peer_id,
                                        sdp_answer,
                                        mids: peer_rc1.get_mids().unwrap(),
                                    });
                                    Ok(())
                                }),
                        )
                    }
                };
                fut.map_err(|err| err.log_err())
            },
        ));
    }

    /// Applies specified SDP Answer to specified RTCPeerConnection.
<<<<<<< HEAD
    fn on_sdp_answer(
        &mut self,
        peer_id: PeerId,
        sdp_answer: String,
        _mids: &Option<HashMap<u64, String>>,
    ) {
        if let Some(peer) = self.peers.get_peer(peer_id) {
            spawn_local(
                peer.set_remote_description(Sdp::Answer(sdp_answer))
                    .or_else(|err| {
                        err.log_err();
                        Err(())
                    }),
            );
        } else {
            // TODO: No peer, whats next?
            WasmErr::from_str(format!("Peer with id {} doesnt exist", peer_id));
        }
=======
    fn on_sdp_answer_made(&mut self, _peer_id: u64, _sdp_answer: String) {
        console::log_1(&JsValue::from_str("on_sdp_answer invoked"));
>>>>>>> 67d4396a
    }

    /// Applies specified ICE Candidate to specified RTCPeerConnection.
    fn on_ice_candidate_discovered(
        &mut self,
<<<<<<< HEAD
        peer_id: PeerId,
        candidate: &IceCandidate,
=======
        _peer_id: u64,
        _candidate: IceCandidate,
>>>>>>> 67d4396a
    ) {
        if let Some(peer) = self.peers.get_peer(peer_id) {
            spawn_local(
                peer.add_ice_candidate(candidate)
                    .map_err(|err| err.log_err()),
            );
        } else {
            // TODO: No peer, whats next?
            WasmErr::from_str(format!("Peer with id {} doesnt exist", peer_id));
        }
    }

    /// Disposes specified RTCPeerConnection's.
<<<<<<< HEAD
    fn on_peers_removed(&mut self, peer_ids: &[PeerId]) {
        peer_ids.iter().for_each(|id| {
            self.peers.remove(*id);
        })
=======
    fn on_peers_removed(&mut self, _peer_ids: Vec<u64>) {
        console::log_1(&JsValue::from_str("on_peers_removed invoked"));
>>>>>>> 67d4396a
    }
}

impl Drop for InnerRoom {
    /// Drops event handling task.
    fn drop(&mut self) {
        self.rpc.unsub();
    }
}<|MERGE_RESOLUTION|>--- conflicted
+++ resolved
@@ -1,31 +1,20 @@
-//! Represents Medea room.
+//! Medea room.
 
 use std::{
     cell::RefCell,
-<<<<<<< HEAD
     collections::HashMap,
-=======
     ops::DerefMut,
->>>>>>> 67d4396a
     rc::{Rc, Weak},
 };
 
 use futures::{
-<<<<<<< HEAD
     future::Either,
-    future::{Future, IntoFuture},
-    stream::Stream,
+    future::{Future as _, IntoFuture},
+    stream::Stream as _,
     sync::mpsc::{unbounded, UnboundedSender},
 };
 use medea_client_api_proto::{Command, Direction, Event, IceCandidate, Track};
 use wasm_bindgen::prelude::*;
-=======
-    future::{Future as _, IntoFuture},
-    stream::Stream as _,
-};
-use medea_client_api_proto::{EventHandler, IceCandidate, Track};
-use wasm_bindgen::{prelude::*, JsValue};
->>>>>>> 67d4396a
 use wasm_bindgen_futures::spawn_local;
 
 use crate::{
@@ -59,7 +48,6 @@
 
 impl Room {
     /// Creates new [`Room`] associating it with provided [`RpcClient`].
-<<<<<<< HEAD
     pub fn new(rpc: &Rc<RpcClient>, media_manager: &Rc<MediaManager>) -> Self {
         let (tx, rx) = unbounded();
         let room = Rc::new(RefCell::new(InnerRoom::new(
@@ -68,62 +56,10 @@
             Rc::clone(&media_manager),
         )));
 
-=======
-    pub fn new(rpc: &Rc<RpcClient>) -> Self {
-        let room = Rc::new(RefCell::new(InnerRoom::new(Rc::clone(&rpc))));
->>>>>>> 67d4396a
         let inner = Rc::downgrade(&room);
 
         let handle_medea_event = rpc
             .subscribe()
-<<<<<<< HEAD
-            .for_each(move |event| {
-                // TODO: macro for convenient dispatch
-                match inner.upgrade() {
-                    Some(inner) => {
-                        let mut inner = inner.borrow_mut();
-                        match event {
-                            Event::PeerCreated {
-                                peer_id,
-                                sdp_offer,
-                                tracks,
-                            } => {
-                                inner.on_peer_created(
-                                    peer_id, sdp_offer, tracks,
-                                );
-                            }
-                            Event::SdpAnswerMade {
-                                peer_id,
-                                sdp_answer,
-                                mids,
-                            } => {
-                                inner.on_sdp_answer(
-                                    peer_id,
-                                    sdp_answer,
-                                    &mids,
-                                );
-                            }
-                            Event::IceCandidateDiscovered {
-                                peer_id,
-                                candidate,
-                            } => {
-                                inner.on_ice_candidate_discovered(
-                                    peer_id, &candidate,
-                                );
-                            }
-                            Event::PeersRemoved { peer_ids } => {
-                                inner.on_peers_removed(&peer_ids);
-                            }
-                        };
-                        Ok(())
-                    }
-                    None => {
-                        // InnerSession is gone, which means that Room was
-                        // dropped. Not supposed to happen, since InnerSession
-                        // should drop its tx by unsubbing from RpcClient.
-                        Err(())
-                    }
-=======
             .for_each(move |event| match inner.upgrade() {
                 Some(inner) => {
                     event.dispatch_with(inner.borrow_mut().deref_mut());
@@ -134,7 +70,6 @@
                     // dropped. Not supposed to happen, since InnerSession
                     // should drop its tx by unsubbing from RpcClient.
                     Err(())
->>>>>>> 67d4396a
                 }
             })
             .into_future()
@@ -207,51 +142,15 @@
             on_new_connection: Rc::new(Callback::new()),
         }
     }
-
-    fn on_peer_ice_candidate_discovered(
-        &mut self,
-        peer_id: PeerId,
-        candidate: IceCandidate,
-    ) {
-        self.rpc
-            .send_command(Command::SetIceCandidate { peer_id, candidate });
-    }
-
-    fn on_peer_new_remote_stream(
-        &mut self,
-        _peer_id: PeerId,
-        sender_id: u64,
-        remote_stream: &Rc<MediaStream>,
-    ) {
-        match self.connections.get(&sender_id) {
-            None => WasmErr::from_str(
-                "NewRemoteStream from sender without connection",
-            )
-            .log_err(),
-            Some(connection) => {
-                connection
-                    .on_remote_stream()
-                    .call_ok(remote_stream.new_handle());
-            }
-        }
-    }
-}
-
-<<<<<<< HEAD
+}
+
+impl EventHandler for InnerRoom {
+    /// Creates RTCPeerConnection with provided ID.
     fn on_peer_created(
         &mut self,
         peer_id: PeerId,
         sdp_offer: Option<String>,
         tracks: Vec<Track>,
-=======
-impl EventHandler for InnerRoom {
-    /// Creates RTCPeerConnection with provided ID.
-    fn on_peer_created(
-        &mut self,
-        _peer_id: u64,
-        _sdp_offer: Option<String>,
-        _tracks: Vec<Track>,
->>>>>>> 67d4396a
     ) {
         let create_connection = |room: &mut Self, member_id: &u64| {
             if !room.connections.contains_key(member_id) {
@@ -325,7 +224,6 @@
     }
 
     /// Applies specified SDP Answer to specified RTCPeerConnection.
-<<<<<<< HEAD
     fn on_sdp_answer(
         &mut self,
         peer_id: PeerId,
@@ -344,22 +242,13 @@
             // TODO: No peer, whats next?
             WasmErr::from_str(format!("Peer with id {} doesnt exist", peer_id));
         }
-=======
-    fn on_sdp_answer_made(&mut self, _peer_id: u64, _sdp_answer: String) {
-        console::log_1(&JsValue::from_str("on_sdp_answer invoked"));
->>>>>>> 67d4396a
     }
 
     /// Applies specified ICE Candidate to specified RTCPeerConnection.
     fn on_ice_candidate_discovered(
         &mut self,
-<<<<<<< HEAD
         peer_id: PeerId,
         candidate: &IceCandidate,
-=======
-        _peer_id: u64,
-        _candidate: IceCandidate,
->>>>>>> 67d4396a
     ) {
         if let Some(peer) = self.peers.get_peer(peer_id) {
             spawn_local(
@@ -373,15 +262,10 @@
     }
 
     /// Disposes specified RTCPeerConnection's.
-<<<<<<< HEAD
     fn on_peers_removed(&mut self, peer_ids: &[PeerId]) {
         peer_ids.iter().for_each(|id| {
             self.peers.remove(*id);
         })
-=======
-    fn on_peers_removed(&mut self, _peer_ids: Vec<u64>) {
-        console::log_1(&JsValue::from_str("on_peers_removed invoked"));
->>>>>>> 67d4396a
     }
 }
 
