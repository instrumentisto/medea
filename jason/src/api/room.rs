--- conflicted
+++ resolved
@@ -13,13 +13,8 @@
 use js_sys::Promise;
 use medea_client_api_proto::{
     Command, ConnectionQualityScore, Direction, Event as RpcEvent,
-<<<<<<< HEAD
-    EventHandler, IceCandidate, IceConnectionState, IceServer, MemberId,
-    NegotiationRole, PeerConnectionState, PeerId, PeerMetrics, RoomId, Track,
-=======
     EventHandler, IceCandidate, IceConnectionState, IceServer, MediaSourceKind,
-    MemberId, NegotiationRole, PeerConnectionState, PeerId, PeerMetrics, Track,
->>>>>>> a2dd0bd5
+    MemberId, NegotiationRole, PeerConnectionState, PeerId, PeerMetrics, RoomId, Track,
     TrackId, TrackPatchCommand, TrackUpdate,
 };
 use tracerr::Traced;
