--- conflicted
+++ resolved
@@ -24,18 +24,15 @@
         MediaStream, MediaStreamHandle, PeerError, PeerEvent, PeerEventHandler,
         PeerRepository,
     },
-<<<<<<< HEAD
-    rpc::{ClientDisconnect, CloseReason, RpcClient, WebSocketRpcTransport},
-    utils::Callback,
-=======
-    rpc::{RpcClient, RpcClientError, TransportError, WebSocketRpcTransport},
+    rpc::{
+        ClientDisconnect, CloseReason, RpcClient, RpcClientError,
+        TransportError, WebSocketRpcTransport,
+    },
     utils::{Callback, JasonError, JsCaused, JsError},
->>>>>>> f19998c9
 };
 
 use super::{connection::Connection, ConnectionHandle};
 
-<<<<<<< HEAD
 /// Reason of why Jason was closed.
 ///
 /// This struct will be provided into `on_close_by_server` JS side callback.
@@ -97,7 +94,9 @@
     #[wasm_bindgen(getter)]
     pub fn is_err(&self) -> bool {
         self.is_err
-=======
+    }
+}
+
 /// Errors that may occur in a [`Room`].
 #[derive(Debug, Display, JsCaused)]
 enum RoomError {
@@ -160,7 +159,6 @@
             MediaManager(_) => CouldNotGetLocalMedia(err),
             RtcPeerConnection(_) => PeerConnectionError(err),
         }
->>>>>>> f19998c9
     }
 }
 
