//! Medea room.

use std::{
    cell::RefCell,
    collections::HashMap,
    ops::DerefMut as _,
    rc::{Rc, Weak},
};

use derive_more::Display;
use futures::{
    channel::mpsc, future, stream, Future, FutureExt as _, StreamExt as _,
};
use js_sys::Promise;
use medea_client_api_proto::{
    Command, Direction, Event as RpcEvent, IceCandidate, IceConnectionState,
    PeerConnectionState, PeerId, PeerMetrics, TrackId, TrackPatch,
};
use tracerr::Traced;
use wasm_bindgen::{prelude::*, JsValue};
use wasm_bindgen_futures::{future_to_promise, spawn_local};

use crate::{
    media::{MediaStream, MediaStreamSettings},
    peer::{
        MediaConnectionsError, MuteState, PeerError, PeerEvent,
        PeerEventHandler, PeerMediaStream, PeerRepository, RtcStats,
        StableMuteState, TransceiverKind,
    },
    rpc::{
        ClientDisconnect, CloseReason, ReconnectHandle, RpcClient,
        RpcClientError, TransportError,
    },
    snapshots::{
        ObservablePeerSnapshot, ObservableRoomSnapshot, ObservableTrackSnapshot,
    },
    utils::{
        console_error, Callback, HandlerDetachedError, JasonError, JsCaused,
        JsError,
    },
};

use super::{connection::Connection, ConnectionHandle};

/// Reason of why [`Room`] has been closed.
///
/// This struct is passed into `on_close_by_server` JS side callback.
#[wasm_bindgen]
pub struct RoomCloseReason {
    /// Indicator if [`Room`] is closed by server.
    ///
    /// `true` if [`CloseReason::ByServer`].
    is_closed_by_server: bool,

    /// Reason of closing.
    reason: String,

    /// Indicator if closing is considered as error.
    ///
    /// This field may be `true` only on closing by client.
    is_err: bool,
}

impl RoomCloseReason {
    /// Creates new [`ClosedByServerReason`] with provided [`CloseReason`]
    /// converted into [`String`].
    ///
    /// `is_err` may be `true` only on closing by client.
    ///
    /// `is_closed_by_server` is `true` on [`CloseReason::ByServer`].
    pub fn new(reason: CloseReason) -> Self {
        match reason {
            CloseReason::ByServer(reason) => Self {
                reason: reason.to_string(),
                is_closed_by_server: true,
                is_err: false,
            },
            CloseReason::ByClient { reason, is_err } => Self {
                reason: reason.to_string(),
                is_closed_by_server: false,
                is_err,
            },
        }
    }
}

#[wasm_bindgen]
impl RoomCloseReason {
    /// `wasm_bindgen` getter for [`RoomCloseReason::reason`] field.
    pub fn reason(&self) -> String {
        self.reason.clone()
    }

    /// `wasm_bindgen` getter for [`RoomCloseReason::is_closed_by_server`]
    /// field.
    pub fn is_closed_by_server(&self) -> bool {
        self.is_closed_by_server
    }

    /// `wasm_bindgen` getter for [`RoomCloseReason::is_err`] field.
    pub fn is_err(&self) -> bool {
        self.is_err
    }
}

/// Errors that may occur in a [`Room`].
#[derive(Debug, Display, JsCaused)]
enum RoomError {
    /// Returned if the mandatory callback wasn't set.
    #[display(fmt = "`{}` callback isn't set.", _0)]
    CallbackNotSet(&'static str),

    /// Returned if unable to init [`RpcTransport`].
    #[display(fmt = "Unable to init RPC transport: {}", _0)]
    InitRpcTransportFailed(#[js(cause)] TransportError),

    /// Returned if [`RpcClient`] was unable to connect to RPC server.
    #[display(fmt = "Unable to connect RPC server: {}", _0)]
    CouldNotConnectToServer(#[js(cause)] RpcClientError),

    /// Returned if the previously added local media stream does not satisfy
    /// the tracks sent from the media server.
    #[display(fmt = "Invalid local stream: {}", _0)]
    InvalidLocalStream(#[js(cause)] PeerError),

    /// Returned if [`PeerConnection`] cannot receive the local stream from
    /// [`MediaManager`].
    #[display(fmt = "Failed to get local stream: {}", _0)]
    CouldNotGetLocalMedia(#[js(cause)] PeerError),

    /// Returned if an error occurred during the webrtc signaling process
    /// with remote peer.
    #[display(fmt = "Some PeerConnection error: {}", _0)]
    PeerConnectionError(#[js(cause)] PeerError),

    /// Returned if was received event [`PeerEvent::NewRemoteStream`] without
    /// [`Connection`] with remote [`Member`].
    #[display(fmt = "Remote stream from unknown peer")]
    UnknownRemotePeer,

    /// Returned if [`MediaStreamTrack`] update failed.
    #[display(fmt = "Failed to update Track with {} ID.", _0)]
    FailedTrackPatch(TrackId),

    /// Typically, returned if [`RoomHandle::mute_audio`]-like functions called
    /// simultaneously.
    #[display(fmt = "Some MediaConnectionsError: {}", _0)]
    MediaConnections(#[js(cause)] MediaConnectionsError),
}

impl From<RpcClientError> for RoomError {
    fn from(err: RpcClientError) -> Self {
        Self::CouldNotConnectToServer(err)
    }
}

impl From<TransportError> for RoomError {
    fn from(err: TransportError) -> Self {
        Self::InitRpcTransportFailed(err)
    }
}

impl From<PeerError> for RoomError {
    fn from(err: PeerError) -> Self {
        use PeerError::{
            MediaConnections, MediaManager, RtcPeerConnection, StreamRequest,
        };

        match err {
            MediaConnections(ref e) => match e {
                MediaConnectionsError::InvalidTrackPatch(id) => {
                    Self::FailedTrackPatch(*id)
                }
                _ => Self::InvalidLocalStream(err),
            },
            StreamRequest(_) => Self::InvalidLocalStream(err),
            MediaManager(_) => Self::CouldNotGetLocalMedia(err),
            RtcPeerConnection(_) => Self::PeerConnectionError(err),
        }
    }
}

impl From<MediaConnectionsError> for RoomError {
    #[inline]
    fn from(e: MediaConnectionsError) -> Self {
        Self::MediaConnections(e)
    }
}

/// JS side handle to `Room` where all the media happens.
///
/// Actually, represents a [`Weak`]-based handle to `InnerRoom`.
///
/// For using [`RoomHandle`] on Rust side, consider the `Room`.
// TODO: get rid of this RefCell.
#[wasm_bindgen]
pub struct RoomHandle(Weak<RefCell<InnerRoom>>);

impl RoomHandle {
    /// Implements externally visible `RoomHandle::join`.
    ///
    /// # Errors
    ///
    /// With [`RoomError::CallbackNotSet`] if `on_failed_local_stream` or
    /// `on_connection_loss` callbacks are not set.
    ///
    /// With [`RoomError::CouldNotConnectToServer`] if cannot connect to media
    /// server.
    pub fn inner_join(
        &self,
        token: String,
    ) -> impl Future<Output = Result<(), JasonError>> + 'static {
        let inner = upgrade_or_detached!(self.0, JasonError);

        async move {
            let inner = inner?;

            if !inner.borrow().on_failed_local_stream.is_set() {
                return Err(JasonError::from(tracerr::new!(
                    RoomError::CallbackNotSet("Room.on_failed_local_stream()")
                )));
            }

            if !inner.borrow().on_connection_loss.is_set() {
                return Err(JasonError::from(tracerr::new!(
                    RoomError::CallbackNotSet("Room.on_connection_loss()")
                )));
            }

            inner
                .borrow()
                .rpc
                .connect(token)
                .await
                .map_err(tracerr::map_from_and_wrap!(=> RoomError))?;

            let mut connection_loss_stream =
                inner.borrow().rpc.on_connection_loss();
            let weak_inner = Rc::downgrade(&inner);
            spawn_local(async move {
                while let Some(_) = connection_loss_stream.next().await {
                    match upgrade_or_detached!(weak_inner, JsValue) {
                        Ok(inner) => {
                            let reconnect_handle = ReconnectHandle::new(
                                Rc::downgrade(&inner.borrow().rpc),
                            );
                            inner
                                .borrow()
                                .on_connection_loss
                                .call(reconnect_handle);
                        }
                        Err(e) => {
                            console_error(e);
                            break;
                        }
                    }
                }
            });

            Ok(())
        }
    }

    /// Calls [`InnerRoom::toggle_mute`] until all [`PeerConnection`]s of this
    /// [`Room`] will have same [`MuteState`] as requested.
    async fn toggle_mute(
        &self,
        is_muted: bool,
        kind: TransceiverKind,
    ) -> Result<(), JsValue> {
        let inner = upgrade_or_detached!(self.0, JsValue)?;
        while !inner
            .borrow()
            .is_all_peers_in_mute_state(kind, StableMuteState::from(is_muted))
        {
            let fut = inner.borrow().toggle_mute(is_muted, kind);
            fut.await
                .map_err(tracerr::map_from_and_wrap!(=> RoomError))
                .map_err(|e| JsValue::from(JasonError::from(e)))?;
        }
        Ok(())
    }
}

#[wasm_bindgen]
impl RoomHandle {
    /// Sets callback, which will be invoked on new `Connection` establishing.
    pub fn on_new_connection(
        &self,
        f: js_sys::Function,
    ) -> Result<(), JsValue> {
        upgrade_or_detached!(self.0)
            .map(|inner| inner.borrow_mut().on_new_connection.set_func(f))
    }

    /// Sets `on_close` callback, which will be invoked on [`Room`] close,
    /// providing [`RoomCloseReason`].
    pub fn on_close(&mut self, f: js_sys::Function) -> Result<(), JsValue> {
        upgrade_or_detached!(self.0)
            .map(|inner| inner.borrow_mut().on_close.set_func(f))
    }

    /// Sets `on_local_stream` callback. This callback is invoked each time
    /// media acquisition request will resolve successfully. This might
    /// happen in such cases:
    /// 1. Media server initiates media request.
    /// 2. `unmute_audio`/`unmute_video` is called.
    /// 3. [`MediaStreamSettings`] updated via `set_local_media_settings`.
    pub fn on_local_stream(&self, f: js_sys::Function) -> Result<(), JsValue> {
        upgrade_or_detached!(self.0)
            .map(|inner| inner.borrow_mut().on_local_stream.set_func(f))
    }

    /// Sets `on_failed_local_stream` callback, which will be invoked on local
    /// media acquisition failures.
    pub fn on_failed_local_stream(
        &self,
        f: js_sys::Function,
    ) -> Result<(), JsValue> {
        upgrade_or_detached!(self.0)
            .map(|inner| inner.borrow_mut().on_failed_local_stream.set_func(f))
    }

    /// Sets `on_connection_loss` callback, which will be invoked on
    /// [`RpcClient`] connection loss.
    pub fn on_connection_loss(
        &self,
        f: js_sys::Function,
    ) -> Result<(), JsValue> {
        upgrade_or_detached!(self.0)
            .map(|inner| inner.borrow_mut().on_connection_loss.set_func(f))
    }

    /// Performs entering to a [`Room`] with the preconfigured authorization
    /// `token` for connection with media server.
    ///
    /// Establishes connection with media server (if it doesn't already exist).
    /// Fails if:
    ///   - `on_failed_local_stream` callback is not set
    ///   - `on_connection_loss` callback is not set
    ///   - unable to connect to media server.
    ///
    /// Effectively returns `Result<(), JasonError>`.
    pub fn join(&self, token: String) -> Promise {
        future_to_promise(
            self.inner_join(token).map(|result| {
                result.map(|_| JsValue::null()).map_err(Into::into)
            }),
        )
    }

    /// Updates this [`Room`]s [`MediaStreamSettings`]. This affects all
    /// [`PeerConnection`]s in this [`Room`]. If [`MediaStreamSettings`] is
    /// configured for some [`Room`], then this [`Room`] can only send
    /// [`MediaStream`] that corresponds to this settings.
    /// [`MediaStreamSettings`] update will change [`MediaStream`] in all
    /// sending peers, so that might cause new [getUserMedia()][1] request.
    ///
    /// Media obtaining/injection errors are fired to `on_failed_local_stream`
    /// callback.
    ///
    /// [`PeerConnection`]: crate::peer::PeerConnection
    /// [1]: https://tinyurl.com/rnxcavf
    pub fn set_local_media_settings(
        &self,
        settings: &MediaStreamSettings,
    ) -> Promise {
        let inner = upgrade_or_detached!(self.0, JasonError);
        let settings = settings.clone();
        future_to_promise(async move {
            let inner = inner?;
            inner.borrow_mut().set_local_media_settings(settings).await;
            Ok(JsValue::UNDEFINED)
        })
    }

    /// Mutes outbound audio in this [`Room`].
    pub fn mute_audio(&self) -> Promise {
        let this = Self(self.0.clone());
        future_to_promise(async move {
            this.toggle_mute(true, TransceiverKind::Audio).await?;
            Ok(JsValue::UNDEFINED)
        })
    }

    /// Unmutes outbound audio in this [`Room`].
    pub fn unmute_audio(&self) -> Promise {
        let this = Self(self.0.clone());
        future_to_promise(async move {
            this.toggle_mute(false, TransceiverKind::Audio).await?;
            Ok(JsValue::UNDEFINED)
        })
    }

    /// Mutes outbound video in this [`Room`].
    pub fn mute_video(&self) -> Promise {
        let this = Self(self.0.clone());
        future_to_promise(async move {
            this.toggle_mute(true, TransceiverKind::Video).await?;
            Ok(JsValue::UNDEFINED)
        })
    }

    /// Unmutes outbound video in this [`Room`].
    pub fn unmute_video(&self) -> Promise {
        let this = Self(self.0.clone());
        future_to_promise(async move {
            this.toggle_mute(false, TransceiverKind::Video).await?;
            Ok(JsValue::UNDEFINED)
        })
    }
}

/// [`Room`] where all the media happens (manages concrete [`PeerConnection`]s,
/// handles media server events, etc).
///
/// It's used on Rust side and represents a handle to [`InnerRoom`] data.
///
/// For using [`Room`] on JS side, consider the [`RoomHandle`].
///
/// [`PeerConnection`]: crate::peer::PeerConnection
pub struct Room(Rc<RefCell<InnerRoom>>);

impl Room {
    /// Creates new [`Room`] and associates it with a provided [`RpcClient`].
    pub fn new(
        rpc: Rc<dyn RpcClient>,
        peers: Box<dyn PeerRepository>,
        snapshot: ObservableRoomSnapshot,
    ) -> Self {
        enum RoomEvent {
            RpcEvent(RpcEvent),
            PeerEvent(PeerEvent),
        }

        let (tx, peer_events_rx) = mpsc::unbounded();
        let events_stream = rpc.subscribe();
        let room =
            Rc::new(RefCell::new(InnerRoom::new(rpc, peers, tx, snapshot)));

        let inner = Rc::downgrade(&room);
        let mut on_peer_created = room.borrow().snapshot.on_peer_created();
        spawn_local(async move {
            while let Some((new_peer_id, new_peer)) =
                on_peer_created.next().await
            {
                if let Some(inner) = inner.upgrade() {
                    inner
                        .borrow_mut()
                        .on_peer_created(new_peer_id, &new_peer.borrow());
                } else {
                    break;
                }
            }
        });

        let inner = Rc::downgrade(&room);
        let mut on_peer_removed = room.borrow().snapshot.on_peer_removed();
        spawn_local(async move {
            while let Some((removed_peer_id, _removed_peer)) =
                on_peer_removed.next().await
            {
                if let Some(inner) = inner.upgrade() {
                    inner.borrow_mut().on_peer_removed(removed_peer_id);
                } else {
                    break;
                }
            }
        });

        let rpc_events_stream = events_stream.map(RoomEvent::RpcEvent);
        let peer_events_stream = peer_events_rx.map(RoomEvent::PeerEvent);

        let mut events = stream::select(rpc_events_stream, peer_events_stream);

        let inner = Rc::downgrade(&room);
        // Spawns `Promise` in JS, does not provide any handles, so the current
        // way to stop this stream is to drop all connected `Sender`s.
        spawn_local(async move {
            while let Some(event) = events.next().await {
                match inner.upgrade() {
                    None => {
                        // `InnerSession` is gone, which means that `Room` has
                        // been dropped. Not supposed to
                        // happen, actually, since
                        // `InnerSession` should drop its `tx` by unsub from
                        // `RpcClient`.
                        console_error("Inner Room dropped unexpectedly")
                    }
                    Some(inner) => {
                        match event {
                            RoomEvent::RpcEvent(event) => {
                                event.dispatch_with(
                                    &mut inner.borrow_mut().snapshot,
                                );
                            }
                            RoomEvent::PeerEvent(event) => {
                                event.dispatch_with(
                                    inner.borrow_mut().deref_mut(),
                                );
                            }
                        };
                    }
                }
            }
        });

        Self(room)
    }

    /// Inserts provided [`ObservableTrackSnapshot`] to this [`Room`]'s
    /// [`ObservableRoomSnapshot`].
    ///
    /// __Used for testing purposes.__
    #[cfg(feature = "mockable")]
    pub fn insert_track_snapshot(
        &self,
        peer_id: PeerId,
        track_snapshot: Rc<RefCell<ObservableTrackSnapshot>>,
    ) {
        let track_id = track_snapshot.borrow().id;
        self.0
            .borrow_mut()
            .snapshot
            .peers
            .get(&peer_id)
            .unwrap()
            .borrow_mut()
            .tracks
            .insert(track_id, track_snapshot);
    }

    /// Sets `close_reason` of [`InnerRoom`] and consumes [`Room`] pointer.
    ///
    /// Supposed that this function will trigger [`Drop`] implementation of
    /// [`InnerRoom`] and call JS side `on_close` callback with provided
    /// [`CloseReason`].
    ///
    /// Note that this function __doesn't guarantee__ that [`InnerRoom`] will be
    /// dropped because theoretically other pointers to the [`InnerRoom`]
    /// can exist. If you need guarantee of [`InnerRoom`] dropping then you
    /// may check count of pointers to [`InnerRoom`] with
    /// [`Rc::strong_count`].
    pub fn close(self, reason: CloseReason) {
        self.0.borrow_mut().set_close_reason(reason);
    }

    /// Creates new [`RoomHandle`] used by JS side. You can create them as many
    /// as you need.
    #[inline]
    pub fn new_handle(&self) -> RoomHandle {
        RoomHandle(Rc::downgrade(&self.0))
    }
}

/// Actual data of a [`Room`].
///
/// Shared between JS side ([`RoomHandle`]) and Rust side ([`Room`]).
struct InnerRoom {
    /// Client to talk with media server via Client API RPC.
    rpc: Rc<dyn RpcClient>,

    /// Local media stream for injecting into new created [`PeerConnection`]s.
    local_stream_settings: Option<MediaStreamSettings>,

    /// [`PeerConnection`] repository.
    peers: Box<dyn PeerRepository>,

    /// Channel for send events produced [`PeerConnection`] to [`Room`].
    peer_event_sender: mpsc::UnboundedSender<PeerEvent>,

    /// Collection of [`Connection`]s with a remote [`Member`]s.
    connections: HashMap<PeerId, Connection>,

    /// Callback from JS side which will be invoked on remote `Member` media
    /// stream arrival.
    on_new_connection: Callback<ConnectionHandle>,

    /// Callback to be invoked when new [`MediaStream`] is acquired providing
    /// its actual underlying [MediaStream][1] object.
    ///
    /// [1]: https://w3.org/TR/mediacapture-streams/#mediastream
    // TODO: will be extended with some metadata that would allow client to
    //       understand purpose of obtaining this stream.
    on_local_stream: Callback<MediaStream>,

    /// Callback to be invoked when failed obtain [`MediaStream`] from
    /// [`MediaManager`] or failed inject stream into [`PeerConnection`].
    on_failed_local_stream: Rc<Callback<JasonError>>,

    /// Callback to be invoked when [`RpcClient`] loses connection.
    on_connection_loss: Callback<ReconnectHandle>,

    /// JS callback which will be called when this [`Room`] will be closed.
    on_close: Rc<Callback<RoomCloseReason>>,

    /// Reason of [`Room`] closing.
    ///
    /// This [`CloseReason`] will be provided into `on_close` JS callback.
    ///
    /// Note that `None` will be considered as error and `is_err` will be
    /// `true` in [`JsCloseReason`] provided to JS callback.
    close_reason: CloseReason,

    /// Snapshot of this [`Room`].
    snapshot: ObservableRoomSnapshot,
}

impl InnerRoom {
    /// Creates new [`InnerRoom`].
    #[inline]
    fn new(
        rpc: Rc<dyn RpcClient>,
        peers: Box<dyn PeerRepository>,
        peer_event_sender: mpsc::UnboundedSender<PeerEvent>,
        snapshot: ObservableRoomSnapshot,
    ) -> Self {
        Self {
            rpc,
            local_stream_settings: None,
            peers,
            peer_event_sender,
            connections: HashMap::new(),
            on_new_connection: Callback::default(),
            on_local_stream: Callback::default(),
            on_connection_loss: Callback::default(),
            on_failed_local_stream: Rc::new(Callback::default()),
            on_close: Rc::new(Callback::default()),
            close_reason: CloseReason::ByClient {
                reason: ClientDisconnect::RoomUnexpectedlyDropped,
                is_err: true,
            },
            snapshot,
        }
    }

    /// Sets `close_reason` of [`InnerRoom`].
    ///
    /// [`Drop`] implementation of [`InnerRoom`] is supposed
    /// to be triggered after this function call.
    fn set_close_reason(&mut self, reason: CloseReason) {
        self.close_reason = reason;
    }

    /// Creates new [`Connection`]s basing on senders and receivers of provided
    /// [`Track`]s.
    // TODO: creates connections based on remote peer_ids atm, should create
    //       connections based on remote member_ids
    fn create_connections_from_tracks(
        &mut self,
        tracks: Vec<Rc<RefCell<ObservableTrackSnapshot>>>,
    ) {
        let create_connection = |room: &mut Self, peer_id: &PeerId| {
            if !room.connections.contains_key(peer_id) {
                let con = Connection::new();
                room.on_new_connection.call(con.new_handle());
                room.connections.insert(*peer_id, con);
            }
        };

        for track in tracks {
            match track.borrow().get_direction() {
                Direction::Send { ref receivers, .. } => {
                    for receiver in receivers {
                        create_connection(self, receiver);
                    }
                }
                Direction::Recv { ref sender, .. } => {
                    create_connection(self, sender);
                }
            }
        }
    }

    /// Toggles [`Sender`]s [`MuteState`] by provided [`TransceiverKind`] in all
    /// [`PeerConnection`]s in this [`Room`].
    ///
    /// [`PeerConnection`]: crate::peer::PeerConnection
    #[allow(clippy::filter_map)]
    fn toggle_mute(
        &self,
        is_muted: bool,
        kind: TransceiverKind,
    ) -> impl Future<Output = Result<(), Traced<RoomError>>> {
        let peers = self.peers.get_all();
        let rpc = self.rpc.clone();
        async move {
            let peer_mute_state_changed: Vec<_> = peers
                .iter()
                .map(|peer| {
                    let desired_state = StableMuteState::from(is_muted);
                    let tracks_patches: Vec<_> = peer
                        .get_senders(kind)
                        .into_iter()
                        .filter(|sender| match sender.mute_state() {
                            MuteState::Transition(t) => {
                                t.intended() != desired_state
                            }
                            MuteState::Stable(s) => s != desired_state,
                        })
                        .map(|sender| {
                            sender.mute_state_transition_to(desired_state);
                            TrackPatch {
                                id: sender.track_id(),
                                is_muted: Some(is_muted),
                            }
                        })
                        .collect();

                    let wait_state_change: Vec<_> = peer
                        .get_senders(kind)
                        .into_iter()
                        .map(|sender| {
                            sender.when_mute_state_stable(desired_state)
                        })
                        .collect();

                    if !tracks_patches.is_empty() {
                        rpc.send_command(Command::UpdateTracks {
                            peer_id: peer.id(),
                            tracks_patches,
                        });
                    }

                    future::join_all(wait_state_change)
                })
                .collect();

            future::join_all(peer_mute_state_changed)
                .await
                .into_iter()
                .flat_map(IntoIterator::into_iter)
                .collect::<Result<Vec<_>, _>>()
                .map(|_| ())
                .map_err(tracerr::map_from_and_wrap!())
        }
    }

    /// Returns `true` if all [`Sender`]s of this [`Room`] is in provided
    /// [`MuteState`].
    pub fn is_all_peers_in_mute_state(
        &self,
        kind: TransceiverKind,
        mute_state: StableMuteState,
    ) -> bool {
        self.peers
            .get_all()
            .into_iter()
            .find(|p| !p.is_all_senders_in_mute_state(kind, mute_state))
            .is_none()
    }

    /// Updates this [`Room`]s [`MediaStreamSettings`]. This affects all
    /// [`PeerConnection`]s in this [`Room`]. If [`MediaStreamSettings`] is
    /// configured for some [`Room`], then this [`Room`] can only send
    /// [`MediaStream`] that corresponds to this settings.
    /// [`MediaStreamSettings`] update will change [`MediaStream`] in all
    /// sending peers, so that might cause new [getUserMedia()][1] request.
    ///
    /// Media obtaining/injection errors are fired to `on_failed_local_stream`
    /// callback.
    ///
    /// [`PeerConnection`]: crate::peer::PeerConnection
    /// [1]: https://tinyurl.com/rnxcavf
    fn set_local_media_settings(
        &mut self,
        settings: MediaStreamSettings,
    ) -> impl Future<Output = ()> + 'static {
        let peers = self.peers.get_all();
        let settings_clone = settings.clone();
        let error_callback = Rc::clone(&self.on_failed_local_stream);
        self.local_stream_settings.replace(settings);
        async move {
            for peer in peers {
                if let Err(err) = peer
                    .update_local_stream(Some(settings_clone.clone()))
                    .await
                    .map_err(tracerr::map_from_and_wrap!(=> RoomError))
                {
                    error_callback.call(JasonError::from(err));
                }
            }
        }
    }

    pub fn on_peer_created(
        &mut self,
        peer_id: PeerId,
        peer_state: &ObservablePeerSnapshot,
    ) {
        let peer = match self
            .peers
            .create_peer(peer_state, self.peer_event_sender.clone())
            .map_err(tracerr::map_from_and_wrap!(=> RoomError))
        {
            Ok(peer) => peer,
            Err(err) => {
                JasonError::from(err).print();
                return;
            }
        };

        self.create_connections_from_tracks(peer_state.get_tracks());

        let local_stream_constraints = self.local_stream_settings.clone();
        let rpc = Rc::clone(&self.rpc);
        let error_callback = Rc::clone(&self.on_failed_local_stream);
        let tracks = peer_state.get_tracks();
        let sdp_offer = peer_state.get_sdp_offer().clone();
        spawn_local(
            async move {
                match sdp_offer {
                    None => {
                        let sdp_offer = peer
<<<<<<< HEAD
                            .get_offer(tracks.clone(), local_stream.as_ref())
=======
                            .get_offer(tracks, local_stream_constraints)
>>>>>>> 000173d9
                            .await
                            .map_err(tracerr::map_from_and_wrap!())?;
                        let mids = peer
                            .get_mids()
                            .map_err(tracerr::map_from_and_wrap!())?;
                        rpc.send_command(Command::MakeSdpOffer {
                            peer_id,
                            sdp_offer,
                            mids,
                        });
                    }
                    Some(offer) => {
                        let sdp_answer = peer
                            .process_offer(
<<<<<<< HEAD
                                offer.to_string(),
                                tracks,
                                local_stream.as_ref(),
=======
                                offer,
                                tracks,
                                local_stream_constraints,
>>>>>>> 000173d9
                            )
                            .await
                            .map_err(tracerr::map_from_and_wrap!())?;
                        rpc.send_command(Command::MakeSdpAnswer {
                            peer_id,
                            sdp_answer,
                        });
                    }
                };
                Result::<_, Traced<RoomError>>::Ok(())
            }
            .then(|result| async move {
                if let Err(err) = result {
                    let (err, trace) = err.into_parts();
                    match err {
                        RoomError::InvalidLocalStream(_)
                        | RoomError::CouldNotGetLocalMedia(_) => {
                            let e = JasonError::from((err, trace));
                            e.print();
                            error_callback.call(e);
                        }
                        _ => JasonError::from((err, trace)).print(),
                    };
                };
            }),
        );
    }

    pub fn on_peer_removed(&mut self, peer_id: PeerId) {
        self.peers.remove(peer_id);
    }
}

/// [`PeerEvent`]s handling.
impl PeerEventHandler for InnerRoom {
    type Output = ();

    /// Handles [`PeerEvent::IceCandidateDiscovered`] event and sends received
    /// candidate to RPC server.
    fn on_ice_candidate_discovered(
        &mut self,
        peer_id: PeerId,
        candidate: String,
        sdp_m_line_index: Option<u16>,
        sdp_mid: Option<String>,
    ) {
        self.rpc.send_command(Command::SetIceCandidate {
            peer_id,
            candidate: IceCandidate {
                candidate,
                sdp_m_line_index,
                sdp_mid,
            },
        });
    }

    /// Handles [`PeerEvent::NewRemoteStream`] event and passes received
    /// [`MediaStream`] to the related [`Connection`].
    fn on_new_remote_stream(
        &mut self,
        _: PeerId,
        sender_id: PeerId,
        remote_stream: PeerMediaStream,
    ) {
        match self.connections.get(&sender_id) {
            Some(conn) => conn.on_remote_stream(remote_stream.new_handle()),
            None => {
                JasonError::from(tracerr::new!(RoomError::UnknownRemotePeer))
                    .print()
            }
        }
    }

    /// Invokes `on_local_stream` [`Room`]'s callback.
    fn on_new_local_stream(&mut self, _: PeerId, stream: MediaStream) {
        self.on_local_stream.call(stream);
    }

    /// Handles [`PeerEvent::IceConnectionStateChanged`] event and sends new
    /// state to RPC server.
    fn on_ice_connection_state_changed(
        &mut self,
        peer_id: PeerId,
        ice_connection_state: IceConnectionState,
    ) {
        self.rpc.send_command(Command::AddPeerConnectionMetrics {
            peer_id,
            metrics: PeerMetrics::IceConnectionState(ice_connection_state),
        });
    }

    /// Handles [`PeerEvent::ConnectionStateChanged`] event and sends new
    /// state to the RPC server.
    fn on_connection_state_changed(
        &mut self,
        peer_id: PeerId,
        peer_connection_state: PeerConnectionState,
    ) {
        self.rpc.send_command(Command::AddPeerConnectionMetrics {
            peer_id,
            metrics: PeerMetrics::PeerConnectionState(peer_connection_state),
        });

        if let PeerConnectionState::Connected = peer_connection_state {
            if let Some(peer) = self.peers.get(peer_id) {
                spawn_local(async move {
                    peer.scrape_and_send_peer_stats().await;
                });
            }
        }
    }

    /// Handles [`PeerEvent::StatsUpdate`] event and sends new stats to the RPC
    /// server.
    fn on_stats_update(&mut self, peer_id: PeerId, stats: RtcStats) {
        self.rpc.send_command(Command::AddPeerConnectionMetrics {
            peer_id,
            metrics: PeerMetrics::RtcStats(stats.0),
        });
    }

    /// Handles [`PeerEvent::NewLocalStreamRequired`] event and updates local
    /// stream of [`PeerConnection`] that sent request.
    fn on_new_local_stream_required(&mut self, peer_id: PeerId) {
        if let Some(peer) = self.peers.get(peer_id) {
            let constraints_clone = self.local_stream_settings.clone();
            let error_callback = Rc::clone(&self.on_failed_local_stream);
            spawn_local(async move {
                if let Err(err) = peer
                    .update_local_stream(constraints_clone)
                    .await
                    .map_err(tracerr::map_from_and_wrap!(=> RoomError))
                {
                    error_callback.call(JasonError::from(err));
                }
            });
        } else {
            JasonError::from(tracerr::new!(RoomError::NoSuchPeer(peer_id)))
                .print();
        }
    }
}

impl Drop for InnerRoom {
    /// Unsubscribes [`InnerRoom`] from all its subscriptions.
    fn drop(&mut self) {
        self.rpc.unsub();

        if let CloseReason::ByClient { reason, .. } = &self.close_reason {
            self.rpc.set_close_reason(*reason);
        };

        self.on_close
            .call(RoomCloseReason::new(self.close_reason))
            .map(|result| result.map_err(console_error));
    }
}<|MERGE_RESOLUTION|>--- conflicted
+++ resolved
@@ -127,6 +127,10 @@
     /// [`MediaManager`].
     #[display(fmt = "Failed to get local stream: {}", _0)]
     CouldNotGetLocalMedia(#[js(cause)] PeerError),
+
+    /// Returned if the requested [`PeerConnection`] is not found.
+    #[display(fmt = "Peer with id {} doesnt exist", _0)]
+    NoSuchPeer(PeerId),
 
     /// Returned if an error occurred during the webrtc signaling process
     /// with remote peer.
@@ -812,11 +816,7 @@
                 match sdp_offer {
                     None => {
                         let sdp_offer = peer
-<<<<<<< HEAD
-                            .get_offer(tracks.clone(), local_stream.as_ref())
-=======
-                            .get_offer(tracks, local_stream_constraints)
->>>>>>> 000173d9
+                            .get_offer(tracks.clone(), local_stream_constraints)
                             .await
                             .map_err(tracerr::map_from_and_wrap!())?;
                         let mids = peer
@@ -831,15 +831,9 @@
                     Some(offer) => {
                         let sdp_answer = peer
                             .process_offer(
-<<<<<<< HEAD
-                                offer.to_string(),
-                                tracks,
-                                local_stream.as_ref(),
-=======
                                 offer,
                                 tracks,
                                 local_stream_constraints,
->>>>>>> 000173d9
                             )
                             .await
                             .map_err(tracerr::map_from_and_wrap!())?;
