//! Medea room.

use std::{
    cell::RefCell,
    collections::HashMap,
    ops::DerefMut as _,
    rc::{Rc, Weak},
};

<<<<<<< HEAD
use failure::Error;
=======
use anyhow::Error;
>>>>>>> 00a01d74
use futures::{channel::mpsc, future, stream, FutureExt as _, StreamExt as _};
use js_sys::Promise;
use medea_client_api_proto::{
    Command, Direction, Event as RpcEvent, EventHandler, IceCandidate,
    IceServer, PeerId, Track,
};
use wasm_bindgen::{prelude::*, JsValue};
use wasm_bindgen_futures::{future_to_promise, spawn_local};
use web_sys::MediaStream as SysMediaStream;

use crate::{
<<<<<<< HEAD
    peer::{MediaStream, PeerEvent, PeerEventHandler, PeerRepository},
=======
    peer::{
        MediaStream, MediaStreamHandle, PeerEvent, PeerEventHandler,
        PeerRepository,
    },
>>>>>>> 00a01d74
    rpc::RpcClient,
    utils::Callback,
};

use super::{connection::Connection, ConnectionHandle};
use tracerr::Traced;

/// JS side handle to `Room` where all the media happens.
///
/// Actually, represents a [`Weak`]-based handle to `InnerRoom`.
///
/// For using [`RoomHandle`] on Rust side, consider the `Room`.
#[allow(clippy::module_name_repetitions)]
#[wasm_bindgen]
pub struct RoomHandle(Weak<RefCell<InnerRoom>>);

#[wasm_bindgen]
impl RoomHandle {
    /// Sets callback, which will be invoked on new `Connection` establishing.
    pub fn on_new_connection(
        &self,
        f: js_sys::Function,
    ) -> Result<(), JsValue> {
        map_weak!(self, |inner| inner
            .borrow_mut()
            .on_new_connection
            .set_func(f))
    }

    /// Sets `on_local_stream` callback, which will be invoked once media
    /// acquisition request will resolve successfully. Only invoked if media
<<<<<<< HEAD
    /// request was initiated by rpc server.
=======
    /// request was initiated by media server.
>>>>>>> 00a01d74
    pub fn on_local_stream(&self, f: js_sys::Function) -> Result<(), JsValue> {
        map_weak!(self, |inner| inner.borrow_mut().on_local_stream.set_func(f))
    }

    /// Sets `on_failed_local_stream` callback, which will be invoked on local
    /// media acquisition or media injection failures.
    pub fn on_failed_local_stream(
        &self,
        f: js_sys::Function,
    ) -> Result<(), JsValue> {
        map_weak!(self, |inner| inner
            .borrow_mut()
            .on_failed_local_stream
            .set_func(f))
    }

<<<<<<< HEAD
    /// Performs entering to a [`Room`]  with the preconfigured authorization
=======
    /// Performs entering to a [`Room`] with the preconfigured authorization
>>>>>>> 00a01d74
    /// `token` for connection with media server.
    ///
    /// Establishes connection with media server (if it doesn't already exist).
    /// Fails if:
    ///   - `on_failed_local_stream` callback is not set
    ///   - unable to connect to media server.
    ///
    /// Effectively returns `Result<(), js_sys::Error>`.
    pub fn join(&self, token: String) -> Promise {
<<<<<<< HEAD
        match map_weak!(self, |inner| Rc::clone(&inner.borrow().rpc)) {
            Ok(rpc) => {
=======
        match map_weak!(self, |inner| (
            Rc::clone(&inner.borrow().rpc),
            inner.borrow().on_failed_local_stream.is_set()
        )) {
            Ok((rpc, failed_callback_is_set)) => {
                if !failed_callback_is_set {
                    return future_to_promise(future::err(
                        js_sys::Error::new(
                            "`on_failed_local_stream` callback is not set",
                        )
                        .into(),
                    ));
                }
>>>>>>> 00a01d74
                future_to_promise(async move {
                    rpc.connect(token).await.map(|_| JsValue::NULL).map_err(
                        |err| js_sys::Error::new(&format!("{}", err)).into(),
                    )
                })
            }
            Err(err) => future_to_promise(future::err(err)),
        }
    }

<<<<<<< HEAD
    /// Performs injecting local media stream for all created and new
    /// [`PeerConnection`]s into this [`Room`].
=======
    /// Injects local media stream for all created and new [`PeerConnection`]s
    /// in this [`Room`].
>>>>>>> 00a01d74
    pub fn inject_local_stream(
        &self,
        stream: SysMediaStream,
    ) -> Result<(), JsValue> {
        map_weak!(self, |inner| inner.borrow_mut().inject_local_stream(stream))
    }

    /// Mutes outbound audio in this room.
    pub fn mute_audio(&self) -> Result<(), JsValue> {
        map_weak!(self, |inner| inner.borrow_mut().toggle_send_audio(false))
    }

    /// Unmutes outbound audio in this room.
    pub fn unmute_audio(&self) -> Result<(), JsValue> {
        map_weak!(self, |inner| inner.borrow_mut().toggle_send_audio(true))
    }

    /// Mutes outbound video in this room.
    pub fn mute_video(&self) -> Result<(), JsValue> {
        map_weak!(self, |inner| inner.borrow_mut().toggle_send_video(false))
    }

    /// Unmutes outbound video in this room.
    pub fn unmute_video(&self) -> Result<(), JsValue> {
        map_weak!(self, |inner| inner.borrow_mut().toggle_send_video(true))
    }
}

/// [`Room`] where all the media happens (manages concrete [`PeerConnection`]s,
/// handles media server events, etc).
///
/// It's used on Rust side and represents a handle to [`InnerRoom`] data.
///
/// For using [`Room`] on JS side, consider the [`RoomHandle`].
pub struct Room(Rc<RefCell<InnerRoom>>);

impl Room {
    /// Creates new [`Room`] and associates it with a provided [`RpcClient`].
    pub fn new(rpc: Rc<dyn RpcClient>, peers: Box<dyn PeerRepository>) -> Self {
        enum RoomEvent {
            RpcEvent(RpcEvent),
            PeerEvent(PeerEvent),
        }

        let (tx, peer_events_rx) = mpsc::unbounded();
        let events_stream = rpc.subscribe();
        let room = Rc::new(RefCell::new(InnerRoom::new(rpc, peers, tx)));

        let rpc_events_stream = events_stream.map(RoomEvent::RpcEvent);
        let peer_events_stream = peer_events_rx.map(RoomEvent::PeerEvent);

        let mut events = stream::select(rpc_events_stream, peer_events_stream);

        let inner = Rc::downgrade(&room);
        // Spawns `Promise` in JS, does not provide any handles, so the current
        // way to stop this stream is to drop all connected `Sender`s.
        spawn_local(async move {
            while let Some(event) = events.next().await {
                match inner.upgrade() {
                    None => {
                        // `InnerSession` is gone, which means that `Room` has
                        // been dropped. Not supposed to
                        // happen, actually, since
                        // `InnerSession` should drop its `tx` by unsub from
                        // `RpcClient`.
<<<<<<< HEAD
                        error!("Inner Room dropped unexpectedly")
=======
                        console_error!("Inner Room dropped unexpectedly")
>>>>>>> 00a01d74
                    }
                    Some(inner) => {
                        match event {
                            RoomEvent::RpcEvent(event) => {
                                event.dispatch_with(
                                    inner.borrow_mut().deref_mut(),
                                );
                            }
                            RoomEvent::PeerEvent(event) => {
                                event.dispatch_with(
                                    inner.borrow_mut().deref_mut(),
                                );
                            }
                        };
                    }
                }
            }
        });

        Self(room)
    }

    /// Creates new [`RoomHandle`] used by JS side. You can create them as many
    /// as you need.
    #[inline]
    pub fn new_handle(&self) -> RoomHandle {
        RoomHandle(Rc::downgrade(&self.0))
    }
}

/// Actual data of a [`Room`].
///
/// Shared between JS side ([`RoomHandle`]) and Rust side ([`Room`]).
struct InnerRoom {
<<<<<<< HEAD
    /// Client to talk with server via Client API RPC.
=======
    /// Client to talk with media server via Client API RPC.
>>>>>>> 00a01d74
    rpc: Rc<dyn RpcClient>,

    /// Local media stream for injecting into new created [`PeerConnection`]s.
    local_stream: Option<SysMediaStream>,

    /// [`PeerConnection`] repository.
    peers: Box<dyn PeerRepository>,

    /// Channel for send events produced [`PeerConnection`] to [`Room`].
    peer_event_sender: mpsc::UnboundedSender<PeerEvent>,

    /// Collection of [`Connection`]s with a remote [`Member`]s.
    connections: HashMap<PeerId, Connection>,

    /// Callback from JS side which will be invoked on remote `Member` media
    /// stream arrival.
    on_new_connection: Callback<ConnectionHandle>,

    /// Callback to be invoked when new [`MediaStream`] is acquired providing
    /// its actual underlying [MediaStream][1] object.
    ///
    /// [1]: https://www.w3.org/TR/mediacapture-streams/#mediastream
    // TODO: will be extended with some metadata that would allow client to
    //       understand purpose of obtaining this stream.
<<<<<<< HEAD
    on_local_stream: Callback<SysMediaStream>,
=======
    on_local_stream: Callback<MediaStreamHandle>,
>>>>>>> 00a01d74

    /// Callback to be invoked when failed obtain [`MediaStream`] from
    /// [`MediaManager`] or failed inject stream into [`PeerConnection`].
    on_failed_local_stream: Rc<Callback<js_sys::Error>>,

    /// Indicates if outgoing audio is enabled in this [`Room`].
    enabled_audio: bool,

    /// Indicates if outgoing video is enabled in this [`Room`].
    enabled_video: bool,
}

impl InnerRoom {
    /// Creates new [`InnerRoom`].
    #[inline]
    fn new(
        rpc: Rc<dyn RpcClient>,
        peers: Box<dyn PeerRepository>,
        peer_event_sender: mpsc::UnboundedSender<PeerEvent>,
    ) -> Self {
        Self {
            rpc,
            local_stream: None,
            peers,
            peer_event_sender,
            connections: HashMap::new(),
            on_new_connection: Callback::default(),
            on_local_stream: Callback::default(),
            on_failed_local_stream: Rc::new(Callback::default()),
            enabled_audio: true,
            enabled_video: true,
        }
    }

    /// Creates new [`Connection`]s basing on senders and receivers of provided
    /// [`Track`]s.
    // TODO: creates connections based on remote peer_ids atm, should create
    //       connections based on remote member_ids
    fn create_connections_from_tracks(&mut self, tracks: &[Track]) {
        let create_connection = |room: &mut Self, peer_id: &PeerId| {
            if !room.connections.contains_key(peer_id) {
                let con = Connection::new();
                room.on_new_connection.call(con.new_handle());
                room.connections.insert(*peer_id, con);
            }
        };

        for track in tracks {
            match &track.direction {
                Direction::Send { ref receivers, .. } => {
                    for receiver in receivers {
                        create_connection(self, receiver);
                    }
                }
                Direction::Recv { ref sender, .. } => {
                    create_connection(self, sender);
                }
            }
        }
    }

    /// Toggles a audio send [`Track`]s of all [`PeerConnection`]s what this
    /// [`Room`] manage.
    fn toggle_send_audio(&mut self, enabled: bool) {
        for peer in self.peers.get_all() {
            peer.toggle_send_audio(enabled);
        }
        self.enabled_audio = enabled;
    }

    /// Toggles a video send [`Track`]s of all [`PeerConnection`]s what this
    /// [`Room`] manage.
    fn toggle_send_video(&mut self, enabled: bool) {
        for peer in self.peers.get_all() {
            peer.toggle_send_video(enabled);
        }
        self.enabled_video = enabled;
    }

<<<<<<< HEAD
    /// Inject given local stream into all [`PeerConnection`]s this [`Room`] and
    /// store its for inject into new [`PeerConnection`].
    ///
    /// If inject local stream into existing [`PeerConnection`] failed, invoke
    /// `on_failed_local_stream` callback with failure error.
=======
    /// Injects given local stream into all [`PeerConnection`]s of this [`Room`]
    /// and stores its for injecting into new [`PeerConnection`]s.
    ///
    /// If injecting fails, then invokes `on_failed_local_stream` callback with
    /// a failure error.
>>>>>>> 00a01d74
    fn inject_local_stream(&mut self, stream: SysMediaStream) {
        let peers = self.peers.get_all();
        let injected_stream = Clone::clone(&stream);
        let error_callback = Rc::clone(&self.on_failed_local_stream);
        spawn_local(async move {
            for peer in peers {
                if let Err(err) =
                    peer.inject_local_stream(&injected_stream).await
                {
<<<<<<< HEAD
                    error!(err.to_string());
                    error_callback.call(js_sys::Error::new(&err.to_string()));
=======
                    console_error!(err.to_string());
                    error_callback
                        .call(js_sys::Error::new(&format!("{}", err)));
>>>>>>> 00a01d74
                }
            }
        });
        self.local_stream.replace(stream);
    }
}

/// RPC events handling.
impl EventHandler for InnerRoom {
    /// Creates [`PeerConnection`] with a provided ID and all the
    /// [`Connection`]s basing on provided [`Track`]s.
    ///
    /// If provided `sdp_offer` is `Some`, then offer is applied to a created
    /// peer, and [`Command::MakeSdpAnswer`] is emitted back to the RPC server.
    fn on_peer_created(
        &mut self,
        peer_id: PeerId,
        sdp_offer: Option<String>,
        tracks: Vec<Track>,
        ice_servers: Vec<IceServer>,
    ) {
        let peer = match self.peers.create_peer(
            peer_id,
            ice_servers,
            self.peer_event_sender.clone(),
            self.enabled_audio,
            self.enabled_video,
        ) {
            Ok(peer) => peer,
            Err(err) => {
<<<<<<< HEAD
                error!(err.to_string());
=======
                console_error!(err.to_string());
>>>>>>> 00a01d74
                return;
            }
        };

        self.create_connections_from_tracks(&tracks);

        let local_stream = self.local_stream.clone();
        let rpc = Rc::clone(&self.rpc);
        let error_callback = Rc::clone(&self.on_failed_local_stream);
        spawn_local(
            async move {
                match sdp_offer {
                    None => {
                        let sdp_offer = peer
                            .get_offer(tracks, local_stream.as_ref())
                            .await?;
                        let mids = peer.get_mids()?;
                        rpc.send_command(Command::MakeSdpOffer {
                            peer_id,
                            sdp_offer,
                            mids,
                        });
                    }
                    Some(offer) => {
                        let sdp_answer = peer
                            .process_offer(offer, tracks, local_stream.as_ref())
                            .await?;
                        rpc.send_command(Command::MakeSdpAnswer {
                            peer_id,
                            sdp_answer,
                        });
                    }
                };
<<<<<<< HEAD
                Result::<_, Traced<Error>>::Ok(())
=======
                Result::<_, Error>::Ok(())
>>>>>>> 00a01d74
            }
            .then(|result| {
                async move {
                    if let Err(err) = result {
<<<<<<< HEAD
                        error!(err.to_string());
                        error_callback
                            .call(js_sys::Error::new(&err.to_string()));
=======
                        console_error!(err.to_string());
                        // TODO: only media errors should go here
                        error_callback
                            .call(js_sys::Error::new(&format!("{}", err)));
>>>>>>> 00a01d74
                    };
                }
            }),
        );
    }

    /// Applies specified SDP Answer to a specified [`PeerConnection`].
    fn on_sdp_answer_made(&mut self, peer_id: PeerId, sdp_answer: String) {
        if let Some(peer) = self.peers.get(peer_id) {
            spawn_local(async move {
                if let Err(err) = peer.set_remote_answer(sdp_answer).await {
<<<<<<< HEAD
                    error!(err.to_string());
=======
                    console_error!(err.to_string());
>>>>>>> 00a01d74
                }
            });
        } else {
            // TODO: No peer, whats next?
<<<<<<< HEAD
            error!(format!("Peer with id {} doesnt exist", peer_id))
=======
            console_error!(format!("Peer with id {} doesnt exist", peer_id))
>>>>>>> 00a01d74
        }
    }

    /// Applies specified [`IceCandidate`] to a specified [`PeerConnection`].
    fn on_ice_candidate_discovered(
        &mut self,
        peer_id: PeerId,
        candidate: IceCandidate,
    ) {
        if let Some(peer) = self.peers.get(peer_id) {
            spawn_local(async move {
                let add = peer
                    .add_ice_candidate(
                        candidate.candidate,
                        candidate.sdp_m_line_index,
                        candidate.sdp_mid,
                    )
                    .await;
                if let Err(err) = add {
<<<<<<< HEAD
                    error!(err.to_string());
=======
                    console_error!(err.to_string());
>>>>>>> 00a01d74
                }
            });
        } else {
            // TODO: No peer, whats next?
<<<<<<< HEAD
            error!(format!("Peer with id {} doesnt exist", peer_id))
=======
            console_error!(format!("Peer with id {} doesnt exist", peer_id))
>>>>>>> 00a01d74
        }
    }

    /// Disposes specified [`PeerConnection`]s.
    fn on_peers_removed(&mut self, peer_ids: Vec<PeerId>) {
        // TODO: drop connections
        peer_ids.iter().for_each(|id| {
            self.peers.remove(*id);
        })
    }
}

/// [`PeerEvent`]s handling.
impl PeerEventHandler for InnerRoom {
    /// Handles [`PeerEvent::IceCandidateDiscovered`] event and sends received
    /// candidate to RPC server.
    fn on_ice_candidate_discovered(
        &mut self,
        peer_id: PeerId,
        candidate: String,
        sdp_m_line_index: Option<u16>,
        sdp_mid: Option<String>,
    ) {
        self.rpc.send_command(Command::SetIceCandidate {
            peer_id,
            candidate: IceCandidate {
                candidate,
                sdp_m_line_index,
                sdp_mid,
            },
        });
    }

    /// Handles [`PeerEvent::NewRemoteStream`] event and passes received
    /// [`MediaStream`] to the related [`Connection`].
    fn on_new_remote_stream(
        &mut self,
        _: PeerId,
        sender_id: PeerId,
        remote_stream: MediaStream,
    ) {
        match self.connections.get(&sender_id) {
<<<<<<< HEAD
            Some(conn) => conn.on_remote_stream(remote_stream.stream()),
            None => error!("NewRemoteStream from sender without connection"),
        }
    }

    /// Invoke `on_local_stream` [`Room`]'s callback.
    fn on_new_local_stream(&mut self, _: PeerId, stream: MediaStream) {
        self.on_local_stream.call(stream.stream());
=======
            Some(conn) => conn.on_remote_stream(remote_stream.new_handle()),
            None => {
                console_error!("NewRemoteStream from sender without connection")
            }
        }
    }

    /// Invokes `on_local_stream` [`Room`]'s callback.
    fn on_new_local_stream(&mut self, _: PeerId, stream: MediaStream) {
        self.on_local_stream.call(stream.new_handle());
>>>>>>> 00a01d74
    }
}

impl Drop for InnerRoom {
    /// Unsubscribes [`InnerRoom`] from all its subscriptions.
    fn drop(&mut self) {
        self.rpc.unsub();
    }
}<|MERGE_RESOLUTION|>--- conflicted
+++ resolved
@@ -7,36 +7,28 @@
     rc::{Rc, Weak},
 };
 
-<<<<<<< HEAD
 use failure::Error;
-=======
-use anyhow::Error;
->>>>>>> 00a01d74
 use futures::{channel::mpsc, future, stream, FutureExt as _, StreamExt as _};
 use js_sys::Promise;
 use medea_client_api_proto::{
     Command, Direction, Event as RpcEvent, EventHandler, IceCandidate,
     IceServer, PeerId, Track,
 };
+use tracerr::Traced;
 use wasm_bindgen::{prelude::*, JsValue};
 use wasm_bindgen_futures::{future_to_promise, spawn_local};
 use web_sys::MediaStream as SysMediaStream;
 
 use crate::{
-<<<<<<< HEAD
-    peer::{MediaStream, PeerEvent, PeerEventHandler, PeerRepository},
-=======
     peer::{
         MediaStream, MediaStreamHandle, PeerEvent, PeerEventHandler,
         PeerRepository,
     },
->>>>>>> 00a01d74
     rpc::RpcClient,
     utils::Callback,
 };
 
 use super::{connection::Connection, ConnectionHandle};
-use tracerr::Traced;
 
 /// JS side handle to `Room` where all the media happens.
 ///
@@ -62,11 +54,7 @@
 
     /// Sets `on_local_stream` callback, which will be invoked once media
     /// acquisition request will resolve successfully. Only invoked if media
-<<<<<<< HEAD
-    /// request was initiated by rpc server.
-=======
     /// request was initiated by media server.
->>>>>>> 00a01d74
     pub fn on_local_stream(&self, f: js_sys::Function) -> Result<(), JsValue> {
         map_weak!(self, |inner| inner.borrow_mut().on_local_stream.set_func(f))
     }
@@ -83,11 +71,7 @@
             .set_func(f))
     }
 
-<<<<<<< HEAD
-    /// Performs entering to a [`Room`]  with the preconfigured authorization
-=======
     /// Performs entering to a [`Room`] with the preconfigured authorization
->>>>>>> 00a01d74
     /// `token` for connection with media server.
     ///
     /// Establishes connection with media server (if it doesn't already exist).
@@ -97,10 +81,6 @@
     ///
     /// Effectively returns `Result<(), js_sys::Error>`.
     pub fn join(&self, token: String) -> Promise {
-<<<<<<< HEAD
-        match map_weak!(self, |inner| Rc::clone(&inner.borrow().rpc)) {
-            Ok(rpc) => {
-=======
         match map_weak!(self, |inner| (
             Rc::clone(&inner.borrow().rpc),
             inner.borrow().on_failed_local_stream.is_set()
@@ -114,7 +94,6 @@
                         .into(),
                     ));
                 }
->>>>>>> 00a01d74
                 future_to_promise(async move {
                     rpc.connect(token).await.map(|_| JsValue::NULL).map_err(
                         |err| js_sys::Error::new(&format!("{}", err)).into(),
@@ -125,13 +104,8 @@
         }
     }
 
-<<<<<<< HEAD
-    /// Performs injecting local media stream for all created and new
-    /// [`PeerConnection`]s into this [`Room`].
-=======
     /// Injects local media stream for all created and new [`PeerConnection`]s
     /// in this [`Room`].
->>>>>>> 00a01d74
     pub fn inject_local_stream(
         &self,
         stream: SysMediaStream,
@@ -197,11 +171,7 @@
                         // happen, actually, since
                         // `InnerSession` should drop its `tx` by unsub from
                         // `RpcClient`.
-<<<<<<< HEAD
-                        error!("Inner Room dropped unexpectedly")
-=======
                         console_error!("Inner Room dropped unexpectedly")
->>>>>>> 00a01d74
                     }
                     Some(inner) => {
                         match event {
@@ -236,11 +206,7 @@
 ///
 /// Shared between JS side ([`RoomHandle`]) and Rust side ([`Room`]).
 struct InnerRoom {
-<<<<<<< HEAD
-    /// Client to talk with server via Client API RPC.
-=======
     /// Client to talk with media server via Client API RPC.
->>>>>>> 00a01d74
     rpc: Rc<dyn RpcClient>,
 
     /// Local media stream for injecting into new created [`PeerConnection`]s.
@@ -265,11 +231,7 @@
     /// [1]: https://www.w3.org/TR/mediacapture-streams/#mediastream
     // TODO: will be extended with some metadata that would allow client to
     //       understand purpose of obtaining this stream.
-<<<<<<< HEAD
-    on_local_stream: Callback<SysMediaStream>,
-=======
     on_local_stream: Callback<MediaStreamHandle>,
->>>>>>> 00a01d74
 
     /// Callback to be invoked when failed obtain [`MediaStream`] from
     /// [`MediaManager`] or failed inject stream into [`PeerConnection`].
@@ -349,19 +311,11 @@
         self.enabled_video = enabled;
     }
 
-<<<<<<< HEAD
-    /// Inject given local stream into all [`PeerConnection`]s this [`Room`] and
-    /// store its for inject into new [`PeerConnection`].
-    ///
-    /// If inject local stream into existing [`PeerConnection`] failed, invoke
-    /// `on_failed_local_stream` callback with failure error.
-=======
     /// Injects given local stream into all [`PeerConnection`]s of this [`Room`]
     /// and stores its for injecting into new [`PeerConnection`]s.
     ///
     /// If injecting fails, then invokes `on_failed_local_stream` callback with
     /// a failure error.
->>>>>>> 00a01d74
     fn inject_local_stream(&mut self, stream: SysMediaStream) {
         let peers = self.peers.get_all();
         let injected_stream = Clone::clone(&stream);
@@ -371,14 +325,9 @@
                 if let Err(err) =
                     peer.inject_local_stream(&injected_stream).await
                 {
-<<<<<<< HEAD
-                    error!(err.to_string());
-                    error_callback.call(js_sys::Error::new(&err.to_string()));
-=======
                     console_error!(err.to_string());
                     error_callback
                         .call(js_sys::Error::new(&format!("{}", err)));
->>>>>>> 00a01d74
                 }
             }
         });
@@ -409,11 +358,7 @@
         ) {
             Ok(peer) => peer,
             Err(err) => {
-<<<<<<< HEAD
-                error!(err.to_string());
-=======
                 console_error!(err.to_string());
->>>>>>> 00a01d74
                 return;
             }
         };
@@ -447,25 +392,15 @@
                         });
                     }
                 };
-<<<<<<< HEAD
                 Result::<_, Traced<Error>>::Ok(())
-=======
-                Result::<_, Error>::Ok(())
->>>>>>> 00a01d74
             }
             .then(|result| {
                 async move {
                     if let Err(err) = result {
-<<<<<<< HEAD
-                        error!(err.to_string());
-                        error_callback
-                            .call(js_sys::Error::new(&err.to_string()));
-=======
                         console_error!(err.to_string());
                         // TODO: only media errors should go here
                         error_callback
                             .call(js_sys::Error::new(&format!("{}", err)));
->>>>>>> 00a01d74
                     };
                 }
             }),
@@ -477,20 +412,12 @@
         if let Some(peer) = self.peers.get(peer_id) {
             spawn_local(async move {
                 if let Err(err) = peer.set_remote_answer(sdp_answer).await {
-<<<<<<< HEAD
-                    error!(err.to_string());
-=======
                     console_error!(err.to_string());
->>>>>>> 00a01d74
                 }
             });
         } else {
             // TODO: No peer, whats next?
-<<<<<<< HEAD
-            error!(format!("Peer with id {} doesnt exist", peer_id))
-=======
             console_error!(format!("Peer with id {} doesnt exist", peer_id))
->>>>>>> 00a01d74
         }
     }
 
@@ -510,20 +437,12 @@
                     )
                     .await;
                 if let Err(err) = add {
-<<<<<<< HEAD
-                    error!(err.to_string());
-=======
                     console_error!(err.to_string());
->>>>>>> 00a01d74
                 }
             });
         } else {
             // TODO: No peer, whats next?
-<<<<<<< HEAD
-            error!(format!("Peer with id {} doesnt exist", peer_id))
-=======
             console_error!(format!("Peer with id {} doesnt exist", peer_id))
->>>>>>> 00a01d74
         }
     }
 
@@ -566,16 +485,6 @@
         remote_stream: MediaStream,
     ) {
         match self.connections.get(&sender_id) {
-<<<<<<< HEAD
-            Some(conn) => conn.on_remote_stream(remote_stream.stream()),
-            None => error!("NewRemoteStream from sender without connection"),
-        }
-    }
-
-    /// Invoke `on_local_stream` [`Room`]'s callback.
-    fn on_new_local_stream(&mut self, _: PeerId, stream: MediaStream) {
-        self.on_local_stream.call(stream.stream());
-=======
             Some(conn) => conn.on_remote_stream(remote_stream.new_handle()),
             None => {
                 console_error!("NewRemoteStream from sender without connection")
@@ -586,7 +495,6 @@
     /// Invokes `on_local_stream` [`Room`]'s callback.
     fn on_new_local_stream(&mut self, _: PeerId, stream: MediaStream) {
         self.on_local_stream.call(stream.new_handle());
->>>>>>> 00a01d74
     }
 }
 
