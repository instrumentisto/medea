--- conflicted
+++ resolved
@@ -895,18 +895,6 @@
         });
     }
 
-<<<<<<< HEAD
-    fn on_stats_update(
-        &mut self,
-        peer_id: PeerId,
-        stats: RtcStats,
-        tracks_ids: HashMap<String, TrackId>,
-    ) {
-        self.rpc.send_command(Command::AddPeerConnectionStats {
-            peer_id,
-            stats: stats.0,
-            tracks_ids,
-=======
     /// Handles [`PeerEvent::ConnectionStateChanged`] event and sends new
     /// state to the RPC server.
     fn on_connection_state_changed(
@@ -919,7 +907,19 @@
             metrics: PeerMetrics::PeerConnectionStateChanged(
                 peer_connection_state,
             ),
->>>>>>> 9d86f7ac
+        });
+    }
+
+    fn on_stats_update(
+        &mut self,
+        peer_id: PeerId,
+        stats: RtcStats,
+        tracks_ids: HashMap<String, TrackId>,
+    ) {
+        self.rpc.send_command(Command::AddPeerConnectionStats {
+            peer_id,
+            stats: stats.0,
+            tracks_ids,
         });
     }
 }
