--- conflicted
+++ resolved
@@ -980,15 +980,6 @@
         let connections = Rc::new(Connections::default());
         let send_constraints = LocalTracksConstraints::default();
         let recv_constraints = Rc::new(RecvConstraints::default());
-<<<<<<< HEAD
-        Rc::new(Self {
-            peers: peer::repo::Component::new(
-                media_manager,
-                peer_event_sender,
-                send_constraints.clone(),
-                Rc::clone(&connections),
-                Rc::clone(&recv_constraints),
-=======
         Self {
             peers: peer::repo::Component::new(
                 Rc::new(peer::repo::Repository::new(
@@ -999,7 +990,6 @@
                     Rc::clone(&connections),
                 )),
                 Rc::new(peer::repo::State::default()),
->>>>>>> 43087cd6
             ),
             rpc,
             send_constraints,
@@ -1119,15 +1109,6 @@
                         })
                         .collect::<Result<_, _>>()
                         .map_err(tracerr::map_from_and_wrap!(=> RoomError))?;
-<<<<<<< HEAD
-                    if !tracks_patches.is_empty() {
-                        // self.rpc.send_command(Command::UpdateTracks {
-                        //     peer_id,
-                        //     tracks_patches,
-                        // });
-                    }
-=======
->>>>>>> 43087cd6
 
                     Ok(future::try_join_all(transitions_futs))
                 })
@@ -1660,12 +1641,6 @@
         self.rpc.send_command(intention);
         Ok(())
     }
-
-    async fn on_send_intention(&self, intention: Command) -> Self::Output {
-        self.rpc.send_command(intention);
-
-        Ok(())
-    }
 }
 
 impl Drop for InnerRoom {
