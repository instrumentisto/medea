--- conflicted
+++ resolved
@@ -21,13 +21,8 @@
 };
 
 use crate::{
-<<<<<<< HEAD
     media::MediaStream,
     peer::{PeerEvent, PeerEventHandler, PeerId, PeerRepository},
-=======
-    media::{MediaManager, MediaStream},
-    peer::{PeerEvent, PeerEventHandler, PeerRepository},
->>>>>>> c18f0cd8
     rpc::RpcClient,
     utils::{Callback2, WasmErr},
 };
@@ -145,16 +140,10 @@
 ///
 /// Shared between JS side ([`RoomHandle`]) and Rust side ([`Room`]).
 struct InnerRoom {
-<<<<<<< HEAD
     rpc: Rc<dyn RpcClient>,
     peers: Box<dyn PeerRepository>,
     peer_event_sender: UnboundedSender<PeerEvent>,
-    connections: HashMap<u64, Connection>,
-=======
-    rpc: Rc<RpcClient>,
-    peers: PeerRepository,
     connections: HashMap<PeerId, Connection>,
->>>>>>> c18f0cd8
     on_new_connection: Rc<Callback2<ConnectionHandle, WasmErr>>,
 }
 
@@ -291,7 +280,7 @@
                     candidate.sdp_m_line_index,
                     &candidate.sdp_mid,
                 )
-                .map_err(|err| err.log_err()),
+                    .map_err(|err| err.log_err()),
             );
         } else {
             // TODO: No peer, whats next?
