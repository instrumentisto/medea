--- conflicted
+++ resolved
@@ -4,12 +4,8 @@
     future::{Future, IntoFuture},
     stream::Stream,
 };
-<<<<<<< HEAD
 use protocol::Command;
-use protocol::{Directional, Event, IceCandidate};
-=======
 use protocol::{Track, Event, IceCandidate};
->>>>>>> 0f51c6d2
 use wasm_bindgen::{prelude::*, JsValue};
 use wasm_bindgen_futures::spawn_local;
 use web_sys::console;
@@ -49,19 +45,9 @@
 pub struct Room(Rc<RefCell<InnerRoom>>);
 
 impl Room {
-<<<<<<< HEAD
-    pub fn new(rpc: Rc<RPCClient>, media_manager: Rc<MediaManager>) -> Self {
-        Self(Rc::new(RefCell::new(InnerRoom::new(rpc, media_manager))))
-    }
-
-    pub fn new_handle(&self) -> RoomHandle {
-        RoomHandle(Rc::downgrade(&self.0))
-    }
-=======
     /// Creates new [`Room`] associating it with provided [`RpcClient`].
-    pub fn new(rpc: &Rc<RPCClient>) -> Self {
-        let room = Rc::new(RefCell::new(InnerRoom::new(Rc::clone(&rpc))));
->>>>>>> 0f51c6d2
+    pub fn new(rpc: &Rc<RPCClient>, media_manager: Rc<MediaManager>) -> Self {
+        let room = Rc::new(RefCell::new(InnerRoom::new(Rc::clone(&rpc, media_manager))));
 
         let inner = Rc::clone(&room);
 
@@ -137,15 +123,9 @@
     /// Creates RTCPeerConnection with provided ID.
     fn on_peer_created(
         &mut self,
-<<<<<<< HEAD
         peer_id: PeerId,
         sdp_offer: &Option<String>,
-        tracks: &[Directional],
-=======
-        _peer_id: u64,
-        _sdp_offer: &Option<String>,
-        _tracks: &[Track],
->>>>>>> 0f51c6d2
+        tracks: &[Track],
     ) {
         let peer = match self.peers.create(peer_id) {
             Ok(peer) => peer,
