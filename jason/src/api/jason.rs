--- conflicted
+++ resolved
@@ -45,12 +45,7 @@
             .init()
             .and_then(move |()| {
                 let rpc = Rc::new(rpc);
-<<<<<<< HEAD
                 let room = Room::new(Rc::clone(&rpc), media_manager);
-                room.subscribe(&rpc);
-=======
-                let room = Room::new(&rpc);
->>>>>>> 0f51c6d2
 
                 let handle = room.new_handle();
 
