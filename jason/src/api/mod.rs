//! External Jason API accessible from JS.

mod connection;
mod room;

use std::{cell::RefCell, rc::Rc};

use wasm_bindgen::prelude::*;

use crate::{
<<<<<<< HEAD
    media::MediaManager, peer, rpc::WebsocketRpcClient, set_panic_hook,
=======
    media::MediaManager,
    peer,
    rpc::{RpcClient, WebsocketRpcClient},
    set_panic_hook,
>>>>>>> 55f94e47
};

#[doc(inline)]
pub use self::{connection::ConnectionHandle, room::Room, room::RoomHandle};

#[wasm_bindgen]
#[derive(Default)]
pub struct Jason(Rc<RefCell<Inner>>);

#[derive(Default)]
struct Inner {
<<<<<<< HEAD
=======
    // TODO: multiple RpcClient's if rooms managed by different servers
    rpc: Option<Rc<dyn RpcClient>>,
>>>>>>> 55f94e47
    media_manager: Rc<MediaManager>,
    rooms: Vec<Room>,
}

/// Main library handler.
///
/// Responsible for managing shared transports, local media
/// and room initialization.
#[wasm_bindgen]
impl Jason {
    #[wasm_bindgen(constructor)]
    pub fn new() -> Self {
        set_panic_hook();
        Self::default()
    }

<<<<<<< HEAD
    /// Returns [`RoomHandle`] for [`Room`] with preconfigured the authorization
    /// `token` for connection with media server.
    pub fn init_room(&self) -> JsValue {
        let rpc = Rc::new(WebsocketRpcClient::new(3000));
        let peer_repository = Box::new(peer::Repository::new(Rc::clone(
            &self.0.borrow().media_manager,
        )));
=======
    /// Performs entering to a [`Room`] by the authorization `token`.
    ///
    /// Establishes connection with media server (if it doesn't already exist).
    /// Fails if unable to connect to media server.
    /// Effectively returns `Result<RoomHandle, WasmErr>`.
    pub fn join_room(&self, token: String) -> Promise {
        let mut rpc = WebsocketRpcClient::new(token, 3000);
        let peer_repository =
            peer::Repository::new(Rc::clone(&self.0.borrow().media_manager));

        let inner = Rc::clone(&self.0);
        let fut = rpc
            .init()
            .and_then(move |()| {
                let rpc: Rc<dyn RpcClient> = Rc::new(rpc);
                let room =
                    Room::new(Rc::clone(&rpc), Box::new(peer_repository));
>>>>>>> 55f94e47

        let room = Room::new(rpc, peer_repository);

        let handle = room.new_handle();

        self.0.borrow_mut().rooms.push(room);

        JsValue::from(handle)
    }

    /// Sets `on_local_stream` callback, which will be invoked once media
    /// acquisition request will resolve returning
    /// [`MediaStreamHandle`](crate::media::MediaStreamHandle) or
    /// [`WasmErr`](crate::utils::errors::WasmErr).
    pub fn on_local_stream(&self, f: js_sys::Function) {
        self.0.borrow_mut().media_manager.set_on_local_stream(f);
    }

    pub fn media_manager(&self) -> JsValue {
        self.0.borrow().media_manager.new_handle().into()
    }

    /// Drops [`Jason`] API object, so all related objects (rooms, connections,
    /// streams etc.) respectively. All objects related to this [`Jason`] API
    /// object will be detached (you will still hold them, but unable to use).
    pub fn dispose(self) {}
}<|MERGE_RESOLUTION|>--- conflicted
+++ resolved
@@ -5,17 +5,16 @@
 
 use std::{cell::RefCell, rc::Rc};
 
+use futures::future::Future;
+use js_sys::Promise;
 use wasm_bindgen::prelude::*;
+use wasm_bindgen_futures::future_to_promise;
 
 use crate::{
-<<<<<<< HEAD
-    media::MediaManager, peer, rpc::WebsocketRpcClient, set_panic_hook,
-=======
     media::MediaManager,
     peer,
     rpc::{RpcClient, WebsocketRpcClient},
     set_panic_hook,
->>>>>>> 55f94e47
 };
 
 #[doc(inline)]
@@ -27,11 +26,6 @@
 
 #[derive(Default)]
 struct Inner {
-<<<<<<< HEAD
-=======
-    // TODO: multiple RpcClient's if rooms managed by different servers
-    rpc: Option<Rc<dyn RpcClient>>,
->>>>>>> 55f94e47
     media_manager: Rc<MediaManager>,
     rooms: Vec<Room>,
 }
@@ -48,7 +42,6 @@
         Self::default()
     }
 
-<<<<<<< HEAD
     /// Returns [`RoomHandle`] for [`Room`] with preconfigured the authorization
     /// `token` for connection with media server.
     pub fn init_room(&self) -> JsValue {
@@ -56,25 +49,6 @@
         let peer_repository = Box::new(peer::Repository::new(Rc::clone(
             &self.0.borrow().media_manager,
         )));
-=======
-    /// Performs entering to a [`Room`] by the authorization `token`.
-    ///
-    /// Establishes connection with media server (if it doesn't already exist).
-    /// Fails if unable to connect to media server.
-    /// Effectively returns `Result<RoomHandle, WasmErr>`.
-    pub fn join_room(&self, token: String) -> Promise {
-        let mut rpc = WebsocketRpcClient::new(token, 3000);
-        let peer_repository =
-            peer::Repository::new(Rc::clone(&self.0.borrow().media_manager));
-
-        let inner = Rc::clone(&self.0);
-        let fut = rpc
-            .init()
-            .and_then(move |()| {
-                let rpc: Rc<dyn RpcClient> = Rc::new(rpc);
-                let room =
-                    Room::new(Rc::clone(&rpc), Box::new(peer_repository));
->>>>>>> 55f94e47
 
         let room = Room::new(rpc, peer_repository);
 
