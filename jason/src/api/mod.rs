--- conflicted
+++ resolved
@@ -1,11 +1,3 @@
-<<<<<<< HEAD
-//! External `Jason` API.
-
-mod wasm;
-
-#[doc(inline)]
-pub use wasm::{
-=======
 //! External [`Jason`] API.
 
 pub mod wasm;
@@ -13,7 +5,6 @@
 use crate::media;
 
 pub use self::wasm::{
->>>>>>> e580a722
     connection_handle::ConnectionHandle,
     constraints_update_exception::ConstraintsUpdateException,
     input_device_info::InputDeviceInfo,
@@ -32,14 +23,8 @@
     FacingMode, MediaKind, MediaSourceKind,
 };
 
-<<<<<<< HEAD
-use crate::media;
-
-impl From<media::MediaKind> for MediaKind {
-=======
 impl From<media::MediaKind> for MediaKind {
     #[inline]
->>>>>>> e580a722
     fn from(that: media::MediaKind) -> Self {
         match that {
             media::MediaKind::Audio => Self::Audio,
@@ -49,10 +34,7 @@
 }
 
 impl From<MediaKind> for media::MediaKind {
-<<<<<<< HEAD
-=======
     #[inline]
->>>>>>> e580a722
     fn from(that: MediaKind) -> Self {
         match that {
             MediaKind::Audio => Self::Audio,
@@ -62,10 +44,7 @@
 }
 
 impl From<media::MediaSourceKind> for MediaSourceKind {
-<<<<<<< HEAD
-=======
     #[inline]
->>>>>>> e580a722
     fn from(that: media::MediaSourceKind) -> Self {
         match that {
             media::MediaSourceKind::Device => Self::Device,
@@ -75,10 +54,7 @@
 }
 
 impl From<MediaSourceKind> for media::MediaSourceKind {
-<<<<<<< HEAD
-=======
     #[inline]
->>>>>>> e580a722
     fn from(that: MediaSourceKind) -> Self {
         match that {
             MediaSourceKind::Device => Self::Device,
@@ -88,10 +64,7 @@
 }
 
 impl From<media::FacingMode> for FacingMode {
-<<<<<<< HEAD
-=======
     #[inline]
->>>>>>> e580a722
     fn from(that: media::FacingMode) -> Self {
         match that {
             media::FacingMode::User => Self::User,
@@ -103,10 +76,7 @@
 }
 
 impl From<FacingMode> for media::FacingMode {
-<<<<<<< HEAD
-=======
     #[inline]
->>>>>>> e580a722
     fn from(val: FacingMode) -> Self {
         match val {
             FacingMode::User => Self::User,
