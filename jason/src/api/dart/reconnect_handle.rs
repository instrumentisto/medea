use dart_sys::Dart_Handle;

<<<<<<< HEAD
use crate::api::dart::utils::future_to_dart;
=======
use crate::api::dart::utils::IntoDartFuture;
>>>>>>> 1afc2573

use super::ForeignClass;

#[cfg(feature = "mockable")]
pub use self::mock::ReconnectHandle;
#[cfg(not(feature = "mockable"))]
pub use crate::rpc::ReconnectHandle;

impl ForeignClass for ReconnectHandle {}

/// Tries to reconnect after the provided delay in milliseconds.
///
/// If [`Room`] is already reconnecting then new reconnection attempt won't be
/// performed. Instead, it will wait for the first reconnection attempt result
/// and use it here.
///
/// [`Room`]: crate::room::Room
#[allow(clippy::cast_sign_loss, clippy::cast_possible_truncation)]
#[no_mangle]
pub unsafe extern "C" fn ReconnectHandle__reconnect_with_delay(
    this: *mut ReconnectHandle,
    delay_ms: i64, // TODO: must check for cast_sign_loss
) -> Dart_Handle {
    let this = this.as_ref().unwrap().clone();

<<<<<<< HEAD
    future_to_dart(async move {
=======
    async move {
>>>>>>> 1afc2573
        // TODO: Remove unwrap when propagating errors from Rust to Dart is
        //       implemented.
        this.reconnect_with_delay(delay_ms as u32).await.unwrap();
        Ok::<_, ()>(())
<<<<<<< HEAD
    })
=======
    }
    .into_dart_future()
>>>>>>> 1afc2573
}

/// Tries to reconnect [`Room`] in a loop with a growing backoff delay.
///
/// The first attempt to reconnect is guaranteed to happen no earlier than
/// `starting_delay_ms`.
///
/// Also, it guarantees that delay between reconnection attempts won't be
/// greater than `max_delay_ms`.
///
/// After each reconnection attempt, delay between reconnections will be
/// multiplied by the given `multiplier` until it reaches `max_delay_ms`.
///
/// If [`Room`] is already reconnecting then new reconnection attempt won't be
/// performed. Instead, it will wait for the first reconnection attempt result
/// and use it here.
///
/// If `multiplier` is negative number than `multiplier` will be considered
/// as `0.0`.
///
/// [`Room`]: crate::room::Room
#[allow(clippy::cast_sign_loss, clippy::cast_possible_truncation)]
#[no_mangle]
pub unsafe extern "C" fn ReconnectHandle__reconnect_with_backoff(
    this: *mut ReconnectHandle,
    starting_delay: i64, // TODO: must check for cast_sign_loss
    multiplier: f32,
    max_delay: i64,
) -> Dart_Handle {
    let this = this.as_ref().unwrap().clone();

<<<<<<< HEAD
    future_to_dart(async move {
=======
    async move {
>>>>>>> 1afc2573
        // TODO: Remove unwrap when propagating errors from Rust to Dart is
        //       implemented.
        this.reconnect_with_backoff(
            starting_delay as u32,
            multiplier,
            max_delay as u32,
        )
        .await
        .unwrap();
        Ok::<_, ()>(())
<<<<<<< HEAD
    })
=======
    }
    .into_dart_future()
>>>>>>> 1afc2573
}

/// Frees the data behind the provided pointer.
///
/// # Safety
///
/// Should be called when object is no longer needed. Calling this more than
/// once for the same pointer is equivalent to double free.
#[no_mangle]
pub unsafe extern "C" fn ReconnectHandle__free(this: *mut ReconnectHandle) {
    drop(ReconnectHandle::from_ptr(this));
}

#[cfg(feature = "mockable")]
mod mock {
    use crate::api::dart::JasonError;

    #[derive(Clone)]
    pub struct ReconnectHandle;

    impl ReconnectHandle {
        pub async fn reconnect_with_delay(
            &self,
            _delay_ms: u32,
        ) -> Result<(), JasonError> {
            Ok(())
        }

        pub async fn reconnect_with_backoff(
            &self,
            _starting_delay_ms: u32,
            _multiplier: f32,
            _max_delay: u32,
        ) -> Result<(), JasonError> {
            Ok(())
        }
    }
}<|MERGE_RESOLUTION|>--- conflicted
+++ resolved
@@ -1,10 +1,6 @@
 use dart_sys::Dart_Handle;
 
-<<<<<<< HEAD
-use crate::api::dart::utils::future_to_dart;
-=======
 use crate::api::dart::utils::IntoDartFuture;
->>>>>>> 1afc2573
 
 use super::ForeignClass;
 
@@ -30,21 +26,13 @@
 ) -> Dart_Handle {
     let this = this.as_ref().unwrap().clone();
 
-<<<<<<< HEAD
-    future_to_dart(async move {
-=======
     async move {
->>>>>>> 1afc2573
         // TODO: Remove unwrap when propagating errors from Rust to Dart is
         //       implemented.
         this.reconnect_with_delay(delay_ms as u32).await.unwrap();
         Ok::<_, ()>(())
-<<<<<<< HEAD
-    })
-=======
     }
     .into_dart_future()
->>>>>>> 1afc2573
 }
 
 /// Tries to reconnect [`Room`] in a loop with a growing backoff delay.
@@ -76,11 +64,7 @@
 ) -> Dart_Handle {
     let this = this.as_ref().unwrap().clone();
 
-<<<<<<< HEAD
-    future_to_dart(async move {
-=======
     async move {
->>>>>>> 1afc2573
         // TODO: Remove unwrap when propagating errors from Rust to Dart is
         //       implemented.
         this.reconnect_with_backoff(
@@ -91,12 +75,8 @@
         .await
         .unwrap();
         Ok::<_, ()>(())
-<<<<<<< HEAD
-    })
-=======
     }
     .into_dart_future()
->>>>>>> 1afc2573
 }
 
 /// Frees the data behind the provided pointer.
