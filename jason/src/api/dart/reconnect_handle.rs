--- conflicted
+++ resolved
@@ -1,8 +1,4 @@
-<<<<<<< HEAD
-use std::ptr::NonNull;
-=======
 use std::ptr;
->>>>>>> 5931ee82
 
 use dart_sys::Dart_Handle;
 
@@ -27,11 +23,7 @@
 #[allow(clippy::cast_sign_loss, clippy::cast_possible_truncation)]
 #[no_mangle]
 pub unsafe extern "C" fn ReconnectHandle__reconnect_with_delay(
-<<<<<<< HEAD
-    this: NonNull<ReconnectHandle>,
-=======
     this: ptr::NonNull<ReconnectHandle>,
->>>>>>> 5931ee82
     delay_ms: i64, // TODO: must check for cast_sign_loss
 ) -> Dart_Handle {
     let this = this.as_ref().clone();
@@ -67,11 +59,7 @@
 #[allow(clippy::cast_sign_loss, clippy::cast_possible_truncation)]
 #[no_mangle]
 pub unsafe extern "C" fn ReconnectHandle__reconnect_with_backoff(
-<<<<<<< HEAD
-    this: NonNull<ReconnectHandle>,
-=======
     this: ptr::NonNull<ReconnectHandle>,
->>>>>>> 5931ee82
     starting_delay: i64, // TODO: must check for cast_sign_loss
     multiplier: f32,
     max_delay: i64,
@@ -100,13 +88,9 @@
 /// Should be called when object is no longer needed. Calling this more than
 /// once for the same pointer is equivalent to double free.
 #[no_mangle]
-<<<<<<< HEAD
-pub unsafe extern "C" fn ReconnectHandle__free(this: NonNull<ReconnectHandle>) {
-=======
 pub unsafe extern "C" fn ReconnectHandle__free(
     this: ptr::NonNull<ReconnectHandle>,
 ) {
->>>>>>> 5931ee82
     drop(ReconnectHandle::from_ptr(this));
 }
 
