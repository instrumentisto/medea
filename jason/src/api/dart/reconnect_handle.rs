--- conflicted
+++ resolved
@@ -46,11 +46,7 @@
 pub unsafe extern "C" fn ReconnectHandle__reconnect_with_delay(
     this: ptr::NonNull<ReconnectHandle>,
     delay_ms: i64,
-<<<<<<< HEAD
-) -> DartFuture {
-=======
 ) -> DartFuture<Result<(), DartError>> {
->>>>>>> 89560dfa
     let this = this.as_ref().clone();
 
     async move {
@@ -90,11 +86,7 @@
     starting_delay: i64,
     multiplier: f64,
     max_delay: i64,
-<<<<<<< HEAD
-) -> DartFuture {
-=======
 ) -> DartFuture<Result<(), DartError>> {
->>>>>>> 89560dfa
     let this = this.as_ref().clone();
 
     async move {
