use std::ptr::NonNull;

use dart_sys::Dart_Handle;
use tracerr::Traced;

use crate::{api::dart::utils::IntoDartFuture, rpc::ReconnectError};

use super::{
    utils::{new_handler_detached_error, DartError},
    ForeignClass,
};

#[cfg(feature = "mockable")]
pub use self::mock::ReconnectHandle;
#[cfg(not(feature = "mockable"))]
pub use crate::rpc::ReconnectHandle;

impl ForeignClass for ReconnectHandle {}

<<<<<<< HEAD
impl From<Traced<ReconnectError>> for DartError {
    fn from(err: Traced<ReconnectError>) -> Self {
        let (err, stacktrace) = err.into_parts();
        let stacktrace = stacktrace.to_string();

        match err {
            ReconnectError::Session(_) => {
                todo!()
            }
            ReconnectError::Detached => unsafe {
                new_handler_detached_error(stacktrace)
            },
        }
    }
}

/// Tries to reconnect after the provided delay in milliseconds.
=======
/// Tries to reconnect a [`Room`] after the provided delay in milliseconds.
>>>>>>> 7f1efe36
///
/// If the [`Room`] is already reconnecting then new reconnection attempt won't
/// be performed. Instead, it will wait for the first reconnection attempt
/// result and use it here..
///
/// [`Room`]: crate::room::Room
#[allow(clippy::cast_sign_loss, clippy::cast_possible_truncation)]
#[no_mangle]
pub unsafe extern "C" fn ReconnectHandle__reconnect_with_delay(
    this: NonNull<ReconnectHandle>,
    delay_ms: i64, // TODO: must check for cast_sign_loss
) -> Dart_Handle {
    let this = this.as_ref().clone();

    async move {
        this.reconnect_with_delay(delay_ms as u32).await?;
        Ok(())
    }
    .into_dart_future()
}

/// Tries to reconnect a [`Room`] in a loop with a growing backoff delay.
///
/// The first attempt to reconnect is guaranteed to happen not earlier than
/// `starting_delay_ms`.
///
/// Also, it guarantees that delay between reconnection attempts won't be
/// greater than `max_delay_ms`.
///
/// After each reconnection attempt, delay between reconnections will be
/// multiplied by the given `multiplier` until it reaches `max_delay_ms`.
///
/// If the [`Room`] is already reconnecting then new reconnection attempt won't
/// be performed. Instead, it will wait for the first reconnection attempt
/// result and use it here.
///
/// If `multiplier` is negative number then `multiplier` will be considered as
/// `0.0`.
///
/// [`Room`]: crate::room::Room
#[allow(clippy::cast_sign_loss, clippy::cast_possible_truncation)]
#[no_mangle]
pub unsafe extern "C" fn ReconnectHandle__reconnect_with_backoff(
    this: NonNull<ReconnectHandle>,
    starting_delay: i64, // TODO: must check for cast_sign_loss
    multiplier: f32,
    max_delay: i64,
) -> Dart_Handle {
    let this = this.as_ref().clone();

    async move {
        this.reconnect_with_backoff(
            starting_delay as u32,
            multiplier,
            max_delay as u32,
        )
        .await?;
        Ok(())
    }
    .into_dart_future()
}

/// Frees the data behind the provided pointer.
///
/// # Safety
///
/// Should be called when object is no longer needed. Calling this more than
/// once for the same pointer is equivalent to double free.
#[no_mangle]
pub unsafe extern "C" fn ReconnectHandle__free(this: NonNull<ReconnectHandle>) {
    drop(ReconnectHandle::from_ptr(this));
}

#[cfg(feature = "mockable")]
mod mock {
    use tracerr::Traced;

    use crate::rpc::{ReconnectError, ReconnectHandle as CoreReconnectHandle};

    #[derive(Clone)]
    pub struct ReconnectHandle;

    impl From<CoreReconnectHandle> for ReconnectHandle {
        fn from(_: CoreReconnectHandle) -> Self {
            Self
        }
    }

    impl ReconnectHandle {
        pub async fn reconnect_with_delay(
            &self,
            _delay_ms: u32,
        ) -> Result<(), Traced<ReconnectError>> {
            Ok(())
        }

        pub async fn reconnect_with_backoff(
            &self,
            _starting_delay_ms: u32,
            _multiplier: f32,
            _max_delay: u32,
        ) -> Result<(), Traced<ReconnectError>> {
            Ok(())
        }
    }
}<|MERGE_RESOLUTION|>--- conflicted
+++ resolved
@@ -17,7 +17,6 @@
 
 impl ForeignClass for ReconnectHandle {}
 
-<<<<<<< HEAD
 impl From<Traced<ReconnectError>> for DartError {
     fn from(err: Traced<ReconnectError>) -> Self {
         let (err, stacktrace) = err.into_parts();
@@ -34,10 +33,7 @@
     }
 }
 
-/// Tries to reconnect after the provided delay in milliseconds.
-=======
 /// Tries to reconnect a [`Room`] after the provided delay in milliseconds.
->>>>>>> 7f1efe36
 ///
 /// If the [`Room`] is already reconnecting then new reconnection attempt won't
 /// be performed. Instead, it will wait for the first reconnection attempt
