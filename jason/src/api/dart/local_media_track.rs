use std::ptr::NonNull;

use super::ForeignClass;

use crate::media::{MediaKind, MediaSourceKind};

#[cfg(feature = "mockable")]
pub use self::mock::LocalMediaTrack;
#[cfg(not(feature = "mockable"))]
pub use crate::media::track::local::LocalMediaTrack;

impl ForeignClass for LocalMediaTrack {}

/// Returns a [`MediaKind::Audio`] if this [`LocalMediaTrack`] represents an
/// audio track, or a [`MediaKind::Video`] if it represents a video track.
///
/// [`MediaKind::Audio`]: crate::media::MediaKind::Audio
/// [`MediaKind::Video`]: crate::media::MediaKind::Video
#[no_mangle]
pub unsafe extern "C" fn LocalMediaTrack__kind(
<<<<<<< HEAD
    this: NonNull<LocalMediaTrack>,
) -> u8 {
    let this = this.as_ref();
=======
    this: *const LocalMediaTrack,
) -> MediaKind {
    let this = this.as_ref().unwrap();
>>>>>>> 8a7f731d

    this.kind()
}

/// Returns a [`MediaSourceKind::Device`] if this [`LocalMediaTrack`] is
/// sourced from some device (webcam/microphone), or a
/// [`MediaSourceKind::Display`] if it's captured via
/// [MediaDevices.getDisplayMedia()][1].
///
/// [1]: https://w3.org/TR/screen-capture/#dom-mediadevices-getdisplaymedia
/// [`MediaSourceKind::Device`]: crate::media::MediaSourceKind::Device
/// [`MediaSourceKind::Display`]: crate::media::MediaSourceKind::Display
#[no_mangle]
pub unsafe extern "C" fn LocalMediaTrack__media_source_kind(
<<<<<<< HEAD
    this: NonNull<LocalMediaTrack>,
) -> u8 {
    let this = this.as_ref();
=======
    this: *const LocalMediaTrack,
) -> MediaSourceKind {
    let this = this.as_ref().unwrap();
>>>>>>> 8a7f731d

    this.media_source_kind()
}

/// Frees the data behind the provided pointer.
///
/// # Safety
///
/// Should be called when object is no longer needed. Calling this more than
/// once for the same pointer is equivalent to double free.
#[no_mangle]
pub unsafe extern "C" fn LocalMediaTrack__free(this: NonNull<LocalMediaTrack>) {
    drop(LocalMediaTrack::from_ptr(this));
}

#[cfg(feature = "mockable")]
mod mock {
    use crate::media::{
        track::local::LocalMediaTrack as CoreLocalMediaTrack, MediaKind,
        MediaSourceKind,
    };

    pub struct LocalMediaTrack;

    impl From<CoreLocalMediaTrack> for LocalMediaTrack {
        fn from(_: CoreLocalMediaTrack) -> Self {
            Self
        }
    }

    impl LocalMediaTrack {
        pub fn kind(&self) -> MediaKind {
            MediaKind::Video
        }

        pub fn media_source_kind(&self) -> MediaSourceKind {
            MediaSourceKind::Display
        }

        // pub fn get_track(&self) -> sys::MediaStreamTrack
    }
}<|MERGE_RESOLUTION|>--- conflicted
+++ resolved
@@ -18,15 +18,9 @@
 /// [`MediaKind::Video`]: crate::media::MediaKind::Video
 #[no_mangle]
 pub unsafe extern "C" fn LocalMediaTrack__kind(
-<<<<<<< HEAD
     this: NonNull<LocalMediaTrack>,
-) -> u8 {
+) -> MediaKind {
     let this = this.as_ref();
-=======
-    this: *const LocalMediaTrack,
-) -> MediaKind {
-    let this = this.as_ref().unwrap();
->>>>>>> 8a7f731d
 
     this.kind()
 }
@@ -41,15 +35,9 @@
 /// [`MediaSourceKind::Display`]: crate::media::MediaSourceKind::Display
 #[no_mangle]
 pub unsafe extern "C" fn LocalMediaTrack__media_source_kind(
-<<<<<<< HEAD
     this: NonNull<LocalMediaTrack>,
-) -> u8 {
+) -> MediaSourceKind {
     let this = this.as_ref();
-=======
-    this: *const LocalMediaTrack,
-) -> MediaSourceKind {
-    let this = this.as_ref().unwrap();
->>>>>>> 8a7f731d
 
     this.media_source_kind()
 }
