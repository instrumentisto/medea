<<<<<<< HEAD
use std::ptr::NonNull;
=======
use std::ptr;
>>>>>>> 5931ee82

use dart_sys::Dart_Handle;

use crate::{
    media::{MediaKind, MediaSourceKind},
    platform,
};

use super::ForeignClass;

#[cfg(feature = "mockable")]
pub use self::mock::RemoteMediaTrack;
#[cfg(not(feature = "mockable"))]
pub use crate::media::track::remote::Track as RemoteMediaTrack;

impl ForeignClass for RemoteMediaTrack {}

/// Sets callback, invoked when this [`RemoteMediaTrack`] is enabled.
#[no_mangle]
pub unsafe extern "C" fn RemoteMediaTrack__on_enabled(
<<<<<<< HEAD
    this: NonNull<RemoteMediaTrack>,
    f: Dart_Handle,
) {
    let this = this.as_ref();
    this.on_enabled(platform::Function::new(f));
=======
    this: ptr::NonNull<RemoteMediaTrack>,
    f: Dart_Handle,
) {
    this.as_ref().on_enabled(platform::Function::new(f));
>>>>>>> 5931ee82
}

/// Sets callback, invoked when this [`RemoteMediaTrack`] is disabled.
#[no_mangle]
pub unsafe extern "C" fn RemoteMediaTrack__on_disabled(
<<<<<<< HEAD
    this: NonNull<RemoteMediaTrack>,
    f: Dart_Handle,
) {
    let this = this.as_ref();
    this.on_disabled(platform::Function::new(f));
=======
    this: ptr::NonNull<RemoteMediaTrack>,
    f: Dart_Handle,
) {
    this.as_ref().on_disabled(platform::Function::new(f));
>>>>>>> 5931ee82
}

/// Sets callback to invoke when this [`RemoteMediaTrack`] is muted.
#[no_mangle]
pub unsafe extern "C" fn RemoteMediaTrack__on_muted(
<<<<<<< HEAD
    this: NonNull<RemoteMediaTrack>,
    f: Dart_Handle,
) {
    let this = this.as_ref();
    this.on_muted(platform::Function::new(f));
=======
    this: ptr::NonNull<RemoteMediaTrack>,
    f: Dart_Handle,
) {
    this.as_ref().on_muted(platform::Function::new(f));
>>>>>>> 5931ee82
}

/// Sets callback to invoke when this [`RemoteMediaTrack`] is unmuted.
#[no_mangle]
pub unsafe extern "C" fn RemoteMediaTrack__on_unmuted(
<<<<<<< HEAD
    this: NonNull<RemoteMediaTrack>,
    f: Dart_Handle,
) {
    let this = this.as_ref();
    this.on_unmuted(platform::Function::new(f));
=======
    this: ptr::NonNull<RemoteMediaTrack>,
    f: Dart_Handle,
) {
    this.as_ref().on_unmuted(platform::Function::new(f));
>>>>>>> 5931ee82
}

/// Sets callback to invoke when this [`RemoteMediaTrack`] is stopped.
#[no_mangle]
pub unsafe extern "C" fn RemoteMediaTrack__on_stopped(
<<<<<<< HEAD
    this: NonNull<RemoteMediaTrack>,
    f: Dart_Handle,
) {
    let this = this.as_ref();
    this.on_stopped(platform::Function::new(f));
=======
    this: ptr::NonNull<RemoteMediaTrack>,
    f: Dart_Handle,
) {
    this.as_ref().on_stopped(platform::Function::new(f));
>>>>>>> 5931ee82
}

/// Indicates whether this [`RemoteMediaTrack`] is enabled.
#[no_mangle]
pub unsafe extern "C" fn RemoteMediaTrack__enabled(
<<<<<<< HEAD
    this: NonNull<RemoteMediaTrack>,
) -> u8 {
    let this = this.as_ref();

    this.enabled() as u8
=======
    this: ptr::NonNull<RemoteMediaTrack>,
) -> u8 {
    this.as_ref().enabled() as u8
>>>>>>> 5931ee82
}

/// Indicate whether this [`RemoteMediaTrack`] is muted.
#[no_mangle]
pub unsafe extern "C" fn RemoteMediaTrack__muted(
<<<<<<< HEAD
    this: NonNull<RemoteMediaTrack>,
) -> u8 {
    let this = this.as_ref();

    this.muted() as u8
=======
    this: ptr::NonNull<RemoteMediaTrack>,
) -> u8 {
    this.as_ref().muted() as u8
>>>>>>> 5931ee82
}

/// Returns this [`RemoteMediaTrack`]'s kind (audio/video).
#[no_mangle]
pub unsafe extern "C" fn RemoteMediaTrack__kind(
<<<<<<< HEAD
    this: NonNull<RemoteMediaTrack>,
) -> MediaKind {
    let this = this.as_ref();

    this.kind()
=======
    this: ptr::NonNull<RemoteMediaTrack>,
) -> MediaKind {
    this.as_ref().kind()
>>>>>>> 5931ee82
}

/// Returns this [`RemoteMediaTrack`]'s media source kind.
#[no_mangle]
pub unsafe extern "C" fn RemoteMediaTrack__media_source_kind(
<<<<<<< HEAD
    this: NonNull<RemoteMediaTrack>,
) -> MediaSourceKind {
    let this = this.as_ref();

    this.media_source_kind()
=======
    this: ptr::NonNull<RemoteMediaTrack>,
) -> MediaSourceKind {
    this.as_ref().media_source_kind()
>>>>>>> 5931ee82
}

/// Frees the data behind the provided pointer.
///
/// # Safety
///
/// Should be called when object is no longer needed. Calling this more than
/// once for the same pointer is equivalent to double free.
#[no_mangle]
pub unsafe extern "C" fn RemoteMediaTrack__free(
<<<<<<< HEAD
    this: NonNull<RemoteMediaTrack>,
=======
    this: ptr::NonNull<RemoteMediaTrack>,
>>>>>>> 5931ee82
) {
    drop(RemoteMediaTrack::from_ptr(this));
}

#[cfg(feature = "mockable")]
mod mock {
    use crate::{
        media::{
            track::remote::Track as CoreRemoteMediaTrack, MediaKind,
            MediaSourceKind,
        },
        platform,
    };

    pub struct RemoteMediaTrack;

    impl From<CoreRemoteMediaTrack> for RemoteMediaTrack {
        fn from(_: CoreRemoteMediaTrack) -> Self {
            Self
        }
    }

    impl RemoteMediaTrack {
        pub fn enabled(&self) -> bool {
            true
        }

        pub fn kind(&self) -> MediaKind {
            MediaKind::Video
        }

        pub fn media_source_kind(&self) -> MediaSourceKind {
            MediaSourceKind::Device
        }

        pub fn muted(&self) -> bool {
            false
        }

        // pub fn get_track(&self) -> sys::MediaStreamTrack

        pub fn on_enabled(&self, cb: platform::Function<()>) {
            cb.call0();
        }

        pub fn on_disabled(&self, cb: platform::Function<()>) {
            cb.call0();
        }

        pub fn on_muted(&self, cb: platform::Function<()>) {
            cb.call0();
        }

        pub fn on_unmuted(&self, cb: platform::Function<()>) {
            cb.call0();
        }

        pub fn on_stopped(&self, cb: platform::Function<()>) {
            cb.call0();
        }
    }
}<|MERGE_RESOLUTION|>--- conflicted
+++ resolved
@@ -1,8 +1,4 @@
-<<<<<<< HEAD
-use std::ptr::NonNull;
-=======
 use std::ptr;
->>>>>>> 5931ee82
 
 use dart_sys::Dart_Handle;
 
@@ -23,150 +19,78 @@
 /// Sets callback, invoked when this [`RemoteMediaTrack`] is enabled.
 #[no_mangle]
 pub unsafe extern "C" fn RemoteMediaTrack__on_enabled(
-<<<<<<< HEAD
-    this: NonNull<RemoteMediaTrack>,
-    f: Dart_Handle,
-) {
-    let this = this.as_ref();
-    this.on_enabled(platform::Function::new(f));
-=======
     this: ptr::NonNull<RemoteMediaTrack>,
     f: Dart_Handle,
 ) {
     this.as_ref().on_enabled(platform::Function::new(f));
->>>>>>> 5931ee82
 }
 
 /// Sets callback, invoked when this [`RemoteMediaTrack`] is disabled.
 #[no_mangle]
 pub unsafe extern "C" fn RemoteMediaTrack__on_disabled(
-<<<<<<< HEAD
-    this: NonNull<RemoteMediaTrack>,
-    f: Dart_Handle,
-) {
-    let this = this.as_ref();
-    this.on_disabled(platform::Function::new(f));
-=======
     this: ptr::NonNull<RemoteMediaTrack>,
     f: Dart_Handle,
 ) {
     this.as_ref().on_disabled(platform::Function::new(f));
->>>>>>> 5931ee82
 }
 
 /// Sets callback to invoke when this [`RemoteMediaTrack`] is muted.
 #[no_mangle]
 pub unsafe extern "C" fn RemoteMediaTrack__on_muted(
-<<<<<<< HEAD
-    this: NonNull<RemoteMediaTrack>,
-    f: Dart_Handle,
-) {
-    let this = this.as_ref();
-    this.on_muted(platform::Function::new(f));
-=======
     this: ptr::NonNull<RemoteMediaTrack>,
     f: Dart_Handle,
 ) {
     this.as_ref().on_muted(platform::Function::new(f));
->>>>>>> 5931ee82
 }
 
 /// Sets callback to invoke when this [`RemoteMediaTrack`] is unmuted.
 #[no_mangle]
 pub unsafe extern "C" fn RemoteMediaTrack__on_unmuted(
-<<<<<<< HEAD
-    this: NonNull<RemoteMediaTrack>,
-    f: Dart_Handle,
-) {
-    let this = this.as_ref();
-    this.on_unmuted(platform::Function::new(f));
-=======
     this: ptr::NonNull<RemoteMediaTrack>,
     f: Dart_Handle,
 ) {
     this.as_ref().on_unmuted(platform::Function::new(f));
->>>>>>> 5931ee82
 }
 
 /// Sets callback to invoke when this [`RemoteMediaTrack`] is stopped.
 #[no_mangle]
 pub unsafe extern "C" fn RemoteMediaTrack__on_stopped(
-<<<<<<< HEAD
-    this: NonNull<RemoteMediaTrack>,
-    f: Dart_Handle,
-) {
-    let this = this.as_ref();
-    this.on_stopped(platform::Function::new(f));
-=======
     this: ptr::NonNull<RemoteMediaTrack>,
     f: Dart_Handle,
 ) {
     this.as_ref().on_stopped(platform::Function::new(f));
->>>>>>> 5931ee82
 }
 
 /// Indicates whether this [`RemoteMediaTrack`] is enabled.
 #[no_mangle]
 pub unsafe extern "C" fn RemoteMediaTrack__enabled(
-<<<<<<< HEAD
-    this: NonNull<RemoteMediaTrack>,
-) -> u8 {
-    let this = this.as_ref();
-
-    this.enabled() as u8
-=======
     this: ptr::NonNull<RemoteMediaTrack>,
 ) -> u8 {
     this.as_ref().enabled() as u8
->>>>>>> 5931ee82
 }
 
 /// Indicate whether this [`RemoteMediaTrack`] is muted.
 #[no_mangle]
 pub unsafe extern "C" fn RemoteMediaTrack__muted(
-<<<<<<< HEAD
-    this: NonNull<RemoteMediaTrack>,
-) -> u8 {
-    let this = this.as_ref();
-
-    this.muted() as u8
-=======
     this: ptr::NonNull<RemoteMediaTrack>,
 ) -> u8 {
     this.as_ref().muted() as u8
->>>>>>> 5931ee82
 }
 
 /// Returns this [`RemoteMediaTrack`]'s kind (audio/video).
 #[no_mangle]
 pub unsafe extern "C" fn RemoteMediaTrack__kind(
-<<<<<<< HEAD
-    this: NonNull<RemoteMediaTrack>,
-) -> MediaKind {
-    let this = this.as_ref();
-
-    this.kind()
-=======
     this: ptr::NonNull<RemoteMediaTrack>,
 ) -> MediaKind {
     this.as_ref().kind()
->>>>>>> 5931ee82
 }
 
 /// Returns this [`RemoteMediaTrack`]'s media source kind.
 #[no_mangle]
 pub unsafe extern "C" fn RemoteMediaTrack__media_source_kind(
-<<<<<<< HEAD
-    this: NonNull<RemoteMediaTrack>,
-) -> MediaSourceKind {
-    let this = this.as_ref();
-
-    this.media_source_kind()
-=======
     this: ptr::NonNull<RemoteMediaTrack>,
 ) -> MediaSourceKind {
     this.as_ref().media_source_kind()
->>>>>>> 5931ee82
 }
 
 /// Frees the data behind the provided pointer.
@@ -177,11 +101,7 @@
 /// once for the same pointer is equivalent to double free.
 #[no_mangle]
 pub unsafe extern "C" fn RemoteMediaTrack__free(
-<<<<<<< HEAD
-    this: NonNull<RemoteMediaTrack>,
-=======
     this: ptr::NonNull<RemoteMediaTrack>,
->>>>>>> 5931ee82
 ) {
     drop(RemoteMediaTrack::from_ptr(this));
 }
