--- conflicted
+++ resolved
@@ -4,37 +4,16 @@
 use std::future::Future;
 
 use dart_sys::Dart_Handle;
-<<<<<<< HEAD
 
 use crate::{
     api::DartValue,
     platform::{spawn, utils::Completer},
 };
-=======
-use futures::FutureExt as _;
-
-use crate::{api::DartValue, platform::utils::Completer};
->>>>>>> 1afc2573
 
 pub use self::{
     arrays::PtrArray,
     string::{c_str_into_string, string_into_c_str},
 };
-
-<<<<<<< HEAD
-/// Converts provided [`Future`] to the Dart `Future`.
-///
-/// Returns [`Dart_Handle`] to the created Dart `Future`.
-pub fn future_to_dart<F, T, E>(f: F) -> Dart_Handle
-=======
-/// Spawns the provided [`Future`] on the Dart event loop.
-pub fn spawn<F>(fut: F)
-where
-    F: Future<Output = ()> + 'static,
-{
-    // TODO: Implement executor.
-    fut.now_or_never().unwrap();
-}
 
 /// Extension trait for the [`Future`] that provides functionality for
 /// converting Rust [`Future`]s to the Dart `Future`s.
@@ -46,27 +25,11 @@
 }
 
 impl<F, T, E> IntoDartFuture for F
->>>>>>> 1afc2573
-where
-    F: Future<Output = Result<T, E>> + 'static,
-    T: Into<DartValue> + 'static,
-    E: Into<DartValue> + 'static,
+    where
+        F: Future<Output = Result<T, E>> + 'static,
+        T: Into<DartValue> + 'static,
+        E: Into<DartValue> + 'static,
 {
-<<<<<<< HEAD
-    let completer = Completer::new();
-    let dart_future = completer.future();
-    spawn(async move {
-        match f.await {
-            Ok(ok) => {
-                completer.complete(ok);
-            }
-            Err(e) => {
-                completer.complete_error(e);
-            }
-        }
-    });
-    dart_future
-=======
     /// Converts this [`Future`] into a Dart `Future`.
     ///
     /// Returns [`Dart_Handle`] to the created Dart `Future`.
@@ -88,5 +51,4 @@
         });
         dart_future
     }
->>>>>>> 1afc2573
 }