mod arrays;
mod result;
mod string;

use std::future::Future;

use dart_sys::Dart_Handle;

use crate::{
<<<<<<< HEAD
    api::{dart::JasonError, DartValue},
    platform::utils::Completer,
=======
    api::DartValue,
    platform::{spawn, utils::Completer},
>>>>>>> 65efacf0
};

pub use self::{
    arrays::PtrArray,
    result::DartResult,
    string::{c_str_into_string, string_into_c_str},
};

/// Converts provided [`Future`] to the Dart `Future`.
///
/// Returns [`Dart_Handle`] to the created Dart `Future`.
pub fn future_to_dart<F, T>(f: F) -> Dart_Handle
where
    F: Future<Output = Result<T, JasonError>> + 'static,
    T: Into<DartValue> + 'static,
{
    let completer = Completer::new();
    let dart_future = completer.future();
    spawn(async move {
        match f.await {
            Ok(ok) => {
                completer.complete(ok);
            }
            Err(e) => {
                completer.complete_error(e);
            }
        }
    });
    dart_future
}<|MERGE_RESOLUTION|>--- conflicted
+++ resolved
@@ -7,13 +7,9 @@
 use dart_sys::Dart_Handle;
 
 use crate::{
-<<<<<<< HEAD
     api::{dart::JasonError, DartValue},
-    platform::utils::Completer,
-=======
-    api::DartValue,
-    platform::{spawn, utils::Completer},
->>>>>>> 65efacf0
+    platform::{spawn, utils::Completer,
+},
 };
 
 pub use self::{
