//! Functionality for passing arrays from Rust to Dart.

use std::{ffi::c_void, marker::PhantomData, ptr, slice};

use crate::api::ForeignClass;

/// Array of pointers to [`ForeignClass`] structs.
///
/// Can be safely returned from extern functions. Foreign code must manually
/// free this array by calling [`PtrArray_free()`].
#[repr(C)]
pub struct PtrArray<T = ()> {
    /// Pointer to the first element.
    ptr: ptr::NonNull<ptr::NonNull<c_void>>,

    /// Array length.
    len: u64,

    /// Type of array elements.
    _element: PhantomData<T>,
}

impl<T: ForeignClass> PtrArray<T> {
    /// Constructs a new [`PtrArray`] from the provided iterator of
    /// [`ForeignClass`] structs. All elements are leaked and must be explicitly
    /// freed in the foreign code.
    pub fn new<I: IntoIterator<Item = T>>(arr: I) -> Self {
        let out: Vec<_> = arr.into_iter().map(ForeignClass::into_ptr).collect();
        Self {
            len: out.len() as u64,
            ptr: ptr::NonNull::from(Box::leak(out.into_boxed_slice())).cast(),
            _element: PhantomData,
        }
    }
}

impl<T> Drop for PtrArray<T> {
    /// Drops this [`PtrArray`].
    ///
    /// # Safety
    ///
    /// Doesn't drop array elements. They are leaked and must be explicitly
    /// freed in the foreign code whenever foreign code doesn't need them.
    ///
    /// There is no relation between the lifetime of the items that array
    /// elements point to and this [`PtrArray`]'s lifetime thus drop order
    /// doesn't matter.
    #[allow(clippy::cast_possible_truncation)]
    fn drop(&mut self) {
        unsafe {
<<<<<<< HEAD
            let slice =
                slice::from_raw_parts_mut(self.ptr.as_ptr(), self.len as usize);
            Box::from_raw(slice);
=======
            Box::from_raw(slice::from_raw_parts_mut(
                self.ptr.as_ptr(),
                self.len as usize,
            ));
>>>>>>> 42a4ec14
        };
    }
}

/// Drops the provided [`PtrArray`].
///
/// # Safety
///
/// Doesn't drop array elements. They are leaked and must be explicitly freed in
/// the foreign code whenever foreign code doesn't need them.
///
/// There is no relation between the lifetime of the items that array elements
/// point to and the [`PtrArray`]'s lifetime thus drop order doesn't matter.
///
/// This function should not be called before foreign code reads [`PtrArray`]
/// elements, otherwise pointers will be lost and data behind pointers will stay
/// leaked.
#[no_mangle]
pub unsafe extern "C" fn PtrArray_free(arr: ptr::NonNull<PtrArray>) {
    drop(Box::from_raw(arr.as_ptr()));
}<|MERGE_RESOLUTION|>--- conflicted
+++ resolved
@@ -48,16 +48,10 @@
     #[allow(clippy::cast_possible_truncation)]
     fn drop(&mut self) {
         unsafe {
-<<<<<<< HEAD
-            let slice =
-                slice::from_raw_parts_mut(self.ptr.as_ptr(), self.len as usize);
-            Box::from_raw(slice);
-=======
             Box::from_raw(slice::from_raw_parts_mut(
                 self.ptr.as_ptr(),
                 self.len as usize,
             ));
->>>>>>> 42a4ec14
         };
     }
 }
