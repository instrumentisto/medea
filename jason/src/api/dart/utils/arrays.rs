//! Functionality for passing arrays from Rust to Dart.

use std::{ffi::c_void, marker::PhantomData, mem, ptr, slice};

use crate::api::ForeignClass;

/// Array of pointers to [`ForeignClass`] structs.
///
/// Can be safely returned from extern functions. Foreign code must manually
/// free this array by calling [`PtrArray_free()`].
#[repr(C)]
pub struct PtrArray<T = ()> {
    /// Pointer to the first element.
    ptr: *const *mut c_void,

    /// Array length.
    len: u64,

    /// Type of array elements.
    _element: PhantomData<T>,
}

impl<T: ForeignClass> PtrArray<T> {
    /// Constructs a new [`PtrArray`] from the provided iterator of
    /// [`ForeignClass`] structs. All elements are leaked and must be explicitly
    /// freed in the foreign code.
    pub fn new<I: IntoIterator<Item = T>>(arr: I) -> Self {
        let out: Vec<_> = arr.into_iter().map(ForeignClass::into_ptr).collect();
        Self {
            len: out.len() as u64,
            ptr: Box::leak(out.into_boxed_slice())
                .as_ptr()
                .cast::<*mut c_void>(),
            _element: PhantomData,
        }
    }
}

impl<T> PtrArray<T> {
    /// Erases type parameter on this [`PtrArray`].
    ///
<<<<<<< HEAD
    /// It can simplify things when passing [`PtrArray`] to Dart.
    ///
    /// Although this function drops `self` it wont clear an internal slice, its
    /// ownership is transferred to the resulting  [`PtrArray`].
=======
    /// Intended to simplify things when passing [`PtrArray`] to Dart.
    ///
    /// Although this function drops `self` it wont clear an internal slice, its
    /// ownership is transferred to the resulting [`PtrArray`].
    #[inline]
>>>>>>> 1afc2573
    #[must_use]
    pub fn erase_type(mut self) -> PtrArray {
        PtrArray {
            ptr: mem::replace(&mut self.ptr, ptr::null()),
            len: self.len,
            _element: PhantomData,
        }
    }
}

impl<T> Drop for PtrArray<T> {
    /// Drops this [`PtrArray`].
    ///
    /// Clears internal slice if its pointer is not null.
    ///
    /// # Safety
    ///
    /// Doesn't drop array elements. They are leaked and must be explicitly
    /// freed in the foreign code whenever foreign code doesn't need them.
    ///
    /// There is no relation between the lifetime of the items that array
    /// elements point to and this [`PtrArray`]'s lifetime thus drop order
    /// doesn't matter.
    #[allow(clippy::cast_possible_truncation)]
    fn drop(&mut self) {
        if self.ptr.is_null() {
            return;
        }

        unsafe {
            let slice = slice::from_raw_parts_mut(
                self.ptr as *mut *mut c_void,
                self.len as usize,
            );
            Box::from_raw(slice);
        };
    }
}

/// Drops the provided [`PtrArray`].
///
/// # Safety
///
/// Doesn't drop array elements. They are leaked and must be explicitly freed in
/// the foreign code whenever foreign code doesn't need them.
///
/// There is no relation between the lifetime of the items that array elements
/// point to and the [`PtrArray`]'s lifetime thus drop order doesn't matter.
///
/// This function should not be called before foreign code reads [`PtrArray`]
/// elements, otherwise pointers will be lost and data behind pointers will stay
/// leaked.
#[no_mangle]
pub unsafe extern "C" fn PtrArray_free(arr: PtrArray) {
    drop(arr);
}<|MERGE_RESOLUTION|>--- conflicted
+++ resolved
@@ -39,18 +39,11 @@
 impl<T> PtrArray<T> {
     /// Erases type parameter on this [`PtrArray`].
     ///
-<<<<<<< HEAD
-    /// It can simplify things when passing [`PtrArray`] to Dart.
-    ///
-    /// Although this function drops `self` it wont clear an internal slice, its
-    /// ownership is transferred to the resulting  [`PtrArray`].
-=======
     /// Intended to simplify things when passing [`PtrArray`] to Dart.
     ///
     /// Although this function drops `self` it wont clear an internal slice, its
     /// ownership is transferred to the resulting [`PtrArray`].
     #[inline]
->>>>>>> 1afc2573
     #[must_use]
     pub fn erase_type(mut self) -> PtrArray {
         PtrArray {
