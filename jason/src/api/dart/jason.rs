--- conflicted
+++ resolved
@@ -1,8 +1,4 @@
-<<<<<<< HEAD
-use std::ptr::NonNull;
-=======
 use std::ptr;
->>>>>>> 5931ee82
 
 use super::{
     media_manager_handle::MediaManagerHandle, room_handle::RoomHandle,
@@ -18,11 +14,7 @@
 
 /// Instantiates a new [`Jason`] interface to interact with this library.
 #[no_mangle]
-<<<<<<< HEAD
-pub extern "C" fn Jason__new() -> NonNull<Jason> {
-=======
 pub extern "C" fn Jason__new() -> ptr::NonNull<Jason> {
->>>>>>> 5931ee82
     Jason::new().into_ptr()
 }
 
@@ -31,52 +23,27 @@
 /// [`Room`]: crate::room::Room
 #[no_mangle]
 pub unsafe extern "C" fn Jason__init_room(
-<<<<<<< HEAD
-    this: NonNull<Jason>,
-) -> NonNull<RoomHandle> {
-    let this = this.as_ref();
-
-    this.init_room().into_ptr()
-=======
     this: ptr::NonNull<Jason>,
 ) -> ptr::NonNull<RoomHandle> {
     this.as_ref().init_room().into_ptr()
->>>>>>> 5931ee82
 }
 
 /// Returns a [`MediaManagerHandle`].
 #[no_mangle]
 pub unsafe extern "C" fn Jason__media_manager(
-<<<<<<< HEAD
-    this: NonNull<Jason>,
-) -> NonNull<MediaManagerHandle> {
-    let this = this.as_ref();
-
-    this.media_manager().into_ptr()
-=======
     this: ptr::NonNull<Jason>,
 ) -> ptr::NonNull<MediaManagerHandle> {
     this.as_ref().media_manager().into_ptr()
->>>>>>> 5931ee82
 }
 
 /// Closes the provided [`RoomHandle`].
 #[no_mangle]
 pub unsafe extern "C" fn Jason__close_room(
-<<<<<<< HEAD
-    this: NonNull<Jason>,
-    room_to_delete: NonNull<RoomHandle>,
-) {
-    let this = this.as_ref();
-
-    this.close_room(RoomHandle::from_ptr(room_to_delete));
-=======
     this: ptr::NonNull<Jason>,
     room_to_delete: ptr::NonNull<RoomHandle>,
 ) {
     this.as_ref()
         .close_room(RoomHandle::from_ptr(room_to_delete));
->>>>>>> 5931ee82
 }
 
 /// Frees the data behind the provided pointer.
@@ -86,11 +53,7 @@
 /// Should be called when object is no longer needed. Calling this more than
 /// once for the same pointer is equivalent to double free.
 #[no_mangle]
-<<<<<<< HEAD
-pub unsafe extern "C" fn Jason__free(this: NonNull<Jason>) {
-=======
 pub unsafe extern "C" fn Jason__free(this: ptr::NonNull<Jason>) {
->>>>>>> 5931ee82
     drop(Jason::from_ptr(this));
 }
 
