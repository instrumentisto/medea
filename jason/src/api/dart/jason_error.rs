//! App error exported to JS side.
// TODO: This is just a copy of wasm version, Rust to Dart error propagation
//       will be implemented later.

use std::fmt::{Debug, Display};

use derive_more::{Display, From};
use tracerr::{Trace, Traced};

use crate::{platform, utils::JsCaused};

use super::ForeignClass;

<<<<<<< HEAD
impl ForeignClass for JasonError {}

=======
>>>>>>> 7a264606
/// Representation of an app error exported to JS side.
///
/// Contains JS side error if it's the cause, and a trace information.
#[derive(From, Clone, Debug, Display)]
#[display(fmt = "{}: {}\n{}", name, message, trace)]
pub struct JasonError {
    /// Name of this [`JasonError`].
    name: &'static str,

    /// Message describing this [`JasonError`].
    message: String,

    /// [`Trace`] information of this [`JasonError`].
    trace: Trace,

    /// Optional cause of this [`JasonError`] as a JS side error.
    source: Option<platform::Error>,
}

impl ForeignClass for JasonError {}

impl<E: JsCaused + Display> From<(E, Trace)> for JasonError
where
    E::Error: Into<platform::Error>,
{
    #[inline]
    fn from((err, trace): (E, Trace)) -> Self {
        Self {
            name: err.name(),
            message: err.to_string(),
            trace,
            source: err.js_cause().map(Into::into),
        }
    }
}

impl<E: JsCaused + Display> From<Traced<E>> for JasonError
where
    E::Error: Into<platform::Error>,
{
    #[inline]
    fn from(traced: Traced<E>) -> Self {
        Self::from(traced.into_parts())
    }
}<|MERGE_RESOLUTION|>--- conflicted
+++ resolved
@@ -11,11 +11,6 @@
 
 use super::ForeignClass;
 
-<<<<<<< HEAD
-impl ForeignClass for JasonError {}
-
-=======
->>>>>>> 7a264606
 /// Representation of an app error exported to JS side.
 ///
 /// Contains JS side error if it's the cause, and a trace information.
