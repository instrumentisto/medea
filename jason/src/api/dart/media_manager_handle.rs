use std::ptr;

use tracerr::Traced;

use crate::media::MediaManagerError;

use super::{
    media_stream_settings::MediaStreamSettings,
    utils::{
        DartError, DartFuture, IntoDartFuture, MediaManagerException,
        MediaManagerExceptionKind, PtrArray, StateError,
    },
    ForeignClass, InputDeviceInfo, LocalMediaTrack,
};

#[cfg(feature = "mockable")]
pub use self::mock::MediaManagerHandle;
#[cfg(not(feature = "mockable"))]
pub use crate::media::MediaManagerHandle;

impl ForeignClass for MediaManagerHandle {}

impl From<Traced<MediaManagerError>> for DartError {
    fn from(err: Traced<MediaManagerError>) -> Self {
<<<<<<< HEAD
=======
        use MediaManagerError as E;
        use MediaManagerExceptionKind as Kind;

>>>>>>> 7b70d3d0
        let (err, stacktrace) = err.into_parts();
        let message = err.to_string();

        let (kind, cause) = match err {
<<<<<<< HEAD
            MediaManagerError::GetUserMediaFailed(cause) => {
                (MediaManagerExceptionKind::GetUserMediaFailed, Some(cause))
            }
            MediaManagerError::GetDisplayMediaFailed(cause) => (
                MediaManagerExceptionKind::GetDisplayMediaFailed,
                Some(cause),
            ),
            MediaManagerError::EnumerateDevicesFailed(cause) => (
                MediaManagerExceptionKind::EnumerateDevicesFailed,
                Some(cause),
            ),
            MediaManagerError::LocalTrackIsEnded(_) => {
                (MediaManagerExceptionKind::LocalTrackIsEnded, None)
            }
            MediaManagerError::Detached => {
=======
            E::GetUserMediaFailed(cause) => {
                (Kind::GetUserMediaFailed, Some(cause))
            }
            E::GetDisplayMediaFailed(cause) => {
                (Kind::GetDisplayMediaFailed, Some(cause))
            }
            E::EnumerateDevicesFailed(cause) => {
                (Kind::EnumerateDevicesFailed, Some(cause))
            }
            E::LocalTrackIsEnded(_) => (Kind::LocalTrackIsEnded, None),
            E::Detached => {
>>>>>>> 7b70d3d0
                return StateError::new(
                    "MediaManagerHandle is in detached state.",
                )
                .into()
            }
        };

        MediaManagerException::new(kind, message, cause, stacktrace).into()
    }
}

/// Returns [`LocalMediaTrack`]s objects, built from the provided
/// [`MediaStreamSettings`].
///
/// [`LocalMediaTrack`]: crate::media::track::local::LocalMediaTrack
#[no_mangle]
pub unsafe extern "C" fn MediaManagerHandle__init_local_tracks(
    this: ptr::NonNull<MediaManagerHandle>,
    caps: ptr::NonNull<MediaStreamSettings>,
) -> DartFuture<Result<PtrArray<LocalMediaTrack>, Traced<MediaManagerError>>> {
    let this = this.as_ref().clone();
    let caps = caps.as_ref().clone();

    async move { Ok(PtrArray::new(this.init_local_tracks(caps).await?)) }
        .into_dart_future()
}

/// Returns a list of [`InputDeviceInfo`] objects representing available media
/// input and devices, such as microphones, cameras, and so forth.
///
/// [`InputDeviceInfo`]: super::input_device_info::InputDeviceInfo
#[no_mangle]
pub unsafe extern "C" fn MediaManagerHandle__enumerate_devices(
    this: ptr::NonNull<MediaManagerHandle>,
) -> DartFuture<Result<PtrArray<InputDeviceInfo>, Traced<MediaManagerError>>> {
    let this = this.as_ref().clone();

    async move { Ok(PtrArray::new(this.enumerate_devices().await?)) }
        .into_dart_future()
}

/// Frees the data behind the provided pointer.
///
/// # Safety
///
/// Should be called when object is no longer needed. Calling this more than
/// once for the same pointer is equivalent to double free.
#[no_mangle]
pub unsafe extern "C" fn MediaManagerHandle__free(
    this: ptr::NonNull<MediaManagerHandle>,
) {
    drop(MediaManagerHandle::from_ptr(this));
}

#[cfg(feature = "mockable")]
mod mock {
    use dart_sys::Dart_Handle;
    use tracerr::Traced;

    use crate::{
        api::{
            dart::{
                utils::{DartFuture, DartResult, IntoDartFuture},
                DartError,
            },
            InputDeviceInfo, LocalMediaTrack, MediaStreamSettings,
        },
        media::MediaManagerError,
        platform,
    };

    #[derive(Clone)]
    pub struct MediaManagerHandle;

    #[allow(clippy::missing_errors_doc)]
    impl MediaManagerHandle {
        pub async fn enumerate_devices(
            &self,
        ) -> Result<Vec<InputDeviceInfo>, Traced<MediaManagerError>> {
            Ok(vec![
                InputDeviceInfo {},
                InputDeviceInfo {},
                InputDeviceInfo {},
            ])
        }

        pub async fn init_local_tracks(
            &self,
            _caps: MediaStreamSettings,
        ) -> Result<Vec<LocalMediaTrack>, Traced<MediaManagerError>> {
            Ok(vec![
                LocalMediaTrack {},
                LocalMediaTrack {},
                LocalMediaTrack {},
            ])
        }
    }

    #[no_mangle]
    pub unsafe extern "C" fn returns_media_manager_exception(
        cause: Dart_Handle,
    ) -> DartResult {
        let err = tracerr::new!(MediaManagerError::GetUserMediaFailed(
            platform::Error::from(cause)
        ));
        DartError::from(err).into()
    }

    #[no_mangle]
    pub unsafe extern "C" fn returns_future_with_media_manager_exception(
        cause: Dart_Handle,
    ) -> DartFuture<Result<(), Traced<MediaManagerError>>> {
        let cause = platform::Error::from(cause);
        let err =
            tracerr::new!(MediaManagerError::GetDisplayMediaFailed(cause));

        async move { Result::<(), _>::Err(err) }.into_dart_future()
    }
}<|MERGE_RESOLUTION|>--- conflicted
+++ resolved
@@ -22,33 +22,13 @@
 
 impl From<Traced<MediaManagerError>> for DartError {
     fn from(err: Traced<MediaManagerError>) -> Self {
-<<<<<<< HEAD
-=======
         use MediaManagerError as E;
         use MediaManagerExceptionKind as Kind;
 
->>>>>>> 7b70d3d0
         let (err, stacktrace) = err.into_parts();
         let message = err.to_string();
 
         let (kind, cause) = match err {
-<<<<<<< HEAD
-            MediaManagerError::GetUserMediaFailed(cause) => {
-                (MediaManagerExceptionKind::GetUserMediaFailed, Some(cause))
-            }
-            MediaManagerError::GetDisplayMediaFailed(cause) => (
-                MediaManagerExceptionKind::GetDisplayMediaFailed,
-                Some(cause),
-            ),
-            MediaManagerError::EnumerateDevicesFailed(cause) => (
-                MediaManagerExceptionKind::EnumerateDevicesFailed,
-                Some(cause),
-            ),
-            MediaManagerError::LocalTrackIsEnded(_) => {
-                (MediaManagerExceptionKind::LocalTrackIsEnded, None)
-            }
-            MediaManagerError::Detached => {
-=======
             E::GetUserMediaFailed(cause) => {
                 (Kind::GetUserMediaFailed, Some(cause))
             }
@@ -60,7 +40,6 @@
             }
             E::LocalTrackIsEnded(_) => (Kind::LocalTrackIsEnded, None),
             E::Detached => {
->>>>>>> 7b70d3d0
                 return StateError::new(
                     "MediaManagerHandle is in detached state.",
                 )
