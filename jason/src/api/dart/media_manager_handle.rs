use dart_sys::Dart_Handle;

use super::{
    media_stream_settings::MediaStreamSettings,
<<<<<<< HEAD
    utils::{future_to_dart, PtrArray},
=======
    utils::{IntoDartFuture, PtrArray},
>>>>>>> 1afc2573
    ForeignClass,
};

#[cfg(feature = "mockable")]
pub use self::mock::MediaManagerHandle;
#[cfg(not(feature = "mockable"))]
pub use crate::media::MediaManagerHandle;

impl ForeignClass for MediaManagerHandle {}

/// Returns [`LocalMediaTrack`]s objects, built from the provided
/// [`MediaStreamSettings`].
///
/// [`LocalMediaTrack`]: crate::media::track::local::LocalMediaTrack
#[no_mangle]
pub unsafe extern "C" fn MediaManagerHandle__init_local_tracks(
    this: *const MediaManagerHandle,
    caps: *const MediaStreamSettings,
) -> Dart_Handle {
    let this = this.as_ref().unwrap().clone();
    let caps = caps.as_ref().unwrap().clone();

<<<<<<< HEAD
    future_to_dart(async move {
        // TODO: Remove unwrap when propagating errors from Rust to Dart is
        //       implemented.
        Ok::<_, ()>(PtrArray::new(this.init_local_tracks(caps).await.unwrap()))
    })
=======
    async move {
        // TODO: Remove unwrap when propagating errors from Rust to Dart is
        //       implemented.
        Ok::<_, ()>(PtrArray::new(this.init_local_tracks(caps).await.unwrap()))
    }
    .into_dart_future()
>>>>>>> 1afc2573
}

/// Returns a list of [`InputDeviceInfo`] objects representing available media
/// input and devices, such as microphones, cameras, and so forth.
///
/// [`InputDeviceInfo`]: super::input_device_info::InputDeviceInfo
#[no_mangle]
pub unsafe extern "C" fn MediaManagerHandle__enumerate_devices(
    this: *const MediaManagerHandle,
) -> Dart_Handle {
    let this = this.as_ref().unwrap().clone();

<<<<<<< HEAD
    future_to_dart(async move {
        // TODO: Remove unwrap when propagating errors from Rust to Dart is
        //       implemented.
        Ok::<_, ()>(PtrArray::new(this.enumerate_devices().await.unwrap()))
    })
=======
    async move {
        // TODO: Remove unwrap when propagating errors from Rust to Dart is
        //       implemented.
        Ok::<_, ()>(PtrArray::new(this.enumerate_devices().await.unwrap()))
    }
    .into_dart_future()
>>>>>>> 1afc2573
}

/// Frees the data behind the provided pointer.
///
/// # Safety
///
/// Should be called when object is no longer needed. Calling this more than
/// once for the same pointer is equivalent to double free.
#[no_mangle]
pub unsafe extern "C" fn MediaManagerHandle__free(
    this: *mut MediaManagerHandle,
) {
    drop(MediaManagerHandle::from_ptr(this));
}

#[cfg(feature = "mockable")]
mod mock {
    use crate::api::{
        InputDeviceInfo, JasonError, LocalMediaTrack, MediaStreamSettings,
    };

    #[derive(Clone)]
    pub struct MediaManagerHandle;

    #[allow(clippy::missing_errors_doc)]
    impl MediaManagerHandle {
        pub async fn enumerate_devices(
            &self,
        ) -> Result<Vec<InputDeviceInfo>, JasonError> {
            Ok(vec![
                InputDeviceInfo {},
                InputDeviceInfo {},
                InputDeviceInfo {},
            ])
        }

        pub async fn init_local_tracks(
            &self,
            _caps: MediaStreamSettings,
        ) -> Result<Vec<LocalMediaTrack>, JasonError> {
            Ok(vec![
                LocalMediaTrack {},
                LocalMediaTrack {},
                LocalMediaTrack {},
            ])
        }
    }
}<|MERGE_RESOLUTION|>--- conflicted
+++ resolved
@@ -2,11 +2,7 @@
 
 use super::{
     media_stream_settings::MediaStreamSettings,
-<<<<<<< HEAD
-    utils::{future_to_dart, PtrArray},
-=======
     utils::{IntoDartFuture, PtrArray},
->>>>>>> 1afc2573
     ForeignClass,
 };
 
@@ -29,20 +25,12 @@
     let this = this.as_ref().unwrap().clone();
     let caps = caps.as_ref().unwrap().clone();
 
-<<<<<<< HEAD
-    future_to_dart(async move {
-        // TODO: Remove unwrap when propagating errors from Rust to Dart is
-        //       implemented.
-        Ok::<_, ()>(PtrArray::new(this.init_local_tracks(caps).await.unwrap()))
-    })
-=======
     async move {
         // TODO: Remove unwrap when propagating errors from Rust to Dart is
         //       implemented.
         Ok::<_, ()>(PtrArray::new(this.init_local_tracks(caps).await.unwrap()))
     }
     .into_dart_future()
->>>>>>> 1afc2573
 }
 
 /// Returns a list of [`InputDeviceInfo`] objects representing available media
@@ -55,20 +43,12 @@
 ) -> Dart_Handle {
     let this = this.as_ref().unwrap().clone();
 
-<<<<<<< HEAD
-    future_to_dart(async move {
-        // TODO: Remove unwrap when propagating errors from Rust to Dart is
-        //       implemented.
-        Ok::<_, ()>(PtrArray::new(this.enumerate_devices().await.unwrap()))
-    })
-=======
     async move {
         // TODO: Remove unwrap when propagating errors from Rust to Dart is
         //       implemented.
         Ok::<_, ()>(PtrArray::new(this.enumerate_devices().await.unwrap()))
     }
     .into_dart_future()
->>>>>>> 1afc2573
 }
 
 /// Frees the data behind the provided pointer.
