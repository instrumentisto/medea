--- conflicted
+++ resolved
@@ -3,18 +3,12 @@
 use dart_sys::Dart_Handle;
 
 use crate::{
-<<<<<<< HEAD
     api::{
         dart::{
-            utils::{c_str_into_string, future_to_dart, DartResult},
+            utils::{c_str_into_string, IntoDartFuture, DartResult},
             ForeignClass,
         },
         JasonError,
-=======
-    api::dart::{
-        utils::{c_str_into_string, IntoDartFuture},
-        ForeignClass,
->>>>>>> 33dae9e8
     },
     media::MediaSourceKind,
     platform,
@@ -44,20 +38,11 @@
 ) -> Dart_Handle {
     let this = this.as_ref().clone();
 
-<<<<<<< HEAD
-    future_to_dart(async move {
+    async move {
         this.join(c_str_into_string(token)).await?;
         Ok(())
-    })
-=======
-    async move {
-        // TODO: Remove unwrap when propagating errors from Rust to Dart is
-        //       implemented.
-        this.join(c_str_into_string(token)).await.unwrap();
-        Ok::<_, ()>(())
-    }
-    .into_dart_future()
->>>>>>> 33dae9e8
+    }
+    .into_dart_future()
 }
 
 /// Updates this [`Room`]'s [`MediaStreamSettings`]. This affects all
@@ -96,25 +81,15 @@
     let this = this.as_ref().clone();
     let settings = settings.as_ref().clone();
 
-<<<<<<< HEAD
-    future_to_dart(async move {
+    async move {
         // TODO: Remove unwrap when ConstraintsUpdateException bindings will be
-=======
-    async move {
-        // TODO: Remove unwrap when propagating errors from Rust to Dart is
->>>>>>> 33dae9e8
         //       implemented.
         this.set_local_media_settings(settings, stop_first, rollback_on_fail)
             .await
             .unwrap();
-<<<<<<< HEAD
-        Ok(())
-    })
-=======
-        Ok::<_, ()>(())
-    }
-    .into_dart_future()
->>>>>>> 33dae9e8
+        Ok(())
+    }
+    .into_dart_future()
 }
 
 /// Mutes outbound audio in this [`Room`].
@@ -126,20 +101,11 @@
 ) -> Dart_Handle {
     let this = this.as_ref().clone();
 
-<<<<<<< HEAD
-    future_to_dart(async move {
+    async move {
         this.mute_audio().await?;
         Ok(())
-    })
-=======
-    async move {
-        // TODO: Remove unwrap when propagating errors from Rust to Dart is
-        //       implemented.
-        this.mute_audio().await.unwrap();
-        Ok::<_, ()>(())
-    }
-    .into_dart_future()
->>>>>>> 33dae9e8
+    }
+    .into_dart_future()
 }
 
 /// Unmutes outbound audio in this [`Room`].
@@ -151,20 +117,11 @@
 ) -> Dart_Handle {
     let this = this.as_ref().clone();
 
-<<<<<<< HEAD
-    future_to_dart(async move {
+    async move {
         this.mute_audio().await?;
         Ok(())
-    })
-=======
-    async move {
-        // TODO: Remove unwrap when propagating errors from Rust to Dart is
-        //       implemented.
-        this.mute_audio().await.unwrap();
-        Ok::<_, ()>(())
-    }
-    .into_dart_future()
->>>>>>> 33dae9e8
+    }
+    .into_dart_future()
 }
 
 /// Disables outbound audio in this [`Room`].
@@ -176,20 +133,11 @@
 ) -> Dart_Handle {
     let this = this.as_ref().clone();
 
-<<<<<<< HEAD
-    future_to_dart(async move {
+    async move {
         this.disable_audio().await?;
         Ok(())
-    })
-=======
-    async move {
-        // TODO: Remove unwrap when propagating errors from Rust to Dart is
-        //       implemented.
-        this.disable_audio().await.unwrap();
-        Ok::<_, ()>(())
-    }
-    .into_dart_future()
->>>>>>> 33dae9e8
+    }
+    .into_dart_future()
 }
 
 /// Enables outbound audio in this [`Room`].
@@ -201,20 +149,11 @@
 ) -> Dart_Handle {
     let this = this.as_ref().clone();
 
-<<<<<<< HEAD
-    future_to_dart(async move {
+    async move {
         this.enable_audio().await?;
         Ok(())
-    })
-=======
-    async move {
-        // TODO: Remove unwrap when propagating errors from Rust to Dart is
-        //       implemented.
-        this.enable_audio().await.unwrap();
-        Ok::<_, ()>(())
-    }
-    .into_dart_future()
->>>>>>> 33dae9e8
+    }
+    .into_dart_future()
 }
 
 /// Mutes outbound video in this [`Room`].
@@ -229,20 +168,11 @@
 ) -> Dart_Handle {
     let this = this.as_ref().clone();
 
-<<<<<<< HEAD
-    future_to_dart(async move {
+    async move {
         this.mute_video(Some(source_kind)).await?;
         Ok(())
-    })
-=======
-    async move {
-        // TODO: Remove unwrap when propagating errors from Rust to Dart is
-        //       implemented.
-        this.mute_video(Some(source_kind)).await.unwrap();
-        Ok::<_, ()>(())
-    }
-    .into_dart_future()
->>>>>>> 33dae9e8
+    }
+    .into_dart_future()
 }
 
 /// Unmutes outbound video in this [`Room`].
@@ -257,20 +187,11 @@
 ) -> Dart_Handle {
     let this = this.as_ref().clone();
 
-<<<<<<< HEAD
-    future_to_dart(async move {
+    async move {
         this.unmute_video(Some(source_kind)).await?;
         Ok(())
-    })
-=======
-    async move {
-        // TODO: Remove unwrap when propagating errors from Rust to Dart is
-        //       implemented.
-        this.unmute_video(Some(source_kind)).await.unwrap();
-        Ok::<_, ()>(())
-    }
-    .into_dart_future()
->>>>>>> 33dae9e8
+    }
+    .into_dart_future()
 }
 
 /// Disables outbound video.
@@ -283,20 +204,11 @@
 ) -> Dart_Handle {
     let this = this.as_ref().clone();
 
-<<<<<<< HEAD
-    future_to_dart(async move {
+    async move {
         this.disable_video(Some(source_kind)).await?;
         Ok(())
-    })
-=======
-    async move {
-        // TODO: Remove unwrap when propagating errors from Rust to Dart is
-        //       implemented.
-        this.disable_video(Some(source_kind)).await.unwrap();
-        Ok::<_, ()>(())
-    }
-    .into_dart_future()
->>>>>>> 33dae9e8
+    }
+    .into_dart_future()
 }
 
 /// Enables outbound video.
@@ -309,20 +221,11 @@
 ) -> Dart_Handle {
     let this = this.as_ref().clone();
 
-<<<<<<< HEAD
-    future_to_dart(async move {
+    async move {
         this.enable_video(Some(source_kind)).await?;
         Ok(())
-    })
-=======
-    async move {
-        // TODO: Remove unwrap when propagating errors from Rust to Dart is
-        //       implemented.
-        this.enable_video(Some(source_kind)).await.unwrap();
-        Ok::<_, ()>(())
-    }
-    .into_dart_future()
->>>>>>> 33dae9e8
+    }
+    .into_dart_future()
 }
 
 /// Enables inbound audio in this [`Room`].
@@ -334,20 +237,11 @@
 ) -> Dart_Handle {
     let this = this.as_ref().clone();
 
-<<<<<<< HEAD
-    future_to_dart(async move {
+    async move {
         this.enable_remote_audio().await?;
         Ok(())
-    })
-=======
-    async move {
-        // TODO: Remove unwrap when propagating errors from Rust to Dart is
-        //       implemented.
-        this.enable_remote_audio().await.unwrap();
-        Ok::<_, ()>(())
-    }
-    .into_dart_future()
->>>>>>> 33dae9e8
+    }
+    .into_dart_future()
 }
 
 /// Disables inbound audio in this [`Room`].
@@ -359,20 +253,11 @@
 ) -> Dart_Handle {
     let this = this.as_ref().clone();
 
-<<<<<<< HEAD
-    future_to_dart(async move {
+    async move {
         this.disable_remote_audio().await?;
         Ok(())
-    })
-=======
-    async move {
-        // TODO: Remove unwrap when propagating errors from Rust to Dart is
-        //       implemented.
-        this.disable_remote_audio().await.unwrap();
-        Ok::<_, ()>(())
-    }
-    .into_dart_future()
->>>>>>> 33dae9e8
+    }
+    .into_dart_future()
 }
 
 /// Disables inbound video in this [`Room`].
@@ -384,20 +269,11 @@
 ) -> Dart_Handle {
     let this = this.as_ref().clone();
 
-<<<<<<< HEAD
-    future_to_dart(async move {
+    async move {
         this.disable_remote_video().await?;
         Ok(())
-    })
-=======
-    async move {
-        // TODO: Remove unwrap when propagating errors from Rust to Dart is
-        //       implemented.
-        this.disable_remote_video().await.unwrap();
-        Ok::<_, ()>(())
-    }
-    .into_dart_future()
->>>>>>> 33dae9e8
+    }
+    .into_dart_future()
 }
 
 /// Enables inbound video in this [`Room`].
@@ -409,20 +285,11 @@
 ) -> Dart_Handle {
     let this = this.as_ref().clone();
 
-<<<<<<< HEAD
-    future_to_dart(async move {
+    async move {
         this.enable_remote_video().await?;
         Ok(())
-    })
-=======
-    async move {
-        // TODO: Remove unwrap when propagating errors from Rust to Dart is
-        //       implemented.
-        this.enable_remote_video().await.unwrap();
-        Ok::<_, ()>(())
-    }
-    .into_dart_future()
->>>>>>> 33dae9e8
+    }
+    .into_dart_future()
 }
 
 /// Sets callback, invoked when a new [`Connection`] with some remote `Peer`
