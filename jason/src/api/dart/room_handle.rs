use std::{convert::TryFrom as _, ptr};

use dart_sys::Dart_Handle;
use tracerr::Traced;

use crate::{
    api::dart::{
<<<<<<< HEAD
        utils::{
            c_str_into_string, new_handler_detached_error, DartResult,
            IntoDartFuture,
        },
        ForeignClass,
=======
        utils::{c_str_into_string, IntoDartFuture},
        DartValueArg, ForeignClass,
>>>>>>> d9e317e7
    },
    media::MediaSourceKind,
    platform,
    room::RoomError,
};

use super::{utils::DartError, MediaStreamSettings};

#[cfg(feature = "mockable")]
pub use self::mock::RoomHandle;
#[cfg(not(feature = "mockable"))]
pub use crate::room::RoomHandle;

impl ForeignClass for RoomHandle {}

impl From<Traced<RoomError>> for DartError {
    fn from(err: Traced<RoomError>) -> Self {
        let (err, stacktrace) = err.into_parts();
        let stacktrace = stacktrace.to_string();

        match err {
            RoomError::CallbackNotSet(_)
            | RoomError::InvalidLocalTracks(_)
            | RoomError::CouldNotGetLocalMedia(_)
            | RoomError::NoSuchPeer(_)
            | RoomError::PeerConnectionError(_)
            | RoomError::UnknownRemoteMember
            | RoomError::FailedTrackPatch(_)
            | RoomError::MediaConnections(_)
            | RoomError::SessionError(_)
            | RoomError::MediaManagerError(_)
            | RoomError::ConnectionInfoParse(_) => {
                todo!()
            }
            RoomError::Detached => unsafe {
                new_handler_detached_error(stacktrace)
            },
        }
    }
}

/// Connects to a media server and joins the [`Room`] with the provided
/// authorization `token`.
///
/// Authorization token has a fixed format:
/// `{{ Host URL }}/{{ Room ID }}/{{ Member ID }}?token={{ Auth Token }}`
/// (e.g. `wss://medea.com/MyConf1/Alice?token=777`).
///
/// [`Room`]: crate::room::Room
#[no_mangle]
pub unsafe extern "C" fn RoomHandle__join(
    this: ptr::NonNull<RoomHandle>,
    token: ptr::NonNull<libc::c_char>,
) -> Dart_Handle {
    let this = this.as_ref().clone();

    async move {
        this.join(c_str_into_string(token)).await?;
        Ok(())
    }
    .into_dart_future()
}

/// Updates this [`Room`]'s [`MediaStreamSettings`]. This affects all the
/// [`PeerConnection`]s in this [`Room`]. If [`MediaStreamSettings`] are
/// configured for some [`Room`], then this [`Room`] can only send media tracks
/// that correspond to these settings. [`MediaStreamSettings`] update will
/// change media tracks in all sending peers, so that might cause a new
/// [getUserMedia()][1] request to happen.
///
/// Media obtaining/injection errors are additionally fired to
/// `on_failed_local_media` callback.
///
/// If `stop_first` set to `true` then affected local `Tracks` will be
/// dropped before new [`MediaStreamSettings`] are applied. This is usually
/// required when changing video source device due to hardware limitations,
/// e.g. having an active track sourced from device `A` may hinder
/// [getUserMedia()][1] requests to device `B`.
///
/// `rollback_on_fail` option configures [`MediaStreamSettings`] update request
/// to automatically rollback to previous settings if new settings cannot be
/// applied.
///
/// If recovering from fail state isn't possible then affected media types will
/// be disabled.
///
/// [`Room`]: crate::room::Room
/// [`PeerConnection`]: crate::peer::PeerConnection
/// [1]: https://w3.org/TR/mediacapture-streams#dom-mediadevices-getusermedia
#[no_mangle]
pub unsafe extern "C" fn RoomHandle__set_local_media_settings(
    this: ptr::NonNull<RoomHandle>,
    settings: ptr::NonNull<MediaStreamSettings>,
    stop_first: bool,
    rollback_on_fail: bool,
) -> Dart_Handle {
    let this = this.as_ref().clone();
    let settings = settings.as_ref().clone();

    async move {
        // TODO: Remove unwrap when ConstraintsUpdateException bindings will be
        //       implemented.
        this.set_local_media_settings(settings, stop_first, rollback_on_fail)
            .await
            .unwrap();
        Ok(())
    }
    .into_dart_future()
}

/// Mutes outbound audio in this [`Room`].
///
/// [`Room`]: crate::room::Room
#[no_mangle]
pub unsafe extern "C" fn RoomHandle__mute_audio(
    this: ptr::NonNull<RoomHandle>,
) -> Dart_Handle {
    let this = this.as_ref().clone();

    async move {
        this.mute_audio().await?;
        Ok(())
    }
    .into_dart_future()
}

/// Unmutes outbound audio in this [`Room`].
///
/// [`Room`]: crate::room::Room
#[no_mangle]
pub unsafe extern "C" fn RoomHandle__unmute_audio(
    this: ptr::NonNull<RoomHandle>,
) -> Dart_Handle {
    let this = this.as_ref().clone();

    async move {
        this.mute_audio().await?;
        Ok(())
    }
    .into_dart_future()
}

/// Enables outbound audio in this [`Room`].
///
/// [`Room`]: crate::room::Room
#[no_mangle]
pub unsafe extern "C" fn RoomHandle__enable_audio(
    this: ptr::NonNull<RoomHandle>,
) -> Dart_Handle {
    let this = this.as_ref().clone();

    async move {
        this.enable_audio().await?;
        Ok(())
    }
    .into_dart_future()
}

/// Disables outbound audio in this [`Room`].
///
/// [`Room`]: crate::room::Room
#[no_mangle]
pub unsafe extern "C" fn RoomHandle__disable_audio(
    this: ptr::NonNull<RoomHandle>,
) -> Dart_Handle {
    let this = this.as_ref().clone();

    async move {
        this.disable_audio().await?;
        Ok(())
    }
    .into_dart_future()
}

/// Mutes outbound video in this [`Room`].
///
/// Affects only video with specific [`MediaSourceKind`] if specified.
///
/// [`Room`]: crate::room::Room
#[no_mangle]
pub unsafe extern "C" fn RoomHandle__mute_video(
    this: ptr::NonNull<RoomHandle>,
    source_kind: DartValueArg<Option<MediaSourceKind>>,
) -> Dart_Handle {
    // TODO: Remove unwraps when propagating errors from Rust to Dart is
    //       implemented.
    let this = this.as_ref().clone();
    let source_kind = Option::<i64>::try_from(source_kind)
        .unwrap()
        .map(MediaSourceKind::from);

    async move {
<<<<<<< HEAD
        this.mute_video(Some(source_kind)).await?;
        Ok(())
=======
        this.mute_video(source_kind).await.unwrap();
        Ok::<_, ()>(())
>>>>>>> d9e317e7
    }
    .into_dart_future()
}

/// Unmutes outbound video in this [`Room`].
///
/// Affects only video with specific [`MediaSourceKind`] if specified.
///
/// [`Room`]: crate::room::Room
#[no_mangle]
pub unsafe extern "C" fn RoomHandle__unmute_video(
    this: ptr::NonNull<RoomHandle>,
    source_kind: DartValueArg<Option<MediaSourceKind>>,
) -> Dart_Handle {
    let this = this.as_ref().clone();
    // TODO: Remove unwraps when propagating errors from Rust to Dart is
    //       implemented.
    let source_kind = Option::<i64>::try_from(source_kind)
        .unwrap()
        .map(MediaSourceKind::from);

    async move {
<<<<<<< HEAD
        this.unmute_video(Some(source_kind)).await?;
        Ok(())
=======
        this.unmute_video(source_kind).await.unwrap();
        Ok::<_, ()>(())
>>>>>>> d9e317e7
    }
    .into_dart_future()
}

/// Enables outbound video.
///
/// Affects only video with specific [`MediaSourceKind`] if specified.
#[no_mangle]
pub unsafe extern "C" fn RoomHandle__enable_video(
    this: ptr::NonNull<RoomHandle>,
    source_kind: DartValueArg<Option<MediaSourceKind>>,
) -> Dart_Handle {
    let this = this.as_ref().clone();
    // TODO: Remove unwraps when propagating errors from Rust to Dart is
    //       implemented.
    let source_kind = Option::<i64>::try_from(source_kind)
        .unwrap()
        .map(MediaSourceKind::from);

    async move {
<<<<<<< HEAD
        this.disable_video(Some(source_kind)).await?;
        Ok(())
=======
        this.enable_video(source_kind).await.unwrap();
        Ok::<_, ()>(())
>>>>>>> d9e317e7
    }
    .into_dart_future()
}

/// Disables outbound video.
///
/// Affects only video with specific [`MediaSourceKind`] if specified.
#[no_mangle]
pub unsafe extern "C" fn RoomHandle__disable_video(
    this: ptr::NonNull<RoomHandle>,
    source_kind: DartValueArg<Option<MediaSourceKind>>,
) -> Dart_Handle {
    // TODO: Remove unwraps when propagating errors from Rust to Dart is
    //       implemented.
    let this = this.as_ref().clone();
    let source_kind = Option::<i64>::try_from(source_kind)
        .unwrap()
        .map(MediaSourceKind::from);

    async move {
<<<<<<< HEAD
        this.disable_video(Some(source_kind)).await?;
        Ok(())
=======
        this.disable_video(source_kind).await.unwrap();
        Ok::<_, ()>(())
>>>>>>> d9e317e7
    }
    .into_dart_future()
}

/// Enables inbound audio in this [`Room`].
///
/// [`Room`]: crate::room::Room
#[no_mangle]
pub unsafe extern "C" fn RoomHandle__enable_remote_audio(
    this: ptr::NonNull<RoomHandle>,
) -> Dart_Handle {
    let this = this.as_ref().clone();

    async move {
        this.enable_remote_audio().await?;
        Ok(())
    }
    .into_dart_future()
}

/// Disables inbound audio in this [`Room`].
///
/// [`Room`]: crate::room::Room
#[no_mangle]
pub unsafe extern "C" fn RoomHandle__disable_remote_audio(
    this: ptr::NonNull<RoomHandle>,
) -> Dart_Handle {
    let this = this.as_ref().clone();

    async move {
        this.disable_remote_audio().await?;
        Ok(())
    }
    .into_dart_future()
}

/// Enables inbound video in this [`Room`].
///
/// [`Room`]: crate::room::Room
#[no_mangle]
pub unsafe extern "C" fn RoomHandle__enable_remote_video(
    this: ptr::NonNull<RoomHandle>,
) -> Dart_Handle {
    let this = this.as_ref().clone();

    async move {
        this.enable_remote_video().await?;
        Ok(())
    }
    .into_dart_future()
}

/// Disables inbound video in this [`Room`].
///
/// [`Room`]: crate::room::Room
#[no_mangle]
pub unsafe extern "C" fn RoomHandle__disable_remote_video(
    this: ptr::NonNull<RoomHandle>,
) -> Dart_Handle {
    let this = this.as_ref().clone();

    async move {
        this.disable_remote_video().await?;
        Ok(())
    }
    .into_dart_future()
}

/// Sets callback, invoked when a new [`Connection`] with some remote `Peer`
/// is established.
///
/// [`Connection`]: crate::connection::Connection
#[no_mangle]
pub unsafe extern "C" fn RoomHandle__on_new_connection(
    this: ptr::NonNull<RoomHandle>,
    cb: Dart_Handle,
) -> DartResult {
    let this = this.as_ref();

    this.on_new_connection(platform::Function::new(cb))
        .map_err(DartError::from)
        .into()
}

/// Sets callback, invoked on this [`Room`] close, providing a
/// [`RoomCloseReason`].
///
/// [`Room`]: crate::room::Room
/// [`RoomCloseReason`]: crate::room::RoomCloseReason
#[no_mangle]
pub unsafe extern "C" fn RoomHandle__on_close(
    this: ptr::NonNull<RoomHandle>,
    cb: Dart_Handle,
) -> DartResult {
    let this = this.as_ref();

    this.on_close(platform::Function::new(cb))
        .map_err(DartError::from)
        .into()
}

/// Sets callback, invoked when a new [`LocalMediaTrack`] is added to this
/// [`Room`].
///
/// This might happen in such cases:
/// 1. Media server initiates a media request.
/// 2. `enable_audio`/`enable_video` is called.
/// 3. [`MediaStreamSettings`] updated via `set_local_media_settings`.
///
/// [`Room`]: crate::room::Room
/// [`MediaStreamSettings`]: crate::media::MediaStreamSettings
/// [`LocalMediaTrack`]: crate::media::track::local::LocalMediaTrack
#[no_mangle]
pub unsafe extern "C" fn RoomHandle__on_local_track(
    this: ptr::NonNull<RoomHandle>,
    cb: Dart_Handle,
) -> DartResult {
    let this = this.as_ref();

    this.on_local_track(platform::Function::new(cb))
        .map_err(DartError::from)
        .into()
}

/// Sets callback, invoked when a connection with server is lost.
#[no_mangle]
pub unsafe extern "C" fn RoomHandle__on_connection_loss(
    this: ptr::NonNull<RoomHandle>,
    cb: Dart_Handle,
) -> DartResult {
    let this = this.as_ref();

    this.on_connection_loss(platform::Function::new(cb))
        .map_err(DartError::from)
        .into()
}

/// Frees the data behind the provided pointer.
///
/// # Safety
///
/// Should be called when object is no longer needed. Calling this more than
/// once for the same pointer is equivalent to double free.
#[no_mangle]
pub unsafe extern "C" fn RoomHandle__free(this: ptr::NonNull<RoomHandle>) {
    drop(RoomHandle::from_ptr(this));
}

#[cfg(feature = "mockable")]
mod mock {
    use tracerr::Traced;

    use crate::{
        api::{
            ConnectionHandle, LocalMediaTrack, MediaStreamSettings,
            ReconnectHandle,
        },
        media::MediaSourceKind,
        platform,
        room::{RoomCloseReason, RoomError},
        rpc::{ClientDisconnect, CloseReason},
    };

    #[derive(Clone)]
    pub struct RoomHandle;

    #[allow(clippy::missing_errors_doc)]
    impl RoomHandle {
        pub fn on_new_connection(
            &self,
            cb: platform::Function<ConnectionHandle>,
        ) -> Result<(), Traced<RoomError>> {
            cb.call1(ConnectionHandle);
            Ok(())
        }

        pub fn on_close(
            &self,
            cb: platform::Function<RoomCloseReason>,
        ) -> Result<(), Traced<RoomError>> {
            cb.call1(RoomCloseReason::new(CloseReason::ByClient {
                is_err: true,
                reason: ClientDisconnect::RpcClientUnexpectedlyDropped,
            }));
            Ok(())
        }

        pub fn on_local_track(
            &self,
            cb: platform::Function<LocalMediaTrack>,
        ) -> Result<(), Traced<RoomError>> {
            cb.call1(LocalMediaTrack);
            Ok(())
        }

        pub fn on_connection_loss(
            &self,
            cb: platform::Function<ReconnectHandle>,
        ) -> Result<(), Traced<RoomError>> {
            cb.call1(ReconnectHandle);
            Ok(())
        }

        pub async fn join(
            &self,
            _token: String,
        ) -> Result<(), Traced<RoomError>> {
            Ok(())
        }

        // pub fn on_failed_local_media(
        //     &self,
        //     f: Callback<JasonError>,
        // ) {
        //     // Result<(), JasonError>
        // }

        pub async fn set_local_media_settings(
            &self,
            _settings: MediaStreamSettings,
            _stop_first: bool,
            _rollback_on_fail: bool,
        ) -> Result<(), Traced<RoomError>> {
            Ok(())
        }

        pub async fn mute_audio(&self) -> Result<(), Traced<RoomError>> {
            Ok(())
        }

        pub async fn unmute_audio(&self) -> Result<(), Traced<RoomError>> {
            Ok(())
        }

        pub async fn enable_audio(&self) -> Result<(), Traced<RoomError>> {
            Ok(())
        }

        pub async fn disable_audio(&self) -> Result<(), Traced<RoomError>> {
            Ok(())
        }

        pub async fn mute_video(
            &self,
            source_kind: Option<MediaSourceKind>,
<<<<<<< HEAD
        ) -> Result<(), Traced<RoomError>> {
            assert_eq!(source_kind, Some(MediaSourceKind::Device));
=======
        ) -> Result<(), JasonError> {
            assert_eq!(source_kind, None);
>>>>>>> d9e317e7
            Ok(())
        }

        pub async fn unmute_video(
            &self,
            source_kind: Option<MediaSourceKind>,
        ) -> Result<(), Traced<RoomError>> {
            assert_eq!(source_kind, Some(MediaSourceKind::Display));
            Ok(())
        }

        pub async fn enable_video(
            &self,
            source_kind: Option<MediaSourceKind>,
        ) -> Result<(), Traced<RoomError>> {
            assert_eq!(source_kind, Some(MediaSourceKind::Device));
            Ok(())
        }

        pub async fn disable_video(
            &self,
            source_kind: Option<MediaSourceKind>,
        ) -> Result<(), Traced<RoomError>> {
            assert_eq!(source_kind, Some(MediaSourceKind::Display));
            Ok(())
        }

        pub async fn enable_remote_audio(
            &self,
        ) -> Result<(), Traced<RoomError>> {
            Ok(())
        }

        pub async fn disable_remote_audio(
            &self,
        ) -> Result<(), Traced<RoomError>> {
            Ok(())
        }

        pub async fn enable_remote_video(
            &self,
        ) -> Result<(), Traced<RoomError>> {
            Ok(())
        }

        pub async fn disable_remote_video(
            &self,
        ) -> Result<(), Traced<RoomError>> {
            Ok(())
        }
    }
}<|MERGE_RESOLUTION|>--- conflicted
+++ resolved
@@ -5,16 +5,12 @@
 
 use crate::{
     api::dart::{
-<<<<<<< HEAD
         utils::{
             c_str_into_string, new_handler_detached_error, DartResult,
             IntoDartFuture,
         },
+        DartValueArg,
         ForeignClass,
-=======
-        utils::{c_str_into_string, IntoDartFuture},
-        DartValueArg, ForeignClass,
->>>>>>> d9e317e7
     },
     media::MediaSourceKind,
     platform,
@@ -207,13 +203,8 @@
         .map(MediaSourceKind::from);
 
     async move {
-<<<<<<< HEAD
-        this.mute_video(Some(source_kind)).await?;
-        Ok(())
-=======
-        this.mute_video(source_kind).await.unwrap();
-        Ok::<_, ()>(())
->>>>>>> d9e317e7
+        this.mute_video(source_kind).await?;
+        Ok(())
     }
     .into_dart_future()
 }
@@ -236,13 +227,8 @@
         .map(MediaSourceKind::from);
 
     async move {
-<<<<<<< HEAD
-        this.unmute_video(Some(source_kind)).await?;
-        Ok(())
-=======
-        this.unmute_video(source_kind).await.unwrap();
-        Ok::<_, ()>(())
->>>>>>> d9e317e7
+        this.unmute_video(source_kind).await?;
+        Ok(())
     }
     .into_dart_future()
 }
@@ -263,13 +249,8 @@
         .map(MediaSourceKind::from);
 
     async move {
-<<<<<<< HEAD
-        this.disable_video(Some(source_kind)).await?;
-        Ok(())
-=======
-        this.enable_video(source_kind).await.unwrap();
-        Ok::<_, ()>(())
->>>>>>> d9e317e7
+        this.disable_video(source_kind).await?;
+        Ok(())
     }
     .into_dart_future()
 }
@@ -290,13 +271,8 @@
         .map(MediaSourceKind::from);
 
     async move {
-<<<<<<< HEAD
-        this.disable_video(Some(source_kind)).await?;
-        Ok(())
-=======
-        this.disable_video(source_kind).await.unwrap();
-        Ok::<_, ()>(())
->>>>>>> d9e317e7
+        this.disable_video(source_kind).await?;
+        Ok(())
     }
     .into_dart_future()
 }
@@ -542,17 +518,28 @@
         pub async fn mute_video(
             &self,
             source_kind: Option<MediaSourceKind>,
-<<<<<<< HEAD
+        ) -> Result<(), Traced<RoomError>> {
+            assert_eq!(source_kind, None);
+            Ok(())
+        }
+
+        pub async fn unmute_video(
+            &self,
+            source_kind: Option<MediaSourceKind>,
+        ) -> Result<(), Traced<RoomError>> {
+            assert_eq!(source_kind, Some(MediaSourceKind::Display));
+            Ok(())
+        }
+
+        pub async fn enable_video(
+            &self,
+            source_kind: Option<MediaSourceKind>,
         ) -> Result<(), Traced<RoomError>> {
             assert_eq!(source_kind, Some(MediaSourceKind::Device));
-=======
-        ) -> Result<(), JasonError> {
-            assert_eq!(source_kind, None);
->>>>>>> d9e317e7
-            Ok(())
-        }
-
-        pub async fn unmute_video(
+            Ok(())
+        }
+
+        pub async fn disable_video(
             &self,
             source_kind: Option<MediaSourceKind>,
         ) -> Result<(), Traced<RoomError>> {
@@ -560,22 +547,6 @@
             Ok(())
         }
 
-        pub async fn enable_video(
-            &self,
-            source_kind: Option<MediaSourceKind>,
-        ) -> Result<(), Traced<RoomError>> {
-            assert_eq!(source_kind, Some(MediaSourceKind::Device));
-            Ok(())
-        }
-
-        pub async fn disable_video(
-            &self,
-            source_kind: Option<MediaSourceKind>,
-        ) -> Result<(), Traced<RoomError>> {
-            assert_eq!(source_kind, Some(MediaSourceKind::Display));
-            Ok(())
-        }
-
         pub async fn enable_remote_audio(
             &self,
         ) -> Result<(), Traced<RoomError>> {
