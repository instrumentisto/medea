--- conflicted
+++ resolved
@@ -170,18 +170,10 @@
 /// [`Room`]: crate::room::Room
 #[no_mangle]
 pub unsafe extern "C" fn RoomHandle__mute_video(
-<<<<<<< HEAD
-    this: NonNull<RoomHandle>,
-    source_kind: u8, // TODO: `source_kind` might be None.
-) -> Dart_Handle {
-    let this = this.as_ref().clone();
-    let source_kind = MediaSourceKind::from(source_kind);
-=======
-    this: *mut RoomHandle,
+    this: NonNull<RoomHandle>,
     source_kind: MediaSourceKind, // TODO: `source_kind` might be None.
 ) -> Dart_Handle {
-    let this = this.as_ref().unwrap().clone();
->>>>>>> 8a7f731d
+    let this = this.as_ref().clone();
 
     async move {
         // TODO: Remove unwrap when propagating errors from Rust to Dart is
@@ -199,18 +191,10 @@
 /// [`Room`]: crate::room::Room
 #[no_mangle]
 pub unsafe extern "C" fn RoomHandle__unmute_video(
-<<<<<<< HEAD
-    this: NonNull<RoomHandle>,
-    source_kind: u8, // TODO: `source_kind` might be None.
-) -> Dart_Handle {
-    let this = this.as_ref().clone();
-    let source_kind = MediaSourceKind::from(source_kind);
-=======
-    this: *mut RoomHandle,
+    this: NonNull<RoomHandle>,
     source_kind: MediaSourceKind, // TODO: `source_kind` might be None.
 ) -> Dart_Handle {
-    let this = this.as_ref().unwrap().clone();
->>>>>>> 8a7f731d
+    let this = this.as_ref().clone();
 
     async move {
         // TODO: Remove unwrap when propagating errors from Rust to Dart is
@@ -226,18 +210,10 @@
 /// Affects only video with specific [`MediaSourceKind`] if specified.
 #[no_mangle]
 pub unsafe extern "C" fn RoomHandle__disable_video(
-<<<<<<< HEAD
-    this: NonNull<RoomHandle>,
-    source_kind: u8, // TODO: `source_kind` might be None.
-) -> Dart_Handle {
-    let this = this.as_ref().clone();
-    let source_kind = MediaSourceKind::from(source_kind);
-=======
-    this: *mut RoomHandle,
+    this: NonNull<RoomHandle>,
     source_kind: MediaSourceKind, // TODO: `source_kind` might be None.
 ) -> Dart_Handle {
-    let this = this.as_ref().unwrap().clone();
->>>>>>> 8a7f731d
+    let this = this.as_ref().clone();
 
     async move {
         // TODO: Remove unwrap when propagating errors from Rust to Dart is
@@ -253,18 +229,10 @@
 /// Affects only video with specific [`MediaSourceKind`] if specified.
 #[no_mangle]
 pub unsafe extern "C" fn RoomHandle__enable_video(
-<<<<<<< HEAD
-    this: NonNull<RoomHandle>,
-    source_kind: u8, // TODO: `source_kind` might be None.
-) -> Dart_Handle {
-    let this = this.as_ref().clone();
-    let source_kind = MediaSourceKind::from(source_kind);
-=======
-    this: *mut RoomHandle,
+    this: NonNull<RoomHandle>,
     source_kind: MediaSourceKind, // TODO: `source_kind` might be None.
 ) -> Dart_Handle {
-    let this = this.as_ref().unwrap().clone();
->>>>>>> 8a7f731d
+    let this = this.as_ref().clone();
 
     async move {
         // TODO: Remove unwrap when propagating errors from Rust to Dart is
