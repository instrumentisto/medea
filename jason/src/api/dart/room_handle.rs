<<<<<<< HEAD
use std::ptr::NonNull;
=======
use std::ptr;
>>>>>>> 5931ee82

use dart_sys::Dart_Handle;

use crate::{
    api::dart::{
        utils::{c_str_into_string, IntoDartFuture},
        ForeignClass,
    },
    media::MediaSourceKind,
    platform,
};

use super::MediaStreamSettings;

#[cfg(feature = "mockable")]
pub use self::mock::RoomHandle;
#[cfg(not(feature = "mockable"))]
pub use crate::room::RoomHandle;

impl ForeignClass for RoomHandle {}

/// Connects to a media server and joins the [`Room`] with the provided
/// authorization `token`.
///
/// Authorization token has a fixed format:
/// `{{ Host URL }}/{{ Room ID }}/{{ Member ID }}?token={{ Auth Token }}`
/// (e.g. `wss://medea.com/MyConf1/Alice?token=777`).
///
/// [`Room`]: crate::room::Room
#[no_mangle]
pub unsafe extern "C" fn RoomHandle__join(
<<<<<<< HEAD
    this: NonNull<RoomHandle>,
    token: NonNull<libc::c_char>,
=======
    this: ptr::NonNull<RoomHandle>,
    token: ptr::NonNull<libc::c_char>,
>>>>>>> 5931ee82
) -> Dart_Handle {
    let this = this.as_ref().clone();

    async move {
        // TODO: Remove unwrap when propagating errors from Rust to Dart is
        //       implemented.
        this.join(c_str_into_string(token)).await.unwrap();
        Ok::<_, ()>(())
    }
    .into_dart_future()
}

/// Updates this [`Room`]'s [`MediaStreamSettings`]. This affects all the
/// [`PeerConnection`]s in this [`Room`]. If [`MediaStreamSettings`] are
/// configured for some [`Room`], then this [`Room`] can only send media tracks
/// that correspond to these settings. [`MediaStreamSettings`] update will
/// change media tracks in all sending peers, so that might cause a new
/// [getUserMedia()][1] request to happen.
///
/// Media obtaining/injection errors are additionally fired to
/// `on_failed_local_media` callback.
///
/// If `stop_first` set to `true` then affected local `Tracks` will be
/// dropped before new [`MediaStreamSettings`] are applied. This is usually
/// required when changing video source device due to hardware limitations,
/// e.g. having an active track sourced from device `A` may hinder
/// [getUserMedia()][1] requests to device `B`.
///
/// `rollback_on_fail` option configures [`MediaStreamSettings`] update request
/// to automatically rollback to previous settings if new settings cannot be
/// applied.
///
/// If recovering from fail state isn't possible then affected media types will
/// be disabled.
///
/// [`Room`]: crate::room::Room
/// [`PeerConnection`]: crate::peer::PeerConnection
/// [1]: https://w3.org/TR/mediacapture-streams#dom-mediadevices-getusermedia
#[no_mangle]
pub unsafe extern "C" fn RoomHandle__set_local_media_settings(
<<<<<<< HEAD
    this: NonNull<RoomHandle>,
    settings: NonNull<MediaStreamSettings>,
=======
    this: ptr::NonNull<RoomHandle>,
    settings: ptr::NonNull<MediaStreamSettings>,
>>>>>>> 5931ee82
    stop_first: bool,
    rollback_on_fail: bool,
) -> Dart_Handle {
    let this = this.as_ref().clone();
    let settings = settings.as_ref().clone();

    async move {
        // TODO: Remove unwrap when propagating errors from Rust to Dart is
        //       implemented.
        this.set_local_media_settings(settings, stop_first, rollback_on_fail)
            .await
            .unwrap();
        Ok::<_, ()>(())
    }
    .into_dart_future()
}

/// Mutes outbound audio in this [`Room`].
///
/// [`Room`]: crate::room::Room
#[no_mangle]
pub unsafe extern "C" fn RoomHandle__mute_audio(
<<<<<<< HEAD
    this: NonNull<RoomHandle>,
=======
    this: ptr::NonNull<RoomHandle>,
>>>>>>> 5931ee82
) -> Dart_Handle {
    let this = this.as_ref().clone();

    async move {
        // TODO: Remove unwrap when propagating errors from Rust to Dart is
        //       implemented.
        this.mute_audio().await.unwrap();
        Ok::<_, ()>(())
    }
    .into_dart_future()
}

/// Unmutes outbound audio in this [`Room`].
///
/// [`Room`]: crate::room::Room
#[no_mangle]
pub unsafe extern "C" fn RoomHandle__unmute_audio(
<<<<<<< HEAD
    this: NonNull<RoomHandle>,
=======
    this: ptr::NonNull<RoomHandle>,
>>>>>>> 5931ee82
) -> Dart_Handle {
    let this = this.as_ref().clone();

    async move {
        // TODO: Remove unwrap when propagating errors from Rust to Dart is
        //       implemented.
        this.mute_audio().await.unwrap();
        Ok::<_, ()>(())
    }
    .into_dart_future()
}

/// Enables outbound audio in this [`Room`].
///
/// [`Room`]: crate::room::Room
#[no_mangle]
pub unsafe extern "C" fn RoomHandle__enable_audio(
<<<<<<< HEAD
    this: NonNull<RoomHandle>,
=======
    this: ptr::NonNull<RoomHandle>,
>>>>>>> 5931ee82
) -> Dart_Handle {
    let this = this.as_ref().clone();

    async move {
        // TODO: Remove unwrap when propagating errors from Rust to Dart is
        //       implemented.
        this.enable_audio().await.unwrap();
        Ok::<_, ()>(())
    }
    .into_dart_future()
}

/// Disables outbound audio in this [`Room`].
///
/// [`Room`]: crate::room::Room
#[no_mangle]
pub unsafe extern "C" fn RoomHandle__disable_audio(
<<<<<<< HEAD
    this: NonNull<RoomHandle>,
=======
    this: ptr::NonNull<RoomHandle>,
>>>>>>> 5931ee82
) -> Dart_Handle {
    let this = this.as_ref().clone();

    async move {
        // TODO: Remove unwrap when propagating errors from Rust to Dart is
        //       implemented.
        this.disable_audio().await.unwrap();
        Ok::<_, ()>(())
    }
    .into_dart_future()
}

/// Mutes outbound video in this [`Room`].
///
/// Affects only video with specific [`MediaSourceKind`] if specified.
///
/// [`Room`]: crate::room::Room
#[no_mangle]
pub unsafe extern "C" fn RoomHandle__mute_video(
<<<<<<< HEAD
    this: NonNull<RoomHandle>,
=======
    this: ptr::NonNull<RoomHandle>,
>>>>>>> 5931ee82
    source_kind: MediaSourceKind, // TODO: `source_kind` might be None.
) -> Dart_Handle {
    let this = this.as_ref().clone();

    async move {
        // TODO: Remove unwrap when propagating errors from Rust to Dart is
        //       implemented.
        this.mute_video(Some(source_kind)).await.unwrap();
        Ok::<_, ()>(())
    }
    .into_dart_future()
}

/// Unmutes outbound video in this [`Room`].
///
/// Affects only video with specific [`MediaSourceKind`] if specified.
///
/// [`Room`]: crate::room::Room
#[no_mangle]
pub unsafe extern "C" fn RoomHandle__unmute_video(
<<<<<<< HEAD
    this: NonNull<RoomHandle>,
=======
    this: ptr::NonNull<RoomHandle>,
>>>>>>> 5931ee82
    source_kind: MediaSourceKind, // TODO: `source_kind` might be None.
) -> Dart_Handle {
    let this = this.as_ref().clone();

    async move {
        // TODO: Remove unwrap when propagating errors from Rust to Dart is
        //       implemented.
        this.unmute_video(Some(source_kind)).await.unwrap();
        Ok::<_, ()>(())
    }
    .into_dart_future()
}

/// Enables outbound video.
///
/// Affects only video with specific [`MediaSourceKind`] if specified.
#[no_mangle]
pub unsafe extern "C" fn RoomHandle__enable_video(
<<<<<<< HEAD
    this: NonNull<RoomHandle>,
=======
    this: ptr::NonNull<RoomHandle>,
>>>>>>> 5931ee82
    source_kind: MediaSourceKind, // TODO: `source_kind` might be None.
) -> Dart_Handle {
    let this = this.as_ref().clone();

    async move {
        // TODO: Remove unwrap when propagating errors from Rust to Dart is
        //       implemented.
        this.enable_video(Some(source_kind)).await.unwrap();
        Ok::<_, ()>(())
    }
    .into_dart_future()
}

/// Disables outbound video.
///
/// Affects only video with specific [`MediaSourceKind`] if specified.
#[no_mangle]
pub unsafe extern "C" fn RoomHandle__disable_video(
<<<<<<< HEAD
    this: NonNull<RoomHandle>,
=======
    this: ptr::NonNull<RoomHandle>,
>>>>>>> 5931ee82
    source_kind: MediaSourceKind, // TODO: `source_kind` might be None.
) -> Dart_Handle {
    let this = this.as_ref().clone();

    async move {
        // TODO: Remove unwrap when propagating errors from Rust to Dart is
        //       implemented.
        this.disable_video(Some(source_kind)).await.unwrap();
        Ok::<_, ()>(())
    }
    .into_dart_future()
}

/// Enables inbound audio in this [`Room`].
///
/// [`Room`]: crate::room::Room
#[no_mangle]
pub unsafe extern "C" fn RoomHandle__enable_remote_audio(
<<<<<<< HEAD
    this: NonNull<RoomHandle>,
=======
    this: ptr::NonNull<RoomHandle>,
>>>>>>> 5931ee82
) -> Dart_Handle {
    let this = this.as_ref().clone();

    async move {
        // TODO: Remove unwrap when propagating errors from Rust to Dart is
        //       implemented.
        this.enable_remote_audio().await.unwrap();
        Ok::<_, ()>(())
    }
    .into_dart_future()
}

/// Disables inbound audio in this [`Room`].
///
/// [`Room`]: crate::room::Room
#[no_mangle]
pub unsafe extern "C" fn RoomHandle__disable_remote_audio(
<<<<<<< HEAD
    this: NonNull<RoomHandle>,
=======
    this: ptr::NonNull<RoomHandle>,
>>>>>>> 5931ee82
) -> Dart_Handle {
    let this = this.as_ref().clone();

    async move {
        // TODO: Remove unwrap when propagating errors from Rust to Dart is
        //       implemented.
        this.disable_remote_audio().await.unwrap();
        Ok::<_, ()>(())
    }
    .into_dart_future()
}

/// Enables inbound video in this [`Room`].
///
/// [`Room`]: crate::room::Room
#[no_mangle]
pub unsafe extern "C" fn RoomHandle__enable_remote_video(
<<<<<<< HEAD
    this: NonNull<RoomHandle>,
=======
    this: ptr::NonNull<RoomHandle>,
>>>>>>> 5931ee82
) -> Dart_Handle {
    let this = this.as_ref().clone();

    async move {
        // TODO: Remove unwrap when propagating errors from Rust to Dart is
        //       implemented.
        this.enable_remote_video().await.unwrap();
        Ok::<_, ()>(())
    }
    .into_dart_future()
}

/// Disables inbound video in this [`Room`].
///
/// [`Room`]: crate::room::Room
#[no_mangle]
pub unsafe extern "C" fn RoomHandle__disable_remote_video(
<<<<<<< HEAD
    this: NonNull<RoomHandle>,
=======
    this: ptr::NonNull<RoomHandle>,
>>>>>>> 5931ee82
) -> Dart_Handle {
    let this = this.as_ref().clone();

    async move {
        // TODO: Remove unwrap when propagating errors from Rust to Dart is
        //       implemented.
        this.disable_remote_video().await.unwrap();
        Ok::<_, ()>(())
    }
    .into_dart_future()
}

/// Sets callback, invoked when a new [`Connection`] with some remote `Peer`
/// is established.
///
/// [`Connection`]: crate::connection::Connection
#[no_mangle]
pub unsafe extern "C" fn RoomHandle__on_new_connection(
<<<<<<< HEAD
    this: NonNull<RoomHandle>,
=======
    this: ptr::NonNull<RoomHandle>,
>>>>>>> 5931ee82
    cb: Dart_Handle,
) {
    let this = this.as_ref();

    // TODO: Remove unwrap when propagating errors from Rust to Dart is
    //       implemented.
    this.on_new_connection(platform::Function::new(cb)).unwrap();
}

/// Sets callback, invoked on this [`Room`] close, providing a
/// [`RoomCloseReason`].
///
/// [`Room`]: crate::room::Room
/// [`RoomCloseReason`]: crate::room::RoomCloseReason
#[no_mangle]
pub unsafe extern "C" fn RoomHandle__on_close(
<<<<<<< HEAD
    this: NonNull<RoomHandle>,
=======
    this: ptr::NonNull<RoomHandle>,
>>>>>>> 5931ee82
    cb: Dart_Handle,
) {
    let this = this.as_ref();

    // TODO: Remove unwrap when propagating errors from Rust to Dart is
    //       implemented.
    this.on_close(platform::Function::new(cb)).unwrap();
}

/// Sets callback, invoked when a new [`LocalMediaTrack`] is added to this
/// [`Room`].
///
/// This might happen in such cases:
/// 1. Media server initiates a media request.
/// 2. `enable_audio`/`enable_video` is called.
/// 3. [`MediaStreamSettings`] updated via `set_local_media_settings`.
///
/// [`Room`]: crate::room::Room
/// [`MediaStreamSettings`]: crate::media::MediaStreamSettings
/// [`LocalMediaTrack`]: crate::media::track::local::LocalMediaTrack
#[no_mangle]
pub unsafe extern "C" fn RoomHandle__on_local_track(
<<<<<<< HEAD
    this: NonNull<RoomHandle>,
=======
    this: ptr::NonNull<RoomHandle>,
>>>>>>> 5931ee82
    cb: Dart_Handle,
) {
    let this = this.as_ref();

    // TODO: Remove unwrap when propagating errors from Rust to Dart is
    //       implemented.
    this.on_local_track(platform::Function::new(cb)).unwrap();
}

/// Sets callback, invoked when a connection with server is lost.
#[no_mangle]
pub unsafe extern "C" fn RoomHandle__on_connection_loss(
<<<<<<< HEAD
    this: NonNull<RoomHandle>,
=======
    this: ptr::NonNull<RoomHandle>,
>>>>>>> 5931ee82
    cb: Dart_Handle,
) {
    let this = this.as_ref();

    // TODO: Remove unwrap when propagating errors from Rust to Dart is
    //       implemented.
    this.on_connection_loss(platform::Function::new(cb))
        .unwrap();
}

/// Frees the data behind the provided pointer.
///
/// # Safety
///
/// Should be called when object is no longer needed. Calling this more than
/// once for the same pointer is equivalent to double free.
#[no_mangle]
<<<<<<< HEAD
pub unsafe extern "C" fn RoomHandle__free(this: NonNull<RoomHandle>) {
=======
pub unsafe extern "C" fn RoomHandle__free(this: ptr::NonNull<RoomHandle>) {
>>>>>>> 5931ee82
    drop(RoomHandle::from_ptr(this));
}

#[cfg(feature = "mockable")]
mod mock {
    use crate::{
        api::{
            ConnectionHandle, JasonError, LocalMediaTrack, MediaStreamSettings,
            ReconnectHandle,
        },
        media::MediaSourceKind,
        platform,
        room::RoomCloseReason,
        rpc::{ClientDisconnect, CloseReason},
    };

    #[derive(Clone)]
    pub struct RoomHandle;

    #[allow(clippy::missing_errors_doc)]
    impl RoomHandle {
        pub fn on_new_connection(
            &self,
            cb: platform::Function<ConnectionHandle>,
        ) -> Result<(), JasonError> {
            cb.call1(ConnectionHandle);
            Ok(())
        }

        pub fn on_close(
            &self,
            cb: platform::Function<RoomCloseReason>,
        ) -> Result<(), JasonError> {
            cb.call1(RoomCloseReason::new(CloseReason::ByClient {
                is_err: true,
                reason: ClientDisconnect::RpcClientUnexpectedlyDropped,
            }));
            Ok(())
        }

        pub fn on_local_track(
            &self,
            cb: platform::Function<LocalMediaTrack>,
        ) -> Result<(), JasonError> {
            cb.call1(LocalMediaTrack);
            Ok(())
        }

        pub fn on_connection_loss(
            &self,
            cb: platform::Function<ReconnectHandle>,
        ) -> Result<(), JasonError> {
            cb.call1(ReconnectHandle);
            Ok(())
        }

        pub async fn join(&self, _token: String) -> Result<(), JasonError> {
            Ok(())
        }

        // pub fn on_failed_local_media(
        //     &self,
        //     f: Callback<JasonError>,
        // ) {
        //     // Result<(), JasonError>
        // }

        pub async fn set_local_media_settings(
            &self,
            _settings: MediaStreamSettings,
            _stop_first: bool,
            _rollback_on_fail: bool,
        ) -> Result<(), JasonError> {
            Ok(())
        }

        pub async fn mute_audio(&self) -> Result<(), JasonError> {
            Ok(())
        }

        pub async fn unmute_audio(&self) -> Result<(), JasonError> {
            Ok(())
        }

        pub async fn enable_audio(&self) -> Result<(), JasonError> {
            Ok(())
        }

        pub async fn disable_audio(&self) -> Result<(), JasonError> {
            Ok(())
        }

        pub async fn mute_video(
            &self,
            source_kind: Option<MediaSourceKind>,
        ) -> Result<(), JasonError> {
            assert_eq!(source_kind, Some(MediaSourceKind::Device));
            Ok(())
        }

        pub async fn unmute_video(
            &self,
            source_kind: Option<MediaSourceKind>,
        ) -> Result<(), JasonError> {
            assert_eq!(source_kind, Some(MediaSourceKind::Display));
            Ok(())
        }

        pub async fn enable_video(
            &self,
            source_kind: Option<MediaSourceKind>,
        ) -> Result<(), JasonError> {
            assert_eq!(source_kind, Some(MediaSourceKind::Device));
            Ok(())
        }

        pub async fn disable_video(
            &self,
            source_kind: Option<MediaSourceKind>,
        ) -> Result<(), JasonError> {
            assert_eq!(source_kind, Some(MediaSourceKind::Display));
            Ok(())
        }

        pub async fn enable_remote_audio(&self) -> Result<(), JasonError> {
            Ok(())
        }

        pub async fn disable_remote_audio(&self) -> Result<(), JasonError> {
            Ok(())
        }

        pub async fn enable_remote_video(&self) -> Result<(), JasonError> {
            Ok(())
        }

        pub async fn disable_remote_video(&self) -> Result<(), JasonError> {
            Ok(())
        }
    }
}<|MERGE_RESOLUTION|>--- conflicted
+++ resolved
@@ -1,8 +1,4 @@
-<<<<<<< HEAD
-use std::ptr::NonNull;
-=======
 use std::ptr;
->>>>>>> 5931ee82
 
 use dart_sys::Dart_Handle;
 
@@ -34,13 +30,8 @@
 /// [`Room`]: crate::room::Room
 #[no_mangle]
 pub unsafe extern "C" fn RoomHandle__join(
-<<<<<<< HEAD
-    this: NonNull<RoomHandle>,
-    token: NonNull<libc::c_char>,
-=======
     this: ptr::NonNull<RoomHandle>,
     token: ptr::NonNull<libc::c_char>,
->>>>>>> 5931ee82
 ) -> Dart_Handle {
     let this = this.as_ref().clone();
 
@@ -81,13 +72,8 @@
 /// [1]: https://w3.org/TR/mediacapture-streams#dom-mediadevices-getusermedia
 #[no_mangle]
 pub unsafe extern "C" fn RoomHandle__set_local_media_settings(
-<<<<<<< HEAD
-    this: NonNull<RoomHandle>,
-    settings: NonNull<MediaStreamSettings>,
-=======
     this: ptr::NonNull<RoomHandle>,
     settings: ptr::NonNull<MediaStreamSettings>,
->>>>>>> 5931ee82
     stop_first: bool,
     rollback_on_fail: bool,
 ) -> Dart_Handle {
@@ -110,11 +96,7 @@
 /// [`Room`]: crate::room::Room
 #[no_mangle]
 pub unsafe extern "C" fn RoomHandle__mute_audio(
-<<<<<<< HEAD
-    this: NonNull<RoomHandle>,
-=======
-    this: ptr::NonNull<RoomHandle>,
->>>>>>> 5931ee82
+    this: ptr::NonNull<RoomHandle>,
 ) -> Dart_Handle {
     let this = this.as_ref().clone();
 
@@ -132,11 +114,7 @@
 /// [`Room`]: crate::room::Room
 #[no_mangle]
 pub unsafe extern "C" fn RoomHandle__unmute_audio(
-<<<<<<< HEAD
-    this: NonNull<RoomHandle>,
-=======
-    this: ptr::NonNull<RoomHandle>,
->>>>>>> 5931ee82
+    this: ptr::NonNull<RoomHandle>,
 ) -> Dart_Handle {
     let this = this.as_ref().clone();
 
@@ -154,11 +132,7 @@
 /// [`Room`]: crate::room::Room
 #[no_mangle]
 pub unsafe extern "C" fn RoomHandle__enable_audio(
-<<<<<<< HEAD
-    this: NonNull<RoomHandle>,
-=======
-    this: ptr::NonNull<RoomHandle>,
->>>>>>> 5931ee82
+    this: ptr::NonNull<RoomHandle>,
 ) -> Dart_Handle {
     let this = this.as_ref().clone();
 
@@ -176,11 +150,7 @@
 /// [`Room`]: crate::room::Room
 #[no_mangle]
 pub unsafe extern "C" fn RoomHandle__disable_audio(
-<<<<<<< HEAD
-    this: NonNull<RoomHandle>,
-=======
-    this: ptr::NonNull<RoomHandle>,
->>>>>>> 5931ee82
+    this: ptr::NonNull<RoomHandle>,
 ) -> Dart_Handle {
     let this = this.as_ref().clone();
 
@@ -200,11 +170,7 @@
 /// [`Room`]: crate::room::Room
 #[no_mangle]
 pub unsafe extern "C" fn RoomHandle__mute_video(
-<<<<<<< HEAD
-    this: NonNull<RoomHandle>,
-=======
-    this: ptr::NonNull<RoomHandle>,
->>>>>>> 5931ee82
+    this: ptr::NonNull<RoomHandle>,
     source_kind: MediaSourceKind, // TODO: `source_kind` might be None.
 ) -> Dart_Handle {
     let this = this.as_ref().clone();
@@ -225,11 +191,7 @@
 /// [`Room`]: crate::room::Room
 #[no_mangle]
 pub unsafe extern "C" fn RoomHandle__unmute_video(
-<<<<<<< HEAD
-    this: NonNull<RoomHandle>,
-=======
-    this: ptr::NonNull<RoomHandle>,
->>>>>>> 5931ee82
+    this: ptr::NonNull<RoomHandle>,
     source_kind: MediaSourceKind, // TODO: `source_kind` might be None.
 ) -> Dart_Handle {
     let this = this.as_ref().clone();
@@ -248,11 +210,7 @@
 /// Affects only video with specific [`MediaSourceKind`] if specified.
 #[no_mangle]
 pub unsafe extern "C" fn RoomHandle__enable_video(
-<<<<<<< HEAD
-    this: NonNull<RoomHandle>,
-=======
-    this: ptr::NonNull<RoomHandle>,
->>>>>>> 5931ee82
+    this: ptr::NonNull<RoomHandle>,
     source_kind: MediaSourceKind, // TODO: `source_kind` might be None.
 ) -> Dart_Handle {
     let this = this.as_ref().clone();
@@ -271,11 +229,7 @@
 /// Affects only video with specific [`MediaSourceKind`] if specified.
 #[no_mangle]
 pub unsafe extern "C" fn RoomHandle__disable_video(
-<<<<<<< HEAD
-    this: NonNull<RoomHandle>,
-=======
-    this: ptr::NonNull<RoomHandle>,
->>>>>>> 5931ee82
+    this: ptr::NonNull<RoomHandle>,
     source_kind: MediaSourceKind, // TODO: `source_kind` might be None.
 ) -> Dart_Handle {
     let this = this.as_ref().clone();
@@ -294,11 +248,7 @@
 /// [`Room`]: crate::room::Room
 #[no_mangle]
 pub unsafe extern "C" fn RoomHandle__enable_remote_audio(
-<<<<<<< HEAD
-    this: NonNull<RoomHandle>,
-=======
-    this: ptr::NonNull<RoomHandle>,
->>>>>>> 5931ee82
+    this: ptr::NonNull<RoomHandle>,
 ) -> Dart_Handle {
     let this = this.as_ref().clone();
 
@@ -316,11 +266,7 @@
 /// [`Room`]: crate::room::Room
 #[no_mangle]
 pub unsafe extern "C" fn RoomHandle__disable_remote_audio(
-<<<<<<< HEAD
-    this: NonNull<RoomHandle>,
-=======
-    this: ptr::NonNull<RoomHandle>,
->>>>>>> 5931ee82
+    this: ptr::NonNull<RoomHandle>,
 ) -> Dart_Handle {
     let this = this.as_ref().clone();
 
@@ -338,11 +284,7 @@
 /// [`Room`]: crate::room::Room
 #[no_mangle]
 pub unsafe extern "C" fn RoomHandle__enable_remote_video(
-<<<<<<< HEAD
-    this: NonNull<RoomHandle>,
-=======
-    this: ptr::NonNull<RoomHandle>,
->>>>>>> 5931ee82
+    this: ptr::NonNull<RoomHandle>,
 ) -> Dart_Handle {
     let this = this.as_ref().clone();
 
@@ -360,11 +302,7 @@
 /// [`Room`]: crate::room::Room
 #[no_mangle]
 pub unsafe extern "C" fn RoomHandle__disable_remote_video(
-<<<<<<< HEAD
-    this: NonNull<RoomHandle>,
-=======
-    this: ptr::NonNull<RoomHandle>,
->>>>>>> 5931ee82
+    this: ptr::NonNull<RoomHandle>,
 ) -> Dart_Handle {
     let this = this.as_ref().clone();
 
@@ -383,11 +321,7 @@
 /// [`Connection`]: crate::connection::Connection
 #[no_mangle]
 pub unsafe extern "C" fn RoomHandle__on_new_connection(
-<<<<<<< HEAD
-    this: NonNull<RoomHandle>,
-=======
-    this: ptr::NonNull<RoomHandle>,
->>>>>>> 5931ee82
+    this: ptr::NonNull<RoomHandle>,
     cb: Dart_Handle,
 ) {
     let this = this.as_ref();
@@ -404,11 +338,7 @@
 /// [`RoomCloseReason`]: crate::room::RoomCloseReason
 #[no_mangle]
 pub unsafe extern "C" fn RoomHandle__on_close(
-<<<<<<< HEAD
-    this: NonNull<RoomHandle>,
-=======
-    this: ptr::NonNull<RoomHandle>,
->>>>>>> 5931ee82
+    this: ptr::NonNull<RoomHandle>,
     cb: Dart_Handle,
 ) {
     let this = this.as_ref();
@@ -431,11 +361,7 @@
 /// [`LocalMediaTrack`]: crate::media::track::local::LocalMediaTrack
 #[no_mangle]
 pub unsafe extern "C" fn RoomHandle__on_local_track(
-<<<<<<< HEAD
-    this: NonNull<RoomHandle>,
-=======
-    this: ptr::NonNull<RoomHandle>,
->>>>>>> 5931ee82
+    this: ptr::NonNull<RoomHandle>,
     cb: Dart_Handle,
 ) {
     let this = this.as_ref();
@@ -448,11 +374,7 @@
 /// Sets callback, invoked when a connection with server is lost.
 #[no_mangle]
 pub unsafe extern "C" fn RoomHandle__on_connection_loss(
-<<<<<<< HEAD
-    this: NonNull<RoomHandle>,
-=======
-    this: ptr::NonNull<RoomHandle>,
->>>>>>> 5931ee82
+    this: ptr::NonNull<RoomHandle>,
     cb: Dart_Handle,
 ) {
     let this = this.as_ref();
@@ -470,11 +392,7 @@
 /// Should be called when object is no longer needed. Calling this more than
 /// once for the same pointer is equivalent to double free.
 #[no_mangle]
-<<<<<<< HEAD
-pub unsafe extern "C" fn RoomHandle__free(this: NonNull<RoomHandle>) {
-=======
 pub unsafe extern "C" fn RoomHandle__free(this: ptr::NonNull<RoomHandle>) {
->>>>>>> 5931ee82
     drop(RoomHandle::from_ptr(this));
 }
 
