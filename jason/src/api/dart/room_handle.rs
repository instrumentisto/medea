--- conflicted
+++ resolved
@@ -5,16 +5,11 @@
 
 use crate::{
     api::dart::{
-<<<<<<< HEAD
-        utils::{c_str_into_string, DartFuture, IntoDartFuture, StateError},
-        DartResult, DartValueArg, ForeignClass,
-=======
         utils::{
             c_str_into_string, DartFuture, DartResult, IntoDartFuture,
             StateError,
         },
         DartValueArg, ForeignClass,
->>>>>>> 89560dfa
     },
     media::MediaSourceKind,
     peer::PeerError,
@@ -74,11 +69,7 @@
 pub unsafe extern "C" fn RoomHandle__join(
     this: ptr::NonNull<RoomHandle>,
     token: ptr::NonNull<libc::c_char>,
-<<<<<<< HEAD
-) -> DartFuture {
-=======
-) -> DartFuture<Result<(), Traced<RoomError>>> {
->>>>>>> 89560dfa
+) -> DartFuture<Result<(), Traced<RoomError>>> {
     let this = this.as_ref().clone();
 
     async move {
@@ -120,11 +111,7 @@
     settings: ptr::NonNull<MediaStreamSettings>,
     stop_first: bool,
     rollback_on_fail: bool,
-<<<<<<< HEAD
-) -> DartFuture {
-=======
-) -> DartFuture<Result<(), Traced<RoomError>>> {
->>>>>>> 89560dfa
+) -> DartFuture<Result<(), Traced<RoomError>>> {
     let this = this.as_ref().clone();
     let settings = settings.as_ref().clone();
 
@@ -145,11 +132,7 @@
 #[no_mangle]
 pub unsafe extern "C" fn RoomHandle__mute_audio(
     this: ptr::NonNull<RoomHandle>,
-<<<<<<< HEAD
-) -> DartFuture {
-=======
-) -> DartFuture<Result<(), Traced<RoomError>>> {
->>>>>>> 89560dfa
+) -> DartFuture<Result<(), Traced<RoomError>>> {
     let this = this.as_ref().clone();
 
     async move {
@@ -165,11 +148,7 @@
 #[no_mangle]
 pub unsafe extern "C" fn RoomHandle__unmute_audio(
     this: ptr::NonNull<RoomHandle>,
-<<<<<<< HEAD
-) -> DartFuture {
-=======
-) -> DartFuture<Result<(), Traced<RoomError>>> {
->>>>>>> 89560dfa
+) -> DartFuture<Result<(), Traced<RoomError>>> {
     let this = this.as_ref().clone();
 
     async move {
@@ -185,11 +164,7 @@
 #[no_mangle]
 pub unsafe extern "C" fn RoomHandle__enable_audio(
     this: ptr::NonNull<RoomHandle>,
-<<<<<<< HEAD
-) -> DartFuture {
-=======
-) -> DartFuture<Result<(), Traced<RoomError>>> {
->>>>>>> 89560dfa
+) -> DartFuture<Result<(), Traced<RoomError>>> {
     let this = this.as_ref().clone();
 
     async move {
@@ -205,11 +180,7 @@
 #[no_mangle]
 pub unsafe extern "C" fn RoomHandle__disable_audio(
     this: ptr::NonNull<RoomHandle>,
-<<<<<<< HEAD
-) -> DartFuture {
-=======
-) -> DartFuture<Result<(), Traced<RoomError>>> {
->>>>>>> 89560dfa
+) -> DartFuture<Result<(), Traced<RoomError>>> {
     let this = this.as_ref().clone();
 
     async move {
@@ -228,13 +199,8 @@
 pub unsafe extern "C" fn RoomHandle__mute_video(
     this: ptr::NonNull<RoomHandle>,
     source_kind: DartValueArg<Option<MediaSourceKind>>,
-<<<<<<< HEAD
-) -> DartFuture {
-    // TODO: Remove unwraps when propagating errors from Rust to Dart is
-=======
 ) -> DartFuture<Result<(), Traced<RoomError>>> {
     // TODO: Remove unwraps when propagating fatal errors from Rust to Dart is
->>>>>>> 89560dfa
     //       implemented.
     let this = this.as_ref().clone();
     let source_kind = Option::<i64>::try_from(source_kind)
@@ -257,11 +223,7 @@
 pub unsafe extern "C" fn RoomHandle__unmute_video(
     this: ptr::NonNull<RoomHandle>,
     source_kind: DartValueArg<Option<MediaSourceKind>>,
-<<<<<<< HEAD
-) -> DartFuture {
-=======
-) -> DartFuture<Result<(), Traced<RoomError>>> {
->>>>>>> 89560dfa
+) -> DartFuture<Result<(), Traced<RoomError>>> {
     let this = this.as_ref().clone();
     // TODO: Remove unwraps when propagating fatal errors from Rust to Dart is
     //       implemented.
@@ -283,11 +245,7 @@
 pub unsafe extern "C" fn RoomHandle__enable_video(
     this: ptr::NonNull<RoomHandle>,
     source_kind: DartValueArg<Option<MediaSourceKind>>,
-<<<<<<< HEAD
-) -> DartFuture {
-=======
-) -> DartFuture<Result<(), Traced<RoomError>>> {
->>>>>>> 89560dfa
+) -> DartFuture<Result<(), Traced<RoomError>>> {
     let this = this.as_ref().clone();
     // TODO: Remove unwraps when propagating fatal errors from Rust to Dart is
     //       implemented.
@@ -309,13 +267,8 @@
 pub unsafe extern "C" fn RoomHandle__disable_video(
     this: ptr::NonNull<RoomHandle>,
     source_kind: DartValueArg<Option<MediaSourceKind>>,
-<<<<<<< HEAD
-) -> DartFuture {
-    // TODO: Remove unwraps when propagating errors from Rust to Dart is
-=======
 ) -> DartFuture<Result<(), Traced<RoomError>>> {
     // TODO: Remove unwraps when propagating fatal errors from Rust to Dart is
->>>>>>> 89560dfa
     //       implemented.
     let this = this.as_ref().clone();
     let source_kind = Option::<i64>::try_from(source_kind)
@@ -335,11 +288,7 @@
 #[no_mangle]
 pub unsafe extern "C" fn RoomHandle__enable_remote_audio(
     this: ptr::NonNull<RoomHandle>,
-<<<<<<< HEAD
-) -> DartFuture {
-=======
-) -> DartFuture<Result<(), Traced<RoomError>>> {
->>>>>>> 89560dfa
+) -> DartFuture<Result<(), Traced<RoomError>>> {
     let this = this.as_ref().clone();
 
     async move {
@@ -355,11 +304,7 @@
 #[no_mangle]
 pub unsafe extern "C" fn RoomHandle__disable_remote_audio(
     this: ptr::NonNull<RoomHandle>,
-<<<<<<< HEAD
-) -> DartFuture {
-=======
-) -> DartFuture<Result<(), Traced<RoomError>>> {
->>>>>>> 89560dfa
+) -> DartFuture<Result<(), Traced<RoomError>>> {
     let this = this.as_ref().clone();
 
     async move {
@@ -375,11 +320,7 @@
 #[no_mangle]
 pub unsafe extern "C" fn RoomHandle__enable_remote_video(
     this: ptr::NonNull<RoomHandle>,
-<<<<<<< HEAD
-) -> DartFuture {
-=======
-) -> DartFuture<Result<(), Traced<RoomError>>> {
->>>>>>> 89560dfa
+) -> DartFuture<Result<(), Traced<RoomError>>> {
     let this = this.as_ref().clone();
 
     async move {
@@ -395,11 +336,7 @@
 #[no_mangle]
 pub unsafe extern "C" fn RoomHandle__disable_remote_video(
     this: ptr::NonNull<RoomHandle>,
-<<<<<<< HEAD
-) -> DartFuture {
-=======
-) -> DartFuture<Result<(), Traced<RoomError>>> {
->>>>>>> 89560dfa
+) -> DartFuture<Result<(), Traced<RoomError>>> {
     let this = this.as_ref().clone();
 
     async move {
