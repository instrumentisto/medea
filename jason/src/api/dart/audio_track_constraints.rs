--- conflicted
+++ resolved
@@ -1,12 +1,6 @@
 //! Constraints applicable to audio tracks.
 
-<<<<<<< HEAD
-use std::ptr::NonNull;
-
-use libc::c_char;
-=======
 use std::{os::raw::c_char, ptr};
->>>>>>> 5931ee82
 
 use super::{utils::c_str_into_string, ForeignClass};
 
@@ -16,13 +10,8 @@
 
 /// Creates new [`AudioTrackConstraints`] with none constraints configured.
 #[no_mangle]
-<<<<<<< HEAD
-pub extern "C" fn AudioTrackConstraints__new() -> NonNull<AudioTrackConstraints>
-{
-=======
 pub extern "C" fn AudioTrackConstraints__new(
 ) -> ptr::NonNull<AudioTrackConstraints> {
->>>>>>> 5931ee82
     AudioTrackConstraints::new().into_ptr()
 }
 
@@ -31,19 +20,10 @@
 /// [1]: https://w3.org/TR/mediacapture-streams#def-constraint-deviceId
 #[no_mangle]
 pub unsafe extern "C" fn AudioTrackConstraints__device_id(
-<<<<<<< HEAD
-    mut this: NonNull<AudioTrackConstraints>,
-    device_id: NonNull<c_char>,
-) {
-    let this = this.as_mut();
-
-    this.device_id(c_str_into_string(device_id))
-=======
     mut this: ptr::NonNull<AudioTrackConstraints>,
     device_id: ptr::NonNull<c_char>,
 ) {
     this.as_mut().device_id(c_str_into_string(device_id))
->>>>>>> 5931ee82
 }
 
 /// Frees the data behind the provided pointer.
@@ -54,11 +34,7 @@
 /// once for the same pointer is equivalent to double free.
 #[no_mangle]
 pub unsafe extern "C" fn AudioTrackConstraints__free(
-<<<<<<< HEAD
-    this: NonNull<AudioTrackConstraints>,
-=======
     this: ptr::NonNull<AudioTrackConstraints>,
->>>>>>> 5931ee82
 ) {
     drop(AudioTrackConstraints::from_ptr(this));
 }