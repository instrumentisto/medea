//! External [`Jason`] API exposing functions that can be called via FFI and
//! designed to be integrated into a [Flutter] plugin.
//!
//! [`Jason`]: crate::api::Jason
//! [Flutter]: https://flutter.dev

// TODO: Improve documentation in this module.
#![allow(clippy::missing_safety_doc, clippy::missing_panics_doc, missing_docs)]

pub mod audio_track_constraints;
pub mod connection_handle;
pub mod device_video_track_constraints;
pub mod display_video_track_constraints;
pub mod input_device_info;
pub mod jason;
pub mod jason_error;
pub mod local_media_track;
pub mod media_manager_handle;
pub mod media_stream_settings;
pub mod reconnect_handle;
pub mod remote_media_track;
pub mod room_close_reason;
pub mod room_handle;
mod unimplemented;
pub mod utils;

pub use self::{
    audio_track_constraints::AudioTrackConstraints,
    connection_handle::ConnectionHandle,
    device_video_track_constraints::DeviceVideoTrackConstraints,
    display_video_track_constraints::DisplayVideoTrackConstraints,
    input_device_info::InputDeviceInfo,
    jason::Jason,
    jason_error::{DartError, JasonError},
    local_media_track::LocalMediaTrack,
    media_manager_handle::MediaManagerHandle,
    media_stream_settings::MediaStreamSettings,
    reconnect_handle::ReconnectHandle,
    remote_media_track::RemoteMediaTrack,
    room_close_reason::RoomCloseReason,
    room_handle::RoomHandle,
};

<<<<<<< HEAD
use std::{ffi::c_void, os::raw::c_char};
=======
use std::{ffi::c_void, ptr::NonNull};
>>>>>>> 65efacf0

use crate::{api::dart::utils::PtrArray, media::MediaSourceKind};

/// Rust structure having wrapper class in Dart.
///
/// Intended to be passed through FFI boundaries as thin pointers.
pub trait ForeignClass: Sized {
    /// Consumes itself returning a wrapped raw pointer obtained via
    /// [`Box::into_raw()`].
    #[inline]
    #[must_use]
    fn into_ptr(self) -> NonNull<Self> {
        NonNull::from(Box::leak(Box::new(self)))
    }

    /// Constructs a [`ForeignClass`] from the given raw pointer via
    /// [`Box::from_raw()`].
    ///
    /// # Safety
    ///
    /// Same as for [`Box::from_raw()`].
    #[inline]
    #[must_use]
    unsafe fn from_ptr(this: NonNull<Self>) -> Self {
        *Box::from_raw(this.as_ptr())
    }
}

// TODO: Extend types set when needed.
/// Value that can be transferred to Dart.
pub enum DartValue {
    Void,
    Ptr(NonNull<c_void>),
    PtrArray(PtrArray),
    Int(i64),
}

impl DartValue {
    /// Returns identifier of this [`DartValue`].
    pub fn id(&self) -> i32 {
        match self {
            Self::Void => 0,
            Self::Ptr(_) => 1,
            Self::String(_) => 2,
            Self::PtrArray(_) => 3,
            Self::Int(_) => 4,
        }
    }
}

impl<T: ForeignClass> From<T> for DartValue {
    fn from(val: T) -> Self {
        Self::Ptr(val.into_ptr().cast())
    }
}

impl From<()> for DartValue {
    fn from(_: ()) -> Self {
        Self::Void
    }
}

impl<T> From<PtrArray<T>> for DartValue {
    fn from(val: PtrArray<T>) -> Self {
        DartValue::PtrArray(val.erase_type())
    }
}

impl From<*const c_char> for DartValue {
    fn from(from: *const c_char) -> Self {
        Self::String(from)
    }
}

/// Implements [`From`] for [`DartValue`] for types that can by casted to `i64`.
/// Should be called for all integer types that fit into `2^63`.
macro_rules! impl_from_num_for_dart_value {
    ($arg:ty) => {
        impl From<$arg> for DartValue {
            fn from(val: $arg) -> Self {
                DartValue::Int(i64::from(val))
            }
        }
    };
}

impl_from_num_for_dart_value!(i8);
impl_from_num_for_dart_value!(i16);
impl_from_num_for_dart_value!(i32);
impl_from_num_for_dart_value!(i64);
impl_from_num_for_dart_value!(u8);
impl_from_num_for_dart_value!(u16);
impl_from_num_for_dart_value!(u32);
impl_from_num_for_dart_value!(bool);

impl From<u8> for MediaSourceKind {
    fn from(value: u8) -> Self {
        match value {
            0 => MediaSourceKind::Device,
            1 => MediaSourceKind::Display,
            _ => {
                unreachable!()
            }
        }
    }
}<|MERGE_RESOLUTION|>--- conflicted
+++ resolved
@@ -41,11 +41,7 @@
     room_handle::RoomHandle,
 };
 
-<<<<<<< HEAD
-use std::{ffi::c_void, os::raw::c_char};
-=======
-use std::{ffi::c_void, ptr::NonNull};
->>>>>>> 65efacf0
+use std::{ffi::c_void, os::raw::c_char, ptr::NonNull};
 
 use crate::{api::dart::utils::PtrArray, media::MediaSourceKind};
 
@@ -74,11 +70,11 @@
     }
 }
 
-// TODO: Extend types set when needed.
 /// Value that can be transferred to Dart.
 pub enum DartValue {
     Void,
     Ptr(NonNull<c_void>),
+    String(*const libc::c_char),
     PtrArray(PtrArray),
     Int(i64),
 }
