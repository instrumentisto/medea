--- conflicted
+++ resolved
@@ -41,10 +41,6 @@
     room_close_reason::RoomCloseReason, room_handle::RoomHandle,
 };
 
-use std::ffi::c_void;
-
-use crate::{api::dart::utils::PtrArray, media::MediaSourceKind};
-
 /// Rust structure having wrapper class in Dart.
 ///
 /// Intended to be passed through FFI boundaries as thin pointers.
@@ -80,49 +76,32 @@
 }
 
 impl<T: ForeignClass> From<T> for DartValue {
-<<<<<<< HEAD
-=======
     #[inline]
->>>>>>> 57b7b719
     fn from(val: T) -> Self {
         Self::Ptr(val.into_ptr().cast())
     }
 }
 
 impl From<()> for DartValue {
-<<<<<<< HEAD
-=======
     #[inline]
->>>>>>> 57b7b719
     fn from(_: ()) -> Self {
         Self::Void
     }
 }
 
 impl<T> From<PtrArray<T>> for DartValue {
-<<<<<<< HEAD
-=======
     #[inline]
->>>>>>> 57b7b719
     fn from(val: PtrArray<T>) -> Self {
         DartValue::PtrArray(val.erase_type())
     }
 }
 
-<<<<<<< HEAD
-/// Implements [`From`] for [`DartValue`] for types that can by casted to `i64`.
-/// Should be called for all integer types that fit into `2^63`.
-macro_rules! impl_from_num_for_dart_value {
-    ($arg:ty) => {
-        impl From<$arg> for DartValue {
-=======
 /// Implements [`From`] types that can by casted to `i64` for the [`DartValue`].
 /// Should be called for all the integer types fitting in `2^63`.
 macro_rules! impl_from_num_for_dart_value {
     ($arg:ty) => {
         impl From<$arg> for DartValue {
             #[inline]
->>>>>>> 57b7b719
             fn from(val: $arg) -> Self {
                 DartValue::Int(i64::from(val))
             }
@@ -140,21 +119,12 @@
 impl_from_num_for_dart_value!(bool);
 
 impl From<u8> for MediaSourceKind {
-<<<<<<< HEAD
-=======
     #[inline]
->>>>>>> 57b7b719
     fn from(value: u8) -> Self {
         match value {
             0 => MediaSourceKind::Device,
             1 => MediaSourceKind::Display,
-<<<<<<< HEAD
-            _ => {
-                unreachable!()
-            }
-=======
             _ => unreachable!(),
->>>>>>> 57b7b719
         }
     }
 }