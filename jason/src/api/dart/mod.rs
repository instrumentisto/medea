//! External [`Jason`] API exposing functions that can be called via FFI and
//! designed to be integrated into a [Flutter] plugin.
//!
//! [`Jason`]: crate::api::Jason
//! [Flutter]: https://flutter.dev

// TODO: Improve documentation in this module.
#![allow(clippy::missing_safety_doc, clippy::missing_panics_doc, missing_docs)]

pub mod audio_track_constraints;
pub mod connection_handle;
pub mod device_video_track_constraints;
pub mod display_video_track_constraints;
pub mod input_device_info;
pub mod jason;
pub mod local_media_track;
pub mod media_manager_handle;
pub mod media_stream_settings;
pub mod reconnect_handle;
pub mod remote_media_track;
pub mod room_close_reason;
pub mod room_handle;
mod unimplemented;
pub mod utils;

use std::{convert::TryFrom, ffi::c_void, marker::PhantomData, ptr};

use dart_sys::Dart_Handle;
use derive_more::From;
use libc::c_char;

use crate::{
<<<<<<< HEAD
    api::dart::utils::{
        c_str_into_string, string_into_c_str, DartError, PtrArray,
    },
=======
    api::dart::utils::{c_str_into_string, string_into_c_str, PtrArray},
>>>>>>> 42a4ec14
    media::MediaSourceKind,
};

pub use self::{
    audio_track_constraints::AudioTrackConstraints,
    connection_handle::ConnectionHandle,
    device_video_track_constraints::DeviceVideoTrackConstraints,
    display_video_track_constraints::DisplayVideoTrackConstraints,
    input_device_info::InputDeviceInfo, jason::Jason,
    local_media_track::LocalMediaTrack,
    media_manager_handle::MediaManagerHandle,
    media_stream_settings::MediaStreamSettings,
    reconnect_handle::ReconnectHandle, remote_media_track::RemoteMediaTrack,
    room_close_reason::RoomCloseReason, room_handle::RoomHandle,
    utils::DartError as Error,
};

/// Rust structure having wrapper class in Dart.
///
/// Intended to be passed through FFI boundaries as thin pointers.
pub trait ForeignClass: Sized {
    /// Consumes itself returning a wrapped raw pointer obtained via
    /// [`Box::into_raw()`].
    #[inline]
    #[must_use]
    fn into_ptr(self) -> ptr::NonNull<Self> {
        ptr::NonNull::from(Box::leak(Box::new(self)))
    }

    /// Constructs a [`ForeignClass`] from the given raw pointer via
    /// [`Box::from_raw()`].
    ///
    /// # Safety
    ///
    /// Same as for [`Box::from_raw()`].
    #[inline]
    #[must_use]
    unsafe fn from_ptr(this: ptr::NonNull<Self>) -> Self {
        *Box::from_raw(this.as_ptr())
    }
}

<<<<<<< HEAD
/// [`DartValue`] with type parameter.
///
/// There are no type parameter specific functionality, it serves purely as
/// marker in type signatures.
#[derive(Debug)]
#[repr(transparent)]
pub struct DartValueArg<T>(DartValue, PhantomData<*const T>);

impl<F, T> From<F> for DartValueArg<T>
where
    DartValue: From<F>,
{
    #[inline]
    fn from(from: F) -> Self {
        Self(DartValue::from(from), PhantomData)
    }
}

/// Error that can happen when unwrapping [`DartValue`] to concrete variant.
#[derive(Debug, From)]
#[from(forward)]
pub struct DartValueCastError(String);

impl<T> TryFrom<DartValueArg<T>> for ptr::NonNull<c_void> {
    type Error = DartValueCastError;

    fn try_from(value: DartValueArg<T>) -> Result<Self, Self::Error> {
        match value.0 {
            DartValue::Ptr(ptr) => Ok(ptr),
            _ => Err(DartValueCastError(format!(
                "expected `NonNull<c_void>`, actual: `{:?}`",
                value.0
            ))),
        }
    }
}

impl<T> TryFrom<DartValueArg<T>> for Option<ptr::NonNull<c_void>> {
    type Error = DartValueCastError;

    fn try_from(value: DartValueArg<T>) -> Result<Self, Self::Error> {
        match value.0 {
            DartValue::None => Ok(None),
            DartValue::Ptr(ptr) => Ok(Some(ptr)),
            _ => Err(DartValueCastError(format!(
                "expected `Option<NonNull<c_void>>`, actual: `{:?}`",
                value.0
            ))),
        }
    }
}

impl TryFrom<DartValueArg<String>> for String {
    type Error = DartValueCastError;

    fn try_from(value: DartValueArg<String>) -> Result<Self, Self::Error> {
        match value.0 {
            DartValue::String(c_str) => unsafe { Ok(c_str_into_string(c_str)) },
            _ => Err(DartValueCastError(format!(
                "expected `String`, actual: `{:?}`",
                value.0
            ))),
        }
    }
}

impl TryFrom<DartValueArg<Option<String>>> for Option<String> {
    type Error = DartValueCastError;

    fn try_from(
        value: DartValueArg<Option<String>>,
    ) -> Result<Self, Self::Error> {
        match value.0 {
            DartValue::None => Ok(None),
            DartValue::String(c_str) => unsafe {
                Ok(Some(c_str_into_string(c_str)))
            },
            _ => Err(DartValueCastError(format!(
                "expected `Option<String>`, actual: `{:?}`",
                value.0
            ))),
        }
    }
}

impl<T> TryFrom<DartValueArg<T>> for ptr::NonNull<Dart_Handle> {
    type Error = DartValueCastError;

    fn try_from(value: DartValueArg<T>) -> Result<Self, Self::Error> {
        match value.0 {
            DartValue::Handle(c_str) => Ok(c_str),
            _ => Err(DartValueCastError(format!(
                "expected `NonNull<Dart_Handle>`, actual: `{:?}`",
                value.0
            ))),
        }
    }
}

impl<T> TryFrom<DartValueArg<T>> for Option<ptr::NonNull<Dart_Handle>> {
    type Error = DartValueCastError;

    fn try_from(value: DartValueArg<T>) -> Result<Self, Self::Error> {
        match value.0 {
            DartValue::None => Ok(None),
            DartValue::Handle(c_str) => Ok(Some(c_str)),
            _ => Err(DartValueCastError(format!(
                "expected `Option<NonNull<Dart_Handle>>`, actual: `{:?}`",
                value.0
            ))),
        }
    }
}

impl<T> TryFrom<DartValueArg<T>> for i64 {
    type Error = DartValueCastError;

    fn try_from(value: DartValueArg<T>) -> Result<Self, Self::Error> {
        match value.0 {
            DartValue::Int(num) => Ok(num),
            _ => Err(DartValueCastError(format!(
                "expected `i64`, actual: `{:?}`",
                value.0
            ))),
        }
    }
}

impl<T> TryFrom<DartValueArg<T>> for Option<i64> {
    type Error = DartValueCastError;

    fn try_from(value: DartValueArg<T>) -> Result<Self, Self::Error> {
        match value.0 {
            DartValue::None => Ok(None),
            DartValue::Int(num) => Ok(Some(num)),
            _ => Err(DartValueCastError(format!(
                "expected `Option<i64>`, actual: `{:?}`",
                value.0
            ))),
        }
    }
}

/// Type-erased value that can be transferred via FFI boundaries.
#[derive(Debug)]
#[repr(u8)]
pub enum DartValue {
    /// No value. It can mean `()` or `void` or `Option::None` based on the
    /// contexts.
    None,
    /// Pointer to some boxed Rust object.
    Ptr(ptr::NonNull<c_void>),
    /// Pointer to a [`Dart_Handle`] of some Dart object.
    Handle(ptr::NonNull<Dart_Handle>),
    /// Native string.
    String(ptr::NonNull<c_char>),
    /// Integer value. This can also be used to transfer boolean values and
    /// C-like enums.
=======
/// Type-erased value that can be transferred via FFI boundaries to/from Dart.
#[derive(Debug)]
#[repr(u8)]
pub enum DartValue {
    /// No value. It can mean `()`, `void` or [`Option::None`] basing on the
    /// contexts.
    None,

    /// Pointer to a [`Box`]ed Rust object.
    Ptr(ptr::NonNull<c_void>),

    /// Pointer to a [`Dart_Handle`] of some Dart object.
    Handle(ptr::NonNull<Dart_Handle>),

    /// Native string.
    String(ptr::NonNull<c_char>),

    /// Integer value.
    ///
    /// This can also be used to transfer boolean values and C-like enums.
>>>>>>> 42a4ec14
    Int(i64),
}

impl From<()> for DartValue {
    #[inline]
    fn from(_: ()) -> Self {
        Self::None
    }
}

impl<T: ForeignClass> From<T> for DartValue {
    #[inline]
    fn from(val: T) -> Self {
        Self::Ptr(val.into_ptr().cast())
    }
}

impl<T: ForeignClass> From<Option<T>> for DartValue {
    #[inline]
    fn from(val: Option<T>) -> Self {
        match val {
            None => Self::None,
            Some(t) => Self::from(t),
        }
    }
}

impl<T> From<PtrArray<T>> for DartValue {
    #[inline]
    fn from(val: PtrArray<T>) -> Self {
        Self::Ptr(ptr::NonNull::from(Box::leak(Box::new(val))).cast())
    }
}

impl<T> From<Option<PtrArray<T>>> for DartValue {
    #[inline]
    fn from(val: Option<PtrArray<T>>) -> Self {
        match val {
            None => Self::None,
            Some(arr) => Self::from(arr),
        }
    }
}

impl From<String> for DartValue {
    #[inline]
    fn from(string: String) -> Self {
        Self::String(string_into_c_str(string))
    }
}

impl From<Option<String>> for DartValue {
    #[inline]
    fn from(val: Option<String>) -> Self {
        match val {
            None => Self::None,
            Some(string) => Self::from(string),
        }
    }
}

impl From<Dart_Handle> for DartValue {
    #[inline]
    fn from(handle: Dart_Handle) -> Self {
        Self::Handle(ptr::NonNull::from(Box::leak(Box::new(handle))))
    }
}

impl From<Option<Dart_Handle>> for DartValue {
    #[inline]
    fn from(val: Option<Dart_Handle>) -> Self {
        match val {
            None => Self::None,
            Some(handle) => Self::from(handle),
        }
<<<<<<< HEAD
    }
}

impl From<DartError> for DartValue {
    fn from(_: DartError) -> Self {
        todo!(
            "Add DartValue::DartHandle when dart-lang/sdk#45988 hits flutter \
        master"
        );
=======
>>>>>>> 42a4ec14
    }
}

/// Implements [`From`] types that can by casted to `i64` for the [`DartValue`].
/// Should be called for all the integer types fitting in `2^63`.
macro_rules! impl_from_num_for_dart_value {
    ($arg:ty) => {
        impl From<$arg> for DartValue {
            #[inline]
            fn from(val: $arg) -> Self {
                DartValue::Int(i64::from(val))
            }
        }
    };
}

impl_from_num_for_dart_value!(i8);
impl_from_num_for_dart_value!(i16);
impl_from_num_for_dart_value!(i32);
impl_from_num_for_dart_value!(i64);
impl_from_num_for_dart_value!(u8);
impl_from_num_for_dart_value!(u16);
impl_from_num_for_dart_value!(u32);
impl_from_num_for_dart_value!(bool);

<<<<<<< HEAD
=======
/// [`DartValue`] marked by a Rust type.
///
/// There are no type parameter specific functionality, it serves purely as a
/// marker in type signatures.
#[derive(Debug)]
#[repr(transparent)]
pub struct DartValueArg<T>(DartValue, PhantomData<*const T>);

impl<F, T> From<F> for DartValueArg<T>
where
    DartValue: From<F>,
{
    #[inline]
    fn from(from: F) -> Self {
        Self(DartValue::from(from), PhantomData)
    }
}

impl<T> TryFrom<DartValueArg<T>> for ptr::NonNull<c_void> {
    type Error = DartValueCastError;

    fn try_from(value: DartValueArg<T>) -> Result<Self, Self::Error> {
        match value.0 {
            DartValue::Ptr(ptr) => Ok(ptr),
            _ => Err(DartValueCastError(format!(
                "expected `NonNull<c_void>`, actual: `{:?}`",
                value.0,
            ))),
        }
    }
}

impl<T> TryFrom<DartValueArg<T>> for Option<ptr::NonNull<c_void>> {
    type Error = DartValueCastError;

    fn try_from(value: DartValueArg<T>) -> Result<Self, Self::Error> {
        match value.0 {
            DartValue::None => Ok(None),
            DartValue::Ptr(ptr) => Ok(Some(ptr)),
            _ => Err(DartValueCastError(format!(
                "expected `Option<NonNull<c_void>>`, actual: `{:?}`",
                value.0,
            ))),
        }
    }
}

impl TryFrom<DartValueArg<String>> for String {
    type Error = DartValueCastError;

    fn try_from(value: DartValueArg<String>) -> Result<Self, Self::Error> {
        match value.0 {
            DartValue::String(c_str) => unsafe { Ok(c_str_into_string(c_str)) },
            _ => Err(DartValueCastError(format!(
                "expected `String`, actual: `{:?}`",
                value.0,
            ))),
        }
    }
}

impl TryFrom<DartValueArg<Option<String>>> for Option<String> {
    type Error = DartValueCastError;

    fn try_from(
        value: DartValueArg<Option<String>>,
    ) -> Result<Self, Self::Error> {
        match value.0 {
            DartValue::None => Ok(None),
            DartValue::String(c_str) => unsafe {
                Ok(Some(c_str_into_string(c_str)))
            },
            _ => Err(DartValueCastError(format!(
                "expected `Option<String>`, actual: `{:?}`",
                value.0,
            ))),
        }
    }
}

impl<T> TryFrom<DartValueArg<T>> for ptr::NonNull<Dart_Handle> {
    type Error = DartValueCastError;

    fn try_from(value: DartValueArg<T>) -> Result<Self, Self::Error> {
        match value.0 {
            DartValue::Handle(c_str) => Ok(c_str),
            _ => Err(DartValueCastError(format!(
                "expected `NonNull<Dart_Handle>`, actual: `{:?}`",
                value.0,
            ))),
        }
    }
}

impl<T> TryFrom<DartValueArg<T>> for Option<ptr::NonNull<Dart_Handle>> {
    type Error = DartValueCastError;

    fn try_from(value: DartValueArg<T>) -> Result<Self, Self::Error> {
        match value.0 {
            DartValue::None => Ok(None),
            DartValue::Handle(c_str) => Ok(Some(c_str)),
            _ => Err(DartValueCastError(format!(
                "expected `Option<NonNull<Dart_Handle>>`, actual: `{:?}`",
                value.0,
            ))),
        }
    }
}

impl<T> TryFrom<DartValueArg<T>> for i64 {
    type Error = DartValueCastError;

    fn try_from(value: DartValueArg<T>) -> Result<Self, Self::Error> {
        match value.0 {
            DartValue::Int(num) => Ok(num),
            _ => Err(DartValueCastError(format!(
                "expected `i64`, actual: `{:?}`",
                value.0,
            ))),
        }
    }
}

impl<T> TryFrom<DartValueArg<T>> for Option<i64> {
    type Error = DartValueCastError;

    fn try_from(value: DartValueArg<T>) -> Result<Self, Self::Error> {
        match value.0 {
            DartValue::None => Ok(None),
            DartValue::Int(num) => Ok(Some(num)),
            _ => Err(DartValueCastError(format!(
                "expected `Option<i64>`, actual: `{:?}`",
                value.0,
            ))),
        }
    }
}

/// Error of converting a [`DartValue`] to the concrete type.
#[derive(Debug, From)]
#[from(forward)]
pub struct DartValueCastError(String);

>>>>>>> 42a4ec14
impl From<i64> for MediaSourceKind {
    #[inline]
    fn from(value: i64) -> Self {
        match value {
<<<<<<< HEAD
            0 => MediaSourceKind::Device,
            1 => MediaSourceKind::Display,
=======
            0 => Self::Device,
            1 => Self::Display,
>>>>>>> 42a4ec14
            _ => unreachable!(),
        }
    }
}

<<<<<<< HEAD
/// Returns a [`Dart_Handle`] dereferencing the provided [`Dart_Handle`]
/// pointer.
=======
/// Returns a [`Dart_Handle`] dereferenced from the provided pointer.
>>>>>>> 42a4ec14
#[no_mangle]
pub unsafe extern "C" fn unbox_dart_handle(
    val: ptr::NonNull<Dart_Handle>,
) -> Dart_Handle {
    *Box::from_raw(val.as_ptr())
}

#[cfg(feature = "mockable")]
mod dart_value_extern_tests_helpers {
    use std::convert::TryInto;

    use super::*;

    #[no_mangle]
    pub unsafe extern "C" fn returns_none() -> DartValueArg<String> {
        DartValueArg::from(())
    }

    #[no_mangle]
    pub unsafe extern "C" fn returns_input_device_info_ptr(
    ) -> DartValueArg<InputDeviceInfo> {
        DartValueArg::from(InputDeviceInfo)
    }

    #[no_mangle]
    pub unsafe extern "C" fn returns_handle_ptr(
        handle: Dart_Handle,
    ) -> DartValueArg<Dart_Handle> {
        DartValueArg::from(handle)
    }

    #[no_mangle]
    pub unsafe extern "C" fn returns_string() -> DartValueArg<String> {
        DartValueArg::from(String::from("QWERTY"))
    }

    #[no_mangle]
    pub unsafe extern "C" fn returns_int() -> DartValueArg<i64> {
        DartValueArg::from(333)
    }

    #[no_mangle]
    pub unsafe extern "C" fn accepts_none(none: DartValueArg<String>) {
        assert!(matches!(none.0, DartValue::None));
    }

    #[no_mangle]
    pub unsafe extern "C" fn accepts_input_device_info_pointer(
        ptr: DartValueArg<InputDeviceInfo>,
    ) {
        let ptr: ptr::NonNull<c_void> = ptr.try_into().unwrap();
        let info = InputDeviceInfo::from_ptr(ptr.cast());

        assert_eq!(info.device_id(), "InputDeviceInfo.device_id");
    }

    #[no_mangle]
    pub unsafe extern "C" fn accepts_string(str: DartValueArg<String>) {
        let string = String::try_from(str).unwrap();
        assert_eq!(string, "my string");
    }

    #[no_mangle]
    pub unsafe extern "C" fn accepts_int(int: DartValueArg<i64>) {
        let int: i64 = int.try_into().unwrap();
        assert_eq!(int, 235);
    }
}<|MERGE_RESOLUTION|>--- conflicted
+++ resolved
@@ -30,13 +30,9 @@
 use libc::c_char;
 
 use crate::{
-<<<<<<< HEAD
     api::dart::utils::{
         c_str_into_string, string_into_c_str, DartError, PtrArray,
     },
-=======
-    api::dart::utils::{c_str_into_string, string_into_c_str, PtrArray},
->>>>>>> 42a4ec14
     media::MediaSourceKind,
 };
 
@@ -79,166 +75,6 @@
     }
 }
 
-<<<<<<< HEAD
-/// [`DartValue`] with type parameter.
-///
-/// There are no type parameter specific functionality, it serves purely as
-/// marker in type signatures.
-#[derive(Debug)]
-#[repr(transparent)]
-pub struct DartValueArg<T>(DartValue, PhantomData<*const T>);
-
-impl<F, T> From<F> for DartValueArg<T>
-where
-    DartValue: From<F>,
-{
-    #[inline]
-    fn from(from: F) -> Self {
-        Self(DartValue::from(from), PhantomData)
-    }
-}
-
-/// Error that can happen when unwrapping [`DartValue`] to concrete variant.
-#[derive(Debug, From)]
-#[from(forward)]
-pub struct DartValueCastError(String);
-
-impl<T> TryFrom<DartValueArg<T>> for ptr::NonNull<c_void> {
-    type Error = DartValueCastError;
-
-    fn try_from(value: DartValueArg<T>) -> Result<Self, Self::Error> {
-        match value.0 {
-            DartValue::Ptr(ptr) => Ok(ptr),
-            _ => Err(DartValueCastError(format!(
-                "expected `NonNull<c_void>`, actual: `{:?}`",
-                value.0
-            ))),
-        }
-    }
-}
-
-impl<T> TryFrom<DartValueArg<T>> for Option<ptr::NonNull<c_void>> {
-    type Error = DartValueCastError;
-
-    fn try_from(value: DartValueArg<T>) -> Result<Self, Self::Error> {
-        match value.0 {
-            DartValue::None => Ok(None),
-            DartValue::Ptr(ptr) => Ok(Some(ptr)),
-            _ => Err(DartValueCastError(format!(
-                "expected `Option<NonNull<c_void>>`, actual: `{:?}`",
-                value.0
-            ))),
-        }
-    }
-}
-
-impl TryFrom<DartValueArg<String>> for String {
-    type Error = DartValueCastError;
-
-    fn try_from(value: DartValueArg<String>) -> Result<Self, Self::Error> {
-        match value.0 {
-            DartValue::String(c_str) => unsafe { Ok(c_str_into_string(c_str)) },
-            _ => Err(DartValueCastError(format!(
-                "expected `String`, actual: `{:?}`",
-                value.0
-            ))),
-        }
-    }
-}
-
-impl TryFrom<DartValueArg<Option<String>>> for Option<String> {
-    type Error = DartValueCastError;
-
-    fn try_from(
-        value: DartValueArg<Option<String>>,
-    ) -> Result<Self, Self::Error> {
-        match value.0 {
-            DartValue::None => Ok(None),
-            DartValue::String(c_str) => unsafe {
-                Ok(Some(c_str_into_string(c_str)))
-            },
-            _ => Err(DartValueCastError(format!(
-                "expected `Option<String>`, actual: `{:?}`",
-                value.0
-            ))),
-        }
-    }
-}
-
-impl<T> TryFrom<DartValueArg<T>> for ptr::NonNull<Dart_Handle> {
-    type Error = DartValueCastError;
-
-    fn try_from(value: DartValueArg<T>) -> Result<Self, Self::Error> {
-        match value.0 {
-            DartValue::Handle(c_str) => Ok(c_str),
-            _ => Err(DartValueCastError(format!(
-                "expected `NonNull<Dart_Handle>`, actual: `{:?}`",
-                value.0
-            ))),
-        }
-    }
-}
-
-impl<T> TryFrom<DartValueArg<T>> for Option<ptr::NonNull<Dart_Handle>> {
-    type Error = DartValueCastError;
-
-    fn try_from(value: DartValueArg<T>) -> Result<Self, Self::Error> {
-        match value.0 {
-            DartValue::None => Ok(None),
-            DartValue::Handle(c_str) => Ok(Some(c_str)),
-            _ => Err(DartValueCastError(format!(
-                "expected `Option<NonNull<Dart_Handle>>`, actual: `{:?}`",
-                value.0
-            ))),
-        }
-    }
-}
-
-impl<T> TryFrom<DartValueArg<T>> for i64 {
-    type Error = DartValueCastError;
-
-    fn try_from(value: DartValueArg<T>) -> Result<Self, Self::Error> {
-        match value.0 {
-            DartValue::Int(num) => Ok(num),
-            _ => Err(DartValueCastError(format!(
-                "expected `i64`, actual: `{:?}`",
-                value.0
-            ))),
-        }
-    }
-}
-
-impl<T> TryFrom<DartValueArg<T>> for Option<i64> {
-    type Error = DartValueCastError;
-
-    fn try_from(value: DartValueArg<T>) -> Result<Self, Self::Error> {
-        match value.0 {
-            DartValue::None => Ok(None),
-            DartValue::Int(num) => Ok(Some(num)),
-            _ => Err(DartValueCastError(format!(
-                "expected `Option<i64>`, actual: `{:?}`",
-                value.0
-            ))),
-        }
-    }
-}
-
-/// Type-erased value that can be transferred via FFI boundaries.
-#[derive(Debug)]
-#[repr(u8)]
-pub enum DartValue {
-    /// No value. It can mean `()` or `void` or `Option::None` based on the
-    /// contexts.
-    None,
-    /// Pointer to some boxed Rust object.
-    Ptr(ptr::NonNull<c_void>),
-    /// Pointer to a [`Dart_Handle`] of some Dart object.
-    Handle(ptr::NonNull<Dart_Handle>),
-    /// Native string.
-    String(ptr::NonNull<c_char>),
-    /// Integer value. This can also be used to transfer boolean values and
-    /// C-like enums.
-=======
 /// Type-erased value that can be transferred via FFI boundaries to/from Dart.
 #[derive(Debug)]
 #[repr(u8)]
@@ -259,7 +95,6 @@
     /// Integer value.
     ///
     /// This can also be used to transfer boolean values and C-like enums.
->>>>>>> 42a4ec14
     Int(i64),
 }
 
@@ -335,7 +170,6 @@
             None => Self::None,
             Some(handle) => Self::from(handle),
         }
-<<<<<<< HEAD
     }
 }
 
@@ -345,8 +179,6 @@
             "Add DartValue::DartHandle when dart-lang/sdk#45988 hits flutter \
         master"
         );
-=======
->>>>>>> 42a4ec14
     }
 }
 
@@ -372,8 +204,6 @@
 impl_from_num_for_dart_value!(u32);
 impl_from_num_for_dart_value!(bool);
 
-<<<<<<< HEAD
-=======
 /// [`DartValue`] marked by a Rust type.
 ///
 /// There are no type parameter specific functionality, it serves purely as a
@@ -517,29 +347,18 @@
 #[from(forward)]
 pub struct DartValueCastError(String);
 
->>>>>>> 42a4ec14
 impl From<i64> for MediaSourceKind {
     #[inline]
     fn from(value: i64) -> Self {
         match value {
-<<<<<<< HEAD
-            0 => MediaSourceKind::Device,
-            1 => MediaSourceKind::Display,
-=======
             0 => Self::Device,
             1 => Self::Display,
->>>>>>> 42a4ec14
             _ => unreachable!(),
         }
     }
 }
 
-<<<<<<< HEAD
-/// Returns a [`Dart_Handle`] dereferencing the provided [`Dart_Handle`]
-/// pointer.
-=======
 /// Returns a [`Dart_Handle`] dereferenced from the provided pointer.
->>>>>>> 42a4ec14
 #[no_mangle]
 pub unsafe extern "C" fn unbox_dart_handle(
     val: ptr::NonNull<Dart_Handle>,
