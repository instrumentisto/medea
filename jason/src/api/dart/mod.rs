//! External [`Jason`] API exposing functions that can be called via FFI and
//! designed to be integrated into a [Flutter] plugin.
//!
//! [`Jason`]: crate::api::Jason
//! [Flutter]: https://flutter.dev

// TODO: Improve documentation in this module.
#![allow(clippy::missing_safety_doc, clippy::missing_panics_doc, missing_docs)]

pub mod audio_track_constraints;
pub mod connection_handle;
pub mod device_video_track_constraints;
pub mod display_video_track_constraints;
pub mod input_device_info;
pub mod jason;
pub mod jason_error;
pub mod local_media_track;
pub mod media_manager_handle;
pub mod media_stream_settings;
pub mod reconnect_handle;
pub mod remote_media_track;
pub mod room_close_reason;
pub mod room_handle;
mod unimplemented;
pub mod utils;

pub use self::{
    audio_track_constraints::AudioTrackConstraints,
    connection_handle::ConnectionHandle,
    device_video_track_constraints::DeviceVideoTrackConstraints,
    display_video_track_constraints::DisplayVideoTrackConstraints,
    input_device_info::InputDeviceInfo, jason::Jason, jason_error::JasonError,
    local_media_track::LocalMediaTrack,
    media_manager_handle::MediaManagerHandle,
    media_stream_settings::MediaStreamSettings,
    reconnect_handle::ReconnectHandle, remote_media_track::RemoteMediaTrack,
    room_close_reason::RoomCloseReason, room_handle::RoomHandle,
};

use std::{ffi::c_void, ptr::NonNull};

<<<<<<< HEAD
use libc::c_char;

use crate::{api::dart::utils::PtrArray, media::MediaSourceKind};
=======
use crate::api::dart::utils::PtrArray;
>>>>>>> cefde91a

/// Rust structure having wrapper class in Dart.
///
/// Intended to be passed through FFI boundaries as thin pointers.
pub trait ForeignClass: Sized {
    /// Consumes itself returning a wrapped raw pointer obtained via
    /// [`Box::into_raw()`].
    #[inline]
    #[must_use]
    fn into_ptr(self) -> NonNull<Self> {
        NonNull::from(Box::leak(Box::new(self)))
    }

    /// Constructs a [`ForeignClass`] from the given raw pointer via
    /// [`Box::from_raw()`].
    ///
    /// # Safety
    ///
    /// Same as for [`Box::from_raw()`].
    #[inline]
    #[must_use]
    unsafe fn from_ptr(this: NonNull<Self>) -> Self {
        *Box::from_raw(this.as_ptr())
    }
}

/// Value that can be transferred to Dart.
#[repr(u8)]
pub enum DartValue {
    Void,
    Ptr(NonNull<c_void>),
    String(NonNull<c_char>),
    Int(i64),
}

impl From<()> for DartValue {
    fn from(_: ()) -> Self {
        Self::Void
    }
}

impl<T: ForeignClass> From<T> for DartValue {
    fn from(val: T) -> Self {
        Self::Ptr(val.into_ptr().cast())
    }
}

impl<T> From<PtrArray<T>> for DartValue {
    fn from(val: PtrArray<T>) -> Self {
        DartValue::Ptr(NonNull::from(Box::leak(Box::new(val))).cast())
    }
}

impl From<NonNull<c_char>> for DartValue {
    fn from(c_str: NonNull<c_char>) -> Self {
        DartValue::String(c_str)
    }
}

/// Implements [`From`] for [`DartValue`] for types that can by casted to `i64`.
/// Should be called for all integer types that fit into `2^63`.
macro_rules! impl_from_num_for_dart_value {
    ($arg:ty) => {
        impl From<$arg> for DartValue {
            fn from(val: $arg) -> Self {
                DartValue::Int(i64::from(val))
            }
        }
    };
}

impl_from_num_for_dart_value!(i8);
impl_from_num_for_dart_value!(i16);
impl_from_num_for_dart_value!(i32);
impl_from_num_for_dart_value!(i64);
impl_from_num_for_dart_value!(u8);
impl_from_num_for_dart_value!(u16);
impl_from_num_for_dart_value!(u32);
impl_from_num_for_dart_value!(bool);<|MERGE_RESOLUTION|>--- conflicted
+++ resolved
@@ -39,13 +39,9 @@
 
 use std::{ffi::c_void, ptr::NonNull};
 
-<<<<<<< HEAD
 use libc::c_char;
 
-use crate::{api::dart::utils::PtrArray, media::MediaSourceKind};
-=======
 use crate::api::dart::utils::PtrArray;
->>>>>>> cefde91a
 
 /// Rust structure having wrapper class in Dart.
 ///
