//! External [`Jason`] API exposing functions that can be called via FFI and
//! designed to be integrated into a [Flutter] plugin.
//!
//! [`Jason`]: crate::api::Jason
//! [Flutter]: https://flutter.dev

// TODO: Improve documentation in this module.
#![allow(clippy::missing_safety_doc, clippy::missing_panics_doc, missing_docs)]

pub mod audio_track_constraints;
pub mod connection_handle;
pub mod device_video_track_constraints;
pub mod display_video_track_constraints;
pub mod input_device_info;
pub mod jason;
pub mod local_media_track;
pub mod media_manager_handle;
pub mod media_stream_settings;
pub mod reconnect_handle;
pub mod remote_media_track;
pub mod room_close_reason;
pub mod room_handle;
mod unimplemented;
pub mod utils;

use std::{ffi::c_void, ptr::NonNull};

use libc::c_char;

use crate::api::dart::utils::PtrArray;

pub use self::{
    audio_track_constraints::AudioTrackConstraints,
    connection_handle::ConnectionHandle,
    device_video_track_constraints::DeviceVideoTrackConstraints,
    display_video_track_constraints::DisplayVideoTrackConstraints,
    input_device_info::InputDeviceInfo, jason::Jason,
    local_media_track::LocalMediaTrack,
    media_manager_handle::MediaManagerHandle,
    media_stream_settings::MediaStreamSettings,
    reconnect_handle::ReconnectHandle, remote_media_track::RemoteMediaTrack,
    room_close_reason::RoomCloseReason, room_handle::RoomHandle,
    utils::DartError as Error,
};

<<<<<<< HEAD
use std::{ffi::c_void, ptr::NonNull};

use libc::c_char;

use crate::api::dart::utils::{DartError, PtrArray};

=======
>>>>>>> 7f1efe36
/// Rust structure having wrapper class in Dart.
///
/// Intended to be passed through FFI boundaries as thin pointers.
pub trait ForeignClass: Sized {
    /// Consumes itself returning a wrapped raw pointer obtained via
    /// [`Box::into_raw()`].
    #[inline]
    #[must_use]
    fn into_ptr(self) -> NonNull<Self> {
        NonNull::from(Box::leak(Box::new(self)))
    }

    /// Constructs a [`ForeignClass`] from the given raw pointer via
    /// [`Box::from_raw()`].
    ///
    /// # Safety
    ///
    /// Same as for [`Box::from_raw()`].
    #[inline]
    #[must_use]
    unsafe fn from_ptr(this: NonNull<Self>) -> Self {
        *Box::from_raw(this.as_ptr())
    }
}

/// Value that can be transferred to Dart.
#[repr(u8)]
pub enum DartValue {
    Void,
    Ptr(NonNull<c_void>),
    String(NonNull<c_char>),
    Int(i64),
}

impl From<()> for DartValue {
    #[inline]
    fn from(_: ()) -> Self {
        Self::Void
    }
}

impl<T: ForeignClass> From<T> for DartValue {
    #[inline]
    fn from(val: T) -> Self {
        Self::Ptr(val.into_ptr().cast())
    }
}

impl<T> From<PtrArray<T>> for DartValue {
    #[inline]
    fn from(val: PtrArray<T>) -> Self {
        Self::Ptr(NonNull::from(Box::leak(Box::new(val))).cast())
    }
}

impl From<NonNull<c_char>> for DartValue {
<<<<<<< HEAD
    fn from(from: NonNull<c_char>) -> Self {
        Self::String(from)
    }
}

impl From<DartError> for DartValue {
    fn from(_: DartError) -> Self {
        todo!(
            "Add DartValue::DartHandle when dart-lang/sdk#45988 hits flutter \
        master"
        );
=======
    #[inline]
    fn from(c_str: NonNull<c_char>) -> Self {
        DartValue::String(c_str)
>>>>>>> 7f1efe36
    }
}

/// Implements [`From`] types that can by casted to `i64` for the [`DartValue`].
/// Should be called for all the integer types fitting in `2^63`.
macro_rules! impl_from_num_for_dart_value {
    ($arg:ty) => {
        impl From<$arg> for DartValue {
            #[inline]
            fn from(val: $arg) -> Self {
                DartValue::Int(i64::from(val))
            }
        }
    };
}

impl_from_num_for_dart_value!(i8);
impl_from_num_for_dart_value!(i16);
impl_from_num_for_dart_value!(i32);
impl_from_num_for_dart_value!(i64);
impl_from_num_for_dart_value!(u8);
impl_from_num_for_dart_value!(u16);
impl_from_num_for_dart_value!(u32);
impl_from_num_for_dart_value!(bool);<|MERGE_RESOLUTION|>--- conflicted
+++ resolved
@@ -27,7 +27,7 @@
 
 use libc::c_char;
 
-use crate::api::dart::utils::PtrArray;
+use crate::api::dart::utils::{DartError, PtrArray};
 
 pub use self::{
     audio_track_constraints::AudioTrackConstraints,
@@ -43,15 +43,6 @@
     utils::DartError as Error,
 };
 
-<<<<<<< HEAD
-use std::{ffi::c_void, ptr::NonNull};
-
-use libc::c_char;
-
-use crate::api::dart::utils::{DartError, PtrArray};
-
-=======
->>>>>>> 7f1efe36
 /// Rust structure having wrapper class in Dart.
 ///
 /// Intended to be passed through FFI boundaries as thin pointers.
@@ -108,9 +99,9 @@
 }
 
 impl From<NonNull<c_char>> for DartValue {
-<<<<<<< HEAD
-    fn from(from: NonNull<c_char>) -> Self {
-        Self::String(from)
+    #[inline]
+    fn from(c_str: NonNull<c_char>) -> Self {
+        Self::String(c_str)
     }
 }
 
@@ -120,11 +111,6 @@
             "Add DartValue::DartHandle when dart-lang/sdk#45988 hits flutter \
         master"
         );
-=======
-    #[inline]
-    fn from(c_str: NonNull<c_char>) -> Self {
-        DartValue::String(c_str)
->>>>>>> 7f1efe36
     }
 }
 
