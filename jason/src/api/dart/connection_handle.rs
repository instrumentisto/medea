--- conflicted
+++ resolved
@@ -1,8 +1,4 @@
-<<<<<<< HEAD
 use std::ptr::NonNull;
-=======
-use std::{os::raw::c_char, ptr};
->>>>>>> d9e317e7
 
 use dart_sys::Dart_Handle;
 use tracerr::Traced;
@@ -39,19 +35,12 @@
 pub unsafe extern "C" fn ConnectionHandle__on_close(
     this: ptr::NonNull<ConnectionHandle>,
     f: Dart_Handle,
-<<<<<<< HEAD
 ) -> DartResult {
     let this = this.as_ref();
 
     this.on_close(platform::Function::new(f))
         .map_err(DartError::from)
         .into()
-=======
-) {
-    // TODO: Remove unwrap when propagating errors from Rust to Dart is
-    //       implemented.
-    this.as_ref().on_close(platform::Function::new(f)).unwrap();
->>>>>>> d9e317e7
 }
 
 /// Sets callback, invoked when a new [`remote::Track`] is added to this
@@ -63,21 +52,12 @@
 pub unsafe extern "C" fn ConnectionHandle__on_remote_track_added(
     this: ptr::NonNull<ConnectionHandle>,
     f: Dart_Handle,
-<<<<<<< HEAD
 ) -> DartResult {
     let this = this.as_ref();
 
     this.on_remote_track_added(platform::Function::new(f))
         .map_err(DartError::from)
         .into()
-=======
-) {
-    // TODO: Remove unwrap when propagating errors from Rust to Dart is
-    //       implemented.
-    this.as_ref()
-        .on_remote_track_added(platform::Function::new(f))
-        .unwrap();
->>>>>>> d9e317e7
 }
 
 /// Sets callback, invoked when a connection quality score is updated by
@@ -86,28 +66,18 @@
 pub unsafe extern "C" fn ConnectionHandle__on_quality_score_update(
     this: ptr::NonNull<ConnectionHandle>,
     f: Dart_Handle,
-<<<<<<< HEAD
 ) -> DartResult {
     let this = this.as_ref();
 
     this.on_quality_score_update(platform::Function::new(f))
         .map_err(DartError::from)
         .into()
-=======
-) {
-    // TODO: Remove unwrap when propagating errors from Rust to Dart is
-    //       implemented.
-    this.as_ref()
-        .on_quality_score_update(platform::Function::new(f))
-        .unwrap();
->>>>>>> d9e317e7
 }
 
 /// Returns remote `Member` ID.
 #[no_mangle]
 pub unsafe extern "C" fn ConnectionHandle__get_remote_member_id(
-<<<<<<< HEAD
-    this: NonNull<ConnectionHandle>,
+    this: ptr::NonNull<ConnectionHandle>,
 ) -> DartResult {
     let this = this.as_ref();
 
@@ -115,13 +85,6 @@
         .map_err(DartError::from)
         .map(string_into_c_str)
         .into()
-=======
-    this: ptr::NonNull<ConnectionHandle>,
-) -> ptr::NonNull<c_char> {
-    // TODO: Remove unwrap when propagating errors from Rust to Dart is
-    //       implemented.
-    string_into_c_str(this.as_ref().get_remote_member_id().unwrap())
->>>>>>> d9e317e7
 }
 
 /// Frees the data behind the provided pointer.
