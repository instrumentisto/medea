--- conflicted
+++ resolved
@@ -1,9 +1,6 @@
 use std::ptr::NonNull;
-<<<<<<< HEAD
-=======
 
 use libc::c_char;
->>>>>>> 33dae9e8
 
 use dart_sys::Dart_Handle;
 
