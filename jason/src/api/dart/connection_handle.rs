--- conflicted
+++ resolved
@@ -19,15 +19,9 @@
 impl ForeignClass for ConnectionHandle {}
 
 impl From<Traced<ConnectionError>> for DartError {
-<<<<<<< HEAD
-    fn from(err: Traced<ConnectionError>) -> Self {
-        let err = err.into_inner();
-        match err {
-=======
     #[inline]
     fn from(err: Traced<ConnectionError>) -> Self {
         match err.into_inner() {
->>>>>>> 7b70d3d0
             ConnectionError::Detached => {
                 StateError::new("ConnectionHandle is in detached state.").into()
             }
