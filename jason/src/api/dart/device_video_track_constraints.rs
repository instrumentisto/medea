use std::{convert::TryFrom as _, os::raw::c_char, ptr};

use crate::media::FacingMode;

use super::{
<<<<<<< HEAD
    utils::{c_str_into_string, ArgumentError},
    DartResult, ForeignClass,
=======
    utils::{c_str_into_string, ArgumentError, DartResult},
    ForeignClass,
>>>>>>> 2e09a8e4
};

pub use crate::media::DeviceVideoTrackConstraints;

impl ForeignClass for DeviceVideoTrackConstraints {}

/// Creates new [`DeviceVideoTrackConstraints`] with none constraints
/// configured.
#[no_mangle]
pub extern "C" fn DeviceVideoTrackConstraints__new(
) -> ptr::NonNull<DeviceVideoTrackConstraints> {
    DeviceVideoTrackConstraints::new().into_ptr()
}

/// Sets an exact [deviceId][1] constraint.
///
/// [1]: https://w3.org/TR/mediacapture-streams#def-constraint-deviceId
#[no_mangle]
pub unsafe extern "C" fn DeviceVideoTrackConstraints__device_id(
    mut this: ptr::NonNull<DeviceVideoTrackConstraints>,
    device_id: ptr::NonNull<c_char>,
) {
    this.as_mut().device_id(c_str_into_string(device_id));
}

/// Sets an exact [facingMode][1] constraint.
///
/// [1]: https://w3.org/TR/mediacapture-streams#dom-constraindomstring
#[no_mangle]
pub unsafe extern "C" fn DeviceVideoTrackConstraints__exact_facing_mode(
    mut this: ptr::NonNull<DeviceVideoTrackConstraints>,
    facing_mode: FacingMode,
) {
    this.as_mut().exact_facing_mode(facing_mode);
}

/// Sets an ideal [facingMode][1] constraint.
///
/// [1]: https://w3.org/TR/mediacapture-streams#dom-constraindomstring
#[no_mangle]
pub unsafe extern "C" fn DeviceVideoTrackConstraints__ideal_facing_mode(
    mut this: ptr::NonNull<DeviceVideoTrackConstraints>,
    facing_mode: FacingMode,
) {
    this.as_mut().ideal_facing_mode(facing_mode);
}

/// Sets an exact [height][1] constraint.
///
/// [1]: https://tinyurl.com/w3-streams#def-constraint-height
#[no_mangle]
pub unsafe extern "C" fn DeviceVideoTrackConstraints__exact_height(
    mut this: ptr::NonNull<DeviceVideoTrackConstraints>,
    height: i64,
) -> DartResult {
    match u32::try_from(height) {
        Ok(h) => this.as_mut().exact_height(h),
        Err(_) => {
            return ArgumentError::new(height, "height", "Expected u32").into();
        }
    };
    Ok(()).into()
}

/// Sets an ideal [height][1] constraint.
///
/// [1]: https://tinyurl.com/w3-streams#def-constraint-height
#[no_mangle]
pub unsafe extern "C" fn DeviceVideoTrackConstraints__ideal_height(
    mut this: ptr::NonNull<DeviceVideoTrackConstraints>,
    height: i64,
) -> DartResult {
    match u32::try_from(height) {
        Ok(h) => this.as_mut().ideal_height(h),
        Err(_) => {
            return ArgumentError::new(height, "height", "Expected u32").into();
        }
    };
    Ok(()).into()
}

/// Sets a range of a [height][1] constraint.
///
/// [1]: https://tinyurl.com/w3-streams#def-constraint-height
#[no_mangle]
pub unsafe extern "C" fn DeviceVideoTrackConstraints__height_in_range(
    mut this: ptr::NonNull<DeviceVideoTrackConstraints>,
    min: i64,
    max: i64,
) -> DartResult {
    match (u32::try_from(min), u32::try_from(max)) {
        (Ok(min), Ok(max)) => this.as_mut().height_in_range(min, max),
        (Err(_), _) => {
            return ArgumentError::new(min, "min", "Expected u32").into();
        }
        (_, Err(_)) => {
            return ArgumentError::new(max, "max", "Expected u32").into();
        }
    };
    Ok(()).into()
}

/// Sets an exact [width][1] constraint.
///
/// [1]: https://tinyurl.com/w3-streams#def-constraint-width
#[no_mangle]
pub unsafe extern "C" fn DeviceVideoTrackConstraints__exact_width(
    mut this: ptr::NonNull<DeviceVideoTrackConstraints>,
    width: i64,
) -> DartResult {
    match u32::try_from(width) {
        Ok(w) => this.as_mut().exact_width(w),
        Err(_) => {
            return ArgumentError::new(width, "width", "Expected u32").into();
        }
    };
    Ok(()).into()
}

/// Sets an ideal [width][1] constraint.
///
/// [1]: https://tinyurl.com/w3-streams#def-constraint-width
#[no_mangle]
pub unsafe extern "C" fn DeviceVideoTrackConstraints__ideal_width(
    mut this: ptr::NonNull<DeviceVideoTrackConstraints>,
    width: i64,
) -> DartResult {
    match u32::try_from(width) {
        Ok(w) => this.as_mut().exact_width(w),
        Err(_) => {
            return ArgumentError::new(width, "width", "Expected u32").into();
        }
    };
    Ok(()).into()
}

/// Sets a range of a [width][1] constraint.
///
/// [1]: https://tinyurl.com/w3-streams#def-constraint-width
#[no_mangle]
pub unsafe extern "C" fn DeviceVideoTrackConstraints__width_in_range(
    mut this: ptr::NonNull<DeviceVideoTrackConstraints>,
    min: i64,
    max: i64,
) -> DartResult {
    match (u32::try_from(min), u32::try_from(max)) {
        (Ok(min), Ok(max)) => this.as_mut().width_in_range(min, max),
        (Err(_), _) => {
            return ArgumentError::new(min, "min", "Expected u32").into();
        }
        (_, Err(_)) => {
            return ArgumentError::new(max, "max", "Expected u32").into();
        }
    };
    Ok(()).into()
}

/// Frees the data behind the provided pointer.
///
/// # Safety
///
/// Should be called when object is no longer needed. Calling this more than
/// once for the same pointer is equivalent to double free.
#[no_mangle]
pub unsafe extern "C" fn DeviceVideoTrackConstraints__free(
    this: ptr::NonNull<DeviceVideoTrackConstraints>,
) {
    drop(DeviceVideoTrackConstraints::from_ptr(this));
}<|MERGE_RESOLUTION|>--- conflicted
+++ resolved
@@ -3,13 +3,8 @@
 use crate::media::FacingMode;
 
 use super::{
-<<<<<<< HEAD
-    utils::{c_str_into_string, ArgumentError},
-    DartResult, ForeignClass,
-=======
     utils::{c_str_into_string, ArgumentError, DartResult},
     ForeignClass,
->>>>>>> 2e09a8e4
 };
 
 pub use crate::media::DeviceVideoTrackConstraints;
