<<<<<<< HEAD
use std::ptr::NonNull;
=======
use std::ptr;
>>>>>>> 5931ee82

use super::{
    audio_track_constraints::AudioTrackConstraints,
    device_video_track_constraints::DeviceVideoTrackConstraints,
    display_video_track_constraints::DisplayVideoTrackConstraints,
    ForeignClass,
};

pub use crate::media::MediaStreamSettings;

impl ForeignClass for MediaStreamSettings {}

/// Creates new [`MediaStreamSettings`] with none constraints configured.
#[no_mangle]
<<<<<<< HEAD
pub extern "C" fn MediaStreamSettings__new() -> NonNull<MediaStreamSettings> {
=======
#[rustfmt::skip]
pub extern "C" fn MediaStreamSettings__new()
    -> ptr::NonNull<MediaStreamSettings>
{
>>>>>>> 5931ee82
    MediaStreamSettings::new().into_ptr()
}

/// Specifies a nature and settings of an audio [`MediaStreamTrack`].
///
/// [`MediaStreamTrack`]: crate::platform::MediaStreamTrack
#[no_mangle]
pub unsafe extern "C" fn MediaStreamSettings__audio(
<<<<<<< HEAD
    mut this: NonNull<MediaStreamSettings>,
    constraints: NonNull<AudioTrackConstraints>,
) {
    let this = this.as_mut();

    this.audio(AudioTrackConstraints::from_ptr(constraints));
=======
    mut this: ptr::NonNull<MediaStreamSettings>,
    constraints: ptr::NonNull<AudioTrackConstraints>,
) {
    this.as_mut()
        .audio(AudioTrackConstraints::from_ptr(constraints));
>>>>>>> 5931ee82
}

/// Set constraints for obtaining a local video sourced from a media device.
#[no_mangle]
pub unsafe extern "C" fn MediaStreamSettings__device_video(
<<<<<<< HEAD
    mut this: NonNull<MediaStreamSettings>,
    constraints: NonNull<DeviceVideoTrackConstraints>,
) {
    let this = this.as_mut();

    this.device_video(DeviceVideoTrackConstraints::from_ptr(constraints));
=======
    mut this: ptr::NonNull<MediaStreamSettings>,
    constraints: ptr::NonNull<DeviceVideoTrackConstraints>,
) {
    this.as_mut()
        .device_video(DeviceVideoTrackConstraints::from_ptr(constraints));
>>>>>>> 5931ee82
}

/// Set constraints for capturing a local video from user's display.
#[no_mangle]
pub unsafe extern "C" fn MediaStreamSettings__display_video(
<<<<<<< HEAD
    mut this: NonNull<MediaStreamSettings>,
    constraints: NonNull<DisplayVideoTrackConstraints>,
) {
    let this = this.as_mut();

    this.display_video(DisplayVideoTrackConstraints::from_ptr(constraints));
=======
    mut this: ptr::NonNull<MediaStreamSettings>,
    constraints: ptr::NonNull<DisplayVideoTrackConstraints>,
) {
    this.as_mut()
        .display_video(DisplayVideoTrackConstraints::from_ptr(constraints));
>>>>>>> 5931ee82
}

/// Frees the data behind the provided pointer.
///
/// # Safety
///
/// Should be called when object is no longer needed. Calling this more than
/// once for the same pointer is equivalent to double free.
#[no_mangle]
pub unsafe extern "C" fn MediaStreamSettings__free(
<<<<<<< HEAD
    this: NonNull<MediaStreamSettings>,
=======
    this: ptr::NonNull<MediaStreamSettings>,
>>>>>>> 5931ee82
) {
    drop(MediaStreamSettings::from_ptr(this));
}<|MERGE_RESOLUTION|>--- conflicted
+++ resolved
@@ -1,8 +1,4 @@
-<<<<<<< HEAD
-use std::ptr::NonNull;
-=======
 use std::ptr;
->>>>>>> 5931ee82
 
 use super::{
     audio_track_constraints::AudioTrackConstraints,
@@ -17,14 +13,10 @@
 
 /// Creates new [`MediaStreamSettings`] with none constraints configured.
 #[no_mangle]
-<<<<<<< HEAD
-pub extern "C" fn MediaStreamSettings__new() -> NonNull<MediaStreamSettings> {
-=======
 #[rustfmt::skip]
 pub extern "C" fn MediaStreamSettings__new()
     -> ptr::NonNull<MediaStreamSettings>
 {
->>>>>>> 5931ee82
     MediaStreamSettings::new().into_ptr()
 }
 
@@ -33,58 +25,31 @@
 /// [`MediaStreamTrack`]: crate::platform::MediaStreamTrack
 #[no_mangle]
 pub unsafe extern "C" fn MediaStreamSettings__audio(
-<<<<<<< HEAD
-    mut this: NonNull<MediaStreamSettings>,
-    constraints: NonNull<AudioTrackConstraints>,
-) {
-    let this = this.as_mut();
-
-    this.audio(AudioTrackConstraints::from_ptr(constraints));
-=======
     mut this: ptr::NonNull<MediaStreamSettings>,
     constraints: ptr::NonNull<AudioTrackConstraints>,
 ) {
     this.as_mut()
         .audio(AudioTrackConstraints::from_ptr(constraints));
->>>>>>> 5931ee82
 }
 
 /// Set constraints for obtaining a local video sourced from a media device.
 #[no_mangle]
 pub unsafe extern "C" fn MediaStreamSettings__device_video(
-<<<<<<< HEAD
-    mut this: NonNull<MediaStreamSettings>,
-    constraints: NonNull<DeviceVideoTrackConstraints>,
-) {
-    let this = this.as_mut();
-
-    this.device_video(DeviceVideoTrackConstraints::from_ptr(constraints));
-=======
     mut this: ptr::NonNull<MediaStreamSettings>,
     constraints: ptr::NonNull<DeviceVideoTrackConstraints>,
 ) {
     this.as_mut()
         .device_video(DeviceVideoTrackConstraints::from_ptr(constraints));
->>>>>>> 5931ee82
 }
 
 /// Set constraints for capturing a local video from user's display.
 #[no_mangle]
 pub unsafe extern "C" fn MediaStreamSettings__display_video(
-<<<<<<< HEAD
-    mut this: NonNull<MediaStreamSettings>,
-    constraints: NonNull<DisplayVideoTrackConstraints>,
-) {
-    let this = this.as_mut();
-
-    this.display_video(DisplayVideoTrackConstraints::from_ptr(constraints));
-=======
     mut this: ptr::NonNull<MediaStreamSettings>,
     constraints: ptr::NonNull<DisplayVideoTrackConstraints>,
 ) {
     this.as_mut()
         .display_video(DisplayVideoTrackConstraints::from_ptr(constraints));
->>>>>>> 5931ee82
 }
 
 /// Frees the data behind the provided pointer.
@@ -95,11 +60,7 @@
 /// once for the same pointer is equivalent to double free.
 #[no_mangle]
 pub unsafe extern "C" fn MediaStreamSettings__free(
-<<<<<<< HEAD
-    this: NonNull<MediaStreamSettings>,
-=======
     this: ptr::NonNull<MediaStreamSettings>,
->>>>>>> 5931ee82
 ) {
     drop(MediaStreamSettings::from_ptr(this));
 }