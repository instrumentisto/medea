--- conflicted
+++ resolved
@@ -1,10 +1,4 @@
-<<<<<<< HEAD
-use std::ptr::NonNull;
-
-use libc::c_char;
-=======
 use std::{os::raw::c_char, ptr};
->>>>>>> 5931ee82
 
 use super::{utils::string_into_c_str, ForeignClass};
 
@@ -17,17 +11,9 @@
 /// [`Room`]: crate::room::Room
 #[no_mangle]
 pub unsafe extern "C" fn RoomCloseReason__reason(
-<<<<<<< HEAD
-    this: NonNull<RoomCloseReason>,
-) -> NonNull<c_char> {
-    let this = this.as_ref();
-
-    string_into_c_str(this.reason())
-=======
     this: ptr::NonNull<RoomCloseReason>,
 ) -> ptr::NonNull<c_char> {
     string_into_c_str(this.as_ref().reason())
->>>>>>> 5931ee82
 }
 
 /// Indicates whether a [`Room`] was closed by server.
@@ -35,17 +21,9 @@
 /// [`Room`]: crate::room::Room
 #[no_mangle]
 pub unsafe extern "C" fn RoomCloseReason__is_closed_by_server(
-<<<<<<< HEAD
-    this: NonNull<RoomCloseReason>,
-) -> u8 {
-    let this = this.as_ref();
-
-    this.is_closed_by_server() as u8
-=======
     this: ptr::NonNull<RoomCloseReason>,
 ) -> u8 {
     this.as_ref().is_closed_by_server() as u8
->>>>>>> 5931ee82
 }
 
 /// Indicates whether a [`Room`]'s close reason is considered as an error.
@@ -53,17 +31,9 @@
 /// [`Room`]: crate::room::Room
 #[no_mangle]
 pub unsafe extern "C" fn RoomCloseReason__is_err(
-<<<<<<< HEAD
-    this: NonNull<RoomCloseReason>,
-) -> u8 {
-    let this = this.as_ref();
-
-    this.is_err() as u8
-=======
     this: ptr::NonNull<RoomCloseReason>,
 ) -> u8 {
     this.as_ref().is_err() as u8
->>>>>>> 5931ee82
 }
 
 /// Frees the data behind the provided pointer.
@@ -73,12 +43,8 @@
 /// Should be called when object is no longer needed. Calling this more than
 /// once for the same pointer is equivalent to double free.
 #[no_mangle]
-<<<<<<< HEAD
-pub unsafe extern "C" fn RoomCloseReason__free(this: NonNull<RoomCloseReason>) {
-=======
 pub unsafe extern "C" fn RoomCloseReason__free(
     this: ptr::NonNull<RoomCloseReason>,
 ) {
->>>>>>> 5931ee82
     drop(RoomCloseReason::from_ptr(this));
 }