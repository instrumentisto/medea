--- conflicted
+++ resolved
@@ -6,20 +6,15 @@
 };
 
 use wasm_bindgen::prelude::*;
-use web_sys::MediaStream as SysMediaStream;
 
-<<<<<<< HEAD
-use crate::utils::Callback;
-=======
 use crate::{peer::MediaStreamHandle, utils::Callback};
->>>>>>> 00a01d74
 
 /// Actual data of a connection with a specific remote [`Member`].
 ///
 /// Shared between JS side ([`ConnectionHandle`]) and
 /// Rust side ([`Connection`]).
 struct InnerConnection {
-    on_remote_stream: Callback<SysMediaStream>,
+    on_remote_stream: Callback<MediaStreamHandle>,
 }
 
 /// Connection with a specific remote `Member`, that is used on JS side.
@@ -67,11 +62,7 @@
     /// Invoke `on_remote_stream` [`Connection`]'s callback
     /// for a given [`MediaStream`] received from a related remote [`Member`].
     #[inline]
-<<<<<<< HEAD
-    pub(crate) fn on_remote_stream(&self, stream: SysMediaStream) {
-=======
     pub(crate) fn on_remote_stream(&self, stream: MediaStreamHandle) {
->>>>>>> 00a01d74
         self.0.borrow().on_remote_stream.call(stream);
     }
 }