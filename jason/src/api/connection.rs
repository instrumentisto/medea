//! Connection with specific remote `Member`.

use std::{
    cell::RefCell,
    rc::{Rc, Weak},
};

use wasm_bindgen::prelude::*;

use crate::{
    media::{MediaStream, MediaStreamHandle},
    utils::{Callback, WasmErr},
};

/// Actual data of a connection with a specific remote [`Member`].
///
/// Shared between JS side ([`ConnectionHandle`]) and
/// Rust side ([`Connection`]).
struct InnerConnection {
    on_remote_stream: Callback<MediaStreamHandle>,
}

/// Connection with a specific remote `Member`, that is used on JS side.
///
/// Actually, represents a [`Weak`]-based handle to `InnerConnection`.
#[allow(clippy::module_name_repetitions)]
#[wasm_bindgen]
pub struct ConnectionHandle(Weak<RefCell<InnerConnection>>);

#[wasm_bindgen]
impl ConnectionHandle {
    /// Sets callback, which will be invoked on remote `Member` media stream
    /// arrival.
    pub fn on_remote_stream(
        &mut self,
        f: js_sys::Function,
    ) -> Result<(), JsValue> {
        map_weak!(self, |inner| inner
            .borrow_mut()
            .on_remote_stream
            .set_func(f))
    }
<<<<<<< HEAD

    /// Returns ID of the remote `Member`.
    pub fn member_id(&self) -> Result<u64, JsValue> {
        map_weak!(self, |inner| inner.borrow().remote_member)
    }
=======
>>>>>>> c18f0cd8
}

/// Connection with a specific remote [`Member`], that is used on Rust side.
///
/// Actually, represents a handle to [`InnerConnection`].
pub(crate) struct Connection(Rc<RefCell<InnerConnection>>);

impl Connection {
    /// Instantiates new [`Connection`] for a given [`Member`].
    #[inline]
    pub(crate) fn new() -> Self {
        Self(Rc::new(RefCell::new(InnerConnection {
            on_remote_stream: Callback::default(),
        })))
    }

    /// Creates new [`ConnectionHandle`] for using [`Connection`] on JS side.
    #[inline]
    pub(crate) fn new_handle(&self) -> ConnectionHandle {
        ConnectionHandle(Rc::downgrade(&self.0))
    }

    /// Invoke `on_remote_stream` [`Connection`]'s callback
    /// for a given [`MediaStream`] received from a related remote [`Member`].
    #[inline]
    pub(crate) fn on_remote_stream(&self, stream: &MediaStream) {
        self.0.borrow().on_remote_stream.call(stream.new_handle());
    }
}<|MERGE_RESOLUTION|>--- conflicted
+++ resolved
@@ -40,14 +40,6 @@
             .on_remote_stream
             .set_func(f))
     }
-<<<<<<< HEAD
-
-    /// Returns ID of the remote `Member`.
-    pub fn member_id(&self) -> Result<u64, JsValue> {
-        map_weak!(self, |inner| inner.borrow().remote_member)
-    }
-=======
->>>>>>> c18f0cd8
 }
 
 /// Connection with a specific remote [`Member`], that is used on Rust side.
