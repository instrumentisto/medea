--- conflicted
+++ resolved
@@ -163,15 +163,9 @@
         }))
     }
 
-<<<<<<< HEAD
-    /// Invokes [`InnerConnection::on_remote_track_added`] JS callback with the
-    /// provided [`remote::Track`].
+    /// Invokes `on_remote_track_added` JS callback with the provided
+    /// [`remote::Track`].
     pub fn add_remote_track(&self, track: remote::Track) {
-=======
-    /// Invokes `on_remote_track_added` JS callback with the provided
-    /// [`MediaStreamTrack`].
-    pub fn add_remote_track(&self, track: MediaStreamTrack) {
->>>>>>> cae26664
         self.0.on_remote_track_added.call(track);
     }
 
