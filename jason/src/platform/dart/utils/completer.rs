//! Proxy for a Dart [Completer].
//!
//! Rust doesn't have a direct access to a Dart [Completer], but holds a
//! [`Dart_PersistentHandle`] to the [Completer] instance. All manipulations
//! happen on the Dart side.
//!
//! Dart side must register static functions that Rust will call to manipulate
//! the [Completer]. This module exports function for registering those Dart
//! functions:
//! - [`register_new_completer_caller()`];
//! - [`register_completer_complete_caller()`];
//! - [`register_completer_complete_error_caller()`];
//! - [`register_completer_future_caller()`].
//!
//! These functions MUST be registered by Dart during FFI initialization phase:
//! after Dart DL API is initialized and before any other exported Rust function
//! is called.
//!
//! [Completer]: https://api.dart.dev/dart-async/Completer-class.html

use std::marker::PhantomData;

use dart_sys::{Dart_Handle, Dart_PersistentHandle};

use crate::api::{utils::DartError, DartValue};

use super::dart_api::{
    Dart_HandleFromPersistent_DL_Trampolined,
    Dart_NewPersistentHandle_DL_Trampolined,
};

/// Pointer to an extern function that returns a [`Dart_Handle`] to a new Dart
/// [Completer].
///
/// [Completer]: https://api.dart.dev/dart-async/Completer-class.html
type CompleterNewCaller = extern "C" fn() -> Dart_Handle;

/// Pointer to an extern function that invokes the [complete()] method with
/// the provided [`DartValue`] on the provided [`Dart_Handle`] pointing to the
/// Dart [Completer] object.
///
/// [complete()]: https://api.dart.dev/dart-async/Completer/complete.html
/// [Completer]: https://api.dart.dev/dart-async/Completer-class.html
type CompleterCompleteCaller = extern "C" fn(Dart_Handle, DartValue);

/// Pointer to an extern function that invokes the [completeError()][1] method
/// with the provided Rust pointer on the provided [`Dart_Handle`] pointing to
/// the Dart [Completer] object.
///
/// [1]: https://api.dart.dev/dart-async/Completer/completeError.html
/// [Completer]: https://api.dart.dev/dart-async/Completer-class.html
type CompleterCompleteErrorCaller = extern "C" fn(Dart_Handle, DartError);

/// Pointer to an extern function that calls the [future] getter on the provided
/// [`Dart_Handle`] pointing to the Dart [Completer] object.
///
/// This function will return [`Dart_Handle`] to the Dart [Future] which can be
/// returned to the Dart side.
///
/// [future]: https://api.dart.dev/dart-async/Completer/future.html
/// [Completer]: https://api.dart.dev/dart-async/Completer-class.html
/// [Future]: https://api.dart.dev/dart-async/Future-class.html
type CompleterFutureCaller = extern "C" fn(Dart_Handle) -> Dart_Handle;

/// Stores pointer to the [`CompleterNewCaller`] extern function.
///
/// Must be initialized by Dart during FFI initialization phase.
static mut COMPLETER_NEW_CALLER: Option<CompleterNewCaller> = None;

/// Stores pointer to the [`CompleterCompletePtrCaller`] extern function.
///
/// Must be initialized by Dart during FFI initialization phase.
static mut COMPLETER_COMPLETE_CALLER: Option<CompleterCompleteCaller> = None;

/// Stores pointer to the [`CompleterCompleteErrorCaller`] extern function.
///
/// Must be initialized by Dart during FFI initialization phase.
static mut COMPLETER_COMPLETE_ERROR_CALLER: Option<
    CompleterCompleteErrorCaller,
> = None;

/// Stores pointer to [`CompleterFutureCaller`] extern function.
///
/// Must be initialized by Dart during FFI initialization phase.
static mut COMPLETER_FUTURE_CALLER: Option<CompleterFutureCaller> = None;

/// Registers the provided [`CompleterNewCaller`] as [`COMPLETER_NEW_CALLER`].
///
/// # Safety
///
/// Must ONLY be called by Dart during FFI initialization.
#[no_mangle]
pub unsafe extern "C" fn register_new_completer_caller(f: CompleterNewCaller) {
    COMPLETER_NEW_CALLER = Some(f);
}

/// Registers the provided [`CompleterCompleteCaller`] as
/// [`COMPLETER_COMPLETE_CALLER`].
///
/// # Safety
///
/// Must ONLY be called by Dart during FFI initialization.
#[no_mangle]
pub unsafe extern "C" fn register_completer_complete_caller(
    f: CompleterCompleteCaller,
) {
    COMPLETER_COMPLETE_CALLER = Some(f);
}

/// Registers the provided [`CompleterCompleteErrorCaller`] as
/// [`COMPLETER_COMPLETE_ERROR_CALLER`].
///
/// # Safety
///
/// Must ONLY be called by Dart during FFI initialization.
#[no_mangle]
pub unsafe extern "C" fn register_completer_complete_error_caller(
    f: CompleterCompleteErrorCaller,
) {
    COMPLETER_COMPLETE_ERROR_CALLER = Some(f);
}

/// Registers the provided [`CompleterFutureCaller`] as
/// [`COMPLETER_FUTURE_CALLER`].
///
/// # Safety
///
/// Must ONLY be called by Dart during FFI initialization.
#[no_mangle]
pub unsafe extern "C" fn register_completer_future_caller(
    f: CompleterFutureCaller,
) {
    COMPLETER_FUTURE_CALLER = Some(f);
}

/// Dart [Future] which can be resolved from Rust.
///
/// [Future]: https://api.dart.dev/dart-async/Future-class.html
pub struct Completer<T, E> {
    /// [`Dart_PersistentHandle`] to the Dart [Completer][1] backing this
    /// [`Completer`].
    ///
    /// [1]: https://api.dart.dev/dart-async/Completer-class.html
    handle: Dart_PersistentHandle,

    /// Type with which [Future] can be successfully resolved.
    ///
    /// [Future]: https://api.dart.dev/dart-async/Future-class.html
    _success_kind: PhantomData<*const T>,

    /// Type with which [Future] can be resolved on error.
    ///
    /// [Future]: https://api.dart.dev/dart-async/Future-class.html
    _error_kind: PhantomData<*const E>,
}

impl<T, E> Completer<T, E> {
    /// Creates a new [`Dart_PersistentHandle`] for the Dart [Completer][1].
    ///
    /// Persists the created [`Dart_Handle`] so it won't be moved by the Dart VM
    /// GC.
    ///
    /// [1]: https://api.dart.dev/dart-async/Completer-class.html
    #[must_use]
    pub fn new() -> Self {
        let handle = unsafe {
            let completer = COMPLETER_NEW_CALLER.unwrap()();
            Dart_NewPersistentHandle_DL_Trampolined(completer)
        };
        Self {
            handle,
            _success_kind: PhantomData::default(),
            _error_kind: PhantomData::default(),
        }
    }

    /// Returns a [`Dart_Handle`] to the Dart [Future] controlled by this
    /// [`Completer`].
    ///
    /// [Future]: https://api.dart.dev/dart-async/Future-class.html
    #[must_use]
    pub fn future(&self) -> Dart_Handle {
        unsafe {
            let handle = Dart_HandleFromPersistent_DL_Trampolined(self.handle);
            COMPLETER_FUTURE_CALLER.unwrap()(handle)
        }
    }
}

impl<T, E> Default for Completer<T, E> {
    #[inline]
    fn default() -> Self {
        Completer::new()
    }
}

impl<T: Into<DartValue>, E> Completer<T, E> {
    /// Successfully completes the underlying Dart [Future] with the provided
    /// argument.
    ///
    /// [Future]: https://api.dart.dev/dart-async/Future-class.html
    pub fn complete(&self, arg: T) {
        unsafe {
            let handle = Dart_HandleFromPersistent_DL_Trampolined(self.handle);
            COMPLETER_COMPLETE_CALLER.unwrap()(handle, arg.into());
        }
    }
}

<<<<<<< HEAD
impl<T> Completer<T, DartError> {
    /// Completes underlying Dart [Future] with error provided as the argument.
=======
impl<T, E: Into<DartValue>> Completer<T, E> {
    /// Completes the underlying Dart [Future] with the provided error.
>>>>>>> 7f1efe36
    ///
    /// [Future]: https://api.dart.dev/dart-async/Future-class.html
    pub fn complete_error(&self, e: DartError) {
        unsafe {
            let handle = Dart_HandleFromPersistent_DL_Trampolined(self.handle);
            COMPLETER_COMPLETE_ERROR_CALLER.unwrap()(handle, e);
        }
    }
}<|MERGE_RESOLUTION|>--- conflicted
+++ resolved
@@ -18,11 +18,11 @@
 //!
 //! [Completer]: https://api.dart.dev/dart-async/Completer-class.html
 
-use std::marker::PhantomData;
+use std::{ffi::c_void, marker::PhantomData, ptr::NonNull};
 
 use dart_sys::{Dart_Handle, Dart_PersistentHandle};
 
-use crate::api::{utils::DartError, DartValue};
+use crate::api::DartValue;
 
 use super::dart_api::{
     Dart_HandleFromPersistent_DL_Trampolined,
@@ -49,7 +49,7 @@
 ///
 /// [1]: https://api.dart.dev/dart-async/Completer/completeError.html
 /// [Completer]: https://api.dart.dev/dart-async/Completer-class.html
-type CompleterCompleteErrorCaller = extern "C" fn(Dart_Handle, DartError);
+type CompleterCompleteErrorCaller = extern "C" fn(Dart_Handle, NonNull<c_void>);
 
 /// Pointer to an extern function that calls the [future] getter on the provided
 /// [`Dart_Handle`] pointing to the Dart [Completer] object.
@@ -207,13 +207,8 @@
     }
 }
 
-<<<<<<< HEAD
 impl<T> Completer<T, DartError> {
-    /// Completes underlying Dart [Future] with error provided as the argument.
-=======
-impl<T, E: Into<DartValue>> Completer<T, E> {
-    /// Completes the underlying Dart [Future] with the provided error.
->>>>>>> 7f1efe36
+    /// Completes the underlying Dart [Future] with the provided [`DartError`].
     ///
     /// [Future]: https://api.dart.dev/dart-async/Future-class.html
     pub fn complete_error(&self, e: DartError) {
