//! Proxy for a Dart [Completer].
//!
//! Rust doesn't have a direct access to a Dart [Completer], but holds a
//! [`Dart_PersistentHandle`] to the [Completer] instance. All manipulations
//! happen on the Dart side.
//!
//! Dart side must register static functions that Rust will call to manipulate
//! the [Completer]. This module exports function for registering those Dart
//! functions:
//! - [`register_new_completer_caller()`];
//! - [`register_completer_complete_caller()`];
//! - [`register_completer_complete_error_caller()`];
//! - [`register_completer_future_caller()`].
//!
//! These functions MUST be registered by Dart during FFI initialization phase:
//! after Dart DL API is initialized and before any other exported Rust function
//! is called.
//!
//! [Completer]: https://api.dart.dev/dart-async/Completer-class.html

<<<<<<< HEAD
use std::{ffi::c_void, marker::PhantomData, ptr::NonNull};
=======
use std::{ffi::c_void, marker::PhantomData, ptr};
>>>>>>> 5931ee82

use dart_sys::{Dart_Handle, Dart_PersistentHandle};

use crate::api::DartValue;

use super::dart_api::{
    Dart_HandleFromPersistent_DL_Trampolined,
    Dart_NewPersistentHandle_DL_Trampolined,
};

/// Pointer to an extern function that returns a [`Dart_Handle`] to a new Dart
/// [Completer].
///
/// [Completer]: https://api.dart.dev/dart-async/Completer-class.html
type CompleterNewCaller = extern "C" fn() -> Dart_Handle;

/// Pointer to an extern function that invokes the [complete()] method with
/// the provided [`DartValue`] on the provided [`Dart_Handle`] pointing to the
/// Dart [Completer] object.
///
/// [complete()]: https://api.dart.dev/dart-async/Completer/complete.html
/// [Completer]: https://api.dart.dev/dart-async/Completer-class.html
<<<<<<< HEAD
type CompleterCompleteCaller = extern "C" fn(Dart_Handle, DartValue);
=======
type CompleterCompletePtrCaller =
    extern "C" fn(Dart_Handle, ptr::NonNull<c_void>);

/// Pointer to an extern function that invokes the [complete()] method on the
/// provided [`Dart_Handle`] pointing to the Dart [Completer] object.
///
/// [complete()]: https://api.dart.dev/dart-async/Completer/complete.html
/// [Completer]: https://api.dart.dev/dart-async/Completer-class.html
type CompleterCompleteVoidCaller = extern "C" fn(Dart_Handle);

/// Pointer to an extern function that invokes the [complete()] method with the
/// provided [`PtrArray`] on the provided [`Dart_Handle`] pointing to the Dart
/// [Completer] object.
///
/// [complete()]: https://api.dart.dev/dart-async/Completer/complete.html
/// [Completer]: https://api.dart.dev/dart-async/Completer-class.html
type CompleterCompletePtrArrayCaller = extern "C" fn(Dart_Handle, PtrArray);
>>>>>>> 5931ee82

/// Pointer to an extern function that invokes the [completeError()][1] method
/// with the provided Rust pointer on the provided [`Dart_Handle`] pointing to
/// the Dart [Completer] object.
///
/// [1]: https://api.dart.dev/dart-async/Completer/completeError.html
/// [Completer]: https://api.dart.dev/dart-async/Completer-class.html
<<<<<<< HEAD
type CompleterCompleteErrorCaller = extern "C" fn(Dart_Handle, NonNull<c_void>);
=======
type CompleterCompleteErrorCaller =
    extern "C" fn(Dart_Handle, ptr::NonNull<c_void>);
>>>>>>> 5931ee82

/// Pointer to an extern function that calls the [future] getter on the provided
/// [`Dart_Handle`] pointing to the Dart [Completer] object.
///
/// This function will return [`Dart_Handle`] to the Dart [Future] which can be
/// returned to the Dart side.
///
/// [future]: https://api.dart.dev/dart-async/Completer/future.html
/// [Completer]: https://api.dart.dev/dart-async/Completer-class.html
/// [Future]: https://api.dart.dev/dart-async/Future-class.html
type CompleterFutureCaller = extern "C" fn(Dart_Handle) -> Dart_Handle;

/// Stores pointer to the [`CompleterNewCaller`] extern function.
///
/// Must be initialized by Dart during FFI initialization phase.
static mut COMPLETER_NEW_CALLER: Option<CompleterNewCaller> = None;

/// Stores pointer to the [`CompleterCompletePtrCaller`] extern function.
///
/// Must be initialized by Dart during FFI initialization phase.
static mut COMPLETER_COMPLETE_CALLER: Option<CompleterCompleteCaller> = None;

/// Stores pointer to the [`CompleterCompleteErrorCaller`] extern function.
///
/// Must be initialized by Dart during FFI initialization phase.
static mut COMPLETER_COMPLETE_ERROR_CALLER: Option<
    CompleterCompleteErrorCaller,
> = None;

/// Stores pointer to [`CompleterFutureCaller`] extern function.
///
/// Must be initialized by Dart during FFI initialization phase.
static mut COMPLETER_FUTURE_CALLER: Option<CompleterFutureCaller> = None;

/// Registers the provided [`CompleterNewCaller`] as [`COMPLETER_NEW_CALLER`].
///
/// # Safety
///
/// Must ONLY be called by Dart during FFI initialization.
#[no_mangle]
pub unsafe extern "C" fn register_new_completer_caller(f: CompleterNewCaller) {
    COMPLETER_NEW_CALLER = Some(f);
}

/// Registers the provided [`CompleterCompleteCaller`] as
/// [`COMPLETER_COMPLETE_CALLER`].
///
/// # Safety
///
/// Must ONLY be called by Dart during FFI initialization.
#[no_mangle]
pub unsafe extern "C" fn register_completer_complete_caller(
    f: CompleterCompleteCaller,
) {
    COMPLETER_COMPLETE_CALLER = Some(f);
}

/// Registers the provided [`CompleterCompleteErrorCaller`] as
/// [`COMPLETER_COMPLETE_ERROR_CALLER`].
///
/// # Safety
///
/// Must ONLY be called by Dart during FFI initialization.
#[no_mangle]
pub unsafe extern "C" fn register_completer_complete_error_caller(
    f: CompleterCompleteErrorCaller,
) {
    COMPLETER_COMPLETE_ERROR_CALLER = Some(f);
}

/// Registers the provided [`CompleterFutureCaller`] as
/// [`COMPLETER_FUTURE_CALLER`].
///
/// # Safety
///
/// Must ONLY be called by Dart during FFI initialization.
#[no_mangle]
pub unsafe extern "C" fn register_completer_future_caller(
    f: CompleterFutureCaller,
) {
    COMPLETER_FUTURE_CALLER = Some(f);
}

/// Dart [Future] which can be resolved from Rust.
///
/// [Future]: https://api.dart.dev/dart-async/Future-class.html
pub struct Completer<T, E> {
    /// [`Dart_PersistentHandle`] to the Dart [Completer][1] backing this
    /// [`Completer`].
    ///
    /// [1]: https://api.dart.dev/dart-async/Completer-class.html
    handle: Dart_PersistentHandle,

    /// Type with which [Future] can be successfully resolved.
    ///
    /// [Future]: https://api.dart.dev/dart-async/Future-class.html
    _success_kind: PhantomData<*const T>,

    /// Type with which [Future] can be resolved on error.
    ///
    /// [Future]: https://api.dart.dev/dart-async/Future-class.html
    _error_kind: PhantomData<*const E>,
}

impl<T, E> Completer<T, E> {
    /// Creates a new [`Dart_PersistentHandle`] for the Dart [Completer][1].
    ///
    /// Persists the created [`Dart_Handle`] so it won't be moved by the Dart VM
    /// GC.
    ///
    /// [1]: https://api.dart.dev/dart-async/Completer-class.html
    #[must_use]
    pub fn new() -> Self {
        let handle = unsafe {
            let completer = COMPLETER_NEW_CALLER.unwrap()();
            Dart_NewPersistentHandle_DL_Trampolined(completer)
        };
        Self {
            handle,
            _success_kind: PhantomData::default(),
            _error_kind: PhantomData::default(),
        }
    }

    /// Returns a [`Dart_Handle`] to the Dart [Future] controlled by this
    /// [`Completer`].
    ///
    /// [Future]: https://api.dart.dev/dart-async/Future-class.html
    #[must_use]
    pub fn future(&self) -> Dart_Handle {
        unsafe {
            let handle = Dart_HandleFromPersistent_DL_Trampolined(self.handle);
            COMPLETER_FUTURE_CALLER.unwrap()(handle)
        }
    }
}

impl<T, E> Default for Completer<T, E> {
    #[inline]
    fn default() -> Self {
        Completer::new()
    }
}

impl<T: Into<DartValue>, E> Completer<T, E> {
    /// Successfully completes the underlying Dart [Future] with the provided
    /// argument.
    ///
    /// [Future]: https://api.dart.dev/dart-async/Future-class.html
    pub fn complete(&self, arg: T) {
        unsafe {
            let handle = Dart_HandleFromPersistent_DL_Trampolined(self.handle);
            COMPLETER_COMPLETE_CALLER.unwrap()(handle, arg.into());
        }
    }
}

impl<T, E: Into<DartValue>> Completer<T, E> {
    /// Completes the underlying Dart [Future] with the provided error.
    ///
    /// [Future]: https://api.dart.dev/dart-async/Future-class.html
    pub fn complete_error(&self, _: E) {
        todo!("COMPLETER_COMPLETE_ERROR_CALLER call")
    }
}<|MERGE_RESOLUTION|>--- conflicted
+++ resolved
@@ -18,11 +18,7 @@
 //!
 //! [Completer]: https://api.dart.dev/dart-async/Completer-class.html
 
-<<<<<<< HEAD
-use std::{ffi::c_void, marker::PhantomData, ptr::NonNull};
-=======
 use std::{ffi::c_void, marker::PhantomData, ptr};
->>>>>>> 5931ee82
 
 use dart_sys::{Dart_Handle, Dart_PersistentHandle};
 
@@ -39,33 +35,13 @@
 /// [Completer]: https://api.dart.dev/dart-async/Completer-class.html
 type CompleterNewCaller = extern "C" fn() -> Dart_Handle;
 
-/// Pointer to an extern function that invokes the [complete()] method with
-/// the provided [`DartValue`] on the provided [`Dart_Handle`] pointing to the
-/// Dart [Completer] object.
+/// Pointer to an extern function that invokes the [complete()] method with the
+/// provided [`DartValue`] on the provided [`Dart_Handle`] pointing to the Dart
+/// [Completer] object.
 ///
 /// [complete()]: https://api.dart.dev/dart-async/Completer/complete.html
 /// [Completer]: https://api.dart.dev/dart-async/Completer-class.html
-<<<<<<< HEAD
 type CompleterCompleteCaller = extern "C" fn(Dart_Handle, DartValue);
-=======
-type CompleterCompletePtrCaller =
-    extern "C" fn(Dart_Handle, ptr::NonNull<c_void>);
-
-/// Pointer to an extern function that invokes the [complete()] method on the
-/// provided [`Dart_Handle`] pointing to the Dart [Completer] object.
-///
-/// [complete()]: https://api.dart.dev/dart-async/Completer/complete.html
-/// [Completer]: https://api.dart.dev/dart-async/Completer-class.html
-type CompleterCompleteVoidCaller = extern "C" fn(Dart_Handle);
-
-/// Pointer to an extern function that invokes the [complete()] method with the
-/// provided [`PtrArray`] on the provided [`Dart_Handle`] pointing to the Dart
-/// [Completer] object.
-///
-/// [complete()]: https://api.dart.dev/dart-async/Completer/complete.html
-/// [Completer]: https://api.dart.dev/dart-async/Completer-class.html
-type CompleterCompletePtrArrayCaller = extern "C" fn(Dart_Handle, PtrArray);
->>>>>>> 5931ee82
 
 /// Pointer to an extern function that invokes the [completeError()][1] method
 /// with the provided Rust pointer on the provided [`Dart_Handle`] pointing to
@@ -73,12 +49,8 @@
 ///
 /// [1]: https://api.dart.dev/dart-async/Completer/completeError.html
 /// [Completer]: https://api.dart.dev/dart-async/Completer-class.html
-<<<<<<< HEAD
-type CompleterCompleteErrorCaller = extern "C" fn(Dart_Handle, NonNull<c_void>);
-=======
 type CompleterCompleteErrorCaller =
     extern "C" fn(Dart_Handle, ptr::NonNull<c_void>);
->>>>>>> 5931ee82
 
 /// Pointer to an extern function that calls the [future] getter on the provided
 /// [`Dart_Handle`] pointing to the Dart [Completer] object.
