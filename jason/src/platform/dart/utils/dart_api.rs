--- conflicted
+++ resolved
@@ -2,11 +2,7 @@
 //!
 //! [`Dart DL API`]: https://tinyurl.com/32e7fudh
 
-<<<<<<< HEAD
-use std::{ffi::c_void, ptr::NonNull};
-=======
 use std::{ffi::c_void, ptr};
->>>>>>> 5931ee82
 
 use dart_sys::{Dart_CObject, Dart_Handle, Dart_PersistentHandle, Dart_Port};
 
@@ -72,11 +68,7 @@
 /// [1]: https://api.dart.dev/dart-ffi/NativeApi/initializeApiDLData.html
 #[no_mangle]
 pub unsafe extern "C" fn init_dart_api_dl(
-<<<<<<< HEAD
-    obj: NonNull<c_void>,
-=======
     obj: ptr::NonNull<c_void>,
->>>>>>> 5931ee82
 ) -> libc::intptr_t {
     Dart_InitializeApiDL(obj.as_ptr())
 }