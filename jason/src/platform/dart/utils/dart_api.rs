//! Functionality for calling [`Dart DL API`] from Rust.
//!
//! [`Dart DL API`]: https://tinyurl.com/32e7fudh

use std::ffi::c_void;

use dart_sys::{Dart_CObject, Dart_Handle, Dart_PersistentHandle, Dart_Port};

/// TODO: We should check everything returned from API with `Dart_IsError` and
///       panic or `Dart_PropagateError`.
#[link(name = "trampoline")]
extern "C" {
    /// Initializes Dynamically Linked Dart API usage. Accepts
    /// [`NativeApi.initializeApiDLData`][1] that must be retrieved in Dart
    /// code. Must be called before calling any other Dart API method.
    ///
    /// [1]: https://api.dart.dev/dart-ffi/NativeApi/initializeApiDLData.html
    pub fn Dart_InitializeApiDL(obj: *mut c_void) -> libc::intptr_t;

    /// Allocates a [`Dart_PersistentHandle`] for provided [`Dart_Handle`].
    ///
    /// [`Dart_PersistentHandle`]s have the lifetime of the current isolate
    /// unless they are explicitly deallocated.
    pub fn Dart_NewPersistentHandle_DL_Trampolined(
        object: Dart_Handle,
    ) -> Dart_PersistentHandle;

    /// Allocates a [`Dart_Handle`] in the current scope from the given
    /// [`Dart_PersistentHandle`].
    ///
    /// This doesn't affect the provided [`Dart_PersistentHandle`]'s lifetime.
    pub fn Dart_HandleFromPersistent_DL_Trampolined(
        object: Dart_PersistentHandle,
    ) -> Dart_Handle;

    /// Deallocates the provided [`Dart_PersistentHandle`].
    pub fn Dart_DeletePersistentHandle_DL_Trampolined(
        object: Dart_PersistentHandle,
    );

<<<<<<< HEAD
    /// Posts a message on some port. The message will contain the
    /// [`Dart_CObject`] object graph rooted in `message`.
    ///
    /// While the message is being sent the state of the graph of
    /// [`Dart_CObject`] structures rooted in `message` should not be accessed,
    /// as the message generation will make temporary modifications to the data.
    /// When the message has been sent the graph will be fully restored.
    ///
    /// If true is returned, the message was enqueued, and finalizers for
    /// external typed data will eventually run, even if the receiving isolate
    /// shuts down before processing the message. If false is returned, the
    /// message was not enqueued and ownership of external typed data in the
    /// message remains with the caller.
=======
    /// Posts a `message` on some port. It will contain a [`Dart_CObject`]
    /// object graph rooted in the `message`.
    ///
    /// While the `message` is being sent the state of the graph of
    /// [`Dart_CObject`] structures rooted in the `message` should not be
    /// accessed, as the message generation will make temporary modifications to
    /// the data. When the message has been sent the graph will be fully
    /// restored.
    ///
    /// If `true` is returned, the `message` was enqueued, and finalizers for
    /// external typed data will eventually run, even if the receiving isolate
    /// shuts down before processing the `message`. If `false` is returned, the
    /// `message` was not enqueued and ownership of external typed data in the
    /// `message` remains with the caller.
>>>>>>> ba1dba63
    pub fn Dart_PostCObject_DL_Trampolined(
        port_id: Dart_Port,
        message: *mut Dart_CObject,
    ) -> bool;
}

/// Initializes usage of Dynamically Linked Dart API.
///
/// # Safety
///
/// Intended to be called ONLY with [`NativeApi.initializeApiDLData`][1] from
/// Dart.
///
/// [1]: https://api.dart.dev/dart-ffi/NativeApi/initializeApiDLData.html
#[no_mangle]
pub unsafe extern "C" fn init_dart_api_dl(obj: *mut c_void) -> libc::intptr_t {
    Dart_InitializeApiDL(obj)
}<|MERGE_RESOLUTION|>--- conflicted
+++ resolved
@@ -38,21 +38,6 @@
         object: Dart_PersistentHandle,
     );
 
-<<<<<<< HEAD
-    /// Posts a message on some port. The message will contain the
-    /// [`Dart_CObject`] object graph rooted in `message`.
-    ///
-    /// While the message is being sent the state of the graph of
-    /// [`Dart_CObject`] structures rooted in `message` should not be accessed,
-    /// as the message generation will make temporary modifications to the data.
-    /// When the message has been sent the graph will be fully restored.
-    ///
-    /// If true is returned, the message was enqueued, and finalizers for
-    /// external typed data will eventually run, even if the receiving isolate
-    /// shuts down before processing the message. If false is returned, the
-    /// message was not enqueued and ownership of external typed data in the
-    /// message remains with the caller.
-=======
     /// Posts a `message` on some port. It will contain a [`Dart_CObject`]
     /// object graph rooted in the `message`.
     ///
@@ -67,7 +52,6 @@
     /// shuts down before processing the `message`. If `false` is returned, the
     /// `message` was not enqueued and ownership of external typed data in the
     /// `message` remains with the caller.
->>>>>>> ba1dba63
     pub fn Dart_PostCObject_DL_Trampolined(
         port_id: Dart_Port,
         message: *mut Dart_CObject,
