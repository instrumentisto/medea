--- conflicted
+++ resolved
@@ -1,11 +1,7 @@
 //! Functionality for calling Dart closures from Rust.
 //!
 //! Dart DL API doesn't allow calling Dart closures directly. So Dart registers
-<<<<<<< HEAD
-//! static function that accepts and invokes the provided Dart closures:
-=======
 //! a static function that accepts and invokes the provided Dart closures:
->>>>>>> 42a4ec14
 //! [`register_fn_caller`].
 //!
 //! [`register_fn_caller`] function MUST be registered by Dart during FFI
