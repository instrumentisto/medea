//! Functionality for calling Dart closures from Rust.
//!
//! Dart DL API doesn't allow calling Dart closures directly. So Dart registers
//! static function that accepts and invokes the provided Dart closures:
//! [`register_fn_caller`].
//!
//! [`register_fn_caller`] function MUST be registered by Dart during FFI
//! initialization phase: after Dart DL API is initialized and before any other
//! exported Rust function is called.

use std::marker::PhantomData;

use dart_sys::{Dart_Handle, Dart_PersistentHandle};

use crate::{api::DartValue, platform::Callback};

use super::dart_api::{
    Dart_DeletePersistentHandle_DL_Trampolined,
    Dart_HandleFromPersistent_DL_Trampolined,
    Dart_NewPersistentHandle_DL_Trampolined,
};

/// Pointer to an extern function that accepts a [`Dart_Handle`] and a `i64`
/// number.
type FnCaller = extern "C" fn(Dart_Handle, DartValue);

/// Dart function used to invoke other Dart closures that accept an `i64`
/// argument.
static mut FN_CALLER: Option<FnCaller> = None;

/// Registers the provided [`FnCaller`] as [`FN_CALLER`].
///
/// # Safety
///
/// Must ONLY be called by Dart during FFI initialization.
#[no_mangle]
pub unsafe extern "C" fn register_fn_caller(f: FnCaller) {
    FN_CALLER = Some(f);
}

impl<A: Into<DartValue>> Callback<A> {
    /// Invokes the underlying [`Function`] (if any) passing the single provided
    /// argument to it.
    #[inline]
    pub fn call1<T: Into<A>>(&self, arg: T) {
        if let Some(f) = self.0.borrow().as_ref() {
            f.call1(arg.into())
        };
    }
}

// TODO: Print exception if Dart closure throws.
/// Dart closure that can be called from Rust.
pub struct Function<T> {
    /// [`Dart_PersistentHandle`] to the Dart closure that should be called.
    dart_fn: Dart_PersistentHandle,

    /// Type of this closure argument.
    _arg: PhantomData<*const T>,
}

impl<T> Function<T> {
    /// Creates a new [`Function`] from the provided [`Dart_Handle`] to a Dart
    /// closure, and persists the provided [`Dart_Handle`] so it won't be moved
    /// by the Dart VM GC.
    #[inline]
    #[must_use]
    pub fn new(cb: Dart_Handle) -> Self {
        Self {
            dart_fn: unsafe { Dart_NewPersistentHandle_DL_Trampolined(cb) },
            _arg: PhantomData,
        }
    }
}

impl Function<()> {
    /// Calls the underlying Dart closure.
    #[inline]
    pub fn call0(&self) {
        self.call1(());
    }
}

impl<T: Into<DartValue>> Function<T> {
    /// Calls the underlying Dart closure with the provided argument.
    #[inline]
    pub fn call1(&self, arg: T) {
        unsafe {
            let fn_handle =
                Dart_HandleFromPersistent_DL_Trampolined(self.dart_fn);
<<<<<<< HEAD

            match arg.into() {
                DartValue::Ptr(ptr) => {
                    PTR_ARG_FN_CALLER.unwrap()(fn_handle, ptr);
                }
                DartValue::Int(int) => {
                    INT_ARG_FN_CALLER.unwrap()(fn_handle, int);
                }
                DartValue::Void => {
                    NO_ARGS_FN_CALLER.unwrap()(fn_handle);
                }
                DartValue::String(_) | DartValue::PtrArray(_) => {
                    // TODO: Implement.
                    unimplemented!()
                }
            }
=======
            FN_CALLER.unwrap()(fn_handle, arg.into());
>>>>>>> 33dae9e8
        }
    }
}

impl<T> Drop for Function<T> {
    /// Manually deallocates saved [`Dart_PersistentHandle`] so it won't leak.
    fn drop(&mut self) {
        unsafe { Dart_DeletePersistentHandle_DL_Trampolined(self.dart_fn) };
    }
}<|MERGE_RESOLUTION|>--- conflicted
+++ resolved
@@ -88,26 +88,7 @@
         unsafe {
             let fn_handle =
                 Dart_HandleFromPersistent_DL_Trampolined(self.dart_fn);
-<<<<<<< HEAD
-
-            match arg.into() {
-                DartValue::Ptr(ptr) => {
-                    PTR_ARG_FN_CALLER.unwrap()(fn_handle, ptr);
-                }
-                DartValue::Int(int) => {
-                    INT_ARG_FN_CALLER.unwrap()(fn_handle, int);
-                }
-                DartValue::Void => {
-                    NO_ARGS_FN_CALLER.unwrap()(fn_handle);
-                }
-                DartValue::String(_) | DartValue::PtrArray(_) => {
-                    // TODO: Implement.
-                    unimplemented!()
-                }
-            }
-=======
             FN_CALLER.unwrap()(fn_handle, arg.into());
->>>>>>> 33dae9e8
         }
     }
 }
