//! Wrapper for Dart exceptions.

<<<<<<< HEAD
use std::{fmt, rc::Rc};

use dart_sys::{Dart_Handle, Dart_PersistentHandle};

use super::utils::dart_api::{
    Dart_DeletePersistentHandle_DL_Trampolined,
    Dart_HandleFromPersistent_DL_Trampolined,
    Dart_NewPersistentHandle_DL_Trampolined,
};
=======
use std::rc::Rc;

use dart_sys::{Dart_Handle, Dart_PersistentHandle};
use derive_more::Display;
>>>>>>> 7b70d3d0

use super::utils::dart_api::{
    Dart_DeletePersistentHandle_DL_Trampolined,
    Dart_HandleFromPersistent_DL_Trampolined,
    Dart_NewPersistentHandle_DL_Trampolined,
};

/// Wrapper for Dart exception thrown when calling Dart code.
<<<<<<< HEAD
#[derive(Clone, Debug, PartialEq)]
pub struct Error(Rc<Dart_PersistentHandle>);

impl Error {
    /// Returns [`Dart_Handle`] to the underlying error.
    #[inline]
    #[must_use]
    pub fn get_handle(&self) -> Dart_Handle {
        // We dont expose inner Dart_PersistentHandle anywhere, so we are sure
        // that it is valid at this point thus this should be safe.
=======
#[derive(Clone, Debug, Display, PartialEq)]
#[display(fmt = "DartPlatformError")]
pub struct Error(Rc<Dart_PersistentHandle>);

impl Error {
    /// Returns a [`Dart_Handle`] to the underlying error.
    #[inline]
    #[must_use]
    pub fn get_handle(&self) -> Dart_Handle {
        // SAFETY: We don't expose the inner `Dart_PersistentHandle` anywhere,
        //         so we're sure that it's valid at this point.
>>>>>>> 7b70d3d0
        unsafe { Dart_HandleFromPersistent_DL_Trampolined(*self.0) }
    }
}

impl From<Dart_Handle> for Error {
    #[inline]
    fn from(err: Dart_Handle) -> Self {
        Self(Rc::new(unsafe {
            Dart_NewPersistentHandle_DL_Trampolined(err)
        }))
    }
}

impl Drop for Error {
    #[inline]
    fn drop(&mut self) {
        if Rc::strong_count(&self.0) == 1 {
            unsafe { Dart_DeletePersistentHandle_DL_Trampolined(*self.0) }
        }
    }
<<<<<<< HEAD
}

impl fmt::Display for Error {
    fn fmt(&self, f: &mut fmt::Formatter<'_>) -> fmt::Result {
        write!(f, "DartPlatformError")
    }
=======
>>>>>>> 7b70d3d0
}<|MERGE_RESOLUTION|>--- conflicted
+++ resolved
@@ -1,21 +1,9 @@
 //! Wrapper for Dart exceptions.
 
-<<<<<<< HEAD
-use std::{fmt, rc::Rc};
-
-use dart_sys::{Dart_Handle, Dart_PersistentHandle};
-
-use super::utils::dart_api::{
-    Dart_DeletePersistentHandle_DL_Trampolined,
-    Dart_HandleFromPersistent_DL_Trampolined,
-    Dart_NewPersistentHandle_DL_Trampolined,
-};
-=======
 use std::rc::Rc;
 
 use dart_sys::{Dart_Handle, Dart_PersistentHandle};
 use derive_more::Display;
->>>>>>> 7b70d3d0
 
 use super::utils::dart_api::{
     Dart_DeletePersistentHandle_DL_Trampolined,
@@ -24,18 +12,6 @@
 };
 
 /// Wrapper for Dart exception thrown when calling Dart code.
-<<<<<<< HEAD
-#[derive(Clone, Debug, PartialEq)]
-pub struct Error(Rc<Dart_PersistentHandle>);
-
-impl Error {
-    /// Returns [`Dart_Handle`] to the underlying error.
-    #[inline]
-    #[must_use]
-    pub fn get_handle(&self) -> Dart_Handle {
-        // We dont expose inner Dart_PersistentHandle anywhere, so we are sure
-        // that it is valid at this point thus this should be safe.
-=======
 #[derive(Clone, Debug, Display, PartialEq)]
 #[display(fmt = "DartPlatformError")]
 pub struct Error(Rc<Dart_PersistentHandle>);
@@ -47,7 +23,6 @@
     pub fn get_handle(&self) -> Dart_Handle {
         // SAFETY: We don't expose the inner `Dart_PersistentHandle` anywhere,
         //         so we're sure that it's valid at this point.
->>>>>>> 7b70d3d0
         unsafe { Dart_HandleFromPersistent_DL_Trampolined(*self.0) }
     }
 }
@@ -68,13 +43,4 @@
             unsafe { Dart_DeletePersistentHandle_DL_Trampolined(*self.0) }
         }
     }
-<<<<<<< HEAD
-}
-
-impl fmt::Display for Error {
-    fn fmt(&self, f: &mut fmt::Formatter<'_>) -> fmt::Result {
-        write!(f, "DartPlatformError")
-    }
-=======
->>>>>>> 7b70d3d0
 }