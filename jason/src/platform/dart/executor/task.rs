--- conflicted
+++ resolved
@@ -1,10 +1,6 @@
-<<<<<<< HEAD
-use std::{ptr::NonNull, rc::Rc};
-=======
 //! [`Task`] for execution by a [`platform::dart::executor`].
 
-use std::rc::Rc;
->>>>>>> e23ab5b2
+use std::{ptr::NonNull, rc::Rc};
 
 use std::{
     cell::RefCell,
