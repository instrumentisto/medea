--- conflicted
+++ resolved
@@ -26,9 +26,5 @@
 }
 
 bool Dart_PostCObject_DL_Trampolined(Dart_Port port_id, Dart_CObject* message) {
-<<<<<<< HEAD
-    return Dart_PostCObject_DL(port_id, message);
-=======
   return Dart_PostCObject_DL(port_id, message);
->>>>>>> ba1dba63
 }