--- conflicted
+++ resolved
@@ -45,11 +45,7 @@
 ///
 /// [`android_logger`]: https://docs.rs/android_logger
 pub fn init_logger() {
-<<<<<<< HEAD
-    // TODO: android_logger::init_once should be called only once.
-=======
     // TODO: `android_logger::init_once()` should be called only once.
->>>>>>> 57b7b719
     android_logger::init_once(
         android_logger::Config::default().with_min_level(log::Level::Debug),
     );
