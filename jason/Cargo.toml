[package]
name = "medea-jason"
version = "0.2.0-dev"
edition = "2018"
description = "Client library for Medea media server"
authors = ["Instrumentisto Team <developer@instrumentisto.com>"]
license = "MPL-2.0"
documentation = "https://docs.rs/medea-jason"
homepage = "https://github.com/instrumentisto/medea/tree/master/jason"
repository = "https://github.com/instrumentisto/medea/tree/master/jason"
readme = "README.md"
keywords = ["medea", "jason", "webrtc", "client", "browser"]
categories = ["multimedia", "api-bindings", "web-programming", "wasm"]
exclude = ["/demo/", "/e2e-demo/"]

[lib]
crate-type = ["cdylib", "rlib"]

[profile.release]
opt-level = "s"  # Tell `rustc` to optimize for small code size.

[features]
default = ["console_error_panic_hook", "wee_alloc"]
<<<<<<< HEAD
mockable=[]
=======
mockable = ["downcast", "fragile", "mockall", "predicates-tree"]
>>>>>>> 55f94e47

[dependencies]
console_error_panic_hook = { version = "0.1", optional = true }
downcast = { version = "0.10", optional = true }
fragile = { version = "0.3", optional = true }
futures = "0.1"
js-sys = "0.3"
macro-attr = "0.2"
medea-client-api-proto = { path = "../proto/client-api", features = ["jason"] }
medea-macro = "0.1"
<<<<<<< HEAD
mockall = "0.3"
=======
mockall = { version = "0.2", optional = true }
>>>>>>> 55f94e47
newtype_derive = "0.1"
predicates-tree = { version = "1.0", optional = true }
serde = { version = "1.0", features = ["derive"] }
serde_json = "1.0"
wasm-bindgen = { version = "0.2", features = ["serde-serialize"] }
wasm-bindgen-futures = "0.3"
wee_alloc = { version = "0.4", optional = true }
[dependencies.web-sys]
    version = "0.3"
    features = [
        "CloseEvent", "console", "Event", "EventTarget", "MediaDevices",
        "MediaTrackConstraints", "MediaDeviceInfo", "MediaDeviceKind",
        "MediaStream", "MediaStreamConstraints", "MediaStreamTrack",
        "MessageEvent", "Navigator", "RtcConfiguration", "RtcIceCandidate",
        "RtcIceServer", "RtcIceCandidateInit", "RtcPeerConnection",
        "RtcPeerConnectionIceEvent", "RtcRtpReceiver", "RtcRtpSender",
        "RtcRtpTransceiver", "RtcRtpTransceiverDirection",
        "RtcRtpTransceiverInit", "RtcSdpType", "RtcSessionDescription",
        "RtcSessionDescriptionInit", "RtcTrackEvent", "WebSocket",
        "Window",
    ]

[dev-dependencies]
wasm-bindgen-test = "0.2"<|MERGE_RESOLUTION|>--- conflicted
+++ resolved
@@ -21,11 +21,7 @@
 
 [features]
 default = ["console_error_panic_hook", "wee_alloc"]
-<<<<<<< HEAD
-mockable=[]
-=======
 mockable = ["downcast", "fragile", "mockall", "predicates-tree"]
->>>>>>> 55f94e47
 
 [dependencies]
 console_error_panic_hook = { version = "0.1", optional = true }
@@ -36,13 +32,10 @@
 macro-attr = "0.2"
 medea-client-api-proto = { path = "../proto/client-api", features = ["jason"] }
 medea-macro = "0.1"
-<<<<<<< HEAD
-mockall = "0.3"
-=======
 mockall = { version = "0.2", optional = true }
->>>>>>> 55f94e47
 newtype_derive = "0.1"
 predicates-tree = { version = "1.0", optional = true }
+version = "0.2.0-dev"
 serde = { version = "1.0", features = ["derive"] }
 serde_json = "1.0"
 wasm-bindgen = { version = "0.2", features = ["serde-serialize"] }
