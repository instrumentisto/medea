--- conflicted
+++ resolved
@@ -1,22 +1,13 @@
 [package]
 name = "medea-jason"
-<<<<<<< HEAD
-version = "0.2.0-dev"
-=======
-version = "0.1.0"
->>>>>>> ae4df2f1
+version = "0.2.0-dev.1"
 edition = "2018"
 description = "Client library for Medea media server"
 authors = ["Instrumentisto Team <developer@instrumentisto.com>"]
-<<<<<<< HEAD
-homepage = "https://github.com/instrumentisto/medea"
-license = "MPL 2.0"
-=======
 license = "MPL-2.0"
 documentation = "https://docs.rs/medea-jason"
 homepage = "https://github.com/instrumentisto/medea/tree/master/jason"
 repository = "https://github.com/instrumentisto/medea/tree/master/jason"
->>>>>>> ae4df2f1
 readme = "README.md"
 keywords = ["medea", "jason", "webrtc", "client", "browser"]
 categories = ["multimedia", "api-bindings", "web-programming", "wasm"]
@@ -36,13 +27,8 @@
 futures = "0.1"
 js-sys = "0.3"
 macro-attr = "0.2"
-<<<<<<< HEAD
-medea-client-api-proto = { features = ["jason"], path = "../proto/client-api" }
-medea-macro = { path = "../crates/medea-macro" }
-=======
-medea-client-api-proto = { version = "0.1", features = ["jason"] }
+medea-client-api-proto = { path = "../proto/client-api", features = ["jason"] }
 medea-macro = "0.1"
->>>>>>> ae4df2f1
 newtype_derive = "0.1"
 serde = { version = "1.0", features = ["derive"] }
 serde_json = "1.0"
