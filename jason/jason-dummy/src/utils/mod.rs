--- conflicted
+++ resolved
@@ -1,23 +1,15 @@
 mod arrays;
-<<<<<<< HEAD
-mod callback;
+mod closure;
 mod completer;
-=======
-mod closure;
 mod dart_api;
->>>>>>> 22f5d6ed
 mod string;
 
 use std::future::Future;
 
 pub use self::{
     arrays::PtrArray,
-<<<<<<< HEAD
-    callback::DartCallback,
+    closure::DartClosure,
     completer::Completer,
-=======
-    closure::DartClosure,
->>>>>>> 22f5d6ed
     string::{c_str_into_string, string_into_c_str},
 };
 
