//! Functionality for passing arrays from Rust to Dart.
<<<<<<< HEAD

use std::{marker::PhantomData, slice};

use libc::c_void;
=======

use std::{ffi::c_void, marker::PhantomData, slice};
>>>>>>> e01d09cd

use crate::ForeignClass;

/// Array of pointers to [`ForeignClass`] structs.
///
/// Can be safely returned from extern functions. Foreign code must manually
<<<<<<< HEAD
/// free this array by calling [`PtrArray_free`].
#[repr(C)]
pub struct PtrArray<T = ()> {
    /// Pointer to the first element.
    ptr: *const *mut libc::c_void,
=======
/// free this array by calling [`PtrArray_free()`].
#[repr(C)]
pub struct PtrArray<T = ()> {
    /// Pointer to the first element.
    ptr: *const *mut c_void,
>>>>>>> e01d09cd

    /// Array length.
    len: u64,

<<<<<<< HEAD
    /// Array elements type marker.
=======
    /// Type of array elements.
>>>>>>> e01d09cd
    _element: PhantomData<T>,
}

impl<T: ForeignClass> PtrArray<T> {
<<<<<<< HEAD
    /// Constructs [`PtrArray`] from the provided iterator of [`ForeignClass`]
    /// structs. All elements are leaked and must be explicitly freed in the
    /// foreign code.
=======
    /// Constructs a new [`PtrArray`] from the provided iterator of
    /// [`ForeignClass`] structs. All elements are leaked and must be explicitly
    /// freed in the foreign code.
>>>>>>> e01d09cd
    pub fn new<I: IntoIterator<Item = T>>(arr: I) -> Self {
        let out: Vec<_> = arr.into_iter().map(ForeignClass::into_ptr).collect();
        Self {
            len: out.len() as u64,
            ptr: Box::leak(out.into_boxed_slice())
                .as_ptr()
                .cast::<*mut c_void>(),
            _element: PhantomData,
        }
    }
}

impl<T> Drop for PtrArray<T> {
    /// Drops this [`PtrArray`].
    ///
    /// # Safety
    ///
    /// Doesn't drop array elements. They are leaked and must be explicitly
    /// freed in the foreign code whenever foreign code doesn't need them.
    ///
    /// There is no relation between the lifetime of the items that array
    /// elements point to and this [`PtrArray`]'s lifetime thus drop order
    /// doesn't matter.
    #[allow(clippy::cast_possible_truncation)]
    fn drop(&mut self) {
<<<<<<< HEAD
        // Only dropping a boxed slice. Elements are leaked and must be
        // explicitly freed in the foreign code.
=======
>>>>>>> e01d09cd
        unsafe {
            let slice = slice::from_raw_parts_mut(
                self.ptr as *mut *mut c_void,
                self.len as usize,
            );
            Box::from_raw(slice);
        };
    }
}

/// Drops the provided [`PtrArray`].
<<<<<<< HEAD
=======
///
/// # Safety
///
/// Doesn't drop array elements. They are leaked and must be explicitly freed in
/// the foreign code whenever foreign code doesn't need them.
///
/// There is no relation between the lifetime of the items that array elements
/// point to and the [`PtrArray`]'s lifetime thus drop order doesn't matter.
///
/// This function should not be called before foreign code reads [`PtrArray`]
/// elements, otherwise pointers will be lost and data behind pointers will stay
/// leaked.
>>>>>>> e01d09cd
#[no_mangle]
pub unsafe extern "C" fn PtrArray_free(arr: PtrArray) {
    drop(arr);
}<|MERGE_RESOLUTION|>--- conflicted
+++ resolved
@@ -1,54 +1,29 @@
 //! Functionality for passing arrays from Rust to Dart.
-<<<<<<< HEAD
-
-use std::{marker::PhantomData, slice};
-
-use libc::c_void;
-=======
 
 use std::{ffi::c_void, marker::PhantomData, slice};
->>>>>>> e01d09cd
 
 use crate::ForeignClass;
 
 /// Array of pointers to [`ForeignClass`] structs.
 ///
 /// Can be safely returned from extern functions. Foreign code must manually
-<<<<<<< HEAD
-/// free this array by calling [`PtrArray_free`].
-#[repr(C)]
-pub struct PtrArray<T = ()> {
-    /// Pointer to the first element.
-    ptr: *const *mut libc::c_void,
-=======
 /// free this array by calling [`PtrArray_free()`].
 #[repr(C)]
 pub struct PtrArray<T = ()> {
     /// Pointer to the first element.
     ptr: *const *mut c_void,
->>>>>>> e01d09cd
 
     /// Array length.
     len: u64,
 
-<<<<<<< HEAD
-    /// Array elements type marker.
-=======
     /// Type of array elements.
->>>>>>> e01d09cd
     _element: PhantomData<T>,
 }
 
 impl<T: ForeignClass> PtrArray<T> {
-<<<<<<< HEAD
-    /// Constructs [`PtrArray`] from the provided iterator of [`ForeignClass`]
-    /// structs. All elements are leaked and must be explicitly freed in the
-    /// foreign code.
-=======
     /// Constructs a new [`PtrArray`] from the provided iterator of
     /// [`ForeignClass`] structs. All elements are leaked and must be explicitly
     /// freed in the foreign code.
->>>>>>> e01d09cd
     pub fn new<I: IntoIterator<Item = T>>(arr: I) -> Self {
         let out: Vec<_> = arr.into_iter().map(ForeignClass::into_ptr).collect();
         Self {
@@ -74,11 +49,6 @@
     /// doesn't matter.
     #[allow(clippy::cast_possible_truncation)]
     fn drop(&mut self) {
-<<<<<<< HEAD
-        // Only dropping a boxed slice. Elements are leaked and must be
-        // explicitly freed in the foreign code.
-=======
->>>>>>> e01d09cd
         unsafe {
             let slice = slice::from_raw_parts_mut(
                 self.ptr as *mut *mut c_void,
@@ -90,8 +60,6 @@
 }
 
 /// Drops the provided [`PtrArray`].
-<<<<<<< HEAD
-=======
 ///
 /// # Safety
 ///
@@ -104,7 +72,6 @@
 /// This function should not be called before foreign code reads [`PtrArray`]
 /// elements, otherwise pointers will be lost and data behind pointers will stay
 /// leaked.
->>>>>>> e01d09cd
 #[no_mangle]
 pub unsafe extern "C" fn PtrArray_free(arr: PtrArray) {
     drop(arr);
