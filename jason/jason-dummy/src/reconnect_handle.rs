<<<<<<< HEAD
use crate::{
    room_handle::RoomHandle,
    utils::{spawn, Completer},
};
use dart_sys::Dart_Handle;
=======
use crate::ForeignClass;
>>>>>>> 22f5d6ed

pub struct ReconnectHandle;

impl ForeignClass for ReconnectHandle {}

impl ReconnectHandle {
    pub async fn reconnect_with_delay(&self, _delay_ms: u32) {
        // Result<(), JasonError>
    }

    pub async fn reconnect_with_backoff(
        &self,
        _starting_delay_ms: u32,
        _multiplier: f32,
        _max_delay: u32,
    ) {
        // Result<(), JasonError>
    }
}

#[no_mangle]
pub unsafe extern "C" fn ReconnectHandle__reconnect_with_delay(
    this: *mut ReconnectHandle,
    delay_ms: i64,
) -> Dart_Handle {
    let this = Box::from_raw(this);
    let completer: Completer<(), ()> = Completer::new();
    let fut = completer.future();
    spawn(async move {
        this.reconnect_with_delay(delay_ms as u32).await;
        completer.complete(())
    });
    fut
}

#[no_mangle]
pub unsafe extern "C" fn ReconnectHandle__reconnect_with_backoff(
    this: *mut ReconnectHandle,
    starting_delay: i64,
    multiplier: f32,
    max_delay: i64,
) -> Dart_Handle {
    let this = Box::from_raw(this);
    let completer: Completer<(), ()> = Completer::new();
    let fut = completer.future();
    spawn(async move {
        this.reconnect_with_backoff(
            starting_delay as u32,
            multiplier,
            max_delay as u32,
        )
        .await;
        completer.complete(())
    });
    fut
}

#[no_mangle]
pub unsafe extern "C" fn ReconnectHandle__free(this: *mut ReconnectHandle) {
    ReconnectHandle::from_ptr(this);
}<|MERGE_RESOLUTION|>--- conflicted
+++ resolved
@@ -1,12 +1,10 @@
-<<<<<<< HEAD
+use dart_sys::Dart_Handle;
+
 use crate::{
     room_handle::RoomHandle,
     utils::{spawn, Completer},
+    ForeignClass,
 };
-use dart_sys::Dart_Handle;
-=======
-use crate::ForeignClass;
->>>>>>> 22f5d6ed
 
 pub struct ReconnectHandle;
 
