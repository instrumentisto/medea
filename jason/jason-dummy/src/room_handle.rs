use dart_sys::Dart_Handle;

use crate::{
<<<<<<< HEAD
    connection_handle::ConnectionHandle,
    local_media_track::LocalMediaTrack,
    media_stream_settings::MediaStreamSettings,
    reconnect_handle::ReconnectHandle,
    room_close_reason::RoomCloseReason,
    utils::{c_str_into_string, spawn, Completer, DartCallback},
    MediaSourceKind,
=======
    connection_handle::ConnectionHandle, local_media_track::LocalMediaTrack,
    reconnect_handle::ReconnectHandle, room_close_reason::RoomCloseReason,
    utils::DartClosure, ForeignClass,
>>>>>>> 22f5d6ed
};

pub struct RoomHandle;

impl ForeignClass for RoomHandle {}

impl RoomHandle {
    pub fn on_new_connection(&self, cb: DartClosure<ConnectionHandle>) {
        // Result<(), JasonError>
        cb.call1(ConnectionHandle);
    }

    pub fn on_close(&self, cb: DartClosure<RoomCloseReason>) {
        // Result<(), JasonError>
        cb.call1(RoomCloseReason);
    }

    pub fn on_local_track(&self, cb: DartClosure<LocalMediaTrack>) {
        // Result<(), JasonError>
        cb.call1(LocalMediaTrack);
    }

    pub fn on_connection_loss(&self, cb: DartClosure<ReconnectHandle>) {
        // Result<(), JasonError>
        cb.call1(ReconnectHandle);
    }

    pub async fn join(&self, _token: String) {
        // Result<(), JasonError>
    }

    // pub fn on_failed_local_media(
    //     &self,
    //     f: Callback<JasonError>,
    // ) {
    //     // Result<(), JasonError>
    // }

    pub async fn set_local_media_settings(
        &self,
        _settings: &MediaStreamSettings,
        _stop_first: bool,
        _rollback_on_fail: bool,
    ) {
        // Result<(), ConstraintsUpdateException>
    }

    pub async fn mute_audio(&self) {
        // Result<(), JasonError>
    }

    pub async fn unmute_audio(&self) {
        // Result<(), JasonError>
    }

    pub async fn mute_video(&self, _source_kind: Option<MediaSourceKind>) {
        // Result<(), JasonError>
    }

    pub async fn unmute_video(&self, _source_kind: Option<MediaSourceKind>) {
        // Result<(), JasonError>
    }

    pub async fn disable_audio(&self) {
        // Result<(), JasonError>
    }

    pub async fn enable_audio(&self) {
        // Result<(), JasonError>
    }

    pub async fn disable_video(&self, _source_kind: Option<MediaSourceKind>) {
        // Result<(), JasonError>
    }

    pub async fn enable_video(&self, _source_kind: Option<MediaSourceKind>) {
        // Result<(), JasonError>
    }

    pub async fn disable_remote_audio(&self) {
        // Result<(), JasonError>
    }

    pub async fn disable_remote_video(&self) {
        // Result<(), JasonError>
    }

    pub async fn enable_remote_audio(&self) {
        // Result<(), JasonError>
    }

    pub async fn enable_remote_video(&self) {
        // Result<(), JasonError>
    }
}

#[no_mangle]
pub unsafe extern "C" fn RoomHandle__join(
    this: *mut RoomHandle,
    url: *const libc::c_char,
) -> Dart_Handle {
    let this = Box::from_raw(this);
    let completer: Completer<(), ()> = Completer::new();
    let fut = completer.future();
    spawn(async move {
        this.join(c_str_into_string(url)).await;
        completer.complete(());
    });
    fut
}

#[no_mangle]
pub unsafe extern "C" fn RoomHandle__set_local_media_settings(
    this: *mut RoomHandle,
    settings: *mut MediaStreamSettings,
    stop_first: bool,
    rollback_on_fail: bool,
) -> Dart_Handle {
    let this = Box::from_raw(this);
    let settings = Box::from_raw(settings);
    let completer: Completer<(), ()> = Completer::new();
    let fut = completer.future();
    spawn(async move {
        this.set_local_media_settings(&settings, stop_first, rollback_on_fail)
            .await;
        completer.complete(());
    });
    fut
}

#[no_mangle]
pub unsafe extern "C" fn RoomHandle__mute_audio(
    this: *mut RoomHandle,
) -> Dart_Handle {
    let this = Box::from_raw(this);
    let completer: Completer<(), ()> = Completer::new();
    let fut = completer.future();
    spawn(async move {
        this.mute_audio().await;
        completer.complete(());
    });
    fut
}

#[no_mangle]
pub unsafe extern "C" fn RoomHandle__unmute_audio(
    this: *mut RoomHandle,
) -> Dart_Handle {
    let this = Box::from_raw(this);
    let completer: Completer<(), ()> = Completer::new();
    let fut = completer.future();
    spawn(async move {
        this.mute_audio().await;
        completer.complete(());
    });
    fut
}

#[no_mangle]
pub unsafe extern "C" fn RoomHandle__disable_audio(
    this: *mut RoomHandle,
) -> Dart_Handle {
    let this = Box::from_raw(this);
    let completer: Completer<(), ()> = Completer::new();
    let fut = completer.future();
    spawn(async move {
        this.disable_audio().await;
        completer.complete(());
    });
    fut
}

#[no_mangle]
pub unsafe extern "C" fn RoomHandle__enable_audio(
    this: *mut RoomHandle,
) -> Dart_Handle {
    let this = Box::from_raw(this);
    let completer: Completer<(), ()> = Completer::new();
    let fut = completer.future();
    spawn(async move {
        this.enable_audio().await;
        completer.complete(());
    });
    fut
}

#[no_mangle]
pub unsafe extern "C" fn RoomHandle__mute_video(
    this: *mut RoomHandle,
    source_kind: i32,
) -> Dart_Handle {
    let this = Box::from_raw(this);
    let source_kind = MediaSourceKind::from(source_kind);
    let completer: Completer<(), ()> = Completer::new();
    let fut = completer.future();
    spawn(async move {
        this.mute_video(Some(source_kind)).await;
        completer.complete(());
    });
    fut
}

#[no_mangle]
pub unsafe extern "C" fn RoomHandle__unmute_video(
    this: *mut RoomHandle,
    source_kind: i32,
) -> Dart_Handle {
    let this = Box::from_raw(this);
    let source_kind = MediaSourceKind::from(source_kind);
    let completer: Completer<(), ()> = Completer::new();
    let fut = completer.future();
    spawn(async move {
        this.unmute_video(Some(source_kind)).await;
        completer.complete(());
    });
    fut
}

#[no_mangle]
pub unsafe extern "C" fn RoomHandle__disable_video(
    this: *mut RoomHandle,
    source_kind: i32,
) -> Dart_Handle {
    let this = Box::from_raw(this);
    let source_kind = MediaSourceKind::from(source_kind);
    let completer: Completer<(), ()> = Completer::new();
    let fut = completer.future();
    spawn(async move {
        this.disable_video(Some(source_kind)).await;
        completer.complete(());
    });
    fut
}

#[no_mangle]
pub unsafe extern "C" fn RoomHandle__enable_video(
    this: *mut RoomHandle,
    source_kind: i32,
) -> Dart_Handle {
    let this = Box::from_raw(this);
    let source_kind = MediaSourceKind::from(source_kind);
    let completer: Completer<(), ()> = Completer::new();
    let fut = completer.future();
    spawn(async move {
        this.enable_video(Some(source_kind)).await;
        completer.complete(());
    });
    fut
}

#[no_mangle]
pub unsafe extern "C" fn RoomHandle__disable_remove_audio(
    this: *mut RoomHandle,
) -> Dart_Handle {
    let this = Box::from_raw(this);
    let completer: Completer<(), ()> = Completer::new();
    let fut = completer.future();
    spawn(async move {
        this.disable_remote_audio().await;
        completer.complete(());
    });
    fut
}

#[no_mangle]
pub unsafe extern "C" fn RoomHandle__enable_remote_audio(
    this: *mut RoomHandle,
) -> Dart_Handle {
    let this = Box::from_raw(this);
    let completer: Completer<(), ()> = Completer::new();
    let fut = completer.future();
    spawn(async move {
        this.enable_remote_audio().await;
        completer.complete(());
    });
    fut
}

#[no_mangle]
pub unsafe extern "C" fn RoomHandle__disable_remote_video(
    this: *mut RoomHandle,
) -> Dart_Handle {
    let this = Box::from_raw(this);
    let completer: Completer<(), ()> = Completer::new();
    let fut = completer.future();
    spawn(async move {
        this.disable_remote_video().await;
        completer.complete(());
    });
    fut
}

#[no_mangle]
pub unsafe extern "C" fn RoomHandle__enable_remote_video(
    this: *mut RoomHandle,
) -> Dart_Handle {
    let this = Box::from_raw(this);
    let completer: Completer<(), ()> = Completer::new();
    let fut = completer.future();
    spawn(async move {
        this.enable_remote_video().await;
        completer.complete(());
    });
    fut
}

#[no_mangle]
pub unsafe extern "C" fn RoomHandle__on_new_connection(
    this: *mut RoomHandle,
    cb: Dart_Handle,
) {
    let this = this.as_ref().unwrap();
    this.on_new_connection(DartClosure::new(cb));
}

#[no_mangle]
pub unsafe extern "C" fn RoomHandle__on_close(
    this: *mut RoomHandle,
    cb: Dart_Handle,
) {
    let this = this.as_ref().unwrap();
    this.on_close(DartClosure::new(cb));
}

#[no_mangle]
pub unsafe extern "C" fn RoomHandle__on_local_track(
    this: *mut RoomHandle,
    cb: Dart_Handle,
) {
    let this = this.as_ref().unwrap();
    this.on_local_track(DartClosure::new(cb));
}

#[no_mangle]
pub unsafe extern "C" fn RoomHandle__on_connection_loss(
    this: *mut RoomHandle,
    cb: Dart_Handle,
) {
    let this = this.as_ref().unwrap();
    this.on_connection_loss(DartClosure::new(cb));
}

#[no_mangle]
pub unsafe extern "C" fn RoomHandle__free(this: *mut RoomHandle) {
    RoomHandle::from_ptr(this);
}<|MERGE_RESOLUTION|>--- conflicted
+++ resolved
@@ -1,19 +1,13 @@
 use dart_sys::Dart_Handle;
 
 use crate::{
-<<<<<<< HEAD
     connection_handle::ConnectionHandle,
     local_media_track::LocalMediaTrack,
     media_stream_settings::MediaStreamSettings,
     reconnect_handle::ReconnectHandle,
     room_close_reason::RoomCloseReason,
-    utils::{c_str_into_string, spawn, Completer, DartCallback},
-    MediaSourceKind,
-=======
-    connection_handle::ConnectionHandle, local_media_track::LocalMediaTrack,
-    reconnect_handle::ReconnectHandle, room_close_reason::RoomCloseReason,
-    utils::DartClosure, ForeignClass,
->>>>>>> 22f5d6ed
+    utils::{c_str_into_string, spawn, Completer, DartClosure},
+    ForeignClass, MediaSourceKind,
 };
 
 pub struct RoomHandle;
