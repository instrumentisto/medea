--- conflicted
+++ resolved
@@ -28,11 +28,7 @@
 
     pub fn on_quality_score_update(&self, f: DartClosure<u8>) {
         // Result<(), JasonError>
-<<<<<<< HEAD
-        f.call_int(4);
-=======
         f.call1(4);
->>>>>>> e01d09cd
     }
 }
 
