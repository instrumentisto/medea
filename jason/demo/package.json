--- conflicted
+++ resolved
@@ -1,10 +1,6 @@
 {
   "private": true,
   "dependencies": {
-<<<<<<< HEAD
-    "medea-jason": "0.1.0"
-=======
     "medea-jason": "^0.1"
->>>>>>> cd295f29
   }
 }