<!DOCTYPE html>
<html>
<head>
  <title>Chat</title>
  <meta http-equiv='Content-Type' content='text/html; charset=UTF-8' />
  <script src="https://cdnjs.cloudflare.com/ajax/libs/axios/0.19.0/axios.min.js" integrity="sha384-6woDBwQr+eqsszpfCWmyJ2UTm+OSym/GuB2NAD8H3d+6xuEZzOMJ/6GEPDTPPCmi" crossorigin="anonymous"></script>
  <link href="https://stackpath.bootstrapcdn.com/bootstrap/4.3.1/css/bootstrap.min.css" rel="stylesheet" integrity="sha384-ggOyR0iXCbMQv3Xipma34MD+dH/1fQ784/j6cY/iJTQUOhcWr7x9JvoRxT2MZw1T" crossorigin="anonymous">

  <script type="module">
    import init, {
      Jason,
      JasonError,
      MediaStreamSettings,
      AudioTrackConstraints,
      DeviceVideoTrackConstraints,
      DisplayVideoTrackConstraints,
      FacingMode,
      MediaKind,
      MediaSourceKind
    } from './js/medea_jason.js';

    const controlUrl = document.location.protocol + '//' +
                       document.location.host + '/control-api/';
    const userNameCookieName = 'MEDEA_DEMO_USER_NAME';

    let chooseRoomDiv = document.getElementById('choose-room');
    let videoCallDiv = document.getElementById('video-call');
    let chooseRoomButton = document.getElementById('choose-room__join');
    let roomIdInput = document.getElementById('choose-room__room-id');
    let controlBtns = document.getElementById('control');
    let audioSelect = document.getElementById('connect__select-device_audio');
    let videoSelect = document.getElementById('connect__select-device_video');
    let screenshareSwitchEl = document.getElementById('connection-settings__screenshare');
    let localVideo = document.getElementById('local-video__video');
    let isForceRelayCheckbox = document.getElementById('is_force_relay');
    let isAudioEnabledCheckbox = document.getElementById('is-audio-enabled');
    let isVideoEnabledCheckbox = document.getElementById('is-video-enabled');
    let isPublishingEnabledCheckbox = document.getElementById('is-publishing-enabled');
    let usernameInput = document.getElementById('join__username');
    let disableAudioSendBtn = document.getElementById('control__disable_audio_send');
    let disableVideoSendBtn = document.getElementById('control__disable_video_send');
    let disableAudioRecvBtn = document.getElementById('control__disable_audio_recv');
    let disableVideoRecvBtn = document.getElementById('control__disable_video_recv');
<<<<<<< HEAD
    let muteAudioSendBtn = document.getElementById('control__mute_audio_send');
    let muteVideoSendBtn = document.getElementById('control__mute_video_send');
=======
>>>>>>> ad6a63a1
    let joinCallerButton = document.getElementById('join__join');
    let connectionState = document.getElementById('connection-state__state');
    let videoDiv = document.getElementById('remote-videos');
    let connectBtnsDiv = document.getElementById('join__join');
    let logsTextArea = document.getElementById('logs-output');

    let jason = null;
    let room = null;

    let isForceRelay = false;
    let localTracks = [];
    let audioPublishPolicy = 'Optional';
    let videoPublishPolicy = 'Optional';
    let isCallStarted = false;
    let isJoinedRoom = false;
<<<<<<< HEAD
    let isAudioSendDisabled = false;
    let isVideoSendDisabled = false;
    let isAudioRecvDisabled = false;
    let isVideoRecvDisabled = false;
    let isAudioMuted = false;
    let isVideoMuted = false;
=======
    let isAudioSendEnabled = true;
    let isVideoSendEnabled = true;
    let isAudioRecvEnabled = true;
    let isVideoRecvEnabled = true;
>>>>>>> ad6a63a1
    let isPublishingEnabled = true;
    let remote_videos = [];

    async function createRoom(roomId) {
      await axios({
        method: 'post',
        url: controlUrl + roomId,
        data: {
          kind: 'Room',
          pipeline: {},
        },
      })
    }

    async function startPublishing(roomId, memberId) {
      await axios({
        method: 'post',
        url: controlUrl + roomId + '/' + memberId + '/publish',
        data: {
          kind: 'WebRtcPublishEndpoint',
          p2p: 'Always',
          force_relay: isForceRelay,
          audio_settings: {
            publish_policy: audioPublishPolicy,
          },
          video_settings: {
            publish_policy: videoPublishPolicy,
          },
        },
      });
      await startPublishPlaying(roomId, memberId);
    }

    async function stopPublishing(roomId, memberId) {
      await axios({
        method: 'delete',
        url: controlUrl + roomId + '/' + memberId + '/publish',
      });
      await stopPublishPlaying(roomId, memberId);
    }

    async function stopPublishPlaying(roomId, memberId) {
      let controlRoom = await axios.get(controlUrl + roomId);
      var otherMembers = Object.keys(controlRoom.data.element.pipeline);
      var deleteRequests = [];
      for (let i = 0; i < otherMembers.length; i++) {
        let id = otherMembers[i];

        if (id === memberId) {
          continue;
        }

        let deleteRequest = axios({
          method: 'delete',
          url: controlUrl + roomId + '/' + id + '/play-' + memberId,
        });
        deleteRequests.push(deleteRequest);
      }
      await Promise.all(deleteRequests);
    }

    async function startPublishPlaying(roomId, memberId) {
      let controlRoom = await axios.get(controlUrl + roomId);
      var otherMembers = Object.keys(controlRoom.data.element.pipeline);
      var play_requests = [];
      for (let i = 0; i < otherMembers.length; i++) {
        let id = otherMembers[i];

        if (id === memberId) {
          continue;
        }

        let playRequest = axios({
          method: 'post',
          url: controlUrl + roomId + '/' + id + '/play-' + memberId,
          data: {
            kind: 'WebRtcPlayEndpoint',
            src: 'local://' + roomId + '/' + memberId + '/publish',
            force_relay: (controlRoom.data.element.pipeline[id].pipeline.publish || { force_relay: isForceRelay }).force_relay,
          }
        });
        play_requests.push(playRequest);
      }
      await Promise.all(play_requests);
    }

    async function addNewMember(roomId, memberId) {
      let pipeline = {};
      if (isPublishingEnabled) {
        pipeline['publish'] = {
          kind: 'WebRtcPublishEndpoint',
          p2p: 'Always',
          force_relay: isForceRelay,
          audio_settings: {
            publish_policy: audioPublishPolicy,
          },
          video_settings: {
            publish_policy: videoPublishPolicy,
          },
        };
      }

      var otherMembers = Object.values((await axios.get(controlUrl + roomId)).data.element.pipeline);
      for (let i = 0; i < otherMembers.length; i++) {
        let member = otherMembers[i];
        let memberId = member.id;
        if (member.pipeline.hasOwnProperty('publish')) {
          pipeline['play-' + memberId] = {
            kind: 'WebRtcPlayEndpoint',
            src: 'local://' + roomId + '/' + memberId + '/publish',
            force_relay: isForceRelay,
          };
        }
      }

      let resp = await axios({
        method: 'post',
        url: controlUrl + roomId + '/' + memberId,
        data: {
          kind: 'Member',
          credentials: 'test',
          pipeline: pipeline,
        },
      });

      if (!isPublishingEnabled) {
        return resp.data.sids[memberId];
      }

      // Here we repeat get room request to reduce possibility of concurrency
      // bugs, e.g. another user was added to the room since first request.
      await startPublishPlaying(roomId, memberId);

      return resp.data.sids[memberId]
    }

    async function fillMediaDevicesInputs(audio_select, video_select) {
      let currentAudio = 'disable';
      let currentVideo = 'disable';
      for (const track of localTracks) {
        if (track.kind() === MediaKind.Video) {
          currentVideo = track.get_track().label || 'disable';
        } else {
          currentAudio = track.get_track().label || 'disable';
        }
      }
      const device_infos = await jason.media_manager().enumerate_devices();
      console.log('Available input and output devices:', device_infos);
      for (const device_info of device_infos) {
        const option = document.createElement('option');
        option.value = device_info.device_id();
        if (device_info.kind() === MediaKind.Audio) {
          option.text = device_info.label() || `Microphone ${audio_select.length + 1}`;
          option.selected = option.text === currentAudio;
          audio_select.append(option);
        } else if (device_info.kind() === MediaKind.Video) {
          option.text = device_info.label() || `Camera ${video_select.length + 1}`;
          option.selected = option.text === currentVideo;
          video_select.append(option);
        }
      }

      const screen = document.createElement('option');
      screen.value = 'screen';
      screen.text = 'screen';
      video_select.append(screen);

      const facingModeUser = document.createElement('option');
      facingModeUser.value = 'facingModeUser';
      facingModeUser.text = 'Facing user';
      video_select.append(facingModeUser);

      const facingModeEnvironment = document.createElement('option');
      facingModeEnvironment.value = 'facingModeEnvironment';
      facingModeEnvironment.text = 'Facing environment';
      video_select.append(facingModeEnvironment);
    }

    async function build_constraints(audio_select, video_select) {
      let constraints = new MediaStreamSettings();
      if (audio_select != null) {
        let audio = new AudioTrackConstraints();
        let audioSource = audio_select.options[audio_select.selectedIndex];
        if (audioSource) {
          audio.device_id(audioSource.value);
        }
        constraints.audio(audio);
      }

      if (video_select != null) {
        let videoSource = video_select.options[video_select.selectedIndex];
        if (videoSource) {
          if (videoSource.value === 'screen') {
            let video = new DisplayVideoTrackConstraints();
            constraints.display_video(video);
          } else {
            let video = new DeviceVideoTrackConstraints();
            if (videoSource.value === 'facingModeUser') {
              video.exact_facing_mode(FacingMode.User);
            } else if (videoSource.value === 'facingModeEnvironment') {
              video.exact_facing_mode(FacingMode.Environment);
            } else {
              video.device_id(videoSource.value);
            }
            constraints.device_video(video);
            if (screenshareSwitchEl.checked) {
              constraints.display_video(new DisplayVideoTrackConstraints());
            }
          }
        } else {
          constraints.device_video(new DeviceVideoTrackConstraints());
        }
      }

      return constraints;
    }

    async function initLocalStream() {
      let constraints = await build_constraints(
<<<<<<< HEAD
        isAudioSendDisabled ? null : audioSelect,
        isVideoSendDisabled ? null : videoSelect
=======
        isAudioSendEnabled ? audioSelect : null,
        isVideoSendEnabled ? videoSelect : null
>>>>>>> ad6a63a1
      );
      try {
        localTracks = await jason
          .media_manager()
          .init_local_tracks(constraints)
      } catch (e) {
        let origError = e.source();
        if (origError && (origError.name === 'NotReadableError' || origError.name === 'AbortError')) {
          if (origError.message.includes('audio')) {
            constraints = await build_constraints(null, videoSelect);
            localTracks = await jason
              .media_manager()
              .init_local_tracks(constraints);
            alert('unable to get audio, will try to enter room with video only');
          } else if (origError.message.includes('video')) {
            constraints = await build_constraints(audioSelect, null);
            localTracks = await jason
              .media_manager()
              .init_local_tracks(constraints);
            alert('unable to get video, will try to enter room with audio only');
          } else {
            throw e;
          }
        } else {
          throw e;
        }
      }
      await updateLocalVideo(localTracks);

      return constraints;
    }

    async function updateLocalVideo(stream) {
      for (const track of stream) {
        if (track.kind() === MediaKind.Audio) {
          continue;
        }
        let mediaStream = new MediaStream();
        mediaStream.addTrack(track.get_track());
        if (track.media_source_kind() === MediaSourceKind.Display) {
          let displayVideoEl = localVideo.getElementsByClassName('local-display-video')[0];
          if (displayVideoEl === undefined) {
            displayVideoEl = document.createElement('video');
            displayVideoEl.className = 'local-display-video';
            displayVideoEl.width = 300;
            displayVideoEl.autoplay = 'true';
            localVideo.appendChild(displayVideoEl);
          }
          displayVideoEl.srcObject = mediaStream;
        } else {
          let deviceVideoEl = localVideo.getElementsByClassName('local-device-video')[0];
          if (deviceVideoEl === undefined) {
            deviceVideoEl = document.createElement('video');
            deviceVideoEl.className = 'local-device-video';
            deviceVideoEl.width = 300;
            deviceVideoEl.autoplay = 'true';
            localVideo.appendChild(deviceVideoEl);
          }
          deviceVideoEl.srcObject = mediaStream;
        }
      }
    }

    async function isAudioEnabledListener(e) {
      audioPublishPolicy = getPublishPolicy(e.target.checked);

      let constraints;
      if (e.target.checked) {
        constraints = await build_constraints(
          audioSelect,
          isVideoEnabledCheckbox.checked ? videoSelect : null
        );
      } else {
        constraints = await build_constraints(
          null,
          isVideoEnabledCheckbox.checked ? videoSelect : null
        );
      }
      for (const track of localTracks) {
        if (track.ptr > 0) {
          track.free();
        }
      }
      localTracks = await jason
        .media_manager()
        .init_local_tracks(constraints);
      await updateLocalVideo(localTracks);
      await room.set_local_media_settings(constraints);
    }

    async function isVideoEnabledListener(e) {
      videoPublishPolicy = getPublishPolicy(e.target.checked);

      let constraints;
      if (e.target.checked) {
        constraints = await build_constraints(
          isAudioEnabledCheckbox.checked ? audioSelect : null,
          videoSelect
        );
      } else {
        constraints = await build_constraints(
          isAudioEnabledCheckbox.checked ? audioSelect : null, null
        );
      }
      for (const track of localTracks) {
        if (track.ptr > 0) {
          track.free();
        }
      }
      localTracks = await jason
        .media_manager()
        .init_local_tracks(constraints);
      await updateLocalVideo(localTracks);
      await room.set_local_media_settings(constraints);
    }

    function bindJoinButtons(roomId) {
      joinCallerButton.onclick = async function () {
        connectBtnsDiv.style.display = 'none';
        controlBtns.style.display = 'block';

        setCookie(userNameCookieName, usernameInput.value, 365);

        isForceRelay = isForceRelayCheckbox.checked;
        isForceRelayCheckbox.disabled = true;

        if (isPublishingEnabled) {
          // TODO: Remove when delete-tracks will be merged.
          isPublishingEnabledCheckbox.disabled = true;
          isAudioEnabledCheckbox.disabled = true;
          isVideoEnabledCheckbox.disabled = true;
        } else {
          // TODO: Remove when delete-tracks will be merged.
          isPublishingEnabledCheckbox.disabled = false;
          isAudioEnabledCheckbox.disabled = false;
          isVideoEnabledCheckbox.disabled = false;
        }

        let username = usernameInput.value;
        try {
          await axios.get(controlUrl + roomId);
        } catch (e) {
          if (e.response.status === 400) {
            console.log('Room not found. Creating new room...');
            await createRoom(roomId)
          } else {
            throw e;
          }
        }

        await axios.delete(controlUrl + roomId + '/' + username);
        console.log('Creating new member.');
        await room.join(await addNewMember(roomId, username));
        connectionState.className = 'badge badge-success';
        connectionState.textContent = 'Connected';
        isJoinedRoom = true;
      };
    }

    function getPublishPolicy(isEnabled) {
      if (isEnabled) {
        return 'Optional';
      } else {
        return 'Disabled';
      }
    }

    async function init_jason() {
      await init();

      jason = new Jason();
      room = jason.init_room();

      let userNameFromCookies = getCookie(userNameCookieName);
      if (userNameFromCookies) {
        usernameInput.value = userNameFromCookies;
      }

      isAudioEnabledCheckbox.addEventListener('change', isAudioEnabledListener);
      isVideoEnabledCheckbox.addEventListener('change', isVideoEnabledListener);

      isPublishingEnabledCheckbox.addEventListener('change', async () => {
          isPublishingEnabled = isPublishingEnabledCheckbox.checked;
          if (isPublishingEnabledCheckbox.checked) {
            isAudioEnabledCheckbox.disabled = false;
            isVideoEnabledCheckbox.disabled = false;
            if (isJoinedRoom) {
              await startPublishing(roomId, usernameInput.value);
              isAudioEnabledCheckbox.disabled = true;
              isVideoEnabledCheckbox.disabled = true;
              isPublishingEnabledCheckbox.disabled = true;
            } else {
              isAudioEnabledCheckbox.checked = true;
              isVideoEnabledCheckbox.checked = true;

              await isAudioEnabledListener({target: isAudioEnabledCheckbox});
              await isVideoEnabledListener({target: isVideoEnabledCheckbox});
            }
          } else {
            if (isJoinedRoom) {
              await stopPublishing(roomId, usernameInput.value);
              isAudioEnabledCheckbox.disabled = false;
              isVideoEnabledCheckbox.disabled = false;
            } else {
              isAudioEnabledCheckbox.checked = false;
              isVideoEnabledCheckbox.checked = false;

              await isAudioEnabledListener({target: isAudioEnabledCheckbox});
              await isVideoEnabledListener({target: isVideoEnabledCheckbox});

              isAudioEnabledCheckbox.disabled = true;
              isVideoEnabledCheckbox.disabled = true;
            }
          }
        }
      );

      audioSelect.addEventListener('change', async () => {
        let constraints = await build_constraints(audioSelect, videoSelect);
        for (const track of localTracks) {
          if (track.ptr > 0) {
            track.free();
          }
        }
<<<<<<< HEAD
        if (!isAudioSendDisabled) {
=======
        if (isAudioSendEnabled) {
>>>>>>> ad6a63a1
          constraints = await initLocalStream();
        }
        await room.set_local_media_settings(constraints);
      });

      let videoSwitch = async () => {
        let constraints = await build_constraints(audioSelect, videoSelect);
        for (const track of localTracks) {
          if (track.ptr > 0) {
            track.free();
          }
        }
<<<<<<< HEAD
        if (!isVideoSendDisabled) {
=======
        if (isVideoSendEnabled) {
>>>>>>> ad6a63a1
          constraints = await initLocalStream();
        }
        await room.set_local_media_settings(constraints);
      };
      videoSelect.addEventListener('change', videoSwitch);
      screenshareSwitchEl.addEventListener('change', videoSwitch);

      room.on_failed_local_media((error) => {
        console.error(error.message());
      });

      room.on_new_connection((connection) => {
        let remoteMemberId = connection.get_remote_member_id();
        logsTextArea.value += `connection with a Member '${remoteMemberId}' established\r\n`;
        isCallStarted = true;
        let memberVideoDiv = remote_videos[remoteMemberId];
        let remoteVideos = document.getElementById('remote-videos');
        if (memberVideoDiv === undefined) {
          memberVideoDiv = document.createElement('div');
          memberVideoDiv.classList.add('video');
          memberVideoDiv.classList.add('d-flex');
          memberVideoDiv.classList.add('flex-column');
          memberVideoDiv.classList.add('align-items-center');
          memberVideoDiv.style = 'margin: 10px';
          remoteVideos.appendChild(memberVideoDiv);
          remote_videos[remoteMemberId] = memberVideoDiv;
        }

        let memberIdEl = document.createElement('span');
        memberIdEl.innerHTML = remoteMemberId;
        memberIdEl.classList.add('member-id');
        memberIdEl.classList.add('order-4');
        memberVideoDiv.appendChild(memberIdEl);

        connection.on_quality_score_update((score) => {
          let qualityScoreEl = memberVideoDiv.getElementsByClassName('quality-score')[0];
          if (qualityScoreEl === undefined) {
            qualityScoreEl = document.createElement('span');
            qualityScoreEl.classList.add('quality-score');
            qualityScoreEl.classList.add('order-5');
            memberVideoDiv.appendChild(qualityScoreEl);
          }
          qualityScoreEl.innerHTML = score;
        });

        connection.on_remote_track_added((track) => {
          if (track.kind() === MediaKind.Video) {
            if (track.media_source_kind() === MediaSourceKind.Display) {
              let displayVideoEl = memberVideoDiv.getElementsByClassName('display-video')[0];
              if (displayVideoEl === undefined) {
                displayVideoEl = document.createElement('video');
                displayVideoEl.classList.add('display-video');
                displayVideoEl.classList.add('order-2');
                displayVideoEl.playsinline = 'true';
                displayVideoEl.width = 480;
                displayVideoEl.controls = 'true';
                displayVideoEl.autoplay = 'true';
                memberVideoDiv.appendChild(displayVideoEl);
              }
              let mediaStream = new MediaStream();
              mediaStream.addTrack(track.get_track());
              displayVideoEl.srcObject = mediaStream;
            } else {
              let cameraVideoEl = memberVideoDiv.getElementsByClassName('camera-video')[0];
              if (cameraVideoEl === undefined) {
                cameraVideoEl = document.createElement('video');
                cameraVideoEl.className = 'camera-video';
                cameraVideoEl.classList.add('camera-video');
                cameraVideoEl.classList.add('order-1');
                cameraVideoEl.playsinline = 'true';
                cameraVideoEl.width = 480;
                cameraVideoEl.controls = 'true';
                cameraVideoEl.autoplay = 'true';
                memberVideoDiv.appendChild(cameraVideoEl);
              }
              let mediaStream = new MediaStream();
              mediaStream.addTrack(track.get_track());
              cameraVideoEl.srcObject = mediaStream;
            }
          } else {
            let audioEl = memberVideoDiv.getElementsByClassName('audio')[0];
            if (audioEl === undefined) {
              audioEl = document.createElement('audio');
              audioEl.className = 'audio';
              audioEl.classList.add('audio');
              audioEl.classList.add('order-3');
              audioEl.controls = 'true';
              audioEl.autoplay = 'true';
              memberVideoDiv.appendChild(audioEl);
            }
            let mediaStream = new MediaStream();
            mediaStream.addTrack(track.get_track());
            audioEl.srcObject = mediaStream;
          }

          track.on_enabled( () => {
            console.log(`Track enabled: ${track.kind()}`);
          });
          track.on_disabled( () => {
            console.log(`Track disabled: ${track.kind()}`);
          });
        });

        connection.on_close(() => {
          remote_videos[remoteMemberId].remove();
          delete remote_videos[remoteMemberId];
        });
      });

      room.on_local_track((track) => {
        updateLocalVideo([track]);
        track.free();
      })

      room.on_connection_loss(async (reconnectHandle) => {
        connectionState.className = 'badge badge-warning';
        connectionState.textContent = 'Reconnecting';

        await reconnectHandle.reconnect_with_backoff(500, 1.1, 10000);
        connectionState.className = 'badge badge-success';
        connectionState.textContent = 'Connected';
      });

      room.on_close(function (on_closed) {
        connectionState.className = 'badge badge-danger';
        connectionState.textContent = 'Closed';
        alert(
          `Call was ended.
          Reason: ${on_closed.reason()};
          Is closed by server: ${on_closed.is_closed_by_server()};
          Is error: ${on_closed.is_err()}.`
        );
      });

      disableAudioSendBtn.addEventListener('click', async () => {
<<<<<<< HEAD
        if (isAudioSendDisabled) {
          await room.enable_audio();
          isAudioSendDisabled = false;
          disableAudioSendBtn.textContent = 'Disable audio send';
          if (!isCallStarted) {
            await initLocalStream();
          }
        } else {
=======
        if (isAudioSendEnabled) {
>>>>>>> ad6a63a1
          await room.disable_audio();
          for (const track of localTracks) {
            if (track.ptr > 0) {
              if (track.kind() === MediaKind.Audio && track.ptr > 0) {
                track.free();
              }
            }
          }
<<<<<<< HEAD
          isAudioSendDisabled = true;
          disableAudioSendBtn.textContent = 'Enable audio send';
        }
      });
      disableVideoSendBtn.addEventListener('click', async () => {
        if (isVideoSendDisabled) {
          await room.enable_video();
          isVideoSendDisabled = false;
          disableVideoSendBtn.textContent = 'Disable video send';
          if (!isCallStarted) {
            await initLocalStream();
          }
        } else {
=======
          isAudioSendEnabled = false;
          disableAudioSendBtn.textContent = 'Enable audio send';
        } else {
          await room.enable_audio();
          isAudioSendEnabled = true;
          disableAudioSendBtn.textContent = 'Disable audio send';
          if (!isCallStarted) {
            await initLocalStream();
          }
        }
      });
      disableVideoSendBtn.addEventListener('click', async () => {
        if (isVideoSendEnabled) {
>>>>>>> ad6a63a1
          await room.disable_video();
          for (const track of localTracks) {
            if (track.ptr > 0) {
              if (track.kind() === MediaKind.Video && track.ptr > 0) {
                track.free();
              }
            }
          }
<<<<<<< HEAD
          isVideoSendDisabled = true;
          disableVideoSendBtn.textContent = 'Enable video send';
=======
          isVideoSendEnabled = false;
          disableVideoSendBtn.textContent = 'Enable video send';
        } else {
          await room.enable_video();
          isVideoSendEnabled = true;
          disableVideoSendBtn.textContent = 'Disable video send';
          if (!isCallStarted) {
            await initLocalStream();
          }
>>>>>>> ad6a63a1
        }
      });

      disableAudioRecvBtn.addEventListener('click', async () => {
<<<<<<< HEAD
        if (isAudioRecvDisabled) {
          await room.enable_remote_audio();
          isAudioRecvDisabled = false;
          disableAudioRecvBtn.textContent = 'Disable audio recv';
        } else {
          await room.disable_remote_audio();
          isAudioRecvDisabled = true;
          disableAudioRecvBtn.textContent = 'Enable audio recv';
        }
      });
      disableVideoRecvBtn.addEventListener('click', async () => {
        if (isVideoRecvDisabled) {
          await room.enable_remote_video();
          isVideoRecvDisabled = false;
          disableVideoRecvBtn.textContent = 'Disable video recv';
        } else {
          await room.disable_remote_video();
          isVideoRecvDisabled = true;
          disableVideoRecvBtn.textContent = 'Enable video recv';
        }
      });
      muteAudioSendBtn.addEventListener('click', async () => {
        try {
          if (isAudioMuted) {
            await room.unmute_audio();
            isAudioMuted = false;
            muteAudioSendBtn.textContent = 'Mute audio send';
          } else {
            await room.mute_audio();
            isAudioMuted = true;
            muteAudioSendBtn.textContent = 'Unmute audio send';
          }
        } catch (e) {
          console.error(e.trace());
        }
      });
      muteVideoSendBtn.addEventListener('click', async () => {
        try {
          if (isVideoMuted) {
            await room.unmute_video();
            isVideoMuted = false;
            muteVideoSendBtn.textContent = 'Mute video send';
          } else {
            await room.mute_video();
            isVideoMuted = true;
            muteVideoSendBtn.textContent = 'Unmute video send';
          }
        } catch (e) {
          console.error(e.trace());
=======
        if (isAudioRecvEnabled) {
          await room.disable_remote_audio();
          isAudioRecvEnabled = false;
          disableAudioRecvBtn.textContent = 'Enable audio recv';
        } else {
          await room.enable_remote_audio();
          isAudioRecvEnabled = true;
          disableAudioRecvBtn.textContent = 'Disable audio recv';
        }
      });
      disableVideoRecvBtn.addEventListener('click', async () => {
        if (isVideoRecvEnabled) {
          await room.disable_remote_video();
          isVideoRecvEnabled = false;
          disableVideoRecvBtn.textContent = 'Enable video recv';
        } else {
          await room.enable_remote_video();
          isVideoRecvEnabled = true;
          disableVideoRecvBtn.textContent = 'Disable video recv';
>>>>>>> ad6a63a1
        }
      });

      let roomId = window.location.hash.replace('#', '');

      if (roomId) {
        bindJoinButtons(roomId);
        chooseRoomDiv.style.display = 'none';
        videoCallDiv.style.display = '';

        const constraints = await initLocalStream();
        await fillMediaDevicesInputs(audioSelect, videoSelect);
        await room.set_local_media_settings(constraints);
      } else {
        chooseRoomButton.onclick = async function () {
          let roomId = roomIdInput.value;

          window.location.hash = roomId;
          bindJoinButtons(roomId);

          const constraints = await initLocalStream();
          await fillMediaDevicesInputs(audioSelect, videoSelect);
          await room.set_local_media_settings(constraints);

          chooseRoomDiv.style.display = 'none';
          videoCallDiv.style.display = '';
        };
      }
    }

    window.onload = async function () {
      await init_jason();
    };

    window.onunhandledrejection = function (event) {
      handleJasonError(event.reason);
    };

    window.onerror = function (event) {
      handleJasonError(event.error);
    };

    // Pretty-prints JasonError, since it does not implements Error due to
    // wasm-bindgen limitations.
    function handleJasonError(error) {
      if (error && error instanceof JasonError) {
        console.error(
          error.name(), "\n",
          error.message(), "\n",
          error.source(), "\n",
          error.trace()
        );
      } else {
        console.error(error);
      }
    }

    function setCookie(name, value, days) {
      var expires = '';
      if (days) {
        var date = new Date();
        date.setTime(date.getTime() + (days * 24 * 60 * 60 * 1000));
        expires = '; expires=' + date.toUTCString();
      }
      document.cookie = name + '=' + (value || '') + expires + '; path=/';
    }

    function getCookie(name) {
      var nameEQ = name + '=';
      var ca = document.cookie.split(';');
      for (var i = 0; i < ca.length; i++) {
        var c = ca[i];
        while (c.charAt(0) == ' ') c = c.substring(1, c.length);
        if (c.indexOf(nameEQ) == 0) return c.substring(nameEQ.length, c.length);
      }
      return null;
    }
  </script>

</head>
<body>
  <div id="choose-room" class="input-group col-md-3">
    <input id="choose-room__room-id" type="text" class="form-control" placeholder="Room name" aria-label="Room name" aria-describedby="basic-addon2">
    <div class="input-group-append">
      <button id="choose-room__join" class="btn btn-outline-secondary" type="submit">Join Room</button>
    </div>
  </div>

  <div id="video-call" style="display: none">
    <div id="remote-videos" class="d-flex flex-row">
    </div>

    <div class="row h-25 w-75">
      <div class="col-md-4" id="local-video__video">
      </div>
      <div class="col-md-4">

        <div class="input-group mb-3">
          <input id="join__username" type="text" class="form-control" placeholder="Username" aria-label="Username" aria-describedby="basic-addon2">
          <div class="input-group-append">
            <button id="join__join" class="btn btn-outline-secondary" type="button">Connect</button>
          </div>
        </div>

        <div class="input-group mb-3">
          <div class="input-group-prepend">
            <label class="input-group-text" for="connect__select-device_audio">Audio</label>
          </div>
          <select class="custom-select" id="connect__select-device_audio"></select>
        </div>

        <div class="input-group mb-3">
          <div class="input-group-prepend">
            <label class="input-group-text" for="connect__select-device_video">Video</label>
          </div>
          <select class="custom-select" id="connect__select-device_video"></select>
        </div>

        <div class="custom-control custom-switch">
          <input type="checkbox"
                 id="connection-settings__screenshare"
                 class="custom-control-input"
                 autocomplete="off">
          <label for="connection-settings__screenshare"
                 class="custom-control-label">
            Screenshare
          </label>
        </div>

        <div id="control" class="input-group mb-3" style="display: none">
          <div>
            <button class="btn btn-info" id="control__disable_audio_send">Disable audio send</button>
            <button class="btn btn-info" id="control__disable_video_send">Disable video send</button>
<<<<<<< HEAD
          </div>
          <div>
            <button class="btn btn-info" id="control__disable_audio_recv">Disable audio recv</button>
            <button class="btn btn-info" id="control__disable_video_recv">Disable video recv</button>
          </div>
          <div>
            <button class="btn btn-info" id="control__mute_audio_send">Mute audio send</button>
            <button class="btn btn-info" id="control__mute_video_send">Mute video send</button>
=======
          </div>
          <div>
            <button class="btn btn-info" id="control__disable_audio_recv">Disable audio recv</button>
            <button class="btn btn-info" id="control__disable_video_recv">Disable video recv</button>
>>>>>>> ad6a63a1
          </div>
        </div>

        <div class="mb-3">
          <label for="connection-state__state">Connection state: </label>
          <span id="connection-state__state" class="badge badge-danger">Closed</span>
        </div>

        <div class="form-check form-check-inline mb-3">
          <div class="custom-switch">
            <input class="form-check-input custom-control-input"
                   type="checkbox"
                   id="is-audio-enabled"
                   checked>
            <label class="form-check-label custom-control-label"
                   for="is-audio-enabled">
              Publish audio
            </label>
          </div>

          <div class="custom-switch">
            <input class="form-check-input custom-control-input"
                   type="checkbox"
                   id="is-video-enabled"
                   checked>
            <label class="form-check-label custom-control-label"
                   for="is-video-enabled">
              Publish video
            </label>
          </div>

          <div class="custom-switch">
            <input class="form-check-input custom-control-input"
                   type="checkbox"
                   id="is-publishing-enabled"
                   checked>
            <label class="form-check-label custom-control-label"
                   for="is-publishing-enabled">
              Publish media
            </label>
          </div>
        </div>

        <div class="form-check mb-3">
          <div class="custom-switch">
            <input class="form-check-input custom-control-input"
                   type="checkbox"
                   id="is_force_relay"
                   value="true">
            <label class="form-check-label custom-control-label"
                   for="is_force_relay">
              Force TURN relay
            </label>
          </div>
        </div>

      </div>
      <div class="col-md-4">
          <textarea class="form-control" id="logs-output" style="resize: none" rows="14" autocomplete="off" disabled></textarea>
      </div>
    </div>
  </div>
</body>
</html><|MERGE_RESOLUTION|>--- conflicted
+++ resolved
@@ -41,11 +41,8 @@
     let disableVideoSendBtn = document.getElementById('control__disable_video_send');
     let disableAudioRecvBtn = document.getElementById('control__disable_audio_recv');
     let disableVideoRecvBtn = document.getElementById('control__disable_video_recv');
-<<<<<<< HEAD
     let muteAudioSendBtn = document.getElementById('control__mute_audio_send');
     let muteVideoSendBtn = document.getElementById('control__mute_video_send');
-=======
->>>>>>> ad6a63a1
     let joinCallerButton = document.getElementById('join__join');
     let connectionState = document.getElementById('connection-state__state');
     let videoDiv = document.getElementById('remote-videos');
@@ -61,19 +58,12 @@
     let videoPublishPolicy = 'Optional';
     let isCallStarted = false;
     let isJoinedRoom = false;
-<<<<<<< HEAD
-    let isAudioSendDisabled = false;
-    let isVideoSendDisabled = false;
-    let isAudioRecvDisabled = false;
-    let isVideoRecvDisabled = false;
-    let isAudioMuted = false;
-    let isVideoMuted = false;
-=======
     let isAudioSendEnabled = true;
     let isVideoSendEnabled = true;
     let isAudioRecvEnabled = true;
     let isVideoRecvEnabled = true;
->>>>>>> ad6a63a1
+    let isAudioMuted = false;
+    let isVideoMuted = false;
     let isPublishingEnabled = true;
     let remote_videos = [];
 
@@ -293,13 +283,8 @@
 
     async function initLocalStream() {
       let constraints = await build_constraints(
-<<<<<<< HEAD
-        isAudioSendDisabled ? null : audioSelect,
-        isVideoSendDisabled ? null : videoSelect
-=======
         isAudioSendEnabled ? audioSelect : null,
         isVideoSendEnabled ? videoSelect : null
->>>>>>> ad6a63a1
       );
       try {
         localTracks = await jason
@@ -524,11 +509,7 @@
             track.free();
           }
         }
-<<<<<<< HEAD
-        if (!isAudioSendDisabled) {
-=======
         if (isAudioSendEnabled) {
->>>>>>> ad6a63a1
           constraints = await initLocalStream();
         }
         await room.set_local_media_settings(constraints);
@@ -541,11 +522,7 @@
             track.free();
           }
         }
-<<<<<<< HEAD
-        if (!isVideoSendDisabled) {
-=======
         if (isVideoSendEnabled) {
->>>>>>> ad6a63a1
           constraints = await initLocalStream();
         }
         await room.set_local_media_settings(constraints);
@@ -681,18 +658,7 @@
       });
 
       disableAudioSendBtn.addEventListener('click', async () => {
-<<<<<<< HEAD
-        if (isAudioSendDisabled) {
-          await room.enable_audio();
-          isAudioSendDisabled = false;
-          disableAudioSendBtn.textContent = 'Disable audio send';
-          if (!isCallStarted) {
-            await initLocalStream();
-          }
-        } else {
-=======
         if (isAudioSendEnabled) {
->>>>>>> ad6a63a1
           await room.disable_audio();
           for (const track of localTracks) {
             if (track.ptr > 0) {
@@ -701,21 +667,6 @@
               }
             }
           }
-<<<<<<< HEAD
-          isAudioSendDisabled = true;
-          disableAudioSendBtn.textContent = 'Enable audio send';
-        }
-      });
-      disableVideoSendBtn.addEventListener('click', async () => {
-        if (isVideoSendDisabled) {
-          await room.enable_video();
-          isVideoSendDisabled = false;
-          disableVideoSendBtn.textContent = 'Disable video send';
-          if (!isCallStarted) {
-            await initLocalStream();
-          }
-        } else {
-=======
           isAudioSendEnabled = false;
           disableAudioSendBtn.textContent = 'Enable audio send';
         } else {
@@ -729,7 +680,6 @@
       });
       disableVideoSendBtn.addEventListener('click', async () => {
         if (isVideoSendEnabled) {
->>>>>>> ad6a63a1
           await room.disable_video();
           for (const track of localTracks) {
             if (track.ptr > 0) {
@@ -738,10 +688,6 @@
               }
             }
           }
-<<<<<<< HEAD
-          isVideoSendDisabled = true;
-          disableVideoSendBtn.textContent = 'Enable video send';
-=======
           isVideoSendEnabled = false;
           disableVideoSendBtn.textContent = 'Enable video send';
         } else {
@@ -751,31 +697,29 @@
           if (!isCallStarted) {
             await initLocalStream();
           }
->>>>>>> ad6a63a1
         }
       });
 
       disableAudioRecvBtn.addEventListener('click', async () => {
-<<<<<<< HEAD
-        if (isAudioRecvDisabled) {
+        if (isAudioRecvEnabled) {
+          await room.disable_remote_audio();
+          isAudioRecvEnabled = false;
+          disableAudioRecvBtn.textContent = 'Enable audio recv';
+        } else {
           await room.enable_remote_audio();
-          isAudioRecvDisabled = false;
+          isAudioRecvEnabled = true;
           disableAudioRecvBtn.textContent = 'Disable audio recv';
+        }
+      });
+      disableVideoRecvBtn.addEventListener('click', async () => {
+        if (isVideoRecvEnabled) {
+          await room.disable_remote_video();
+          isVideoRecvEnabled = false;
+          disableVideoRecvBtn.textContent = 'Enable video recv';
         } else {
-          await room.disable_remote_audio();
-          isAudioRecvDisabled = true;
-          disableAudioRecvBtn.textContent = 'Enable audio recv';
-        }
-      });
-      disableVideoRecvBtn.addEventListener('click', async () => {
-        if (isVideoRecvDisabled) {
           await room.enable_remote_video();
-          isVideoRecvDisabled = false;
+          isVideoRecvEnabled = true;
           disableVideoRecvBtn.textContent = 'Disable video recv';
-        } else {
-          await room.disable_remote_video();
-          isVideoRecvDisabled = true;
-          disableVideoRecvBtn.textContent = 'Enable video recv';
         }
       });
       muteAudioSendBtn.addEventListener('click', async () => {
@@ -806,27 +750,6 @@
           }
         } catch (e) {
           console.error(e.trace());
-=======
-        if (isAudioRecvEnabled) {
-          await room.disable_remote_audio();
-          isAudioRecvEnabled = false;
-          disableAudioRecvBtn.textContent = 'Enable audio recv';
-        } else {
-          await room.enable_remote_audio();
-          isAudioRecvEnabled = true;
-          disableAudioRecvBtn.textContent = 'Disable audio recv';
-        }
-      });
-      disableVideoRecvBtn.addEventListener('click', async () => {
-        if (isVideoRecvEnabled) {
-          await room.disable_remote_video();
-          isVideoRecvEnabled = false;
-          disableVideoRecvBtn.textContent = 'Enable video recv';
-        } else {
-          await room.enable_remote_video();
-          isVideoRecvEnabled = true;
-          disableVideoRecvBtn.textContent = 'Disable video recv';
->>>>>>> ad6a63a1
         }
       });
 
@@ -960,7 +883,6 @@
           <div>
             <button class="btn btn-info" id="control__disable_audio_send">Disable audio send</button>
             <button class="btn btn-info" id="control__disable_video_send">Disable video send</button>
-<<<<<<< HEAD
           </div>
           <div>
             <button class="btn btn-info" id="control__disable_audio_recv">Disable audio recv</button>
@@ -969,12 +891,6 @@
           <div>
             <button class="btn btn-info" id="control__mute_audio_send">Mute audio send</button>
             <button class="btn btn-info" id="control__mute_video_send">Mute video send</button>
-=======
-          </div>
-          <div>
-            <button class="btn btn-info" id="control__disable_audio_recv">Disable audio recv</button>
-            <button class="btn btn-info" id="control__disable_video_recv">Disable video recv</button>
->>>>>>> ad6a63a1
           </div>
         </div>
 
