--- conflicted
+++ resolved
@@ -16,6 +16,7 @@
       DisplayVideoTrackConstraints,
       FacingMode,
       MediaKind,
+      SourceType
     } from './js/medea_jason.js';
 
     const controlUrl = document.location.protocol + "//" +
@@ -564,9 +565,8 @@
         });
 
         connection.on_remote_track_added((track) => {
-<<<<<<< HEAD
-          if (track.kind() === 'video') {
-            if (track.media_source_kind() === 'display') {
+          if (track.kind() === MediaKind.Video) {
+            if (track.media_source_kind() === Source.Display) {
               let displayVideoEl = memberVideoDiv.getElementsByClassName('display-video')[0];
               if (displayVideoEl === undefined) {
                 displayVideoEl = document.createElement('video');
@@ -582,9 +582,6 @@
               mediaStream.addTrack(track.get_track());
               displayVideoEl.srcObject = mediaStream;
             } else {
-=======
-          if (track.kind() === MediaKind.Video) {
->>>>>>> fef858e2
               let cameraVideoEl = memberVideoDiv.getElementsByClassName('camera-video')[0];
               if (cameraVideoEl === undefined) {
                 cameraVideoEl = document.createElement('video');
@@ -618,13 +615,9 @@
 
           track.on_enabled( () => {
             console.log(`Track enabled: ${track.kind()}`);
-            // console.log(`Has active audio: ${stream.has_active_audio()}`);
-            // console.log(`Has active video: ${stream.has_active_video()}`);
           });
           track.on_disabled( () => {
             console.log(`Track disabled: ${track.kind()}`);
-            // console.log(`Has active audio: ${stream.has_active_audio()}`);
-            // console.log(`Has active video: ${stream.has_active_video()}`);
           });
         });
 
