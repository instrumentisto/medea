--- conflicted
+++ resolved
@@ -544,11 +544,7 @@
           qualityScoreEl.innerHTML = score;
         });
 
-<<<<<<< HEAD
-        connection.on_track_added((track) => {
-=======
         connection.on_remote_track_added((track) => {
->>>>>>> 1c4cee1b
           if (track.kind() === 'video') {
               let cameraVideoEl = memberVideoDiv.getElementsByClassName('camera-video')[0];
               if (cameraVideoEl === undefined) {
