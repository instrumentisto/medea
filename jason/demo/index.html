<!DOCTYPE html>
<html>
<head>
  <title>Chat</title>
  <meta http-equiv='Content-Type' content='text/html; charset=UTF-8' />
  <script src="https://cdnjs.cloudflare.com/ajax/libs/axios/0.19.0/axios.min.js"></script>
  <script src="https://cdnjs.cloudflare.com/ajax/libs/Faker/3.1.0/faker.min.js"></script>

  <script type="module">
    import init, {
      Jason,
      MediaStreamConstraints, AudioTrackConstraints, VideoTrackConstraints,
    } from './js/medea_jason.js';

    let inited = false;
    const controlUrl = document.location.protocol + "//" +
                       document.location.host + "/control-api/";

    async function createRoom(roomId, memberId) {
      try {
        let resp = await axios({
          method: 'post',
          url: controlUrl + roomId,
          data: {
            kind: 'Room',
            pipeline: {
              [memberId]: {
                kind: 'Member',
                credentials: 'test',
                pipeline: {
                  publish: {
                    kind: 'WebRtcPublishEndpoint',
                    p2p: 'Always'
                  },
                },
              },
            },
          },
        });
        return resp.data.sids[memberId]
      } catch (e) {
        console.log(e.response);
      }
    }

    async function addNewMember(roomId, memberId) {
      let controlRoom = await axios.get(controlUrl + roomId);
      let anotherMembers = Object.keys(controlRoom.data.element.pipeline);
      let pipeline = {
        publish: {
          kind: 'WebRtcPublishEndpoint',
          p2p: 'Always',
        },
      };

      let memberIds = [];

      for (let i = 0; i < anotherMembers.length; i++) {
        let memberId = anotherMembers[i];
        memberIds.push(memberId);
        pipeline["play-" + memberId] = {
          kind: 'WebRtcPlayEndpoint',
          src: 'local://' + roomId + '/' + memberId + "/publish",
        };
      }

      let resp = await axios({
        method: 'post',
        url: controlUrl + roomId + '/' + memberId,
        data: {
          kind: 'Member',
          credentials: 'test',
          pipeline: pipeline,
        },
      });

      for (let i = 0; i < memberIds.length; i++) {
        let id = memberIds[i];
        await axios({
          method: 'post',
          url: controlUrl + roomId + "/" + id + '/play-' + memberId,
          data: {
            kind: 'WebRtcPlayEndpoint',
            src: 'local://' + roomId + '/' + memberId + '/publish',
          }
        })
      }

      return resp.data.sids[memberId]
    }

    export async function init_jason() {
      if (inited) {
        throw Error("Already init");
      }
      await init();
      inited = true;
      const jason = new Jason();

      async function getDevices(audio_select, video_select, current_stream) {
        const current_audio = current_stream.getAudioTracks().pop().label
          || "disable";
        const current_video = current_stream.getVideoTracks().pop().label
          || "disable";
<<<<<<< HEAD
        const device_infos = await jason.media_manager()
          .enumerate_devices();
=======
        const device_infos = await jason.media_manager().enumerate_devices();
>>>>>>> 00a01d74
        console.log('Available input and output devices:', device_infos);
        for (const device_info of device_infos) {
          const option = document.createElement('option');
          option.value = device_info.device_id();
          if (device_info.kind() === 'audio') {
            option.text = device_info.label()
              || `Microphone ${audio_select.length + 1}`;
            option.selected = option.text === current_audio;
            audio_select.append(option);
          } else if (device_info.kind() === 'video') {
            option.text = device_info.label()
              || `Camera ${video_select.length + 1}`;
            option.selected = option.text === current_video;
            video_select.append(option);
          }
        }
      }

      async function getStream(audio_select, video_select) {
        let constraints = new MediaStreamConstraints();
        let audio = new AudioTrackConstraints();
        let audioSource = audio_select.options[audio_select.selectedIndex];
        if (audioSource) {
          audio.device_id(audioSource.value);
        }
        constraints.audio(audio);
        let video = new VideoTrackConstraints();
        let videoSource = video_select.options[video_select.selectedIndex];
        if (videoSource) {
          video.device_id(videoSource.value);
        }
        constraints.video(video);
        return await jason.media_manager().init_local_stream(constraints);
      }

<<<<<<< HEAD
      async function init_room(roomId) {
        const baseUrl = (document.location.protocol === "http:" ? "ws" : "wss") +
          "://" + document.location.host + ":8080/ws/";

        let toggleAudio = document.getElementById('toggle-audio');
        let toggleVideo = document.getElementById('toggle-video');
        let localVideo = document.getElementById("your-video");
        let remoteVideo = document.getElementById("partner-video");
        let audioSelect = document.getElementById("audio-source");
        let videoSelect = document.getElementById("video-source");
        let joinCallerButton = document.getElementById('join-caller');
        let joinResponderButton = document.getElementById('join-responder');

        let room = await jason.init_room();

        const updateLocalStream = function (stream) {
          localVideo.srcObject = stream;
          localVideo.play();
          room.inject_local_stream(stream);
        };

        toggleAudio.addEventListener('change', (event) => {
          event.target.checked ? room.unmute_audio() : room.mute_audio();
        });
=======
      let chooseRoomDiv = document.getElementById('choose-room');
      let videoCallDiv = document.getElementsByClassName('video-call')[0];
      let chooseRoomButton = document.getElementById('choose-room__join');
      let roomIdInput = document.getElementById('choose-room__room-id');
      let controlBtns = document.getElementsByClassName('control')[0];
      let audioSelect = document.getElementsByClassName('connect__select-device_audio')[0];
      let videoSelect = document.getElementsByClassName('connect__select-device_video')[0];
      let localVideo = document.getElementsByClassName('local-video__video')[0];
>>>>>>> 00a01d74

      let joinCallerButton = document.getElementsByClassName('join__join')[0];
      let usernameInput = document.getElementsByClassName('join__username')[0];
      usernameInput.value = faker.name.firstName();

<<<<<<< HEAD
        audioSelect.addEventListener('change', async () => {
          try {
            const stream = await getStream(audioSelect, videoSelect);
            updateLocalStream(stream);
          } catch (err) {
            console.log('Init local stream failed: ' + err);
          }
        });

        videoSelect.addEventListener('change', async () => {
          try {
            const stream = await getStream(audioSelect, videoSelect);
            updateLocalStream(stream);
          } catch (err) {
            console.log('Init local stream failed: ' + err);
          }
=======
      let room = await jason.init_room();

      const updateLocalVideo = async function (stream) {
        localVideo.srcObject = stream;
        await localVideo.play();
      };

      audioSelect.addEventListener('change', async () => {
        try {
          const stream = await getStream(audioSelect, videoSelect);
          await updateLocalVideo(stream);
          room.inject_local_stream(stream);
        } catch (e) {
          console.log("Changing audio source failed:" + e);
        }
      });

      videoSelect.addEventListener('change', async () => {
        try {
          const stream = await getStream(audioSelect, videoSelect);
          await updateLocalVideo(stream);
          room.inject_local_stream(stream);
        } catch (e) {
          console.log("Changing video source failed:" + e);
        }
      });

      room.on_failed_local_stream(function (error) {
        console.error(error);
      });

      room.on_new_connection((connection) => {
        connection.on_remote_stream(async (stream) => {
          let videoDiv = document.getElementsByClassName("remote-videos")[0];
          let video = document.createElement("video");
          video.srcObject = stream.get_media_stream();
          let innerVideoDiv = document.createElement("div");
          innerVideoDiv.className = "video";
          innerVideoDiv.appendChild(video);
          videoDiv.appendChild(innerVideoDiv);

          await video.play();
>>>>>>> 00a01d74
        });
      });

<<<<<<< HEAD
        room.on_new_connection(function (connection) {
          connection.on_remote_stream(function (stream) {
            remoteVideo.srcObject = stream;
            remoteVideo.play();
          });
        });

        room.on_local_stream(function () {
          console.log("unreachable!");
        });

        room.on_failed_local_stream(function (error) {
          console.log(error);
        });

        joinCallerButton.addEventListener('click', (event) => {
          room.join(baseUrl + roomId + '/caller/test');
          event.target.disabled = true;
        });

        joinResponderButton.addEventListener('click', (event) => {
          room.join(baseUrl + roomId + '/responder/test');
          event.target.disabled = true;
        });

        let stream = await getStream(audioSelect, videoSelect);
        updateLocalStream(stream);
        await getDevices(audioSelect, videoSelect, stream);

        return room;
      }

      return {
        init_room: init_room,
      };
    }
=======
      let muteAudio = document.getElementsByClassName('control__mute_audio')[0];
      let muteVideo = document.getElementsByClassName('control__mute_video')[0];
      let isAudioMuted = false;
      let isVideoMuted = false;

      muteAudio.addEventListener('click', () => {
        if(isAudioMuted) {
          room.unmute_audio();
          isAudioMuted = false;
          muteAudio.textContent = "Mute audio";
        } else {
          room.mute_audio();
          isAudioMuted = true;
          muteAudio.textContent = "Unmute audio";
        }
      });
      muteVideo.addEventListener('click', () => {
        if(isVideoMuted) {
          room.unmute_video();
          isVideoMuted = false;
          muteVideo.textContent = "Mute video";
        } else {
          room.mute_video();
          isVideoMuted = true;
          muteVideo.textContent = "Unmute video";
        }
      });

      let bindJoinButtons = function (roomId) {
        joinCallerButton.onclick = async function () {
          let connectBtnsDiv = document.getElementsByClassName("join__join")[0];
          connectBtnsDiv.style.display = 'none';
          controlBtns.style.display = 'block';
>>>>>>> 00a01d74

          try {
            let username = usernameInput.value;
            try {
              await axios.get(controlUrl + roomId);
            } catch (e) {
              if (e.response.status === 400) {
                console.log("Room not found. Creating new room...");
                room.join(await createRoom(roomId, username));
              }
            }
            try {
              await axios.get(controlUrl + roomId + '/' + username);
            } catch (e) {
              console.log("Member not found. Creating new member...");
              room.join(await addNewMember(roomId, username));
            }
          } catch (e) {
            console.error("Join to room failed: " + e);
          }
        };
      };

      let roomId = window.location.hash.replace("#", "");

      if (roomId) {
        bindJoinButtons(roomId);
        chooseRoomDiv.style.display = "none";
        videoCallDiv.style.display = "";

        try {
          const stream = await getStream(audioSelect, videoSelect);
          await updateLocalVideo(stream);
          await getDevices(audioSelect, videoSelect, stream);
          room.inject_local_stream(stream);
        } catch (e) {
          console.log("Init local video failed:" + e);
        }

      } else {
        chooseRoomButton.onclick = async function () {
          let roomId = roomIdInput.value;

          window.location.hash = roomId;
          bindJoinButtons(roomId);

          try {
            const stream = await getStream(audioSelect, videoSelect);
            await updateLocalVideo(stream);
            await getDevices(audioSelect, videoSelect, stream);
            room.inject_local_stream(stream);
          } catch (e) {
            console.log("Init local video failed:" + e);
          }

          chooseRoomDiv.style.display = "none";
          videoCallDiv.style.display = "";
        };
      }
    }

    window.onload = async function () {
      await init_jason();
    }
  </script>

  <style>
    body {
      font-family: "Source Sans Pro", Helvetica, sans-serif;
      background: #f5f5f5;
    }

    .remote-videos {
      display: flex;
      width: 100%;
      justify-content: space-around;
    }

    .video {
      display: flex;
      justify-content: center;
      flex-direction: column;
      margin-right: 10px;
      text-align: center;
    }

    .video>video {
      background: #FFFFFF;
      border-radius: 3px;
    }

    .join {
      position: fixed;
      bottom: 200px;
      left: 50%;
      transform: translateX(-50%);
      background: #FFFFFF;
      padding: 10px;
      border-radius: 3px;
    }

    .local-video {
      position: fixed;
      bottom: 0;
      left: 0;
      margin-left: 20px;
      margin-bottom: 20px;
      width: auto;
      height: 150px;
    }

    .join__username {
      font-size: 16px;
      padding: 5px;
    }

    .join__join {
      font-size: 16px;
      background: #49668C;
      color: white;
      cursor: pointer;
      border-radius: 3px;
      border: none;
      padding: 6px;
      margin-left: 5px;
    }

    .control {
      position: fixed;
      bottom: 150px;
      left: 50%;
      transform: translateX(-50%);
    }

    .control__mute {
      border-radius: 10px;
      background: #49668C;
      color: white;
      font-size: 13pt;
      border: none;
      padding: 10px;
      cursor: pointer;
      margin-right: 10px;
    }
  </style>
</head>
<body>
  <div id="choose-room">
    <input id="choose-room__room-id">
    <button id="choose-room__join" type="submit">JOIN</button>
  </div>

  <div class="video-call" style="display: none">
    <div class="remote-videos">
    </div>

    <div class="local-video video">
      <video class="local-video__video" muted autoplay width="100%" height="100%"></video>
    </div>

    <div class="join">
      <input class="join__username" placeholder="username">
      <button class="join__join">Join</button>
      <div class="connect__device">
        <label>Audio:
          <select class="connect__select-device_audio">
          </select>
        </label><br>
        <label>Video:
          <select class="connect__select-device_video">
          </select>
        </label>
      </div>
    </div>

    <div class="control" style="display: none">
      <button class="control__mute_audio control__mute">Mute audio</button>
      <button class="control__mute_video control__mute">Mute video</button>
    </div>
  </div>
</body>
</html><|MERGE_RESOLUTION|>--- conflicted
+++ resolved
@@ -89,7 +89,7 @@
       return resp.data.sids[memberId]
     }
 
-    export async function init_jason() {
+    async function init_jason() {
       if (inited) {
         throw Error("Already init");
       }
@@ -102,12 +102,7 @@
           || "disable";
         const current_video = current_stream.getVideoTracks().pop().label
           || "disable";
-<<<<<<< HEAD
-        const device_infos = await jason.media_manager()
-          .enumerate_devices();
-=======
         const device_infos = await jason.media_manager().enumerate_devices();
->>>>>>> 00a01d74
         console.log('Available input and output devices:', device_infos);
         for (const device_info of device_infos) {
           const option = document.createElement('option');
@@ -143,32 +138,6 @@
         return await jason.media_manager().init_local_stream(constraints);
       }
 
-<<<<<<< HEAD
-      async function init_room(roomId) {
-        const baseUrl = (document.location.protocol === "http:" ? "ws" : "wss") +
-          "://" + document.location.host + ":8080/ws/";
-
-        let toggleAudio = document.getElementById('toggle-audio');
-        let toggleVideo = document.getElementById('toggle-video');
-        let localVideo = document.getElementById("your-video");
-        let remoteVideo = document.getElementById("partner-video");
-        let audioSelect = document.getElementById("audio-source");
-        let videoSelect = document.getElementById("video-source");
-        let joinCallerButton = document.getElementById('join-caller');
-        let joinResponderButton = document.getElementById('join-responder');
-
-        let room = await jason.init_room();
-
-        const updateLocalStream = function (stream) {
-          localVideo.srcObject = stream;
-          localVideo.play();
-          room.inject_local_stream(stream);
-        };
-
-        toggleAudio.addEventListener('change', (event) => {
-          event.target.checked ? room.unmute_audio() : room.mute_audio();
-        });
-=======
       let chooseRoomDiv = document.getElementById('choose-room');
       let videoCallDiv = document.getElementsByClassName('video-call')[0];
       let chooseRoomButton = document.getElementById('choose-room__join');
@@ -177,30 +146,11 @@
       let audioSelect = document.getElementsByClassName('connect__select-device_audio')[0];
       let videoSelect = document.getElementsByClassName('connect__select-device_video')[0];
       let localVideo = document.getElementsByClassName('local-video__video')[0];
->>>>>>> 00a01d74
 
       let joinCallerButton = document.getElementsByClassName('join__join')[0];
       let usernameInput = document.getElementsByClassName('join__username')[0];
       usernameInput.value = faker.name.firstName();
 
-<<<<<<< HEAD
-        audioSelect.addEventListener('change', async () => {
-          try {
-            const stream = await getStream(audioSelect, videoSelect);
-            updateLocalStream(stream);
-          } catch (err) {
-            console.log('Init local stream failed: ' + err);
-          }
-        });
-
-        videoSelect.addEventListener('change', async () => {
-          try {
-            const stream = await getStream(audioSelect, videoSelect);
-            updateLocalStream(stream);
-          } catch (err) {
-            console.log('Init local stream failed: ' + err);
-          }
-=======
       let room = await jason.init_room();
 
       const updateLocalVideo = async function (stream) {
@@ -243,48 +193,9 @@
           videoDiv.appendChild(innerVideoDiv);
 
           await video.play();
->>>>>>> 00a01d74
         });
       });
 
-<<<<<<< HEAD
-        room.on_new_connection(function (connection) {
-          connection.on_remote_stream(function (stream) {
-            remoteVideo.srcObject = stream;
-            remoteVideo.play();
-          });
-        });
-
-        room.on_local_stream(function () {
-          console.log("unreachable!");
-        });
-
-        room.on_failed_local_stream(function (error) {
-          console.log(error);
-        });
-
-        joinCallerButton.addEventListener('click', (event) => {
-          room.join(baseUrl + roomId + '/caller/test');
-          event.target.disabled = true;
-        });
-
-        joinResponderButton.addEventListener('click', (event) => {
-          room.join(baseUrl + roomId + '/responder/test');
-          event.target.disabled = true;
-        });
-
-        let stream = await getStream(audioSelect, videoSelect);
-        updateLocalStream(stream);
-        await getDevices(audioSelect, videoSelect, stream);
-
-        return room;
-      }
-
-      return {
-        init_room: init_room,
-      };
-    }
-=======
       let muteAudio = document.getElementsByClassName('control__mute_audio')[0];
       let muteVideo = document.getElementsByClassName('control__mute_video')[0];
       let isAudioMuted = false;
@@ -318,7 +229,6 @@
           let connectBtnsDiv = document.getElementsByClassName("join__join")[0];
           connectBtnsDiv.style.display = 'none';
           controlBtns.style.display = 'block';
->>>>>>> 00a01d74
 
           try {
             let username = usernameInput.value;
