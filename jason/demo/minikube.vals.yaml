# Values for `medea-demo` Helm chart deployed into Minikube cluster.
#
# NOTE: To temporary override these values DO NOT change them here, but rather
#       declare overridden values in `my.minikube.vals.yaml` file.

server:
  image:
    tag: dev
    pullPolicy: IfNotPresent
  conf:
    server:
      client:
        http:
          public_url: wss://medea-demo.test/ws
<<<<<<< HEAD
    log:
      level: DEBUG
=======
>>>>>>> e71c31ce

    turn:
      host: medea-demo.test

  coturn:
    image:
      tag: 4.5
      pullPolicy: Always

  coturn-db:
    image:
      tag: alpine
      pullPolicy: Always


web-client:
  image:
    tag: dev
    pullPolicy: IfNotPresent


control-mock:
  image:
    tag: dev
    pullPolicy: IfNotPresent


ingress:
  hosts:
    - medea-demo.test
  tls:
    enabled: yes
    auto: no
    secretName:
      medea-demo.test: medea-demo.test.tls<|MERGE_RESOLUTION|>--- conflicted
+++ resolved
@@ -12,11 +12,6 @@
       client:
         http:
           public_url: wss://medea-demo.test/ws
-<<<<<<< HEAD
-    log:
-      level: DEBUG
-=======
->>>>>>> e71c31ce
 
     turn:
       host: medea-demo.test
