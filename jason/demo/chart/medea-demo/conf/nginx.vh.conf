--- conflicted
+++ resolved
@@ -12,11 +12,7 @@
       "application/javascript" js;
     } default_type "application/octet-stream";
 
-<<<<<<< HEAD
-    add_header 'Cache-Control' 'must-revalidate';
-=======
     add_header "Cache-Control" "must-revalidate";
->>>>>>> 43431690
   }
 
   location ^~ /ws/ {
