kind: Deployment
apiVersion: apps/v1
metadata:
  name: {{ template "medea-demo.fullname" . }}-server
  namespace: {{ .Release.Namespace | quote }}
  labels:
    helm.sh/chart: {{ template "medea-demo.chart" . }}
    app.kubernetes.io/name: {{ template "medea-demo.name" . }}
    app.kubernetes.io/instance: {{ .Release.Name | quote }}
    app.kubernetes.io/managed-by: {{ .Release.Service | quote }}
    app.kubernetes.io/version: {{ .Chart.AppVersion | quote }}
    app.kubernetes.io/component: server
  {{- with .Values.labels }}
    {{- toYaml . | nindent 4 }}
  {{- end }}
spec:
  replicas: 1
  revisionHistoryLimit: {{ .Values.server.deployment.revisionHistoryLimit }}
  strategy:
    type: Recreate
  selector:
    matchLabels:
      app.kubernetes.io/name: {{ template "medea-demo.name" . }}
      app.kubernetes.io/instance: {{ .Release.Name | quote }}
      app.kubernetes.io/component: server
  template:
    metadata:
      labels:
        app.kubernetes.io/name: {{ template "medea-demo.name" . }}
        app.kubernetes.io/instance: {{ .Release.Name | quote }}
        app.kubernetes.io/version: {{ .Chart.AppVersion | quote }}
        app.kubernetes.io/component: server
      {{- with .Values.labels }}
        {{- toYaml . | nindent 8 }}
      {{- end }}
      annotations:
        checksum/conf: {{ pick (include (print $.Template.BasePath "/configmap.server.yaml") . | fromYaml) "data" | toYaml | sha256sum }}
        checksum/cred: {{ pick (include (print $.Template.BasePath "/secret.server.yaml") . | fromYaml) "data" | toYaml | sha256sum }}
      {{- with .Values.server.deployment.revision }}
        revision: {{ . | quote }}
      {{- end }}
      {{- with .Values.server.deployment.annotations }}
        {{- toYaml . | nindent 8 }}
      {{- end }}
    spec:
      hostNetwork: true
      dnsPolicy: ClusterFirstWithHostNet
    {{- with .Values.server.deployment.affinity }}
      affinity: {{- toYaml . | nindent 8 }}
    {{- end }}
    {{- with .Values.server.deployment.tolerations }}
      tolerations: {{- toYaml . | nindent 8 }}
    {{- end }}
      containers:
      {{- $coturnDb := index .Values "server" "coturn-db" }}
      {{- $coturn := .Values.server.coturn }}
      {{- $controlApiMock := index .Values "control-mock" }}
        - name: medea
          image: "{{ .Values.server.image.repository }}:{{ .Values.server.image.tag }}"
          imagePullPolicy: {{ .Values.server.image.pullPolicy }}
          env:
            - name: MEDEA_CONF
              value: /etc/medea.toml
            - name: MEDEA_TURN__PORT
              value: {{ $coturn.conf.listening_port | quote }}
            - name: MEDEA_TURN__DB__REDIS__PORT
              value: {{ $coturnDb.conf.port | quote }}
<<<<<<< HEAD
            - name: MEDEA_SERVER.CLIENT.PUBLIC_URL
              value: {{ .Values.server.conf.server.client.public_url }}
            - name: RUST_LOG
              value: DEBUG
=======
>>>>>>> 3886462d
          envFrom:
            - secretRef:
                name: {{ template "medea-demo.fullname" . }}.server.cred
          ports:
            - name: http
              containerPort: {{ .Values.server.conf.server.client.http.bind_port }}
              protocol: TCP
            - name: grpc
              containerPort: 6565
          volumeMounts:
            - name: conf
              subPath: medea.toml
              mountPath: /etc/medea.toml
              readOnly: true
        {{- with .Values.server.deployment.resources }}
          resources: {{- toYaml . | nindent 12 }}
        {{- end }}
          livenessProbe:
            tcpSocket:
              port: {{ .Values.server.conf.server.client.http.bind_port }}
            initialDelaySeconds: 3
          readinessProbe:
            tcpSocket:
              port: {{ .Values.server.conf.server.client.http.bind_port }}
            initialDelaySeconds: 5
        - name: control-mock
          image: "{{ $controlApiMock.image.repository }}:{{ $controlApiMock.image.tag }}"
          imagePullPolicy: "{{ $controlApiMock.image.pullPolicy }}"
          ports:
            - name: control-mock
              containerPort: 8000
              protocol: TCP
        - name: coturn
          image: "{{ $coturn.image.repository }}:{{ $coturn.image.tag }}"
          imagePullPolicy: {{ $coturn.image.pullPolicy }}
          command: ["turnserver"]
          args:
            - --log-file=stdout
            - --external-ip=$(EXTERNAL_IP)
            - --listening-ip=$(EXTERNAL_IP)
            - --relay-ip=$(EXTERNAL_IP)
            - --redis-userdb=ip=127.0.0.1 port={{ $coturnDb.conf.port }} dbname={{ .Values.server.conf.turn.db.redis.db_number }} password=$(MEDEA_TURN__DB__REDIS__PASS)
            - --user={{ .Values.server.conf.turn.user }}:$(MEDEA_TURN__PASS)
          {{- with $coturn.extraArgs }}
            {{- toYaml . | nindent 12 }}
          {{- end }}
          env:
            - name: EXTERNAL_IP
            {{- if $coturn.conf.external_ip }}
              value: {{ $coturn.conf.external_ip | quote }}
            {{- else }}
              valueFrom:
                fieldRef:
                  fieldPath: status.hostIP
            {{- end }}
            - name: MEDEA_TURN__PASS
              valueFrom:
                secretKeyRef:
                  name: {{ template "medea-demo.fullname" . }}.server.cred
                  key: MEDEA_TURN__PASS
            - name: MEDEA_TURN__DB__REDIS__PASS
              valueFrom:
                secretKeyRef:
                  name: {{ template "medea-demo.fullname" . }}.server.cred
                  key: MEDEA_TURN__DB__REDIS__PASS
          ports:
            - name: turn
              containerPort: {{ $coturn.conf.listening_port }}
              protocol: TCP
            - name: turn-udp
              containerPort: {{ $coturn.conf.listening_port }}
              protocol: UDP
          volumeMounts:
            - name: conf
              subPath: turnserver.conf
              mountPath: /etc/coturn/turnserver.conf
              readOnly: true
            - name: coturn-data
              mountPath: /var/lib/coturn
        {{- with $coturn.resources }}
          resources: {{- toYaml . | nindent 12 }}
        {{- end }}
          livenessProbe:
            tcpSocket:
              port: {{ $coturn.conf.listening_port }}
            initialDelaySeconds: 3
          readinessProbe:
            tcpSocket:
              port: {{ $coturn.conf.listening_port }}
            initialDelaySeconds: 5
        - name: coturn-db
          image: "{{ $coturnDb.image.repository }}:{{ $coturnDb.image.tag }}"
          imagePullPolicy: {{ $coturnDb.image.pullPolicy }}
          args:
            - redis-server
            - /etc/redis.conf
            - --requirepass $(MEDEA_TURN__DB__REDIS__PASS)
          env:
            - name: MEDEA_TURN__DB__REDIS__PASS
              valueFrom:
                secretKeyRef:
                  name: {{ template "medea-demo.fullname" . }}.server.cred
                  key: MEDEA_TURN__DB__REDIS__PASS
{{/*          ports:*/}}
{{/*            - name: redis*/}}
{{/*              containerPort: 6379*/}}
{{/*              protocol: TCP*/}}
          volumeMounts:
            - name: conf
              subPath: redis.conf
              mountPath: /etc/redis.conf
              readOnly: true
        {{- with $coturnDb.resources }}
          resources: {{- toYaml . | nindent 12 }}
        {{- end }}
          livenessProbe:
            exec:
              command: ['redis-cli', 'ping']
            initialDelaySeconds: 3
          readinessProbe:
            exec:
              command: ['redis-cli', 'ping']
            initialDelaySeconds: 5
      volumes:
        - name: conf
          configMap:
            name: {{ template "medea-demo.fullname" . }}.server.conf
        - name: coturn-data
          emptyDir: {}<|MERGE_RESOLUTION|>--- conflicted
+++ resolved
@@ -65,13 +65,9 @@
               value: {{ $coturn.conf.listening_port | quote }}
             - name: MEDEA_TURN__DB__REDIS__PORT
               value: {{ $coturnDb.conf.port | quote }}
-<<<<<<< HEAD
-            - name: MEDEA_SERVER.CLIENT.PUBLIC_URL
-              value: {{ .Values.server.conf.server.client.public_url }}
+            {{/* TODO BEFORE REVIEW: delete RUST_LOG env */}}
             - name: RUST_LOG
               value: DEBUG
-=======
->>>>>>> 3886462d
           envFrom:
             - secretRef:
                 name: {{ template "medea-demo.fullname" . }}.server.cred
