#![allow(clippy::module_name_repetitions)]

mod callbacks;
mod grpc_control_api;
pub mod signalling;

/// Equality comparisons for the enum variants.
///
/// This macro will ignore all content of the enum, it just compare
/// enum variants not they data.
#[macro_export]
macro_rules! enum_eq {
    ($e:path, $val:ident) => {
        if let $e { .. } = $val {
            true
        } else {
            false
        }
    };
}

<<<<<<< HEAD
/// Expands to the [`module_path`] + '::' + `function_name`.
=======
/// Expands to the [`module_path`] and function name, but `::` replaced with
/// `__`.
///
/// Can be used only with [`function_name::named`] macro.
///
/// # Example
///
/// ```
/// use function_name::named;
///
/// use crate::test_name;
///
/// mod foo {
///     mod bar {
///         #[named]
///         fn baz() {
///             assert_eq!(test_name!(), "e2e__foo__bar__baz");
///         }
///     }
/// }
///
/// foo::bar::baz();
/// ```
>>>>>>> 31ec2390
#[macro_export]
macro_rules! test_name {
    () => {
        concat!(module_path!(), "::", function_name!())
            .replace("::", "__")
            .as_str()
    };
}<|MERGE_RESOLUTION|>--- conflicted
+++ resolved
@@ -19,9 +19,6 @@
     };
 }
 
-<<<<<<< HEAD
-/// Expands to the [`module_path`] + '::' + `function_name`.
-=======
 /// Expands to the [`module_path`] and function name, but `::` replaced with
 /// `__`.
 ///
@@ -45,7 +42,6 @@
 ///
 /// foo::bar::baz();
 /// ```
->>>>>>> 31ec2390
 #[macro_export]
 macro_rules! test_name {
     () => {
