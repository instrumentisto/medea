--- conflicted
+++ resolved
@@ -4,33 +4,19 @@
 mod conf;
 mod control;
 mod object;
-<<<<<<< HEAD
-mod then;
-mod when;
-mod world;
-
-use cucumber_rust::{given, WorldInit as _};
-=======
 mod steps;
 mod world;
+mod when;
+mod then;
 
 use std::str::FromStr;
 
 use cucumber_rust::{given, when, WorldInit as _};
->>>>>>> 5307875c
 use tokio_1 as tokio;
 
-use crate::world::MemberBuilder;
-
 use self::{
-<<<<<<< HEAD
-    file_server::FileServer,
-    object::room::{FailedParsing, MediaKind, MediaSourceKind},
-    world::World,
-=======
     object::MediaKind,
     world::{MemberBuilder, World},
->>>>>>> 5307875c
 };
 
 #[tokio::main]
@@ -54,30 +40,6 @@
     }
 }
 
-<<<<<<< HEAD
-/// Parses [`MediaKind`] and [`MediaSourceKind`] from the provided [`str`].
-fn parse_media_kinds(
-    s: &str,
-) -> Result<(MediaKind, MediaSourceKind), FailedParsing> {
-    let media_kind = s.parse()?;
-    let source_kind = match media_kind {
-        MediaKind::Audio => MediaSourceKind::Device,
-        MediaKind::Video => s.parse()?,
-    };
-
-    Ok((media_kind, source_kind))
-}
-
-#[given(regex = "^(joined )?(send-only |receive-only |empty )?Member `(.*)`( \
-                 with (?:disabled|muted)(?: remote| local)? \
-                 (?:audio|video|all))?$")]
-async fn given_member_new(
-    world: &mut World,
-    joined: String,
-    direction: String,
-    id: String,
-    media_state: String,
-=======
 #[derive(Clone, Copy, Debug, PartialEq, Eq)]
 struct Matched(pub bool);
 
@@ -162,7 +124,7 @@
                  )(\\S*)(?: and (\\S*)?)?)?(?: with (no (play |publish \
                  )?WebRTC endpoints|(?:disabled|muted) (media|audio|video) \
                  (publishing|playing)?))?$")]
-#[async_recursion::async_recursion]
+#[async_recursion::async_recursion(?Send)]
 async fn new_given_member(
     world: &mut World,
     joined: Matched,
@@ -173,7 +135,6 @@
     not_endpoint_direction: Direction,
     disabled_media_type: DisabledMediaType,
     disabled_direction: Direction,
->>>>>>> 5307875c
 ) {
     let endpoints_disabled = media_settings == MediaSettings::NoWebRtcEndpoint;
     let all_endpoints_disabled =
@@ -199,60 +160,52 @@
             .unwrap();
     }
 
-<<<<<<< HEAD
-    if !media_state.is_empty() {
-        let member = world.get_member(&id).unwrap();
-        let media_kind = parse_media_kind(&media_state);
-        if media_state.contains("local") {
-            if media_state.contains("muted") {
-                member.toggle_mute(media_kind, None, true).await.unwrap();
-            } else if media_state.contains("disabled") {
-                member.toggle_media(media_kind, None, false).await.unwrap();
-            } else {
-                unreachable!()
-            }
-        } else if media_state.contains("remote") {
-            if media_state.contains("disabled") {
-                member
-                    .toggle_remote_media(media_kind, None, false)
-                    .await
-                    .unwrap();
-            } else {
-                unreachable!()
-            }
-        } else {
-            unreachable!()
-        }
-    }
-=======
     let member = world.get_member(&first_member_id).unwrap();
+    let is_audio = disabled_media_type == DisabledMediaType::Audio || disabled_media_type == DisabledMediaType::All;
+    let is_video = disabled_media_type == DisabledMediaType::Video || disabled_media_type == DisabledMediaType::All;
     match media_settings {
         MediaSettings::DisabledMedia => {
-            let is_audio = !(disabled_media_type != DisabledMediaType::Audio);
-            let is_video = !(disabled_media_type != DisabledMediaType::Video);
-            let is_publish = !(disabled_direction != Direction::Publish);
-            let is_play = !(disabled_direction != Direction::Play);
+            let is_publish = disabled_direction == Direction::Publish || disabled_direction == Direction::None;
+            let is_play = disabled_direction == Direction::Play || disabled_direction == Direction::None;
 
             if is_publish {
                 if is_audio {
                     member
-                        .disable_media_send(MediaKind::Audio, None)
+                        .toggle_media(Some(MediaKind::Audio), None, false)
                         .await
                         .unwrap();
                 }
                 if is_video {
                     member
-                        .disable_media_send(MediaKind::Video, None)
+                        .toggle_media(Some(MediaKind::Video), None, false)
                         .await
                         .unwrap();
                 }
             }
             if is_play {
-                todo!("Play disabling is not implemented atm");
+                if is_audio {
+                    member.toggle_remote_media(Some(MediaKind::Audio), None, false)
+                        .await
+                        .unwrap();
+                }
+                if is_video {
+                    member.toggle_remote_media(Some(MediaKind::Video), None, false).await.unwrap();
+                }
             }
         }
         MediaSettings::MutedMedia => {
-            todo!("Muting is not implemented atm");
+            if is_audio {
+                member
+                    .toggle_mute(Some(MediaKind::Audio), None, true)
+                    .await
+                    .unwrap();
+            }
+            if is_video {
+                member
+                    .toggle_mute(Some(MediaKind::Video), None, true)
+                    .await
+                    .unwrap();
+            }
         }
         _ => (),
     }
@@ -276,5 +229,4 @@
 #[when(regex = "^(\\S*) joins room")]
 async fn when_member_joins_room(world: &mut World, id: String) {
     world.join_room(&id).await.unwrap();
->>>>>>> 5307875c
 }