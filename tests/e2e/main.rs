mod browser;
mod conf;
mod control;
mod object;
mod steps;
mod world;

<<<<<<< HEAD
use std::str::FromStr;

use cucumber_rust::{given, WorldInit as _};
=======
use cucumber_rust::WorldInit as _;
>>>>>>> 4a3ab8c0
use tokio_1 as tokio;

use self::world::World;

use crate::object::{room::FailedParsing, MediaKind, MediaSourceKind};

#[tokio::main]
async fn main() {
    let runner = World::init(&[conf::FEATURES_PATH.as_str()]);
    runner.run_and_exit().await;
}

/// Tries to find `audio`, `video` or `all` in the provided text. If `audio` or
/// `video` found, then [`Some`] [`MediaKind`] will be returned. If `all` found,
/// the [`None`] will be returned. Otherwise this function will panic.
fn parse_media_kind(text: &str) -> Option<MediaKind> {
    if text.contains("audio") {
        Some(MediaKind::Audio)
    } else if text.contains("video") {
        Some(MediaKind::Video)
    } else if text.contains("all") {
        None
    } else {
        unreachable!()
    }
}

/// Parses [`MediaKind`] and [`MediaSourceKind`] from the provided [`str`].
fn parse_media_kinds(
    s: &str,
) -> Result<(MediaKind, MediaSourceKind), FailedParsing> {
    let media_kind = s.parse()?;
    let source_kind = match media_kind {
        MediaKind::Audio => MediaSourceKind::Device,
        MediaKind::Video => s.parse()?,
    };
    Ok((media_kind, source_kind))
}<|MERGE_RESOLUTION|>--- conflicted
+++ resolved
@@ -5,13 +5,9 @@
 mod steps;
 mod world;
 
-<<<<<<< HEAD
 use std::str::FromStr;
 
 use cucumber_rust::{given, WorldInit as _};
-=======
-use cucumber_rust::WorldInit as _;
->>>>>>> 4a3ab8c0
 use tokio_1 as tokio;
 
 use self::world::World;
