--- conflicted
+++ resolved
@@ -12,51 +12,29 @@
             .execute(Statement::new(
                 // language=JavaScript
                 r#"
-<<<<<<< HEAD
-                async () => {
-                    let ws = {
-                        originalSend: WebSocket.prototype.send,
-                        isClosed: false,
-                        closeCode: 0,
-                        allSockets: []
-                    };
-                    window.wsMock = ws;
-
-                    window.wsConstructor = (url) => {
-                        let createdWs = new window.originalWs(url);
-                        ws.allSockets.push(createdWs);
-                        if (ws.isClosed) {
-                            createdWs.dispatchEvent(
-                                new CloseEvent("close", { code: ws.code })
-                            );
-                        }
-=======
                     async () => {
                         let ws = {
                             originalSend: WebSocket.prototype.send,
-                            originalConstructor:
-                                WebSocket.prototype.constructor,
                             isClosed: false,
                             closeCode: 0,
                             allSockets: []
                         };
                         window.wsMock = ws;
 
-                        WebSocket.prototype.constructor = (url) => {
-                            let createdWs = ws.originalConstructor(url);
+                        window.wsConstructor = (url) => {
+                            let createdWs = new window.originalWs(url);
                             ws.allSockets.push(createdWs);
                             if (ws.isClosed) {
                                 createdWs.dispatchEvent(
                                     new CloseEvent("close", { code: ws.code })
                                 );
                             }
->>>>>>> 90350836
 
                             return createdWs;
                         };
                     }
-                "#,
-                [],
+            "#,
+                vec![],
             ))
             .await
             .unwrap();
