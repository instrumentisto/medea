--- conflicted
+++ resolved
@@ -1,20 +1,12 @@
-<<<<<<< HEAD
-pub mod gum;
-pub mod websocket;
-
-use super::Window;
-
-pub use gum::Gum;
-=======
 //! Implementations of the WebAPI objects mocks.
 
+mod gum;
 mod websocket;
 
 use super::Window;
 
 #[doc(inline)]
->>>>>>> 8eb0dc47
-pub use websocket::WebSocket;
+pub use self::{gum::Gum, websocket::WebSocket};
 
 /// Instantiates all required mocks in the provided [`Window`].
 pub async fn instantiate_mocks(window: &Window) {
