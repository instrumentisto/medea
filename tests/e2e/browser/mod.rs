//! Interaction with browser through a [WebDriver] protocol.
//!
//! [WebDriver]: https://w3.org/TR/webdriver

mod client;
mod js;
pub mod mock;

use std::sync::{
    atomic::{AtomicUsize, Ordering},
    Arc,
};

use derive_more::{Display, Error, From};
use serde_json::Value as Json;
use webdriver::common::WebWindow;

use self::client::WebDriverClient;

#[doc(inline)]
pub use self::js::Statement;

/// All errors which can happen while working with a browser.
#[derive(Debug, Display, Error, From)]
pub enum Error {
    /// JS exception was thrown while executing a JS code.
    #[from(ignore)]
    Js(#[error(not(source))] Json),

    /// Error occurred while executing some browser action by a [WebDriver].
    ///
    /// [WebDriver]: https://w3.org/TR/webdriver
    WebDriverCmd(fantoccini::error::CmdError),

    /// Error occurred while attempting to establish a [WebDriver] session.
    ///
    /// [WebDriver]: https://w3.org/TR/webdriver
    WebDriverSession(fantoccini::error::NewSessionError),

    /// Failed to deserialize a result of the executed JS code.
    ///
    /// Should never happen.
    Deserialize(serde_json::Error),
}

/// Shortcut for a [`Result`] with an [`Error`](enum@Error) inside.
///
/// [`Result`]: std::result::Result
type Result<T> = std::result::Result<T, Error>;

/// [WebDriver] handle of a browser window.
///
/// All JS code executed by [`Window::execute()`] will run in the right browser
/// window.
///
/// Window is closed once all [`WebWindow`]s for this window are [`Drop`]ped.
///
/// [WebDriver]: https://w3.org/TR/webdriver
pub struct Window {
    /// Client for interacting with a browser through [WebDriver].
    ///
    /// [WebDriver]: https://w3.org/TR/webdriver
    client: WebDriverClient,

    /// ID of the window in which this [`Window`] should execute everything.
    window: WebWindow,

    /// Count of this [`Window`] references.
    ///
    /// Used in a [`Drop`] implementation of this [`Window`].
    rc: Arc<AtomicUsize>,
}

impl Clone for Window {
    fn clone(&self) -> Self {
        self.rc.fetch_add(1, Ordering::SeqCst);
        Self {
            client: self.client.clone(),
            window: self.window.clone(),
            rc: Arc::clone(&self.rc),
        }
    }
}

impl Drop for Window {
    fn drop(&mut self) {
        if self.rc.fetch_sub(1, Ordering::SeqCst) == 1 {
            self.client.blocking_window_close(self.window.clone());
        }
    }
}

impl Window {
    /// Creates a new [`Window`] in the provided [`WebDriverClient`].
    #[must_use]
    async fn new(client: WebDriverClient) -> Self {
        let window = client.new_window().await.unwrap();
<<<<<<< HEAD

        let this = Self {
=======
        Self {
>>>>>>> 7d1a0012
            client,
            window,
            rc: Arc::new(AtomicUsize::new(1)),
        };

        mock::instantiate_mocks(&this).await;

        this
    }

    /// Executes the provided [`Statement`] in this [`Window`].
    #[inline]
    pub async fn execute(&self, exec: Statement) -> Result<Json> {
        self.client
            .switch_to_window_and_execute(self.window.clone(), exec)
            .await
    }
}

/// Root [WebDriver] client for some browser.
///
/// This client can create new [`Window`]s.
///
/// [WebDriver] session will be closed on this object's [`Drop`].
///
/// [WebDriver]: https://w3.org/TR/webdriver
pub struct WindowFactory(WebDriverClient);

impl WindowFactory {
    /// Returns a new [`WindowFactory`].
    #[inline]
    pub async fn new() -> Result<Self> {
        Ok(Self(WebDriverClient::new().await?))
    }

    /// Creates and returns a new [`Window`].
    #[inline]
    #[must_use]
    pub async fn new_window(&self) -> Window {
        Window::new(self.0.clone()).await
    }
}

impl Drop for WindowFactory {
    #[inline]
    fn drop(&mut self) {
        self.0.blocking_close();
    }
}<|MERGE_RESOLUTION|>--- conflicted
+++ resolved
@@ -95,12 +95,8 @@
     #[must_use]
     async fn new(client: WebDriverClient) -> Self {
         let window = client.new_window().await.unwrap();
-<<<<<<< HEAD
 
         let this = Self {
-=======
-        Self {
->>>>>>> 7d1a0012
             client,
             window,
             rc: Arc::new(AtomicUsize::new(1)),
