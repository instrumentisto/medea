--- conflicted
+++ resolved
@@ -94,22 +94,12 @@
     /// Creates a new [`Window`] in the provided [`WebDriverClient`].
     async fn new(client: WebDriverClient) -> Self {
         let window = client.new_window().await.unwrap();
-<<<<<<< HEAD
-=======
-
->>>>>>> fb49a476
         let this = Self {
             client,
             window,
             rc: Arc::new(AtomicUsize::new(1)),
         };
-<<<<<<< HEAD
-
         mock::instantiate_mocks(&this).await;
-
-=======
-        mock::instantiate_mocks(&this).await;
->>>>>>> fb49a476
         this
     }
 
