--- conflicted
+++ resolved
@@ -32,11 +32,7 @@
 env_var!(
     /// Address of a Control API mock server.
     ///
-<<<<<<< HEAD
-    /// Default: `http://127.0.0.1:8000`.
-=======
     /// Default: `http://127.0.0.1:8000/control-api`
->>>>>>> ea045e49
     CONTROL_API_ADDR
         || "http://127.0.0.1:8000"
 );
