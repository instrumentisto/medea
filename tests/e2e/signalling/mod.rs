//! Signalling API E2E tests.

mod add_endpoints_synchronization;
mod command_validation;
mod pub_sub_signallng;
mod rpc_settings;
mod three_pubs;
mod track_disable;

use std::{
    collections::{HashMap, HashSet},
    time::Duration,
};

use actix::{
    Actor, ActorContext, Addr, Arbiter, AsyncContext, Context, Handler,
    StreamHandler,
};
use actix_codec::Framed;
use actix_http::ws;
use awc::{
    error::WsProtocolError,
    ws::{CloseCode, CloseReason, Frame},
    BoxedSocket,
};
use futures::{executor, stream::SplitSink, SinkExt as _, StreamExt as _};
use medea_client_api_proto::{
    ClientMsg, Command, Event, IceCandidate, NegotiationRole, PeerId,
    RpcSettings, ServerMsg, Track, TrackId, TrackUpdate,
};

pub type MessageHandler =
    Box<dyn FnMut(&Event, &mut Context<TestMember>, Vec<&Event>)>;

pub type ConnectionEventHandler = Box<dyn FnMut(ConnectionEvent)>;

/// Event which will be provided into [`ConnectionEventHandler`] when connection
/// will be established or disconnected.
pub enum ConnectionEvent {
    /// Connection established.
    Started,

    /// [`RpcSettings`] [`ServerMsg`] received.
    SettingsReceived(RpcSettings),

    /// Connection disconnected.
    Stopped,
}

/// Medea client for testing purposes.
pub struct TestMember {
    /// Writer to WebSocket.
    sink: SplitSink<Framed<BoxedSocket, ws::Codec>, ws::Message>,

    /// All [`Event`]s which this [`TestMember`] received.
    /// This field used for give some debug info when test just stuck forever
    /// (most often, such a test will end on a timer of five seconds
    /// and display all events of this [`TestMember`]).
    events: Vec<Event>,

    /// List of peers created on this client.
    known_peers: HashSet<PeerId>,

    /// List of the mids which was already generated and sent to the media
    /// server.
    known_tracks_mids: HashMap<TrackId, String>,

    /// Number of the lastly generated mid.
    last_mid: u64,

    /// Max test lifetime, will panic when it will be exceeded.
    deadline: Option<Duration>,

    /// Function which will be called at every received [`Event`]
    /// by this [`TestMember`].
    on_message: Option<MessageHandler>,

    /// Function which will be called when connection will be established and
    /// disconnected.
    on_connection_event: Option<ConnectionEventHandler>,

    /// Whether to handle negotiation in [`TestMember`].
    auto_negotiation: bool,
}

impl TestMember {
<<<<<<< HEAD
    pub const DEFAULT_DEADLINE: Option<Duration> =
        Some(Duration::from_secs(500));
=======
    pub const DEFAULT_DEADLINE: Option<Duration> = Some(Duration::from_secs(5));
>>>>>>> 31ec2390

    /// Sends command to the server.
    fn send_command(&mut self, msg: Command) {
        executor::block_on(async move {
            let json = serde_json::to_string(&ClientMsg::Command(msg)).unwrap();
            self.sink.send(ws::Message::Text(json)).await.unwrap();
            self.sink.flush().await.unwrap();
        });
    }

    /// Sends pong to the server.
    fn send_pong(&mut self, id: u32) {
        executor::block_on(async move {
            let json = serde_json::to_string(&ClientMsg::Pong(id)).unwrap();
            self.sink.send(ws::Message::Text(json)).await.unwrap();
            self.sink.flush().await.unwrap();
        });
    }

    /// Returns [`Future`] which will connect to the WebSocket and starts
    /// [`TestMember`] actor.
    pub async fn connect(
        uri: &str,
        on_message: Option<MessageHandler>,
        on_connection_event: Option<ConnectionEventHandler>,
        deadline: Option<Duration>,
        auto_negotiation: bool,
    ) -> Addr<Self> {
        let (_, framed) = awc::Client::new().ws(uri).connect().await.unwrap();

        let (sink, stream) = framed.split();

        Self::create(move |ctx| {
            Self::add_stream(stream, ctx);
            Self {
                sink,
                events: Vec::new(),
                known_peers: HashSet::new(),
                known_tracks_mids: HashMap::new(),
                last_mid: 0,
                deadline,
                on_message,
                on_connection_event,
                auto_negotiation,
            }
        })
    }

    /// Starts test member on current thread by given URI.
    ///
    /// `on_message` - is function which will be called at every [`Event`]
    /// received from server.
    ///
    /// `on_connection_event` - is function which will be called when connection
    /// will be established and disconnected.
    pub fn start(
        uri: String,
        on_message: Option<MessageHandler>,
        on_connection_event: Option<ConnectionEventHandler>,
        deadline: Option<Duration>,
    ) {
        Arbiter::spawn(async move {
            Self::connect(
                &uri,
                on_message,
                on_connection_event,
                deadline,
                true,
            )
            .await;
        })
    }

    /// Returns mid for the `MediaTrack` with a provided [`TrackId`].
    ///
    /// This function will generate new mid if no mid for the provided
    /// [`TrackId`] was found.
    pub fn get_mid(&mut self, track_id: TrackId) -> String {
        if let Some(mid) = self.known_tracks_mids.get(&track_id) {
            mid.to_string()
        } else {
            self.last_mid += 1;
            let last_mid = self.last_mid;
            let new_mid = format!("test-mid-{}", last_mid);
            self.known_tracks_mids.insert(track_id, new_mid.clone());
            new_mid
        }
    }

    /// Adds provided mid to the `MediaTrack` with a provided [`TrackId`].
    fn add_mid(&mut self, track_id: TrackId, mid: String) {
        self.known_tracks_mids.insert(track_id, mid);
    }

    /// Generates and sets mid for the provided [`TrackId`].
    fn generate_mid(&mut self, track_id: TrackId) {
        self.last_mid += 1;
        let mid = self.last_mid.to_string();
        self.add_mid(track_id, mid);
    }
}

impl Actor for TestMember {
    type Context = Context<Self>;

    /// Starts heartbeat and sets a timer that will panic when 5 seconds will
    /// expire. The timer is needed because some tests may just stuck and listen
    /// socket forever.
    fn started(&mut self, ctx: &mut Self::Context) {
        if let Some(deadline) = self.deadline {
            ctx.run_later(deadline, |act, _ctx| {
                panic!(
                    "This test lasts more than 5 seconds. Most likely, this \
                     is not normal. Here are all events of member: {:?}",
                    act.events
                );
            });
        }
    }
}

#[derive(actix::Message)]
#[rtype(result = "()")]
pub struct CloseSocket(pub CloseCode);

impl Handler<CloseSocket> for TestMember {
    type Result = ();

    fn handle(&mut self, msg: CloseSocket, _: &mut Self::Context) {
        executor::block_on(async move {
            self.sink
                .send(ws::Message::Close(Some(CloseReason {
                    code: msg.0,
                    description: None,
                })))
                .await
                .unwrap();
            self.sink.flush().await.unwrap();
            self.sink.close().await.unwrap();
        });
    }
}

#[derive(actix::Message)]
#[rtype(result = "()")]
pub struct SendCommand(pub Command);

impl Handler<SendCommand> for TestMember {
    type Result = ();

    fn handle(&mut self, msg: SendCommand, _: &mut Self::Context) {
        self.send_command(msg.0);
    }
}

/// Basic signalling implementation.
/// [`TestMember::on_message`] function will be called for each [`Event`]
/// received from test server.
impl StreamHandler<Result<Frame, WsProtocolError>> for TestMember {
    fn handle(
        &mut self,
        msg: Result<Frame, WsProtocolError>,
        ctx: &mut Context<Self>,
    ) {
        if let Frame::Text(txt) = msg.unwrap() {
            let txt = String::from_utf8(txt.to_vec()).unwrap();
            let server_msg: ServerMsg = serde_json::from_str(&txt).unwrap();

            match server_msg {
                ServerMsg::Ping(id) => self.send_pong(id),
                ServerMsg::Event(event) => {
                    if self.auto_negotiation {
                        match &event {
                            Event::PeerCreated {
                                peer_id,
                                negotiation_role,
                                tracks,
                                ..
                            } => {
                                self.known_peers.insert(*peer_id);
                                tracks.iter().for_each(|t| {
                                    use medea_client_api_proto::Direction;
                                    let mid = match &t.direction {
                                        Direction::Send { mid, .. }
                                        | Direction::Recv { mid, .. } => {
                                            mid.clone()
                                        }
                                    };
                                    if let Some(mid) = mid {
                                        self.add_mid(t.id, mid);
                                    } else {
                                        self.generate_mid(t.id);
                                    }
                                });

                                match negotiation_role {
                                    NegotiationRole::Offerer => self
                                        .send_command(Command::MakeSdpOffer {
                                            peer_id: *peer_id,
                                            sdp_offer: "caller_offer".into(),
                                            mids: self
                                                .known_tracks_mids
                                                .clone(),
                                            transceiver_statuses: HashMap::new(
                                            ),
                                        }),
                                    NegotiationRole::Answerer(sdp_offer) => {
                                        assert_eq!(sdp_offer, "caller_offer");
                                        self.send_command(
                                            Command::MakeSdpAnswer {
                                                peer_id: *peer_id,
                                                sdp_answer: "responder_answer"
                                                    .into(),
                                                transceiver_statuses:
                                                    HashMap::new(),
                                            },
                                        )
                                    }
                                }

                                self.send_command(Command::SetIceCandidate {
                                    peer_id: *peer_id,
                                    candidate: IceCandidate {
                                        candidate: "ice_candidate".to_string(),
                                        sdp_m_line_index: None,
                                        sdp_mid: None,
                                    },
                                });
                            }
                            Event::TracksApplied {
                                peer_id,
                                negotiation_role,
                                updates,
                            } => {
                                assert!(self.known_peers.contains(peer_id));
                                updates.iter().for_each(|t| {
                                    use medea_client_api_proto::Direction;
                                    if let TrackUpdate::Added(track) = t {
                                        let mid = match &track.direction {
                                            Direction::Send { mid, .. }
                                            | Direction::Recv { mid, .. } => {
                                                mid.clone()
                                            }
                                        };
                                        if let Some(mid) = mid {
                                            self.add_mid(track.id, mid);
                                        } else {
                                            self.generate_mid(track.id);
                                        }
                                    }
                                });

                                if let Some(negotiation_role) = negotiation_role
                                {
                                    match negotiation_role {
                                        NegotiationRole::Answerer(
                                            sdp_offer,
                                        ) => {
                                            assert_eq!(
                                                sdp_offer,
                                                "caller_offer"
                                            );
                                            self.send_command(
                                                Command::MakeSdpAnswer {
                                                    peer_id: *peer_id,
                                                    sdp_answer:
                                                        "responder_answer"
                                                            .into(),
                                                    transceiver_statuses:
                                                        HashMap::new(),
                                                },
                                            )
                                        }
                                        NegotiationRole::Offerer => self
                                            .send_command(
                                                Command::MakeSdpOffer {
                                                    peer_id: *peer_id,
                                                    sdp_offer: "caller_offer"
                                                        .into(),
                                                    mids: self
                                                        .known_tracks_mids
                                                        .clone(),
                                                    transceiver_statuses:
                                                        HashMap::new(),
                                                },
                                            ),
                                    }
                                }
                            }
                            Event::SdpAnswerMade { peer_id, .. }
                            | Event::IceCandidateDiscovered {
                                peer_id, ..
                            } => assert!(self.known_peers.contains(peer_id)),
                            Event::PeersRemoved { .. }
                            | Event::ConnectionQualityUpdated { .. } => (),
                        }
                    }
                    let mut events: Vec<&Event> = self.events.iter().collect();
                    events.push(&event);
                    if let Some(func) = self.on_message.as_mut() {
                        func(&event, ctx, events);
                    }
                    self.events.push(event);
                }
                ServerMsg::RpcSettings(settings) => {
                    if let Some(func) = self.on_connection_event.as_mut() {
                        func(ConnectionEvent::SettingsReceived(settings))
                    };
                }
            }
        }
    }

    fn started(&mut self, _: &mut Self::Context) {
        if let Some(func) = self.on_connection_event.as_mut() {
            func(ConnectionEvent::Started)
        };
    }

    fn finished(&mut self, ctx: &mut Self::Context) {
        if let Some(func) = self.on_connection_event.as_mut() {
            func(ConnectionEvent::Stopped)
        };

        ctx.stop()
    }
}

/// Helper function that handles `Event::PeerCreated` returning
/// `Command::MakeSdpOffer` or `Command::MakeSdpAnswer`.
pub fn handle_peer_created(
    peer_id: PeerId,
    negotiation_role: &NegotiationRole,
    tracks: &[Track],
) -> SendCommand {
    SendCommand(match negotiation_role {
        NegotiationRole::Offerer => Command::MakeSdpOffer {
            peer_id,
            sdp_offer: "caller_offer".into(),
            mids: tracks
                .iter()
                .map(|t| t.id)
                .enumerate()
                .map(|(mid, id)| (id, mid.to_string()))
                .collect(),
            transceiver_statuses: HashMap::new(),
        },
        NegotiationRole::Answerer(_) => Command::MakeSdpAnswer {
            peer_id,
            sdp_answer: "responder_answer".into(),
            transceiver_statuses: HashMap::new(),
        },
    })
}<|MERGE_RESOLUTION|>--- conflicted
+++ resolved
@@ -84,12 +84,7 @@
 }
 
 impl TestMember {
-<<<<<<< HEAD
-    pub const DEFAULT_DEADLINE: Option<Duration> =
-        Some(Duration::from_secs(500));
-=======
     pub const DEFAULT_DEADLINE: Option<Duration> = Some(Duration::from_secs(5));
->>>>>>> 31ec2390
 
     /// Sends command to the server.
     fn send_command(&mut self, msg: Command) {
