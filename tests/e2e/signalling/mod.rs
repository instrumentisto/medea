//! Signalling API E2E tests.

mod add_endpoints_synchronization;
mod command_validation;
mod pub_sub_signallng;
mod rpc_settings;
mod three_pubs;
mod track_disable;

use std::{
    collections::{HashMap, HashSet},
    time::Duration,
};

use actix::{
    Actor, ActorContext, Addr, Arbiter, AsyncContext, Context, Handler,
    StreamHandler,
};
use actix_codec::Framed;
use actix_http::ws;
use awc::{
    error::WsProtocolError,
    ws::{CloseCode, CloseReason, Frame},
    BoxedSocket,
};
use futures::{executor, stream::SplitSink, SinkExt as _, StreamExt as _};
use medea_client_api_proto::{
    ClientMsg, Command, Event, IceCandidate, NegotiationRole, PeerId,
    RpcSettings, ServerMsg, Track, TrackId, TrackUpdate,
};

pub type MessageHandler =
    Box<dyn FnMut(&Event, &mut Context<TestMember>, Vec<&Event>)>;

pub type ConnectionEventHandler = Box<dyn FnMut(ConnectionEvent)>;

/// Event which will be provided into [`ConnectionEventHandler`] when connection
/// will be established or disconnected.
pub enum ConnectionEvent {
    /// Connection established.
    Started,

    /// [`RpcSettings`] [`ServerMsg`] received.
    SettingsReceived(RpcSettings),

    /// Connection disconnected.
    Stopped,
}

/// Medea client for testing purposes.
pub struct TestMember {
    /// Writer to WebSocket.
    sink: SplitSink<Framed<BoxedSocket, ws::Codec>, ws::Message>,

    /// All [`Event`]s which this [`TestMember`] received.
    /// This field used for give some debug info when test just stuck forever
    /// (most often, such a test will end on a timer of five seconds
    /// and display all events of this [`TestMember`]).
    events: Vec<Event>,

    /// List of peers created on this client.
    known_peers: HashSet<PeerId>,

    /// List of the mids which was already generated and sent to the media
    /// server.
    known_tracks_mids: HashMap<TrackId, String>,

    /// Number of the lastly generated mid.
    last_mid: u64,

    /// Max test lifetime, will panic when it will be exceeded.
    deadline: Option<Duration>,

    /// Function which will be called at every received [`Event`]
    /// by this [`TestMember`].
    on_message: Option<MessageHandler>,

    /// Function which will be called when connection will be established and
    /// disconnected.
    on_connection_event: Option<ConnectionEventHandler>,

    /// Whether to handle negotiation in [`TestMember`].
    auto_negotiation: bool,
}

impl TestMember {
    pub const DEFAULT_DEADLINE: Option<Duration> = Some(Duration::from_secs(5));

    /// Sends command to the server.
    fn send_command(&mut self, msg: Command) {
        executor::block_on(async move {
            let json = serde_json::to_string(&ClientMsg::Command(msg)).unwrap();
            self.sink.send(ws::Message::Text(json)).await.unwrap();
            self.sink.flush().await.unwrap();
        });
    }

    /// Sends pong to the server.
    fn send_pong(&mut self, id: u32) {
        executor::block_on(async move {
            let json = serde_json::to_string(&ClientMsg::Pong(id)).unwrap();
            self.sink.send(ws::Message::Text(json)).await.unwrap();
            self.sink.flush().await.unwrap();
        });
    }

    /// Returns [`Future`] which will connect to the WebSocket and starts
    /// [`TestMember`] actor.
    pub async fn connect(
        uri: &str,
        on_message: Option<MessageHandler>,
        on_connection_event: Option<ConnectionEventHandler>,
        deadline: Option<Duration>,
        auto_negotiation: bool,
    ) -> Addr<Self> {
        let (_, framed) = awc::Client::new().ws(uri).connect().await.unwrap();

        let (sink, stream) = framed.split();

        Self::create(move |ctx| {
            Self::add_stream(stream, ctx);
            Self {
                sink,
                events: Vec::new(),
                known_peers: HashSet::new(),
                known_tracks_mids: HashMap::new(),
                last_mid: 0,
                deadline,
                on_message,
                on_connection_event,
                auto_negotiation,
            }
        })
    }

    /// Starts test member on current thread by given URI.
    ///
    /// `on_message` - is function which will be called at every [`Event`]
    /// received from server.
    ///
    /// `on_connection_event` - is function which will be called when connection
    /// will be established and disconnected.
    pub fn start(
        uri: String,
        on_message: Option<MessageHandler>,
        on_connection_event: Option<ConnectionEventHandler>,
        deadline: Option<Duration>,
    ) {
        Arbiter::spawn(async move {
            Self::connect(
                &uri,
                on_message,
                on_connection_event,
                deadline,
                true,
            )
            .await;
        })
    }

    /// Returns mid for the `MediaTrack` with a provided [`TrackId`].
    ///
    /// This function will generate new mid if no mid for the provided
    /// [`TrackId`] was found.
    pub fn get_mid(&mut self, track_id: TrackId) -> String {
        if let Some(mid) = self.known_tracks_mids.get(&track_id) {
            mid.to_string()
        } else {
            self.last_mid += 1;
            let last_mid = self.last_mid;
            let new_mid = format!("test-mid-{}", last_mid);
            self.known_tracks_mids.insert(track_id, new_mid.clone());
            new_mid
        }
    }

    /// Adds provided mid to the `MediaTrack` with a provided [`TrackId`].
    fn add_mid(&mut self, track_id: TrackId, mid: String) {
        self.known_tracks_mids.insert(track_id, mid);
    }

    /// Generates and sets mid for the provided [`TrackId`].
    fn generate_mid(&mut self, track_id: TrackId) {
        self.last_mid += 1;
        let mid = self.last_mid.to_string();
        self.add_mid(track_id, mid);
    }
}

impl Actor for TestMember {
    type Context = Context<Self>;

    /// Starts heartbeat and sets a timer that will panic when 5 seconds will
    /// expire. The timer is needed because some tests may just stuck and listen
    /// socket forever.
    fn started(&mut self, ctx: &mut Self::Context) {
        if let Some(deadline) = self.deadline {
            ctx.run_later(deadline, |act, _ctx| {
                panic!(
                    "This test lasts more than 5 seconds. Most likely, this \
                     is not normal. Here are all events of member: {:?}",
                    act.events
                );
            });
        }
    }
}

#[derive(actix::Message)]
#[rtype(result = "()")]
pub struct CloseSocket(pub CloseCode);

impl Handler<CloseSocket> for TestMember {
    type Result = ();

    fn handle(&mut self, msg: CloseSocket, _: &mut Self::Context) {
        executor::block_on(async move {
            self.sink
                .send(ws::Message::Close(Some(CloseReason {
                    code: msg.0,
                    description: None,
                })))
                .await
                .unwrap();
            self.sink.flush().await.unwrap();
            self.sink.close().await.unwrap();
        });
    }
}

#[derive(actix::Message)]
#[rtype(result = "()")]
pub struct SendCommand(pub Command);

impl Handler<SendCommand> for TestMember {
    type Result = ();

    fn handle(&mut self, msg: SendCommand, _: &mut Self::Context) {
        self.send_command(msg.0);
    }
}

/// Basic signalling implementation.
/// [`TestMember::on_message`] function will be called for each [`Event`]
/// received from test server.
impl StreamHandler<Result<Frame, WsProtocolError>> for TestMember {
    fn handle(
        &mut self,
        msg: Result<Frame, WsProtocolError>,
        ctx: &mut Context<Self>,
    ) {
        if let Frame::Text(txt) = msg.unwrap() {
            let txt = String::from_utf8(txt.to_vec()).unwrap();
            let server_msg: ServerMsg = serde_json::from_str(&txt).unwrap();

            match server_msg {
                ServerMsg::Ping(id) => self.send_pong(id),
                ServerMsg::Event(event) => {
                    if self.auto_negotiation {
                        match &event {
                            Event::PeerCreated {
                                peer_id,
                                negotiation_role,
                                tracks,
                                ..
                            } => {
                                self.known_peers.insert(*peer_id);
                                tracks.iter().for_each(|t| {
                                    use medea_client_api_proto::Direction;
                                    let mid = match &t.direction {
                                        Direction::Send { mid, .. }
                                        | Direction::Recv { mid, .. } => {
                                            mid.clone()
                                        }
                                    };
                                    if let Some(mid) = mid {
                                        self.add_mid(t.id, mid);
                                    } else {
                                        self.generate_mid(t.id);
                                    }
                                });

                                match negotiation_role {
                                    NegotiationRole::Offerer => self
                                        .send_command(Command::MakeSdpOffer {
                                            peer_id: *peer_id,
                                            sdp_offer: "caller_offer".into(),
                                            mids: self
                                                .known_tracks_mids
                                                .clone(),
<<<<<<< HEAD
                                            transceiver_statuses: HashMap::new(
=======
                                            transceivers_statuses: HashMap::new(
>>>>>>> 48ca2942
                                            ),
                                        }),
                                    NegotiationRole::Answerer(sdp_offer) => {
                                        assert_eq!(sdp_offer, "caller_offer");
                                        self.send_command(
                                            Command::MakeSdpAnswer {
                                                peer_id: *peer_id,
                                                sdp_answer: "responder_answer"
                                                    .into(),
<<<<<<< HEAD
                                                transceiver_statuses:
=======
                                                transceivers_statuses:
>>>>>>> 48ca2942
                                                    HashMap::new(),
                                            },
                                        )
                                    }
                                }

                                self.send_command(Command::SetIceCandidate {
                                    peer_id: *peer_id,
                                    candidate: IceCandidate {
                                        candidate: "ice_candidate".to_string(),
                                        sdp_m_line_index: None,
                                        sdp_mid: None,
                                    },
                                });
                            }
                            Event::TracksApplied {
                                peer_id,
                                negotiation_role,
                                updates,
                            } => {
                                assert!(self.known_peers.contains(peer_id));
                                updates.iter().for_each(|t| {
                                    use medea_client_api_proto::Direction;
                                    if let TrackUpdate::Added(track) = t {
                                        let mid = match &track.direction {
                                            Direction::Send { mid, .. }
                                            | Direction::Recv { mid, .. } => {
                                                mid.clone()
                                            }
                                        };
                                        if let Some(mid) = mid {
                                            self.add_mid(track.id, mid);
                                        } else {
                                            self.generate_mid(track.id);
                                        }
                                    }
                                });

                                if let Some(negotiation_role) = negotiation_role
                                {
                                    match negotiation_role {
                                        NegotiationRole::Answerer(
                                            sdp_offer,
                                        ) => {
                                            assert_eq!(
                                                sdp_offer,
                                                "caller_offer"
                                            );
                                            self.send_command(
                                                Command::MakeSdpAnswer {
                                                    peer_id: *peer_id,
                                                    sdp_answer:
                                                        "responder_answer"
                                                            .into(),
<<<<<<< HEAD
                                                    transceiver_statuses:
=======
                                                    transceivers_statuses:
>>>>>>> 48ca2942
                                                        HashMap::new(),
                                                },
                                            )
                                        }
                                        NegotiationRole::Offerer => self
                                            .send_command(
                                                Command::MakeSdpOffer {
                                                    peer_id: *peer_id,
                                                    sdp_offer: "caller_offer"
                                                        .into(),
                                                    mids: self
                                                        .known_tracks_mids
                                                        .clone(),
<<<<<<< HEAD
                                                    transceiver_statuses:
=======
                                                    transceivers_statuses:
>>>>>>> 48ca2942
                                                        HashMap::new(),
                                                },
                                            ),
                                    }
                                }
                            }
                            Event::SdpAnswerMade { peer_id, .. }
                            | Event::IceCandidateDiscovered {
                                peer_id, ..
                            } => assert!(self.known_peers.contains(peer_id)),
                            Event::PeersRemoved { .. }
                            | Event::ConnectionQualityUpdated { .. } => (),
                        }
                    }
                    let mut events: Vec<&Event> = self.events.iter().collect();
                    events.push(&event);
                    if let Some(func) = self.on_message.as_mut() {
                        func(&event, ctx, events);
                    }
                    self.events.push(event);
                }
                ServerMsg::RpcSettings(settings) => {
                    if let Some(func) = self.on_connection_event.as_mut() {
                        func(ConnectionEvent::SettingsReceived(settings))
                    };
                }
            }
        }
    }

    fn started(&mut self, _: &mut Self::Context) {
        if let Some(func) = self.on_connection_event.as_mut() {
            func(ConnectionEvent::Started)
        };
    }

    fn finished(&mut self, ctx: &mut Self::Context) {
        if let Some(func) = self.on_connection_event.as_mut() {
            func(ConnectionEvent::Stopped)
        };

        ctx.stop()
    }
}

/// Helper function that handles `Event::PeerCreated` returning
/// `Command::MakeSdpOffer` or `Command::MakeSdpAnswer`.
pub fn handle_peer_created(
    peer_id: PeerId,
    negotiation_role: &NegotiationRole,
    tracks: &[Track],
) -> SendCommand {
    SendCommand(match negotiation_role {
        NegotiationRole::Offerer => Command::MakeSdpOffer {
            peer_id,
            sdp_offer: "caller_offer".into(),
            mids: tracks
                .iter()
                .map(|t| t.id)
                .enumerate()
                .map(|(mid, id)| (id, mid.to_string()))
                .collect(),
<<<<<<< HEAD
            transceiver_statuses: HashMap::new(),
=======
            transceivers_statuses: HashMap::new(),
>>>>>>> 48ca2942
        },
        NegotiationRole::Answerer(_) => Command::MakeSdpAnswer {
            peer_id,
            sdp_answer: "responder_answer".into(),
<<<<<<< HEAD
            transceiver_statuses: HashMap::new(),
=======
            transceivers_statuses: HashMap::new(),
>>>>>>> 48ca2942
        },
    })
}<|MERGE_RESOLUTION|>--- conflicted
+++ resolved
@@ -288,11 +288,7 @@
                                             mids: self
                                                 .known_tracks_mids
                                                 .clone(),
-<<<<<<< HEAD
-                                            transceiver_statuses: HashMap::new(
-=======
                                             transceivers_statuses: HashMap::new(
->>>>>>> 48ca2942
                                             ),
                                         }),
                                     NegotiationRole::Answerer(sdp_offer) => {
@@ -302,11 +298,7 @@
                                                 peer_id: *peer_id,
                                                 sdp_answer: "responder_answer"
                                                     .into(),
-<<<<<<< HEAD
-                                                transceiver_statuses:
-=======
                                                 transceivers_statuses:
->>>>>>> 48ca2942
                                                     HashMap::new(),
                                             },
                                         )
@@ -361,11 +353,7 @@
                                                     sdp_answer:
                                                         "responder_answer"
                                                             .into(),
-<<<<<<< HEAD
-                                                    transceiver_statuses:
-=======
                                                     transceivers_statuses:
->>>>>>> 48ca2942
                                                         HashMap::new(),
                                                 },
                                             )
@@ -379,11 +367,7 @@
                                                     mids: self
                                                         .known_tracks_mids
                                                         .clone(),
-<<<<<<< HEAD
-                                                    transceiver_statuses:
-=======
                                                     transceivers_statuses:
->>>>>>> 48ca2942
                                                         HashMap::new(),
                                                 },
                                             ),
@@ -446,20 +430,12 @@
                 .enumerate()
                 .map(|(mid, id)| (id, mid.to_string()))
                 .collect(),
-<<<<<<< HEAD
-            transceiver_statuses: HashMap::new(),
-=======
             transceivers_statuses: HashMap::new(),
->>>>>>> 48ca2942
         },
         NegotiationRole::Answerer(_) => Command::MakeSdpAnswer {
             peer_id,
             sdp_answer: "responder_answer".into(),
-<<<<<<< HEAD
-            transceiver_statuses: HashMap::new(),
-=======
             transceivers_statuses: HashMap::new(),
->>>>>>> 48ca2942
         },
     })
 }