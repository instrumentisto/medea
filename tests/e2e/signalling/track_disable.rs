use std::{cell::Cell, rc::Rc, time::Duration};

use actix::{Addr, AsyncContext};
use futures::{
    channel::mpsc::{self, UnboundedReceiver},
    future, Stream, StreamExt,
};
use medea_client_api_proto::{
<<<<<<< HEAD
    ClientTrackPatch, Command, Event, PeerId, TrackId, TrackUpdate,
=======
    Command, Event, NegotiationRole, PeerId, TrackId, TrackPatch, TrackUpdate,
>>>>>>> c5b33eaa
};
use medea_control_api_proto::grpc::api as proto;
use tokio::time::timeout;

use crate::{
    grpc_control_api::{
        create_room_req, ControlClient, WebRtcPlayEndpointBuilder,
        WebRtcPublishEndpointBuilder,
    },
    signalling::{
        handle_peer_created, ConnectionEvent, SendCommand, TestMember,
    },
};

// Sends 2 UpdateTracks with is_muted = `disabled`.
// Waits for single/multiple TracksApplied with expected track changes on on
// `publisher_rx`.
// Waits for single/multiple TracksApplied with expected track
// changes on on `subscriber_rx`.
async fn helper(
    disabled: bool,
    publisher: &Addr<TestMember>,
    publisher_rx: &mut UnboundedReceiver<Event>,
    subscriber_rx: &mut UnboundedReceiver<Event>,
) {
    // send 2 UpdateTracks with is_muted = true.
    publisher
        .send(SendCommand(Command::UpdateTracks {
            peer_id: PeerId(0),
            tracks_patches: vec![ClientTrackPatch {
                id: TrackId(0),
                is_muted: Some(disabled),
            }],
        }))
        .await
        .unwrap();
    publisher
        .send(SendCommand(Command::UpdateTracks {
            peer_id: PeerId(0),
            tracks_patches: vec![ClientTrackPatch {
                id: TrackId(1),
                is_muted: Some(disabled),
            }],
        }))
        .await
        .unwrap();

    async fn wait_tracks_applied(
        disabled: bool,
        rx: &mut UnboundedReceiver<Event>,
        expected_peer_id: PeerId,
    ) {
        let mut first_muted = false;
        let mut second_muted = false;
        loop {
            if let Event::TracksApplied {
                peer_id, updates, ..
            } = rx.select_next_some().await
            {
                assert_eq!(peer_id, expected_peer_id);
                for update in updates {
                    match update {
                        TrackUpdate::Updated(patch) => {
                            if let Some(is_muted_general) = patch.is_muted_general {
                                assert_eq!(is_muted_general, disabled);
                            }
                            if patch.id == TrackId(0) {
                                first_muted = true;
                            } else if patch.id == TrackId(1) {
                                second_muted = true;
                            } else {
                                unreachable!();
                            }
                        }
                        _ => unreachable!(),
                    }
                }
                if first_muted && second_muted {
                    break;
                }
            }
        }
    };
    wait_tracks_applied(disabled, publisher_rx, PeerId(0)).await;
    wait_tracks_applied(disabled, subscriber_rx, PeerId(1)).await;
}

/// Creates `pub => sub` `Room`, and publisher disables and enables his tracks
/// multiple times.
#[actix_rt::test]
async fn track_disables_and_enables() {
    const TEST_NAME: &str = "track_disable";

    let mut client = ControlClient::new().await;
    let credentials = client.create(create_room_req(TEST_NAME)).await;

    let (publisher_tx, mut publisher_rx) = mpsc::unbounded();
    let publisher = TestMember::connect(
        credentials.get("publisher").unwrap(),
        Some(Box::new(move |event, _, _| {
            publisher_tx.unbounded_send(event.clone()).unwrap();
        })),
        None,
        Some(Duration::from_secs(500)),
        true,
    )
    .await;
    let (subscriber_tx, mut subscriber_rx) = mpsc::unbounded();
    let _subscriber = TestMember::connect(
        credentials.get("responder").unwrap(),
        Some(Box::new(move |event, _, _| {
            subscriber_tx.unbounded_send(event.clone()).unwrap();
        })),
        None,
        Some(Duration::from_secs(500)),
        true,
    )
    .await;

    // wait until initial negotiation finishes
    loop {
        if let Event::SdpAnswerMade { .. } =
            publisher_rx.select_next_some().await
        {
            break;
        };
    }

    helper(true, &publisher, &mut publisher_rx, &mut subscriber_rx).await;
    helper(false, &publisher, &mut publisher_rx, &mut subscriber_rx).await;

    helper(true, &publisher, &mut publisher_rx, &mut subscriber_rx).await;
    helper(false, &publisher, &mut publisher_rx, &mut subscriber_rx).await;
}

/// Tests that track disabled and enables will be performed instantly and will
/// not wait for renegotiation finish.
#[actix_rt::test]
async fn track_disables_and_enables_are_instant() {
    const TEST_NAME: &str = "track_disables_and_enables_are_instant";
    const EVENTS_COUNT: usize = 100;

    fn filter_events(
        rx: UnboundedReceiver<Event>,
    ) -> impl Stream<Item = (bool, Option<NegotiationRole>)> {
        rx.filter_map(|val| async {
            match val {
                Event::TracksApplied {
                    mut updates,
                    negotiation_role,
                    ..
                } => {
                    match updates.len() {
                        0 => {
                            // 0 updates means that TracksApplied must proc
                            // negotiation
                            negotiation_role.unwrap();
                            None
                        }
                        1 => {
                            if let TrackUpdate::Updated(patch) =
                                updates.pop().unwrap()
                            {
                                Some((
                                    patch.is_muted.unwrap(),
                                    negotiation_role,
                                ))
                            } else {
                                unreachable!();
                            }
                        }
                        _ => unreachable!("patches dedup failed"),
                    }
                }
                _ => None,
            }
        })
    }

    let mut client = ControlClient::new().await;
    let credentials = client.create(create_room_req(TEST_NAME)).await;

    let (publisher_tx, mut publisher_rx) = mpsc::unbounded();
    let publisher = TestMember::connect(
        credentials.get("publisher").unwrap(),
        Some(Box::new(move |event, _, _| {
            let _ = publisher_tx.unbounded_send(event.clone());
        })),
        None,
        Some(Duration::from_secs(500)),
        true,
    )
    .await;

    let (subscriber_tx, subscriber_rx) = mpsc::unbounded();
    let _subscriber = TestMember::connect(
        credentials.get("responder").unwrap(),
        Some(Box::new(move |event, _, _| {
            let _ = subscriber_tx.unbounded_send(event.clone());
        })),
        None,
        Some(Duration::from_secs(500)),
        true,
    )
    .await;

    // wait until initial negotiation finishes, and send a bunch of
    // UpdateTracks
    let mut mutes_sent = Vec::with_capacity(EVENTS_COUNT);
    loop {
        if let Event::SdpAnswerMade { .. } =
            publisher_rx.select_next_some().await
        {
            for i in 0..EVENTS_COUNT {
                let is_muted = i % 2 == 1;
                mutes_sent.push(is_muted);
                publisher.do_send(SendCommand(Command::UpdateTracks {
                    peer_id: PeerId(0),
                    tracks_patches: vec![TrackPatch {
                        id: TrackId(0),
                        is_muted: Some(is_muted),
                    }],
                }));
            }
            break;
        };
    }

    // we dont know how many events we will receive, so gather events they
    // stop going
    let mut mutes_received_by_pub: Vec<_> = tokio::stream::StreamExt::timeout(
        filter_events(publisher_rx),
        Duration::from_secs(3),
    )
    .take_while(|val| future::ready(val.is_ok()))
    .map(Result::unwrap)
    .map(|val| val.0)
    .collect()
    .await;

    let mut mutes_received_by_sub: Vec<_> = tokio::stream::StreamExt::timeout(
        filter_events(subscriber_rx),
        Duration::from_secs(3),
    )
    .take_while(|val| future::ready(val.is_ok()))
    .map(Result::unwrap)
    .collect()
    .await;

    let mutes_received_by_pub_len = mutes_received_by_pub.len();
    assert!(mutes_sent.len() >= mutes_received_by_pub_len);

    // make sure that there are no consecutive repeated elements
    mutes_received_by_pub.dedup();
    assert_eq!(mutes_received_by_pub.len(), mutes_received_by_pub_len);

    // make sure that all TracksApplied events received by sub have
    // Some(NegotiationRole), meaning that there no point to force push
    // TracksApplied to other member
    assert!(mutes_received_by_sub.iter().all(|val| val.1.is_some()));

    assert_eq!(
        mutes_sent.pop().unwrap(),
        mutes_received_by_sub.pop().unwrap().0
    );
}

#[actix_rt::test]
async fn track_disables_and_enables_are_instant2() {
    const TEST_NAME: &str = "track_disables_and_enables_are_instant2";

    let mut client = ControlClient::new().await;
    let credentials = client.create(create_room_req(TEST_NAME)).await;
    client
        .create(
            WebRtcPublishEndpointBuilder::default()
                .id("publish")
                .p2p_mode(proto::web_rtc_publish_endpoint::P2p::Always)
                .build()
                .unwrap()
                .build_request(format!("{}/responder", TEST_NAME)),
        )
        .await;
    client
        .create(
            WebRtcPlayEndpointBuilder::default()
                .id("play")
                .src(format!("local://{}/responder/publish", TEST_NAME))
                .build()
                .unwrap()
                .build_request(format!("{}/publisher", TEST_NAME)),
        )
        .await;

    let (first_tx, mut first_rx) = mpsc::unbounded();
    let first = TestMember::connect(
        credentials.get("publisher").unwrap(),
        Some(Box::new(move |event, _, _| {
            first_tx.unbounded_send(event.clone()).unwrap();
        })),
        None,
        Some(Duration::from_secs(500)),
        false,
    )
    .await;

    let (second_tx, mut second_rx) = mpsc::unbounded();
    let second = TestMember::connect(
        credentials.get("responder").unwrap(),
        Some(Box::new(move |event, _, _| {
            second_tx.unbounded_send(event.clone()).unwrap();
        })),
        None,
        Some(Duration::from_secs(500)),
        false,
    )
    .await;

    loop {
        if let Event::PeerCreated {
            peer_id,
            negotiation_role,
            tracks,
            ..
        } = first_rx.select_next_some().await
        {
            first
                .send(handle_peer_created(peer_id, &negotiation_role, &tracks))
                .await
                .unwrap();
            break;
        }
    }

    loop {
        if let Event::PeerCreated {
            peer_id,
            negotiation_role,
            tracks,
            ..
        } = second_rx.select_next_some().await
        {
            second
                .send(handle_peer_created(peer_id, &negotiation_role, &tracks))
                .await
                .unwrap();
            break;
        }
    }
    // wait until initial negotiation finishes
    loop {
        if let Event::SdpAnswerMade { .. } = first_rx.select_next_some().await {
            break;
        };
    }

    first
        .send(SendCommand(Command::UpdateTracks {
            peer_id: PeerId(0),
            tracks_patches: vec![TrackPatch {
                id: TrackId(0),
                is_muted: Some(true),
            }],
        }))
        .await
        .unwrap();
    loop {
        if let Event::TracksApplied {
            peer_id,
            updates: _,
            negotiation_role,
        } = first_rx.select_next_some().await
        {
            assert_eq!(peer_id.0, 0);
            assert_eq!(negotiation_role, Some(NegotiationRole::Offerer));
            break;
        }
    }
    second
        .send(SendCommand(Command::UpdateTracks {
            peer_id: PeerId(1),
            tracks_patches: vec![TrackPatch {
                id: TrackId(2),
                is_muted: Some(true),
            }],
        }))
        .await
        .unwrap();
    loop {
        if let Event::TracksApplied {
            peer_id,
            updates: _,
            negotiation_role,
        } = second_rx.select_next_some().await
        {
            assert_eq!(peer_id.0, 1);
            assert_eq!(negotiation_role, None);
            break;
        }
    }
}

/// Checks that force update mechanism works for muting and renegotiation after
/// force update will be performed.
#[actix_rt::test]
async fn force_update_works() {
    const TEST_NAME: &str = "force_update_works";

    let mut client = ControlClient::new().await;
    let credentials = client.create(create_room_req(TEST_NAME)).await;

    let (pub_con_established_tx, mut pub_con_established_rx) =
        mpsc::unbounded();
    let (force_update_tx, mut force_update_rx) = mpsc::unbounded();
    let (renegotiation_update_tx, mut renegotiation_update_rx) =
        mpsc::unbounded();
    let renegotiation_done = Rc::new(Cell::new(false));
    let _publisher = TestMember::connect(
        credentials.get("publisher").unwrap(),
        Some(Box::new({
            let renegotiation_done = Rc::clone(&renegotiation_done);
            let renegotiation_update_tx = renegotiation_update_tx.clone();
            let force_update_tx = force_update_tx.clone();
            move |event, ctx, _| match &event {
                Event::IceCandidateDiscovered { peer_id, .. } => {
                    ctx.notify(SendCommand(Command::UpdateTracks {
                        peer_id: *peer_id,
                        tracks_patches: vec![TrackPatch {
                            is_muted: Some(true),
                            id: TrackId(0),
                        }],
                    }));
                }
                Event::TracksApplied {
                    negotiation_role,
                    peer_id,
                    ..
                } => {
                    if negotiation_role.is_none() {
                        force_update_tx.unbounded_send(()).unwrap();
                    } else if renegotiation_done.get() {
                        renegotiation_update_tx.unbounded_send(()).unwrap();
                    } else {
                        ctx.notify(SendCommand(Command::UpdateTracks {
                            peer_id: *peer_id,
                            tracks_patches: vec![TrackPatch {
                                is_muted: Some(true),
                                id: TrackId(0),
                            }],
                        }));
                        renegotiation_done.set(true);
                    }
                }
                _ => {}
            }
        })),
        Some(Box::new(move |event| {
            if let ConnectionEvent::Started = event {
                pub_con_established_tx.unbounded_send(()).unwrap()
            }
        })),
        Some(Duration::from_secs(500)),
        true,
    )
    .await;

    pub_con_established_rx.next().await.unwrap();

    let mut pub_peer_id = None;
    let mut track_id = None;
    let _subscriber = TestMember::connect(
        credentials.get("responder").unwrap(),
        Some(Box::new(move |event, ctx, _| match &event {
            Event::PeerCreated {
                peer_id, tracks, ..
            } => {
                track_id = Some(tracks[0].id);
                pub_peer_id = Some(*peer_id);
            }
            Event::IceCandidateDiscovered { .. } => {
                ctx.notify(SendCommand(Command::UpdateTracks {
                    peer_id: pub_peer_id.unwrap(),
                    tracks_patches: vec![TrackPatch {
                        is_muted: Some(true),
                        id: track_id.unwrap(),
                    }],
                }));
            }
            Event::TracksApplied {
                negotiation_role, ..
            } => {
                if negotiation_role.is_none() {
                    force_update_tx.unbounded_send(()).unwrap();
                } else if renegotiation_done.get() {
                    renegotiation_update_tx.unbounded_send(()).unwrap();
                } else {
                    ctx.notify(SendCommand(Command::UpdateTracks {
                        peer_id: pub_peer_id.unwrap(),
                        tracks_patches: vec![TrackPatch {
                            is_muted: Some(true),
                            id: track_id.unwrap(),
                        }],
                    }));
                    renegotiation_done.set(true);
                }
            }
            _ => {}
        })),
        None,
        Some(Duration::from_secs(500)),
        true,
    )
    .await;

    let (force_update, renegotiation_update) = future::join(
        timeout(Duration::from_secs(10), force_update_rx.next()),
        timeout(Duration::from_secs(10), renegotiation_update_rx.next()),
    )
    .await;
    force_update.unwrap().unwrap();
    renegotiation_update.unwrap().unwrap();
}<|MERGE_RESOLUTION|>--- conflicted
+++ resolved
@@ -6,11 +6,7 @@
     future, Stream, StreamExt,
 };
 use medea_client_api_proto::{
-<<<<<<< HEAD
-    ClientTrackPatch, Command, Event, PeerId, TrackId, TrackUpdate,
-=======
     Command, Event, NegotiationRole, PeerId, TrackId, TrackPatch, TrackUpdate,
->>>>>>> c5b33eaa
 };
 use medea_control_api_proto::grpc::api as proto;
 use tokio::time::timeout;
@@ -74,7 +70,9 @@
                 for update in updates {
                     match update {
                         TrackUpdate::Updated(patch) => {
-                            if let Some(is_muted_general) = patch.is_muted_general {
+                            if let Some(is_muted_general) =
+                                patch.is_muted_general
+                            {
                                 assert_eq!(is_muted_general, disabled);
                             }
                             if patch.id == TrackId(0) {
