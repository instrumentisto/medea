<<<<<<< HEAD
use std::{cell::Cell, collections::HashMap, rc::Rc, time::Duration};

use actix::{Addr, AsyncContext};
use futures::{
    channel::{
        mpsc::{self, UnboundedReceiver},
        oneshot,
    },
    future, StreamExt,
=======
use std::{cell::Cell, rc::Rc, time::Duration};

use actix::{Addr, AsyncContext};
use futures::{
    channel::mpsc::{self, UnboundedReceiver},
    future, Stream, StreamExt,
>>>>>>> a2e5af25
};
use medea_client_api_proto::{
    Command, Event, NegotiationRole, PeerId, TrackId, TrackPatch, TrackUpdate,
};
use medea_control_api_proto::grpc::api as proto;
<<<<<<< HEAD
=======
use tokio::time::timeout;
>>>>>>> a2e5af25

use crate::{
    grpc_control_api::{
        create_room_req, ControlClient, WebRtcPlayEndpointBuilder,
        WebRtcPublishEndpointBuilder,
    },
<<<<<<< HEAD
    signalling::{ConnectionEvent, SendCommand, TestMember},
=======
    signalling::{
        handle_peer_created, ConnectionEvent, SendCommand, TestMember,
    },
>>>>>>> a2e5af25
};

// Sends 2 UpdateTracks with is_muted = `disabled`.
// Waits for single/multiple TracksApplied with expected track changes on on
// `publisher_rx`.
// Waits for single/multiple TracksApplied with expected track
// changes on on `subscriber_rx`.
async fn helper(
    disabled: bool,
    publisher: &Addr<TestMember>,
    publisher_rx: &mut UnboundedReceiver<Event>,
    subscriber_rx: &mut UnboundedReceiver<Event>,
) {
    // send 2 UpdateTracks with is_muted = true.
    publisher
        .send(SendCommand(Command::UpdateTracks {
            peer_id: PeerId(0),
            tracks_patches: vec![TrackPatch {
                id: TrackId(0),
                is_muted: Some(disabled),
            }],
        }))
        .await
        .unwrap();
    publisher
        .send(SendCommand(Command::UpdateTracks {
            peer_id: PeerId(0),
            tracks_patches: vec![TrackPatch {
                id: TrackId(1),
                is_muted: Some(disabled),
            }],
        }))
        .await
        .unwrap();

    async fn wait_tracks_applied(
        disabled: bool,
        rx: &mut UnboundedReceiver<Event>,
        expected_peer_id: PeerId,
    ) {
        let mut first_muted = false;
        let mut second_muted = false;
        loop {
            if let Event::TracksApplied {
                peer_id, updates, ..
            } = rx.select_next_some().await
            {
                assert_eq!(peer_id, expected_peer_id);
                for update in updates {
                    match update {
                        TrackUpdate::Updated(patch) => {
                            assert_eq!(patch.is_muted, Some(disabled));
                            if patch.id == TrackId(0) {
                                first_muted = true;
                            } else if patch.id == TrackId(1) {
                                second_muted = true;
                            } else {
                                unreachable!();
                            }
                        }
                        _ => unreachable!(),
                    }
                }
                if first_muted && second_muted {
                    break;
                }
            }
        }
    };
    wait_tracks_applied(disabled, publisher_rx, PeerId(0)).await;
    wait_tracks_applied(disabled, subscriber_rx, PeerId(1)).await;
}

/// Creates `pub => sub` `Room`, and publisher disables and enables his tracks
/// multiple times.
#[actix_rt::test]
async fn track_disables_and_enables() {
    const TEST_NAME: &str = "track_disable";

    let mut client = ControlClient::new().await;
    let credentials = client.create(create_room_req(TEST_NAME)).await;

    let (publisher_tx, mut publisher_rx) = mpsc::unbounded();
    let publisher = TestMember::connect(
        credentials.get("publisher").unwrap(),
        Some(Box::new(move |event, _, _| {
            publisher_tx.unbounded_send(event.clone()).unwrap();
        })),
        None,
        Some(Duration::from_secs(500)),
        true,
    )
    .await;
    let (subscriber_tx, mut subscriber_rx) = mpsc::unbounded();
    let _subscriber = TestMember::connect(
        credentials.get("responder").unwrap(),
        Some(Box::new(move |event, _, _| {
            subscriber_tx.unbounded_send(event.clone()).unwrap();
        })),
        None,
        Some(Duration::from_secs(500)),
        true,
    )
    .await;

    // wait until initial negotiation finishes
    loop {
        if let Event::SdpAnswerMade { .. } =
            publisher_rx.select_next_some().await
        {
            break;
        };
    }

    helper(true, &publisher, &mut publisher_rx, &mut subscriber_rx).await;
    helper(false, &publisher, &mut publisher_rx, &mut subscriber_rx).await;

    helper(true, &publisher, &mut publisher_rx, &mut subscriber_rx).await;
    helper(false, &publisher, &mut publisher_rx, &mut subscriber_rx).await;
}

/// Tests that track disabled and enables will be performed instantly and will
/// not wait for renegotiation finish.
#[actix_rt::test]
async fn track_disables_and_enables_are_instant() {
    const TEST_NAME: &str = "track_disables_and_enables_are_instant";
<<<<<<< HEAD
=======
    const EVENTS_COUNT: usize = 100;

    fn filter_events(
        rx: UnboundedReceiver<Event>,
    ) -> impl Stream<Item = (bool, Option<NegotiationRole>)> {
        rx.filter_map(|val| async {
            match val {
                Event::TracksApplied {
                    mut updates,
                    negotiation_role,
                    ..
                } => {
                    match updates.len() {
                        0 => {
                            // 0 updates means that TracksApplied must proc
                            // negotiation
                            negotiation_role.unwrap();
                            None
                        }
                        1 => {
                            if let TrackUpdate::Updated(patch) =
                                updates.pop().unwrap()
                            {
                                Some((
                                    patch.is_muted.unwrap(),
                                    negotiation_role,
                                ))
                            } else {
                                unreachable!();
                            }
                        }
                        _ => unreachable!("patches dedup failed"),
                    }
                }
                _ => None,
            }
        })
    }
>>>>>>> a2e5af25

    let mut client = ControlClient::new().await;
    let credentials = client.create(create_room_req(TEST_NAME)).await;

    let (publisher_tx, mut publisher_rx) = mpsc::unbounded();
<<<<<<< HEAD
    let _publisher = TestMember::connect(
        credentials.get("publisher").unwrap(),
        Some(Box::new(move |event, ctx, _| {
            if let Event::SdpAnswerMade { peer_id, .. } = event {
                for i in 0..20 {
                    let mut tracks_patches = Vec::new();
                    tracks_patches.push(TrackPatch {
                        id: TrackId(0),
                        is_muted: Some(i % 2 == 0),
                    });
                    ctx.notify(SendCommand(Command::UpdateTracks {
                        peer_id: *peer_id,
                        tracks_patches,
                    }));
                }
            }
            publisher_tx.unbounded_send(event.clone()).unwrap();
=======
    let publisher = TestMember::connect(
        credentials.get("publisher").unwrap(),
        Some(Box::new(move |event, _, _| {
            let _ = publisher_tx.unbounded_send(event.clone());
>>>>>>> a2e5af25
        })),
        None,
        Some(Duration::from_secs(500)),
        true,
    )
    .await;
<<<<<<< HEAD
    let (force_update_received_tx, force_update_received_rx) =
        oneshot::channel();
    let mut force_update_received_tx = Some(force_update_received_tx);
    let (all_renegotiations_performed_tx, all_renegotiations_performed_rx) =
        oneshot::channel();
    let mut all_renegotiations_performed_tx =
        Some(all_renegotiations_performed_tx);
    let pub_peer_id = Rc::new(Cell::new(None));
    let _subscriber = TestMember::connect(
        credentials.get("responder").unwrap(),
        Some(Box::new({
            let pub_peer_id = Rc::clone(&pub_peer_id);
            move |event, _, _| match event {
                Event::PeerCreated { peer_id, .. } => {
                    pub_peer_id.set(Some(*peer_id));
                }
                Event::TracksApplied {
                    negotiation_role, ..
                } => {
                    if negotiation_role.is_none() {
                        if let Some(force_update_received_tx) =
                            force_update_received_tx.take()
                        {
                            let _ = force_update_received_tx.send(());
                        }
                    } else if let Some(all_renegotiations_performed_tx) =
                        all_renegotiations_performed_tx.take()
                    {
                        all_renegotiations_performed_tx.send(()).unwrap();
                    }
                }
                _ => {}
            }
=======

    let (subscriber_tx, subscriber_rx) = mpsc::unbounded();
    let _subscriber = TestMember::connect(
        credentials.get("responder").unwrap(),
        Some(Box::new(move |event, _, _| {
            let _ = subscriber_tx.unbounded_send(event.clone());
>>>>>>> a2e5af25
        })),
        None,
        Some(Duration::from_secs(500)),
        true,
    )
    .await;

<<<<<<< HEAD
    // wait until initial negotiation finishes
=======
    // wait until initial negotiation finishes, and send a bunch of
    // UpdateTracks
    let mut mutes_sent = Vec::with_capacity(EVENTS_COUNT);
>>>>>>> a2e5af25
    loop {
        if let Event::SdpAnswerMade { .. } =
            publisher_rx.select_next_some().await
        {
<<<<<<< HEAD
=======
            for i in 0..EVENTS_COUNT {
                let is_muted = i % 2 == 1;
                mutes_sent.push(is_muted);
                publisher.do_send(SendCommand(Command::UpdateTracks {
                    peer_id: PeerId(0),
                    tracks_patches: vec![TrackPatch {
                        id: TrackId(0),
                        is_muted: Some(is_muted),
                    }],
                }));
            }
>>>>>>> a2e5af25
            break;
        };
    }

<<<<<<< HEAD
    let (force_update_received, all_renegotiations_performed) =
        tokio::time::timeout(
            Duration::from_secs(30),
            future::join(
                tokio::time::timeout(
                    Duration::from_secs(10),
                    force_update_received_rx,
                ),
                tokio::time::timeout(
                    Duration::from_secs(10),
                    all_renegotiations_performed_rx,
                ),
            ),
        )
        .await
        .unwrap();
    force_update_received
        .expect("force_update_received")
        .unwrap();
    all_renegotiations_performed
        .expect("all_renegotiations_performed")
        .unwrap();
=======
    // we dont know how many events we will receive, so gather events they
    // stop going
    let mut mutes_received_by_pub: Vec<_> = tokio::stream::StreamExt::timeout(
        filter_events(publisher_rx),
        Duration::from_secs(3),
    )
    .take_while(|val| future::ready(val.is_ok()))
    .map(Result::unwrap)
    .map(|val| val.0)
    .collect()
    .await;

    let mut mutes_received_by_sub: Vec<_> = tokio::stream::StreamExt::timeout(
        filter_events(subscriber_rx),
        Duration::from_secs(3),
    )
    .take_while(|val| future::ready(val.is_ok()))
    .map(Result::unwrap)
    .collect()
    .await;

    let mutes_received_by_pub_len = mutes_received_by_pub.len();
    assert!(mutes_sent.len() >= mutes_received_by_pub_len);

    // make sure that there are no consecutive repeated elements
    mutes_received_by_pub.dedup();
    assert_eq!(mutes_received_by_pub.len(), mutes_received_by_pub_len);

    // make sure that all TracksApplied events received by sub have
    // Some(NegotiationRole), meaning that there no point to force push
    // TracksApplied to other member
    assert!(mutes_received_by_sub.iter().all(|val| val.1.is_some()));

    assert_eq!(
        mutes_sent.pop().unwrap(),
        mutes_received_by_sub.pop().unwrap().0
    );
>>>>>>> a2e5af25
}

#[actix_rt::test]
async fn track_disables_and_enables_are_instant2() {
    const TEST_NAME: &str = "track_disables_and_enables_are_instant2";

    let mut client = ControlClient::new().await;
    let credentials = client.create(create_room_req(TEST_NAME)).await;
    client
        .create(
            WebRtcPublishEndpointBuilder::default()
                .id("publish")
                .p2p_mode(proto::web_rtc_publish_endpoint::P2p::Always)
                .build()
                .unwrap()
                .build_request(format!("{}/responder", TEST_NAME)),
        )
        .await;
    client
        .create(
            WebRtcPlayEndpointBuilder::default()
                .id("play")
                .src(format!("local://{}/responder/publish", TEST_NAME))
                .build()
                .unwrap()
                .build_request(format!("{}/publisher", TEST_NAME)),
        )
        .await;

    let (first_tx, mut first_rx) = mpsc::unbounded();
    let first = TestMember::connect(
        credentials.get("publisher").unwrap(),
        Some(Box::new(move |event, _, _| {
            first_tx.unbounded_send(event.clone()).unwrap();
        })),
        None,
        Some(Duration::from_secs(500)),
        false,
    )
    .await;

    let (second_tx, mut second_rx) = mpsc::unbounded();
    let second = TestMember::connect(
        credentials.get("responder").unwrap(),
        Some(Box::new(move |event, _, _| {
            second_tx.unbounded_send(event.clone()).unwrap();
        })),
        None,
        Some(Duration::from_secs(500)),
        false,
    )
    .await;

    loop {
        if let Event::PeerCreated {
            peer_id,
            negotiation_role,
            tracks,
            ..
        } = first_rx.select_next_some().await
        {
<<<<<<< HEAD
            let answer = match negotiation_role {
                NegotiationRole::Offerer => Command::MakeSdpOffer {
                    peer_id,
                    sdp_offer: "offer".into(),
                    mids: tracks
                        .iter()
                        .map(|t| t.id)
                        .enumerate()
                        .map(|(mid, id)| (id, mid.to_string()))
                        .collect(),
                    senders_statuses: HashMap::new(),
                },
                NegotiationRole::Answerer(_) => Command::MakeSdpAnswer {
                    peer_id,
                    sdp_answer: "answer".into(),
                    senders_statuses: HashMap::new(),
                },
            };
            first.send(SendCommand(answer)).await.unwrap();
=======
            first
                .send(handle_peer_created(peer_id, &negotiation_role, &tracks))
                .await
                .unwrap();
>>>>>>> a2e5af25
            break;
        }
    }

    loop {
        if let Event::PeerCreated {
            peer_id,
            negotiation_role,
            tracks,
            ..
        } = second_rx.select_next_some().await
        {
<<<<<<< HEAD
            let answer = match negotiation_role {
                NegotiationRole::Offerer => Command::MakeSdpOffer {
                    peer_id,
                    sdp_offer: "offer".into(),
                    mids: tracks
                        .iter()
                        .map(|t| t.id)
                        .enumerate()
                        .map(|(mid, id)| (id, mid.to_string()))
                        .collect(),
                    senders_statuses: HashMap::new(),
                },
                NegotiationRole::Answerer(_) => Command::MakeSdpAnswer {
                    peer_id,
                    sdp_answer: "answer".into(),
                    senders_statuses: HashMap::new(),
                },
            };
            second.send(SendCommand(answer)).await.unwrap();
            break;
        }
    }
=======
            second
                .send(handle_peer_created(peer_id, &negotiation_role, &tracks))
                .await
                .unwrap();
            break;
        }
    }
    // wait until initial negotiation finishes
    loop {
        if let Event::SdpAnswerMade { .. } = first_rx.select_next_some().await {
            break;
        };
    }

>>>>>>> a2e5af25
    first
        .send(SendCommand(Command::UpdateTracks {
            peer_id: PeerId(0),
            tracks_patches: vec![TrackPatch {
                id: TrackId(0),
                is_muted: Some(true),
            }],
        }))
        .await
        .unwrap();
    loop {
        if let Event::TracksApplied {
            peer_id,
            updates: _,
            negotiation_role,
        } = first_rx.select_next_some().await
        {
            assert_eq!(peer_id.0, 0);
            assert_eq!(negotiation_role, Some(NegotiationRole::Offerer));
            break;
        }
    }
    second
        .send(SendCommand(Command::UpdateTracks {
            peer_id: PeerId(1),
            tracks_patches: vec![TrackPatch {
                id: TrackId(2),
                is_muted: Some(true),
            }],
        }))
        .await
        .unwrap();
    loop {
        if let Event::TracksApplied {
            peer_id,
            updates: _,
            negotiation_role,
        } = second_rx.select_next_some().await
        {
            assert_eq!(peer_id.0, 1);
            assert_eq!(negotiation_role, None);
            break;
        }
    }
}

/// Checks that force update mechanism works for muting and renegotiation after
/// force update will be performed.
#[actix_rt::test]
async fn force_update_works() {
    const TEST_NAME: &str = "force_update_works";

    let mut client = ControlClient::new().await;
    let credentials = client.create(create_room_req(TEST_NAME)).await;

<<<<<<< HEAD
    let (
        publisher_connection_established_tx,
        mut publisher_connection_established_rx,
    ) = mpsc::unbounded();
    let (force_update_tx, mut force_update_rx) = mpsc::unbounded();
    let (renegotiation_update_tx, mut renegotiation_update_rx) =
        mpsc::unbounded();
    let is_renegotiation_happened = Rc::new(Cell::new(false));
    let _publisher = TestMember::connect(
        credentials.get("publisher").unwrap(),
        Some(Box::new({
            let is_renegotiation_happened =
                Rc::clone(&is_renegotiation_happened);
=======
    let (pub_con_established_tx, mut pub_con_established_rx) =
        mpsc::unbounded();
    let (force_update_tx, mut force_update_rx) = mpsc::unbounded();
    let (renegotiation_update_tx, mut renegotiation_update_rx) =
        mpsc::unbounded();
    let renegotiation_done = Rc::new(Cell::new(false));
    let _publisher = TestMember::connect(
        credentials.get("publisher").unwrap(),
        Some(Box::new({
            let renegotiation_done = Rc::clone(&renegotiation_done);
>>>>>>> a2e5af25
            let renegotiation_update_tx = renegotiation_update_tx.clone();
            let force_update_tx = force_update_tx.clone();
            move |event, ctx, _| match &event {
                Event::IceCandidateDiscovered { peer_id, .. } => {
                    ctx.notify(SendCommand(Command::UpdateTracks {
                        peer_id: *peer_id,
                        tracks_patches: vec![TrackPatch {
                            is_muted: Some(true),
                            id: TrackId(0),
                        }],
                    }));
                }
                Event::TracksApplied {
                    negotiation_role,
                    peer_id,
                    ..
                } => {
                    if negotiation_role.is_none() {
                        force_update_tx.unbounded_send(()).unwrap();
<<<<<<< HEAD
                    } else if is_renegotiation_happened.get() {
=======
                    } else if renegotiation_done.get() {
>>>>>>> a2e5af25
                        renegotiation_update_tx.unbounded_send(()).unwrap();
                    } else {
                        ctx.notify(SendCommand(Command::UpdateTracks {
                            peer_id: *peer_id,
                            tracks_patches: vec![TrackPatch {
                                is_muted: Some(true),
                                id: TrackId(0),
                            }],
                        }));
<<<<<<< HEAD
                        is_renegotiation_happened.set(true);
=======
                        renegotiation_done.set(true);
>>>>>>> a2e5af25
                    }
                }
                _ => {}
            }
        })),
        Some(Box::new(move |event| {
            if let ConnectionEvent::Started = event {
<<<<<<< HEAD
                publisher_connection_established_tx
                    .unbounded_send(())
                    .unwrap()
=======
                pub_con_established_tx.unbounded_send(()).unwrap()
>>>>>>> a2e5af25
            }
        })),
        Some(Duration::from_secs(500)),
        true,
    )
    .await;

<<<<<<< HEAD
    publisher_connection_established_rx.next().await.unwrap();
=======
    pub_con_established_rx.next().await.unwrap();
>>>>>>> a2e5af25

    let mut pub_peer_id = None;
    let mut track_id = None;
    let _subscriber = TestMember::connect(
        credentials.get("responder").unwrap(),
        Some(Box::new(move |event, ctx, _| match &event {
            Event::PeerCreated {
                peer_id, tracks, ..
            } => {
                track_id = Some(tracks[0].id);
                pub_peer_id = Some(*peer_id);
            }
            Event::IceCandidateDiscovered { .. } => {
                ctx.notify(SendCommand(Command::UpdateTracks {
                    peer_id: pub_peer_id.unwrap(),
                    tracks_patches: vec![TrackPatch {
                        is_muted: Some(true),
                        id: track_id.unwrap(),
                    }],
                }));
            }
            Event::TracksApplied {
                negotiation_role, ..
            } => {
                if negotiation_role.is_none() {
                    force_update_tx.unbounded_send(()).unwrap();
<<<<<<< HEAD
                } else if is_renegotiation_happened.get() {
=======
                } else if renegotiation_done.get() {
>>>>>>> a2e5af25
                    renegotiation_update_tx.unbounded_send(()).unwrap();
                } else {
                    ctx.notify(SendCommand(Command::UpdateTracks {
                        peer_id: pub_peer_id.unwrap(),
                        tracks_patches: vec![TrackPatch {
                            is_muted: Some(true),
                            id: track_id.unwrap(),
                        }],
                    }));
<<<<<<< HEAD
                    is_renegotiation_happened.set(true);
=======
                    renegotiation_done.set(true);
>>>>>>> a2e5af25
                }
            }
            _ => {}
        })),
        None,
        Some(Duration::from_secs(500)),
        true,
    )
    .await;

    let (force_update, renegotiation_update) = future::join(
<<<<<<< HEAD
        tokio::time::timeout(Duration::from_secs(10), force_update_rx.next()),
        tokio::time::timeout(
            Duration::from_secs(10),
            renegotiation_update_rx.next(),
        ),
=======
        timeout(Duration::from_secs(10), force_update_rx.next()),
        timeout(Duration::from_secs(10), renegotiation_update_rx.next()),
>>>>>>> a2e5af25
    )
    .await;
    force_update.unwrap().unwrap();
    renegotiation_update.unwrap().unwrap();
}<|MERGE_RESOLUTION|>--- conflicted
+++ resolved
@@ -1,43 +1,24 @@
-<<<<<<< HEAD
-use std::{cell::Cell, collections::HashMap, rc::Rc, time::Duration};
-
-use actix::{Addr, AsyncContext};
-use futures::{
-    channel::{
-        mpsc::{self, UnboundedReceiver},
-        oneshot,
-    },
-    future, StreamExt,
-=======
 use std::{cell::Cell, rc::Rc, time::Duration};
 
 use actix::{Addr, AsyncContext};
 use futures::{
     channel::mpsc::{self, UnboundedReceiver},
     future, Stream, StreamExt,
->>>>>>> a2e5af25
 };
 use medea_client_api_proto::{
     Command, Event, NegotiationRole, PeerId, TrackId, TrackPatch, TrackUpdate,
 };
 use medea_control_api_proto::grpc::api as proto;
-<<<<<<< HEAD
-=======
 use tokio::time::timeout;
->>>>>>> a2e5af25
 
 use crate::{
     grpc_control_api::{
         create_room_req, ControlClient, WebRtcPlayEndpointBuilder,
         WebRtcPublishEndpointBuilder,
     },
-<<<<<<< HEAD
-    signalling::{ConnectionEvent, SendCommand, TestMember},
-=======
     signalling::{
         handle_peer_created, ConnectionEvent, SendCommand, TestMember,
     },
->>>>>>> a2e5af25
 };
 
 // Sends 2 UpdateTracks with is_muted = `disabled`.
@@ -164,8 +145,6 @@
 #[actix_rt::test]
 async fn track_disables_and_enables_are_instant() {
     const TEST_NAME: &str = "track_disables_and_enables_are_instant";
-<<<<<<< HEAD
-=======
     const EVENTS_COUNT: usize = 100;
 
     fn filter_events(
@@ -204,84 +183,27 @@
             }
         })
     }
->>>>>>> a2e5af25
 
     let mut client = ControlClient::new().await;
     let credentials = client.create(create_room_req(TEST_NAME)).await;
 
     let (publisher_tx, mut publisher_rx) = mpsc::unbounded();
-<<<<<<< HEAD
-    let _publisher = TestMember::connect(
-        credentials.get("publisher").unwrap(),
-        Some(Box::new(move |event, ctx, _| {
-            if let Event::SdpAnswerMade { peer_id, .. } = event {
-                for i in 0..20 {
-                    let mut tracks_patches = Vec::new();
-                    tracks_patches.push(TrackPatch {
-                        id: TrackId(0),
-                        is_muted: Some(i % 2 == 0),
-                    });
-                    ctx.notify(SendCommand(Command::UpdateTracks {
-                        peer_id: *peer_id,
-                        tracks_patches,
-                    }));
-                }
-            }
-            publisher_tx.unbounded_send(event.clone()).unwrap();
-=======
     let publisher = TestMember::connect(
         credentials.get("publisher").unwrap(),
         Some(Box::new(move |event, _, _| {
             let _ = publisher_tx.unbounded_send(event.clone());
->>>>>>> a2e5af25
         })),
         None,
         Some(Duration::from_secs(500)),
         true,
     )
     .await;
-<<<<<<< HEAD
-    let (force_update_received_tx, force_update_received_rx) =
-        oneshot::channel();
-    let mut force_update_received_tx = Some(force_update_received_tx);
-    let (all_renegotiations_performed_tx, all_renegotiations_performed_rx) =
-        oneshot::channel();
-    let mut all_renegotiations_performed_tx =
-        Some(all_renegotiations_performed_tx);
-    let pub_peer_id = Rc::new(Cell::new(None));
-    let _subscriber = TestMember::connect(
-        credentials.get("responder").unwrap(),
-        Some(Box::new({
-            let pub_peer_id = Rc::clone(&pub_peer_id);
-            move |event, _, _| match event {
-                Event::PeerCreated { peer_id, .. } => {
-                    pub_peer_id.set(Some(*peer_id));
-                }
-                Event::TracksApplied {
-                    negotiation_role, ..
-                } => {
-                    if negotiation_role.is_none() {
-                        if let Some(force_update_received_tx) =
-                            force_update_received_tx.take()
-                        {
-                            let _ = force_update_received_tx.send(());
-                        }
-                    } else if let Some(all_renegotiations_performed_tx) =
-                        all_renegotiations_performed_tx.take()
-                    {
-                        all_renegotiations_performed_tx.send(()).unwrap();
-                    }
-                }
-                _ => {}
-            }
-=======
 
     let (subscriber_tx, subscriber_rx) = mpsc::unbounded();
     let _subscriber = TestMember::connect(
         credentials.get("responder").unwrap(),
         Some(Box::new(move |event, _, _| {
             let _ = subscriber_tx.unbounded_send(event.clone());
->>>>>>> a2e5af25
         })),
         None,
         Some(Duration::from_secs(500)),
@@ -289,19 +211,13 @@
     )
     .await;
 
-<<<<<<< HEAD
-    // wait until initial negotiation finishes
-=======
     // wait until initial negotiation finishes, and send a bunch of
     // UpdateTracks
     let mut mutes_sent = Vec::with_capacity(EVENTS_COUNT);
->>>>>>> a2e5af25
     loop {
         if let Event::SdpAnswerMade { .. } =
             publisher_rx.select_next_some().await
         {
-<<<<<<< HEAD
-=======
             for i in 0..EVENTS_COUNT {
                 let is_muted = i % 2 == 1;
                 mutes_sent.push(is_muted);
@@ -313,35 +229,10 @@
                     }],
                 }));
             }
->>>>>>> a2e5af25
             break;
         };
     }
 
-<<<<<<< HEAD
-    let (force_update_received, all_renegotiations_performed) =
-        tokio::time::timeout(
-            Duration::from_secs(30),
-            future::join(
-                tokio::time::timeout(
-                    Duration::from_secs(10),
-                    force_update_received_rx,
-                ),
-                tokio::time::timeout(
-                    Duration::from_secs(10),
-                    all_renegotiations_performed_rx,
-                ),
-            ),
-        )
-        .await
-        .unwrap();
-    force_update_received
-        .expect("force_update_received")
-        .unwrap();
-    all_renegotiations_performed
-        .expect("all_renegotiations_performed")
-        .unwrap();
-=======
     // we dont know how many events we will receive, so gather events they
     // stop going
     let mut mutes_received_by_pub: Vec<_> = tokio::stream::StreamExt::timeout(
@@ -379,7 +270,6 @@
         mutes_sent.pop().unwrap(),
         mutes_received_by_sub.pop().unwrap().0
     );
->>>>>>> a2e5af25
 }
 
 #[actix_rt::test]
@@ -441,32 +331,10 @@
             ..
         } = first_rx.select_next_some().await
         {
-<<<<<<< HEAD
-            let answer = match negotiation_role {
-                NegotiationRole::Offerer => Command::MakeSdpOffer {
-                    peer_id,
-                    sdp_offer: "offer".into(),
-                    mids: tracks
-                        .iter()
-                        .map(|t| t.id)
-                        .enumerate()
-                        .map(|(mid, id)| (id, mid.to_string()))
-                        .collect(),
-                    senders_statuses: HashMap::new(),
-                },
-                NegotiationRole::Answerer(_) => Command::MakeSdpAnswer {
-                    peer_id,
-                    sdp_answer: "answer".into(),
-                    senders_statuses: HashMap::new(),
-                },
-            };
-            first.send(SendCommand(answer)).await.unwrap();
-=======
             first
                 .send(handle_peer_created(peer_id, &negotiation_role, &tracks))
                 .await
                 .unwrap();
->>>>>>> a2e5af25
             break;
         }
     }
@@ -479,30 +347,6 @@
             ..
         } = second_rx.select_next_some().await
         {
-<<<<<<< HEAD
-            let answer = match negotiation_role {
-                NegotiationRole::Offerer => Command::MakeSdpOffer {
-                    peer_id,
-                    sdp_offer: "offer".into(),
-                    mids: tracks
-                        .iter()
-                        .map(|t| t.id)
-                        .enumerate()
-                        .map(|(mid, id)| (id, mid.to_string()))
-                        .collect(),
-                    senders_statuses: HashMap::new(),
-                },
-                NegotiationRole::Answerer(_) => Command::MakeSdpAnswer {
-                    peer_id,
-                    sdp_answer: "answer".into(),
-                    senders_statuses: HashMap::new(),
-                },
-            };
-            second.send(SendCommand(answer)).await.unwrap();
-            break;
-        }
-    }
-=======
             second
                 .send(handle_peer_created(peer_id, &negotiation_role, &tracks))
                 .await
@@ -517,7 +361,6 @@
         };
     }
 
->>>>>>> a2e5af25
     first
         .send(SendCommand(Command::UpdateTracks {
             peer_id: PeerId(0),
@@ -573,21 +416,6 @@
     let mut client = ControlClient::new().await;
     let credentials = client.create(create_room_req(TEST_NAME)).await;
 
-<<<<<<< HEAD
-    let (
-        publisher_connection_established_tx,
-        mut publisher_connection_established_rx,
-    ) = mpsc::unbounded();
-    let (force_update_tx, mut force_update_rx) = mpsc::unbounded();
-    let (renegotiation_update_tx, mut renegotiation_update_rx) =
-        mpsc::unbounded();
-    let is_renegotiation_happened = Rc::new(Cell::new(false));
-    let _publisher = TestMember::connect(
-        credentials.get("publisher").unwrap(),
-        Some(Box::new({
-            let is_renegotiation_happened =
-                Rc::clone(&is_renegotiation_happened);
-=======
     let (pub_con_established_tx, mut pub_con_established_rx) =
         mpsc::unbounded();
     let (force_update_tx, mut force_update_rx) = mpsc::unbounded();
@@ -598,7 +426,6 @@
         credentials.get("publisher").unwrap(),
         Some(Box::new({
             let renegotiation_done = Rc::clone(&renegotiation_done);
->>>>>>> a2e5af25
             let renegotiation_update_tx = renegotiation_update_tx.clone();
             let force_update_tx = force_update_tx.clone();
             move |event, ctx, _| match &event {
@@ -618,11 +445,7 @@
                 } => {
                     if negotiation_role.is_none() {
                         force_update_tx.unbounded_send(()).unwrap();
-<<<<<<< HEAD
-                    } else if is_renegotiation_happened.get() {
-=======
                     } else if renegotiation_done.get() {
->>>>>>> a2e5af25
                         renegotiation_update_tx.unbounded_send(()).unwrap();
                     } else {
                         ctx.notify(SendCommand(Command::UpdateTracks {
@@ -632,11 +455,7 @@
                                 id: TrackId(0),
                             }],
                         }));
-<<<<<<< HEAD
-                        is_renegotiation_happened.set(true);
-=======
                         renegotiation_done.set(true);
->>>>>>> a2e5af25
                     }
                 }
                 _ => {}
@@ -644,13 +463,7 @@
         })),
         Some(Box::new(move |event| {
             if let ConnectionEvent::Started = event {
-<<<<<<< HEAD
-                publisher_connection_established_tx
-                    .unbounded_send(())
-                    .unwrap()
-=======
                 pub_con_established_tx.unbounded_send(()).unwrap()
->>>>>>> a2e5af25
             }
         })),
         Some(Duration::from_secs(500)),
@@ -658,11 +471,7 @@
     )
     .await;
 
-<<<<<<< HEAD
-    publisher_connection_established_rx.next().await.unwrap();
-=======
     pub_con_established_rx.next().await.unwrap();
->>>>>>> a2e5af25
 
     let mut pub_peer_id = None;
     let mut track_id = None;
@@ -689,11 +498,7 @@
             } => {
                 if negotiation_role.is_none() {
                     force_update_tx.unbounded_send(()).unwrap();
-<<<<<<< HEAD
-                } else if is_renegotiation_happened.get() {
-=======
                 } else if renegotiation_done.get() {
->>>>>>> a2e5af25
                     renegotiation_update_tx.unbounded_send(()).unwrap();
                 } else {
                     ctx.notify(SendCommand(Command::UpdateTracks {
@@ -703,11 +508,7 @@
                             id: track_id.unwrap(),
                         }],
                     }));
-<<<<<<< HEAD
-                    is_renegotiation_happened.set(true);
-=======
                     renegotiation_done.set(true);
->>>>>>> a2e5af25
                 }
             }
             _ => {}
@@ -719,16 +520,8 @@
     .await;
 
     let (force_update, renegotiation_update) = future::join(
-<<<<<<< HEAD
-        tokio::time::timeout(Duration::from_secs(10), force_update_rx.next()),
-        tokio::time::timeout(
-            Duration::from_secs(10),
-            renegotiation_update_rx.next(),
-        ),
-=======
         timeout(Duration::from_secs(10), force_update_rx.next()),
         timeout(Duration::from_secs(10), renegotiation_update_rx.next()),
->>>>>>> a2e5af25
     )
     .await;
     force_update.unwrap().unwrap();
