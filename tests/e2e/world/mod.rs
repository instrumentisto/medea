//! E2E tests [`World`][1].
//!
//! [1]: cucumber_rust::World

pub mod member;

use std::{collections::HashMap, time::Duration};

use async_trait::async_trait;
use cucumber_rust::WorldInit;
use derive_more::{Display, Error, From};
use medea_control_api_mock::{
    callback::{CallbackEvent, CallbackItem},
    proto,
<<<<<<< HEAD
};
use tokio_1 as tokio;
=======
    proto::PublishPolicy,
};
use tokio_1::time::interval;
>>>>>>> 61b5aabf
use uuid::Uuid;

use crate::{
    browser::{self, WindowFactory},
    control,
    object::{self, Jason, Object},
};

use self::member::Member;

#[doc(inline)]
pub use self::member::MemberBuilder;
use medea_control_api_mock::proto::PublishPolicy;

/// Returns Control API path for the provided `room_id`, `member_id` and
/// `endpoint_id`.
macro_rules! control_api_path {
    ($room_id:expr) => {
        format!("{}", $room_id)
    };
    ($room_id:expr, $member_id:expr) => {
        format!("{}/{}", $room_id, $member_id)
    };
    ($room_id:expr, $member_id:expr, $endpoint_id:expr) => {
        format!("{}/{}/{}", $room_id, $member_id, $endpoint_id)
    };
}

/// Returns Control API path for the provided `room_id`, `member_id` and
/// `endpoint_id`.
macro_rules! control_api_path {
    ($room_id:expr) => {
        format!("{}", $room_id)
    };
    ($room_id:expr, $member_id:expr) => {
        format!("{}/{}", $room_id, $member_id)
    };
    ($room_id:expr, $member_id:expr, $endpoint_id:expr) => {
        format!("{}/{}/{}", $room_id, $member_id, $endpoint_id)
    };
}

/// All errors which can happen while working with [`World`].
#[derive(Debug, Display, Error, From)]
pub enum Error {
    Control(control::Error),
    Object(object::Error),
    Member(member::Error),
    Browser(browser::Error),
    MemberNotFound(#[error(not(source))] String),
}

type Result<T> = std::result::Result<T, Error>;

/// [`World`][1] used by all E2E tests.
///
/// [1]: cucumber_rust::World
#[derive(WorldInit)]
pub struct World {
    /// ID of the `Room` created for this [`World`].
    room_id: String,

    /// Client of a Medea Control API.
    control_client: control::Client,

    /// All [`Member`]s created in this [`World`].
    members: HashMap<String, Member>,

    /// All [`Jason`] [`Object`]s created in this [`World`].
    jasons: HashMap<String, Object<Jason>>,

    /// [WebDriver] client that all [`Object`]s of this [`World`] will be
    /// created with.
    ///
    /// [WebDriver]: https://w3.org/TR/webdriver
    window_factory: WindowFactory,
}

#[async_trait(?Send)]
impl cucumber_rust::World for World {
    type Error = Error;

    async fn new() -> Result<Self> {
        let room_id = Uuid::new_v4().to_string();

        let control_client = control::Client::new();
        control_client
            .create(
                &room_id,
                proto::Element::Room(proto::Room {
                    id: room_id.clone(),
                    pipeline: HashMap::new(),
                }),
            )
            .await?;

        Ok(Self {
            room_id,
            control_client,
            window_factory: WindowFactory::new().await?,
            members: HashMap::new(),
            jasons: HashMap::new(),
        })
    }
}

impl World {
    /// Creates a new [`Member`] from the provided [`MemberBuilder`].
    ///
    /// `Room` for this [`Member`] will be created, but joining won't be done.
    pub async fn create_member(
        &mut self,
        builder: MemberBuilder,
    ) -> Result<()> {
        let mut pipeline = HashMap::new();
        if builder.is_send {
            pipeline.insert(
                "publish".to_owned(),
                proto::Endpoint::WebRtcPublishEndpoint(
                    proto::WebRtcPublishEndpoint {
                        id: "publish".to_owned(),
                        p2p: proto::P2pMode::Always,
                        force_relay: false,
                        audio_settings: proto::AudioSettings::default(),
                        video_settings: proto::VideoSettings::default(),
                    },
                ),
            );
        }
        if builder.is_recv {
            self.members.values().filter(|m| m.is_send()).for_each(|m| {
                let endpoint_id = format!("play-{}", m.id());
                pipeline.insert(
                    endpoint_id.clone(),
                    proto::Endpoint::WebRtcPlayEndpoint(
                        proto::WebRtcPlayEndpoint {
                            id: endpoint_id,
                            src: format!(
                                "local://{}/{}/publish",
                                self.room_id,
                                m.id(),
                            ),
                            force_relay: false,
                        },
                    ),
                );
            });
        }

        self.control_client
            .create(
                &format!("{}/{}", self.room_id, builder.id),
                proto::Element::Member(proto::Member {
                    id: builder.id.clone(),
                    pipeline,
                    credentials: Some(proto::Credentials::Plain(
                        "test".to_owned(),
                    )),
<<<<<<< HEAD
                    on_join: Some("grpc://127.0.0.1:9099".to_string()),
                    on_leave: Some("grpc://127.0.0.1:9099".to_string()),
                    idle_timeout: Some(Duration::from_millis(500)),
=======
                    on_join: Some("grpc://127.0.0.1:9099".to_owned()),
                    on_leave: Some("grpc://127.0.0.1:9099".to_owned()),
                    idle_timeout: None,
>>>>>>> 61b5aabf
                    reconnect_timeout: None,
                    ping_interval: None,
                }),
            )
            .await?;

        if builder.is_send {
            let recv_endpoints: HashMap<_, _> = self
                .members
                .values()
                .filter_map(|m| {
                    m.is_recv().then(|| {
                        let endpoint_id = format!("play-{}", builder.id);
                        let id = format!(
                            "{}/{}/{}",
                            self.room_id,
                            m.id(),
                            endpoint_id,
                        );
                        let elem = proto::Element::WebRtcPlayEndpoint(
                            proto::WebRtcPlayEndpoint {
                                id: endpoint_id,
                                src: format!(
                                    "local://{}/{}/publish",
                                    self.room_id, builder.id,
                                ),
                                force_relay: false,
                            },
                        );
                        (id, elem)
                    })
                })
                .collect();
            for (path, element) in recv_endpoints {
                self.control_client.create(&path, element).await?;
            }
        }
        let window = self.window_factory.new_window().await;
        let jason =
            Object::spawn(Jason, window.clone())
                .await?;
        let room = jason.init_room().await?;
        let member = builder.build(room, window).await?;

<<<<<<< HEAD
        self.jasons.insert(member.id().to_string(), jason);
        self.members.insert(member.id().to_string(), member);
=======
        self.jasons.insert(member.id().to_owned(), jason);
        self.members.insert(member.id().to_owned(), member);
>>>>>>> 61b5aabf

        Ok(())
    }

    /// Returns reference to a [`Member`] with the provided ID.
    ///
    /// Returns [`None`] if a [`Member`] with the provided ID doesn't exist.
    #[inline]
    #[must_use]
    pub fn get_member(&self, member_id: &str) -> Option<&Member> {
        self.members.get(member_id)
    }

    /// Joins a [`Member`] with the provided ID to the `Room` created for this
    /// [`World`].
    pub async fn join_room(&mut self, member_id: &str) -> Result<()> {
        let member = self
            .members
            .get_mut(member_id)
            .ok_or_else(|| Error::MemberNotFound(member_id.to_owned()))?;
        member.join_room(&self.room_id).await?;
        self.wait_for_interconnection(member_id).await?;
        Ok(())
    }

    /// Waits until a [`Member`] with the provided ID will connect with his
    /// responders.
    pub async fn wait_for_interconnection(
        &mut self,
        member_id: &str,
    ) -> Result<()> {
        let interconnected_members = self.members.values().filter(|m| {
            m.is_joined() && m.id() != member_id && (m.is_recv() || m.is_send())
        });
        let member = self.members.get(member_id).unwrap();
        for partner in interconnected_members {
            let (send_count, recv_count) =
                member.count_of_tracks_between_members(partner);
            let conn = member
                .connections()
<<<<<<< HEAD
                .wait_for_connection(partner.id().to_string())
=======
                .wait_for_connection(partner.id().to_owned())
>>>>>>> 61b5aabf
                .await?;
            conn.tracks_store()
                .await?
                .wait_for_count(recv_count)
                .await?;

            let partner_conn = partner
                .connections()
<<<<<<< HEAD
                .wait_for_connection(member_id.to_string())
=======
                .wait_for_connection(member_id.to_owned())
>>>>>>> 61b5aabf
                .await?;
            partner_conn
                .tracks_store()
                .await?
                .wait_for_count(send_count)
                .await?;
        }

        Ok(())
    }

<<<<<<< HEAD
    /// Closes [`Room`] of the provided [`Member`].
=======
    /// Closes a [`Room`] of the provided [`Member`].
>>>>>>> 61b5aabf
    ///
    /// [`Room`]: crate::object::room::Room
    pub async fn close_room(&mut self, member_id: &str) -> Result<()> {
        let jason = self.jasons.get(member_id).unwrap();
        let member = self.members.get(member_id).unwrap();
        let room = member.room();
        jason.close_room(room).await?;
        Ok(())
    }

<<<<<<< HEAD
    /// Wait for [`Member`]'s [`Room`] close.
=======
    /// Waits for the [`Member`]'s [`Room`] being closed.
>>>>>>> 61b5aabf
    ///
    /// [`Room`]: crate::object::room::Room
    pub async fn wait_for_on_close(&self, member_id: &str) -> Result<String> {
        let member = self
            .members
            .get(member_id)
<<<<<<< HEAD
            .ok_or_else(|| Error::MemberNotFound(member_id.to_string()))?;
=======
            .ok_or_else(|| Error::MemberNotFound(member_id.to_owned()))?;
>>>>>>> 61b5aabf

        Ok(member.room().wait_for_close().await?)
    }

<<<<<<< HEAD
    /// Disposes [`Jason`] object of the provided [`Member`] ID.
    pub async fn dispose_jason(&mut self, member_id: &str) -> Result<()> {
        let jason = self.jasons.remove(member_id).unwrap();
        jason.dispose().await?;
        Ok(())
    }

    /// Deletes Control API element of the [`Member`] with a provided ID.
    pub async fn delete_member_element(&mut self, member_id: &str) {
        let resposne = self
            .control_client
            .delete(&format!("{}/{}", self.room_id, member_id))
            .await
            .unwrap();
        assert!(resposne.error.is_none());
    }

    /// Deletes Control API element of the [`Room`] with a provided ID.
    ///
    /// [`Room`]: crate::object::room::Room
    pub async fn delete_room_element(&mut self) {
        let resp = self
            .control_client
            .delete(self.room_id.as_str())
            .await
            .unwrap();
        assert!(resp.error.is_none());
    }

    /// Returns [`Future`] which will be resolved when `OnLeave` Control API
    /// callback will be received for the provided [`Member`] ID.
    ///
    /// Panics if `OnLeave` reason is not equal to the provided one.
=======
    /// Waits for `OnLeave` Control API callback for the provided [`Member`] ID.
    ///
    /// Asserts the `OnLeave` reason to be equal to the provided one.
>>>>>>> 61b5aabf
    pub async fn wait_for_on_leave(
        &mut self,
        member_id: String,
        reason: String,
    ) {
<<<<<<< HEAD
        let mut interval = tokio::time::interval(Duration::from_millis(50));
        loop {
            interval.tick().await;
=======
        let mut interval = interval(Duration::from_millis(50));
        loop {
>>>>>>> 61b5aabf
            let callbacks = self.get_callbacks().await;
            let on_leave = callbacks
                .into_iter()
                .filter(|e| e.fid.contains(&member_id))
                .find_map(|e| {
                    if let CallbackEvent::OnLeave(on_leave) = e.event {
                        Some(on_leave)
                    } else {
                        None
                    }
                });
            if let Some(on_leave) = on_leave {
                assert_eq!(on_leave.reason.to_string(), reason);
                break;
            }
<<<<<<< HEAD
        }
    }

    /// Returns [`Future`] which will be resolved when `OnJoin` Control API
    /// callback will be received for the provided [`Member`] ID.
    pub async fn wait_for_on_join(&mut self, member_id: String) {
        let mut interval = tokio::time::interval(Duration::from_millis(50));
        loop {
            interval.tick().await;
            let callbacks = self.get_callbacks().await;
            let on_join_found = callbacks
                .into_iter()
                .filter(|e| e.fid.contains(&member_id))
                .any(|e| matches!(e.event, CallbackEvent::OnJoin(_)));
            if on_join_found {
                break;
            }
        }
    }

    /// Returns all [`CallbackItem`]s sent by Control API for this [`World`]'s
    /// `Room`.
    pub async fn get_callbacks(&mut self) -> Vec<CallbackItem> {
        self.control_client
            .callbacks()
            .await
            .unwrap()
            .into_iter()
            .filter(|i| i.fid.contains(&self.room_id))
            .collect()
=======
            interval.tick().await;
        }
    }

    /// Waits for `OnJoin` Control API callback for the provided [`Member`] ID.
    pub async fn wait_for_on_join(&mut self, member_id: String) {
        let mut interval = interval(Duration::from_millis(50));
        loop {
            let callbacks = self.get_callbacks().await;
            let on_join_found = callbacks
                .into_iter()
                .filter(|e| e.fid.contains(&member_id))
                .any(|e| matches!(e.event, CallbackEvent::OnJoin(_)));
            if on_join_found {
                break;
            }
            interval.tick().await;
        }
>>>>>>> 61b5aabf
    }

    /// Creates `WebRtcPublishEndpoint`s and `WebRtcPlayEndpoint`s for the
    /// provided [`MembersPair`].
    pub async fn interconnect_members(
        &mut self,
        pair: MembersPair,
    ) -> Result<()> {
        if let Some(publish_endpoint) = pair.left.publish_endpoint() {
            self.control_client
                .create(
                    &control_api_path!(self.room_id, pair.left.id, "publish"),
                    publish_endpoint.into(),
                )
                .await?;
        }
        if let Some(publish_endpoint) = pair.right.publish_endpoint() {
            self.control_client
                .create(
                    &control_api_path!(self.room_id, pair.right.id, "publish"),
                    publish_endpoint.into(),
                )
                .await?;
        }

        if let Some(play_endpoint) =
            pair.left.play_endpoint_for(&self.room_id, &pair.right)
        {
            self.control_client
                .create(
                    &control_api_path!(
                        self.room_id,
                        pair.left.id,
                        play_endpoint.id
                    ),
                    play_endpoint.into(),
                )
                .await?;
        }
        if let Some(play_endpoint) =
            pair.right.play_endpoint_for(&self.room_id, &pair.left)
        {
            self.control_client
                .create(
                    &control_api_path!(
                        self.room_id,
                        pair.right.id,
                        play_endpoint.id
                    ),
                    play_endpoint.into(),
                )
                .await?;
        }

        {
            let left_member = self.members.get_mut(&pair.left.id).unwrap();
            left_member.set_is_send(pair.left.is_send());
            left_member.set_is_recv(pair.right.recv);
        }
        {
            let right_member = self.members.get_mut(&pair.right.id).unwrap();
            right_member.set_is_send(pair.right.is_send());
            right_member.set_is_recv(pair.right.recv);
        }

<<<<<<< HEAD
        Ok(())
    }
=======
        Ok(())
    }

    /// Disposes a [`Jason`] object of the provided [`Member`] ID.
    pub async fn dispose_jason(&mut self, member_id: &str) -> Result<()> {
        let jason = self.jasons.remove(member_id).unwrap();
        jason.dispose().await?;
        Ok(())
    }

    /// Deletes a Control API element of the [`Member`] with the provided ID.
    pub async fn delete_member_element(&mut self, member_id: &str) {
        let resposne = self
            .control_client
            .delete(&format!("{}/{}", self.room_id, member_id))
            .await
            .unwrap();
        assert!(resposne.error.is_none());
    }

    /// Deletes a Control API element of the [`Room`] with the provided ID.
    ///
    /// [`Room`]: crate::object::room::Room
    pub async fn delete_room_element(&mut self) {
        let resp = self
            .control_client
            .delete(self.room_id.as_str())
            .await
            .unwrap();
        assert!(resp.error.is_none());
    }

    /// Returns all [`CallbackItem`]s sent by Control API for this [`World`]'s
    /// `Room`.
    async fn get_callbacks(&mut self) -> Vec<CallbackItem> {
        self.control_client
            .callbacks()
            .await
            .unwrap()
            .into_iter()
            .filter(|i| i.fid.contains(&self.room_id))
            .collect()
    }
>>>>>>> 61b5aabf
}

/// `Member`s pairing configuration.
///
/// Based on this configuration [`World`] can dynamically create `Endpoint`s for
/// this `Member`s.
pub struct MembersPair {
<<<<<<< HEAD
    pub left: PairedMember,
    pub right: PairedMember,
}

/// `Endpoint`s configuration of `Member`.
pub struct PairedMember {
    pub id: String,
    pub send_audio: Option<proto::AudioSettings>,
    pub send_video: Option<proto::VideoSettings>,
=======
    /// First [`PairedMember`] in a pair.
    pub left: PairedMember,

    /// Second [`PairedMember`] in a pair.
    pub right: PairedMember,
}

/// `Endpoint`s configuration of a `Member`.
pub struct PairedMember {
    /// Unique ID of this [`PairedMember`].
    pub id: String,

    /// Audio settings to be sent by this [`PairedMember`].
    pub send_audio: Option<proto::AudioSettings>,

    /// Video settings to be sent by this [`PairedMember`].
    pub send_video: Option<proto::VideoSettings>,

    /// Indicator whether this is a receiving configuration, rather than
    /// publishing.
>>>>>>> 61b5aabf
    pub recv: bool,
}

impl PairedMember {
<<<<<<< HEAD
    /// Returns `true` if this [`PairedMember`] should publish media.
=======
    /// Indicates whether this [`PairedMember`] should publish media.
    #[inline]
    #[must_use]
>>>>>>> 61b5aabf
    fn is_send(&self) -> bool {
        self.send_audio.is_some() || self.send_video.is_some()
    }

<<<<<<< HEAD
    /// Returns [`proto::WebRtcPublishEndpoint`] for this [`PairedMember`] if
    /// publishing is enabled.
    fn publish_endpoint(&self) -> Option<proto::WebRtcPublishEndpoint> {
        if self.is_send() {
            Some(proto::WebRtcPublishEndpoint {
                id: "publish".to_string(),
                p2p: proto::P2pMode::Always,
                force_relay: false,
                audio_settings: self.send_audio.clone().unwrap_or_else(|| {
                    proto::AudioSettings {
                        publish_policy: PublishPolicy::Disabled,
                    }
                }),
                video_settings: self.send_video.clone().unwrap_or_else(|| {
                    proto::VideoSettings {
                        publish_policy: PublishPolicy::Disabled,
                    }
                }),
            })
        } else {
            None
        }
    }

    /// Returns [`proto::WebRtcPlayEndpoint`] for this [`PairedMember`] which
    /// will receive media from the provided [`PairedMember`] if receiving is
    /// enabled.
=======
    /// Returns a [`proto::WebRtcPublishEndpoint`] for this [`PairedMember`] if
    /// publishing is enabled.
    #[must_use]
    fn publish_endpoint(&self) -> Option<proto::WebRtcPublishEndpoint> {
        self.is_send().then(|| proto::WebRtcPublishEndpoint {
            id: "publish".to_owned(),
            p2p: proto::P2pMode::Always,
            force_relay: false,
            audio_settings: self.send_audio.clone().unwrap_or(
                proto::AudioSettings {
                    publish_policy: PublishPolicy::Disabled,
                },
            ),
            video_settings: self.send_video.clone().unwrap_or(
                proto::VideoSettings {
                    publish_policy: PublishPolicy::Disabled,
                },
            ),
        })
    }

    /// Returns a [`proto::WebRtcPlayEndpoint`] for this [`PairedMember`] which
    /// will receive media from the provided [`PairedMember`] if receiving is
    /// enabled.
    #[must_use]
>>>>>>> 61b5aabf
    fn play_endpoint_for(
        &self,
        room_id: &str,
        publisher: &PairedMember,
    ) -> Option<proto::WebRtcPlayEndpoint> {
<<<<<<< HEAD
        if self.recv {
            Some(proto::WebRtcPlayEndpoint {
                id: format!("play-{}", publisher.id),
                src: format!(
                    "local://{}/{}/{}",
                    room_id, publisher.id, "publish"
                ),
                force_relay: false,
            })
        } else {
            None
        }
=======
        self.recv.then(|| proto::WebRtcPlayEndpoint {
            id: format!("play-{}", publisher.id),
            src: format!("local://{}/{}/{}", room_id, publisher.id, "publish"),
            force_relay: false,
        })
>>>>>>> 61b5aabf
    }
}<|MERGE_RESOLUTION|>--- conflicted
+++ resolved
@@ -12,14 +12,9 @@
 use medea_control_api_mock::{
     callback::{CallbackEvent, CallbackItem},
     proto,
-<<<<<<< HEAD
-};
-use tokio_1 as tokio;
-=======
     proto::PublishPolicy,
 };
 use tokio_1::time::interval;
->>>>>>> 61b5aabf
 use uuid::Uuid;
 
 use crate::{
@@ -28,25 +23,7 @@
     object::{self, Jason, Object},
 };
 
-use self::member::Member;
-
-#[doc(inline)]
-pub use self::member::MemberBuilder;
-use medea_control_api_mock::proto::PublishPolicy;
-
-/// Returns Control API path for the provided `room_id`, `member_id` and
-/// `endpoint_id`.
-macro_rules! control_api_path {
-    ($room_id:expr) => {
-        format!("{}", $room_id)
-    };
-    ($room_id:expr, $member_id:expr) => {
-        format!("{}/{}", $room_id, $member_id)
-    };
-    ($room_id:expr, $member_id:expr, $endpoint_id:expr) => {
-        format!("{}/{}/{}", $room_id, $member_id, $endpoint_id)
-    };
-}
+pub use self::member::{Builder as MemberBuilder, Member};
 
 /// Returns Control API path for the provided `room_id`, `member_id` and
 /// `endpoint_id`.
@@ -178,15 +155,9 @@
                     credentials: Some(proto::Credentials::Plain(
                         "test".to_owned(),
                     )),
-<<<<<<< HEAD
-                    on_join: Some("grpc://127.0.0.1:9099".to_string()),
-                    on_leave: Some("grpc://127.0.0.1:9099".to_string()),
-                    idle_timeout: Some(Duration::from_millis(500)),
-=======
                     on_join: Some("grpc://127.0.0.1:9099".to_owned()),
                     on_leave: Some("grpc://127.0.0.1:9099".to_owned()),
                     idle_timeout: None,
->>>>>>> 61b5aabf
                     reconnect_timeout: None,
                     ping_interval: None,
                 }),
@@ -225,19 +196,12 @@
             }
         }
         let window = self.window_factory.new_window().await;
-        let jason =
-            Object::spawn(Jason, window.clone())
-                .await?;
+        let jason = Object::spawn(Jason, window.clone()).await?;
         let room = jason.init_room().await?;
         let member = builder.build(room, window).await?;
 
-<<<<<<< HEAD
-        self.jasons.insert(member.id().to_string(), jason);
-        self.members.insert(member.id().to_string(), member);
-=======
         self.jasons.insert(member.id().to_owned(), jason);
         self.members.insert(member.id().to_owned(), member);
->>>>>>> 61b5aabf
 
         Ok(())
     }
@@ -278,11 +242,7 @@
                 member.count_of_tracks_between_members(partner);
             let conn = member
                 .connections()
-<<<<<<< HEAD
-                .wait_for_connection(partner.id().to_string())
-=======
                 .wait_for_connection(partner.id().to_owned())
->>>>>>> 61b5aabf
                 .await?;
             conn.tracks_store()
                 .await?
@@ -291,11 +251,7 @@
 
             let partner_conn = partner
                 .connections()
-<<<<<<< HEAD
-                .wait_for_connection(member_id.to_string())
-=======
                 .wait_for_connection(member_id.to_owned())
->>>>>>> 61b5aabf
                 .await?;
             partner_conn
                 .tracks_store()
@@ -307,11 +263,7 @@
         Ok(())
     }
 
-<<<<<<< HEAD
-    /// Closes [`Room`] of the provided [`Member`].
-=======
     /// Closes a [`Room`] of the provided [`Member`].
->>>>>>> 61b5aabf
     ///
     /// [`Room`]: crate::object::room::Room
     pub async fn close_room(&mut self, member_id: &str) -> Result<()> {
@@ -322,78 +274,28 @@
         Ok(())
     }
 
-<<<<<<< HEAD
-    /// Wait for [`Member`]'s [`Room`] close.
-=======
     /// Waits for the [`Member`]'s [`Room`] being closed.
->>>>>>> 61b5aabf
     ///
     /// [`Room`]: crate::object::room::Room
     pub async fn wait_for_on_close(&self, member_id: &str) -> Result<String> {
         let member = self
             .members
             .get(member_id)
-<<<<<<< HEAD
-            .ok_or_else(|| Error::MemberNotFound(member_id.to_string()))?;
-=======
             .ok_or_else(|| Error::MemberNotFound(member_id.to_owned()))?;
->>>>>>> 61b5aabf
 
         Ok(member.room().wait_for_close().await?)
     }
 
-<<<<<<< HEAD
-    /// Disposes [`Jason`] object of the provided [`Member`] ID.
-    pub async fn dispose_jason(&mut self, member_id: &str) -> Result<()> {
-        let jason = self.jasons.remove(member_id).unwrap();
-        jason.dispose().await?;
-        Ok(())
-    }
-
-    /// Deletes Control API element of the [`Member`] with a provided ID.
-    pub async fn delete_member_element(&mut self, member_id: &str) {
-        let resposne = self
-            .control_client
-            .delete(&format!("{}/{}", self.room_id, member_id))
-            .await
-            .unwrap();
-        assert!(resposne.error.is_none());
-    }
-
-    /// Deletes Control API element of the [`Room`] with a provided ID.
-    ///
-    /// [`Room`]: crate::object::room::Room
-    pub async fn delete_room_element(&mut self) {
-        let resp = self
-            .control_client
-            .delete(self.room_id.as_str())
-            .await
-            .unwrap();
-        assert!(resp.error.is_none());
-    }
-
-    /// Returns [`Future`] which will be resolved when `OnLeave` Control API
-    /// callback will be received for the provided [`Member`] ID.
-    ///
-    /// Panics if `OnLeave` reason is not equal to the provided one.
-=======
     /// Waits for `OnLeave` Control API callback for the provided [`Member`] ID.
     ///
     /// Asserts the `OnLeave` reason to be equal to the provided one.
->>>>>>> 61b5aabf
     pub async fn wait_for_on_leave(
         &mut self,
         member_id: String,
         reason: String,
     ) {
-<<<<<<< HEAD
-        let mut interval = tokio::time::interval(Duration::from_millis(50));
-        loop {
-            interval.tick().await;
-=======
         let mut interval = interval(Duration::from_millis(50));
         loop {
->>>>>>> 61b5aabf
             let callbacks = self.get_callbacks().await;
             let on_leave = callbacks
                 .into_iter()
@@ -409,38 +311,6 @@
                 assert_eq!(on_leave.reason.to_string(), reason);
                 break;
             }
-<<<<<<< HEAD
-        }
-    }
-
-    /// Returns [`Future`] which will be resolved when `OnJoin` Control API
-    /// callback will be received for the provided [`Member`] ID.
-    pub async fn wait_for_on_join(&mut self, member_id: String) {
-        let mut interval = tokio::time::interval(Duration::from_millis(50));
-        loop {
-            interval.tick().await;
-            let callbacks = self.get_callbacks().await;
-            let on_join_found = callbacks
-                .into_iter()
-                .filter(|e| e.fid.contains(&member_id))
-                .any(|e| matches!(e.event, CallbackEvent::OnJoin(_)));
-            if on_join_found {
-                break;
-            }
-        }
-    }
-
-    /// Returns all [`CallbackItem`]s sent by Control API for this [`World`]'s
-    /// `Room`.
-    pub async fn get_callbacks(&mut self) -> Vec<CallbackItem> {
-        self.control_client
-            .callbacks()
-            .await
-            .unwrap()
-            .into_iter()
-            .filter(|i| i.fid.contains(&self.room_id))
-            .collect()
-=======
             interval.tick().await;
         }
     }
@@ -459,7 +329,6 @@
             }
             interval.tick().await;
         }
->>>>>>> 61b5aabf
     }
 
     /// Creates `WebRtcPublishEndpoint`s and `WebRtcPlayEndpoint`s for the
@@ -525,10 +394,6 @@
             right_member.set_is_recv(pair.right.recv);
         }
 
-<<<<<<< HEAD
-        Ok(())
-    }
-=======
         Ok(())
     }
 
@@ -572,7 +437,6 @@
             .filter(|i| i.fid.contains(&self.room_id))
             .collect()
     }
->>>>>>> 61b5aabf
 }
 
 /// `Member`s pairing configuration.
@@ -580,17 +444,6 @@
 /// Based on this configuration [`World`] can dynamically create `Endpoint`s for
 /// this `Member`s.
 pub struct MembersPair {
-<<<<<<< HEAD
-    pub left: PairedMember,
-    pub right: PairedMember,
-}
-
-/// `Endpoint`s configuration of `Member`.
-pub struct PairedMember {
-    pub id: String,
-    pub send_audio: Option<proto::AudioSettings>,
-    pub send_video: Option<proto::VideoSettings>,
-=======
     /// First [`PairedMember`] in a pair.
     pub left: PairedMember,
 
@@ -611,51 +464,17 @@
 
     /// Indicator whether this is a receiving configuration, rather than
     /// publishing.
->>>>>>> 61b5aabf
     pub recv: bool,
 }
 
 impl PairedMember {
-<<<<<<< HEAD
-    /// Returns `true` if this [`PairedMember`] should publish media.
-=======
     /// Indicates whether this [`PairedMember`] should publish media.
     #[inline]
     #[must_use]
->>>>>>> 61b5aabf
     fn is_send(&self) -> bool {
         self.send_audio.is_some() || self.send_video.is_some()
     }
 
-<<<<<<< HEAD
-    /// Returns [`proto::WebRtcPublishEndpoint`] for this [`PairedMember`] if
-    /// publishing is enabled.
-    fn publish_endpoint(&self) -> Option<proto::WebRtcPublishEndpoint> {
-        if self.is_send() {
-            Some(proto::WebRtcPublishEndpoint {
-                id: "publish".to_string(),
-                p2p: proto::P2pMode::Always,
-                force_relay: false,
-                audio_settings: self.send_audio.clone().unwrap_or_else(|| {
-                    proto::AudioSettings {
-                        publish_policy: PublishPolicy::Disabled,
-                    }
-                }),
-                video_settings: self.send_video.clone().unwrap_or_else(|| {
-                    proto::VideoSettings {
-                        publish_policy: PublishPolicy::Disabled,
-                    }
-                }),
-            })
-        } else {
-            None
-        }
-    }
-
-    /// Returns [`proto::WebRtcPlayEndpoint`] for this [`PairedMember`] which
-    /// will receive media from the provided [`PairedMember`] if receiving is
-    /// enabled.
-=======
     /// Returns a [`proto::WebRtcPublishEndpoint`] for this [`PairedMember`] if
     /// publishing is enabled.
     #[must_use]
@@ -681,31 +500,15 @@
     /// will receive media from the provided [`PairedMember`] if receiving is
     /// enabled.
     #[must_use]
->>>>>>> 61b5aabf
     fn play_endpoint_for(
         &self,
         room_id: &str,
         publisher: &PairedMember,
     ) -> Option<proto::WebRtcPlayEndpoint> {
-<<<<<<< HEAD
-        if self.recv {
-            Some(proto::WebRtcPlayEndpoint {
-                id: format!("play-{}", publisher.id),
-                src: format!(
-                    "local://{}/{}/{}",
-                    room_id, publisher.id, "publish"
-                ),
-                force_relay: false,
-            })
-        } else {
-            None
-        }
-=======
         self.recv.then(|| proto::WebRtcPlayEndpoint {
             id: format!("play-{}", publisher.id),
             src: format!("local://{}/{}/{}", room_id, publisher.id, "publish"),
             force_relay: false,
         })
->>>>>>> 61b5aabf
     }
 }