--- conflicted
+++ resolved
@@ -266,11 +266,7 @@
         Ok(())
     }
 
-<<<<<<< HEAD
-    /// Closes [`Room`] of the provided [`Member`].
-=======
     /// Closes a [`Room`] of the provided [`Member`].
->>>>>>> d843f574
     ///
     /// [`Room`]: crate::object::room::Room
     pub async fn close_room(&mut self, member_id: &str) -> Result<()> {
@@ -281,11 +277,7 @@
         Ok(())
     }
 
-<<<<<<< HEAD
-    /// Wait for [`Member`]'s [`Room`] close.
-=======
     /// Waist for the [`Member`]'s [`Room`] being closed.
->>>>>>> d843f574
     ///
     /// [`Room`]: crate::object::room::Room
     pub async fn wait_for_on_close(&self, member_id: &str) -> Result<String> {
@@ -295,36 +287,6 @@
             .ok_or_else(|| Error::MemberNotFound(member_id.to_string()))?;
 
         Ok(member.room().wait_for_close().await?)
-    }
-
-<<<<<<< HEAD
-    /// Disposes [`Jason`] object of the provided [`Member`] ID.
-    pub async fn dispose_jason(&mut self, member_id: &str) -> Result<()> {
-        let jason = self.jasons.remove(member_id).unwrap();
-        jason.dispose().await?;
-        Ok(())
-    }
-
-    /// Deletes Control API element of the [`Member`] with a provided ID.
-    pub async fn delete_member_element(&mut self, member_id: &str) {
-        let resposne = self
-            .control_client
-            .delete(&format!("{}/{}", self.room_id, member_id))
-            .await
-            .unwrap();
-        assert!(resposne.error.is_none());
-    }
-
-    /// Deletes Control API element of the [`Room`] with a provided ID.
-    ///
-    /// [`Room`]: crate::object::room::Room
-    pub async fn delete_room_element(&mut self) {
-        let resp = self
-            .control_client
-            .delete(self.room_id.as_str())
-            .await
-            .unwrap();
-        assert!(resp.error.is_none());
     }
 
     /// Returns [`Future`] which will be resolved when `OnLeave` Control API
@@ -451,6 +413,35 @@
 
         Ok(())
     }
+
+    /// Disposes a [`Jason`] object of the provided [`Member`] ID.
+    pub async fn dispose_jason(&mut self, member_id: &str) -> Result<()> {
+        let jason = self.jasons.remove(member_id).unwrap();
+        jason.dispose().await?;
+        Ok(())
+    }
+
+    /// Deletes a Control API element of the [`Member`] with the provided ID.
+    pub async fn delete_member_element(&mut self, member_id: &str) {
+        let resposne = self
+            .control_client
+            .delete(&format!("{}/{}", self.room_id, member_id))
+            .await
+            .unwrap();
+        assert!(resposne.error.is_none());
+    }
+
+    /// Deletes a Control API element of the [`Room`] with the provided ID.
+    ///
+    /// [`Room`]: crate::object::room::Room
+    pub async fn delete_room_element(&mut self) {
+        let resp = self
+            .control_client
+            .delete(self.room_id.as_str())
+            .await
+            .unwrap();
+        assert!(resp.error.is_none());
+    }
 }
 
 /// `Member`s pairing configuration.
@@ -520,34 +511,5 @@
         } else {
             None
         }
-=======
-    /// Disposes a [`Jason`] object of the provided [`Member`] ID.
-    pub async fn dispose_jason(&mut self, member_id: &str) -> Result<()> {
-        let jason = self.jasons.remove(member_id).unwrap();
-        jason.dispose().await?;
-        Ok(())
-    }
-
-    /// Deletes a Control API element of the [`Member`] with the provided ID.
-    pub async fn delete_member_element(&mut self, member_id: &str) {
-        let resposne = self
-            .control_client
-            .delete(&format!("{}/{}", self.room_id, member_id))
-            .await
-            .unwrap();
-        assert!(resposne.error.is_none());
-    }
-
-    /// Deletes a Control API element of the [`Room`] with the provided ID.
-    ///
-    /// [`Room`]: crate::object::room::Room
-    pub async fn delete_room_element(&mut self) {
-        let resp = self
-            .control_client
-            .delete(self.room_id.as_str())
-            .await
-            .unwrap();
-        assert!(resp.error.is_none());
->>>>>>> d843f574
     }
 }