//! Medea media server member representation.

use std::{cell::RefCell, collections::HashMap};

use derive_more::{Display, Error, From};

use crate::{
    conf,
    object::{
        self, connections_store::ConnectionStore, MediaKind, MediaSourceKind,
        Object, Room,
    },
};

/// All errors which can happen while working with [`Member`].
#[derive(Debug, Display, Error, From)]
pub enum Error {
    /// [`Room`] or [`ConnectionStore`] object errored.
    Object(object::Error),
}

type Result<T> = std::result::Result<T, Error>;

/// Builder for the [`Member`].
pub struct MemberBuilder {
    /// ID with which [`Member`] will be created.
    pub id: String,

    /// Flag which indicates that [`Member`] will publish media.
    pub is_send: bool,

    /// Flag which indicates that [`Member`] will receive media.
    pub is_recv: bool,
}

impl MemberBuilder {
    /// Creates new [`Member`] with a [`MemberBuilder`] configuration.
    pub async fn build(self, room: Object<Room>) -> Result<Member> {
        let connection_store = room.connections_store().await?;
        let mut media_state = HashMap::new();
        media_state.insert((MediaKind::Audio, MediaSourceKind::Device), true);
        media_state.insert((MediaKind::Video, MediaSourceKind::Device), true);
        media_state.insert((MediaKind::Video, MediaSourceKind::Display), false);
        Ok(Member {
            id: self.id,
            is_send: self.is_send,
            is_recv: self.is_recv,
            is_joined: false,
            send_state: RefCell::new(media_state.clone()),
            recv_state: RefCell::new(media_state),
            room,
            connection_store,
        })
    }
}

/// Object which represents some connected to the Media Server `Member`.
pub struct Member {
    /// ID of [`Member`] on the Media Server.
    id: String,

    /// Flag which indicates that [`Member`] should publish media.
    is_send: bool,

    /// Flag which indicates that [`Member`] should receive media.
    is_recv: bool,

    /// Flag which indicates that [`Member`] is joined to the `Room`.
    is_joined: bool,

<<<<<<< HEAD
    /// Publishing media state of this [`Member`].
=======
    /// Media publishing state of this [`Member`].
>>>>>>> d843f574
    ///
    /// If value is `true` then this [`MediaKind`] and [`MediaSourceKind`] is
    /// enabled.
    send_state: RefCell<HashMap<(MediaKind, MediaSourceKind), bool>>,

<<<<<<< HEAD
    /// Receiving media state of this [`Member`].
=======
    /// Media receiving state of this [`Member`].
>>>>>>> d843f574
    ///
    /// If value is `true` then this [`MediaKind`] and [`MediaSourceKind`] is
    /// enabled.
    recv_state: RefCell<HashMap<(MediaKind, MediaSourceKind), bool>>,

<<<<<<< HEAD
    /// Representation of the `Room` JS object.
=======
    /// [`Room`]'s [`Object`] that this [`Member`] is intended to join.
>>>>>>> d843f574
    room: Object<Room>,

    /// Storage for the [`Connection`]s throws by this [`Member`]'s `Room`.
    ///
    /// [`Connection`]: crate::object::connection::Connection
    connection_store: Object<ConnectionStore>,
}

impl Member {
    /// Returns ID of this [`Member`] on a media server.
    #[inline]
    #[must_use]
    pub fn id(&self) -> &str {
        &self.id
    }

    /// Indicates whether this [`Member`] should publish media.
    #[inline]
    #[must_use]
    pub fn is_send(&self) -> bool {
        self.is_send
    }

    /// Indicator whether this [`Member`] should receive media.
    #[inline]
    #[must_use]
    pub fn is_recv(&self) -> bool {
        self.is_recv
    }

    /// Updates flag which indicates that [`Member`] should publish media.
    #[inline]
    pub fn set_is_send(&mut self, is_send: bool) {
        self.is_send = is_send;
    }

    /// Updates flag which indicates that [`Member`] should receive media.
    #[inline]
    pub fn set_is_recv(&mut self, is_recv: bool) {
        self.is_recv = is_recv;
    }

    /// Indicates whether this [`Member`] is joined a [`Room`] on a media
    /// server.
    #[inline]
    #[must_use]
    pub fn is_joined(&self) -> bool {
        self.is_joined
    }

    /// Joins a [`Room`] with the provided ID.
    pub async fn join_room(&mut self, room_id: &str) -> Result<()> {
        self.room
            .join(format!(
                "{}/{}/{}?token=test",
                *conf::CLIENT_API_ADDR,
                room_id,
                self.id,
            ))
            .await?;
        self.is_joined = true;
        Ok(())
    }

<<<<<<< HEAD
    /// Returns list of [`MediaKind`]s and [`MediaSourceKind`] based on the
    /// provided [`Option`]s.
    fn kinds_and_source_kinds(
        kind: Option<MediaKind>,
        source_kind: Option<MediaSourceKind>,
    ) -> Vec<(MediaKind, MediaSourceKind)> {
        let mut kinds_and_source_kinds = Vec::new();
        if let Some(kind) = kind {
            if let Some(source_kind) = source_kind {
                kinds_and_source_kinds.push((kind, source_kind));
            } else {
                kinds_and_source_kinds.push((kind, MediaSourceKind::Device));
            }
        } else if let Some(source_kind) = source_kind {
            kinds_and_source_kinds.push((MediaKind::Audio, source_kind));
            kinds_and_source_kinds.push((MediaKind::Video, source_kind));
        } else {
            kinds_and_source_kinds
                .push((MediaKind::Video, MediaSourceKind::Device));
            kinds_and_source_kinds
                .push((MediaKind::Audio, MediaSourceKind::Device));
        }

        kinds_and_source_kinds
    }

=======
>>>>>>> d843f574
    /// Updates [`Member::send_state`].
    fn update_media_state(
        &self,
        kind: Option<MediaKind>,
        source_kind: Option<MediaSourceKind>,
        enabled: bool,
    ) {
<<<<<<< HEAD
        for (kind, source_kind) in
            Self::kinds_and_source_kinds(kind, source_kind)
        {
=======
        for (kind, source_kind) in kinds_combinations(kind, source_kind) {
>>>>>>> d843f574
            *self
                .send_state
                .borrow_mut()
                .entry((kind, source_kind))
                .or_insert_with(|| enabled) = enabled;
        }
    }

    /// Updates [`Member::recv_state`].
    fn update_recv_media_state(
        &self,
        kind: Option<MediaKind>,
        source_kind: Option<MediaSourceKind>,
        enabled: bool,
    ) {
<<<<<<< HEAD
        for (kind, source_kind) in
            Self::kinds_and_source_kinds(kind, source_kind)
        {
=======
        for (kind, source_kind) in kinds_combinations(kind, source_kind) {
>>>>>>> d843f574
            *self
                .recv_state
                .borrow_mut()
                .entry((kind, source_kind))
                .or_insert_with(|| enabled) = enabled;
        }
    }

    /// Returns count of [`LocalTrack`]s and [`RemoteTrack`]s of this [`Member`]
    /// with a provided partner [`Member`].
    ///
    /// [`LocalTrack`]: crate::object::local_track::LocalTrack
    /// [`RemoteTrack`]: crate::object::remote_track::RemoteTrack
<<<<<<< HEAD
=======
    #[must_use]
>>>>>>> d843f574
    pub fn count_of_tracks_between_members(
        &self,
        another: &Self,
    ) -> (u64, u64) {
        let send_count = self
            .send_state
            .borrow()
            .iter()
            .filter(|(key, enabled)| {
                another
                    .recv_state
                    .borrow()
                    .get(key)
                    .copied()
                    .unwrap_or(false)
                    && **enabled
            })
            .count() as u64;
        let recv_count = self
            .recv_state
            .borrow()
            .iter()
            .filter(|(key, enabled)| {
                another
                    .send_state
                    .borrow()
                    .get(key)
                    .copied()
                    .unwrap_or(false)
                    && **enabled
            })
            .count() as u64;

        (send_count, recv_count)
    }

    /// Toggles media state of this [`Member`]'s [`Room`].
    pub async fn toggle_media(
<<<<<<< HEAD
        &self,
        kind: Option<MediaKind>,
        source_kind: Option<MediaSourceKind>,
        enabled: bool,
    ) -> Result<()> {
        self.update_media_state(kind, source_kind, enabled);
        if enabled {
            if let Some(kind) = kind {
                self.room.enable_media_send(kind, source_kind).await?;
            } else {
                self.room
                    .enable_media_send(MediaKind::Video, source_kind)
                    .await?;
                self.room
                    .enable_media_send(MediaKind::Audio, source_kind)
                    .await?;
            }
        } else if let Some(kind) = kind {
            self.room.disable_media_send(kind, source_kind).await?;
        } else {
            self.room
                .disable_media_send(MediaKind::Audio, source_kind)
                .await?;
            self.room
                .disable_media_send(MediaKind::Video, source_kind)
                .await?;
        }
        Ok(())
    }

    /// Toggles mute state of this [`Member`]'s [`Room`].
    pub async fn toggle_mute(
        &self,
        kind: Option<MediaKind>,
        source_kind: Option<MediaSourceKind>,
        muted: bool,
    ) -> Result<()> {
=======
        &self,
        kind: Option<MediaKind>,
        source_kind: Option<MediaSourceKind>,
        enabled: bool,
    ) -> Result<()> {
        self.update_media_state(kind, source_kind, enabled);
        if enabled {
            if let Some(kind) = kind {
                self.room.enable_media_send(kind, source_kind).await?;
            } else {
                self.room
                    .enable_media_send(MediaKind::Video, source_kind)
                    .await?;
                self.room
                    .enable_media_send(MediaKind::Audio, source_kind)
                    .await?;
            }
        } else if let Some(kind) = kind {
            self.room.disable_media_send(kind, source_kind).await?;
        } else {
            self.room
                .disable_media_send(MediaKind::Audio, source_kind)
                .await?;
            self.room
                .disable_media_send(MediaKind::Video, source_kind)
                .await?;
        }
        Ok(())
    }

    /// Toggles mute state of this [`Member`]'s [`Room`].
    pub async fn toggle_mute(
        &self,
        kind: Option<MediaKind>,
        source_kind: Option<MediaSourceKind>,
        muted: bool,
    ) -> Result<()> {
>>>>>>> d843f574
        if muted {
            if let Some(kind) = kind {
                self.room.mute_media(kind, source_kind).await?;
            } else {
                self.room.mute_media(MediaKind::Audio, source_kind).await?;
                self.room.mute_media(MediaKind::Video, source_kind).await?;
            }
        } else if let Some(kind) = kind {
            self.room.unmute_media(kind, source_kind).await?;
        } else {
            self.room
                .unmute_media(MediaKind::Audio, source_kind)
                .await?;
            self.room
                .unmute_media(MediaKind::Video, source_kind)
                .await?;
        }
<<<<<<< HEAD

=======
>>>>>>> d843f574
        Ok(())
    }

    /// Toggles remote media state of this [`Member`]'s [`Room`].
    pub async fn toggle_remote_media(
        &self,
        kind: Option<MediaKind>,
        source_kind: Option<MediaSourceKind>,
        enabled: bool,
    ) -> Result<()> {
        self.update_recv_media_state(kind, source_kind, enabled);
        if enabled {
            if let Some(kind) = kind {
                self.room.enable_remote_media(kind, source_kind).await?;
            } else {
                self.room
                    .enable_remote_media(MediaKind::Audio, source_kind)
                    .await?;
                self.room
                    .enable_remote_media(MediaKind::Video, source_kind)
                    .await?;
            }
        } else if let Some(kind) = kind {
            self.room.disable_remote_media(kind, source_kind).await?;
        } else {
            self.room
                .disable_remote_media(MediaKind::Audio, source_kind)
                .await?;
            self.room
                .disable_remote_media(MediaKind::Video, source_kind)
                .await?;
        }
<<<<<<< HEAD

=======
>>>>>>> d843f574
        Ok(())
    }

    /// Returns reference to the Storage of [`Connection`]s thrown by this
    /// [`Member`]'s [`Room`].
    ///
    /// [`Connection`]: object::connection::Connection
    pub fn connections(&self) -> &Object<ConnectionStore> {
        &self.connection_store
    }

    /// Returns reference to the [`Room`] of this [`Member`].
<<<<<<< HEAD
    pub fn room(&self) -> &Object<Room> {
        &self.room
    }
=======
    #[inline]
    #[must_use]
    pub fn room(&self) -> &Object<Room> {
        &self.room
    }
}

/// Returns list of [`MediaKind`]s and [`MediaSourceKind`] based on the provided
/// [`Option`]s.
#[must_use]
fn kinds_combinations(
    kind: Option<MediaKind>,
    source_kind: Option<MediaSourceKind>,
) -> Vec<(MediaKind, MediaSourceKind)> {
    let mut out = Vec::with_capacity(2);
    if let Some(kind) = kind {
        if let Some(source_kind) = source_kind {
            out.push((kind, source_kind));
        } else {
            out.push((kind, MediaSourceKind::Device));
        }
    } else if let Some(source_kind) = source_kind {
        out.push((MediaKind::Audio, source_kind));
        out.push((MediaKind::Video, source_kind));
    } else {
        out.push((MediaKind::Video, MediaSourceKind::Device));
        out.push((MediaKind::Audio, MediaSourceKind::Device));
    }
    out
>>>>>>> d843f574
}<|MERGE_RESOLUTION|>--- conflicted
+++ resolved
@@ -68,31 +68,19 @@
     /// Flag which indicates that [`Member`] is joined to the `Room`.
     is_joined: bool,
 
-<<<<<<< HEAD
-    /// Publishing media state of this [`Member`].
-=======
     /// Media publishing state of this [`Member`].
->>>>>>> d843f574
     ///
     /// If value is `true` then this [`MediaKind`] and [`MediaSourceKind`] is
     /// enabled.
     send_state: RefCell<HashMap<(MediaKind, MediaSourceKind), bool>>,
 
-<<<<<<< HEAD
-    /// Receiving media state of this [`Member`].
-=======
     /// Media receiving state of this [`Member`].
->>>>>>> d843f574
     ///
     /// If value is `true` then this [`MediaKind`] and [`MediaSourceKind`] is
     /// enabled.
     recv_state: RefCell<HashMap<(MediaKind, MediaSourceKind), bool>>,
 
-<<<<<<< HEAD
-    /// Representation of the `Room` JS object.
-=======
     /// [`Room`]'s [`Object`] that this [`Member`] is intended to join.
->>>>>>> d843f574
     room: Object<Room>,
 
     /// Storage for the [`Connection`]s throws by this [`Member`]'s `Room`.
@@ -157,7 +145,6 @@
         Ok(())
     }
 
-<<<<<<< HEAD
     /// Returns list of [`MediaKind`]s and [`MediaSourceKind`] based on the
     /// provided [`Option`]s.
     fn kinds_and_source_kinds(
@@ -184,8 +171,6 @@
         kinds_and_source_kinds
     }
 
-=======
->>>>>>> d843f574
     /// Updates [`Member::send_state`].
     fn update_media_state(
         &self,
@@ -193,13 +178,7 @@
         source_kind: Option<MediaSourceKind>,
         enabled: bool,
     ) {
-<<<<<<< HEAD
-        for (kind, source_kind) in
-            Self::kinds_and_source_kinds(kind, source_kind)
-        {
-=======
         for (kind, source_kind) in kinds_combinations(kind, source_kind) {
->>>>>>> d843f574
             *self
                 .send_state
                 .borrow_mut()
@@ -215,13 +194,7 @@
         source_kind: Option<MediaSourceKind>,
         enabled: bool,
     ) {
-<<<<<<< HEAD
-        for (kind, source_kind) in
-            Self::kinds_and_source_kinds(kind, source_kind)
-        {
-=======
         for (kind, source_kind) in kinds_combinations(kind, source_kind) {
->>>>>>> d843f574
             *self
                 .recv_state
                 .borrow_mut()
@@ -235,10 +208,7 @@
     ///
     /// [`LocalTrack`]: crate::object::local_track::LocalTrack
     /// [`RemoteTrack`]: crate::object::remote_track::RemoteTrack
-<<<<<<< HEAD
-=======
-    #[must_use]
->>>>>>> d843f574
+    #[must_use]
     pub fn count_of_tracks_between_members(
         &self,
         another: &Self,
@@ -277,7 +247,6 @@
 
     /// Toggles media state of this [`Member`]'s [`Room`].
     pub async fn toggle_media(
-<<<<<<< HEAD
         &self,
         kind: Option<MediaKind>,
         source_kind: Option<MediaSourceKind>,
@@ -315,45 +284,6 @@
         source_kind: Option<MediaSourceKind>,
         muted: bool,
     ) -> Result<()> {
-=======
-        &self,
-        kind: Option<MediaKind>,
-        source_kind: Option<MediaSourceKind>,
-        enabled: bool,
-    ) -> Result<()> {
-        self.update_media_state(kind, source_kind, enabled);
-        if enabled {
-            if let Some(kind) = kind {
-                self.room.enable_media_send(kind, source_kind).await?;
-            } else {
-                self.room
-                    .enable_media_send(MediaKind::Video, source_kind)
-                    .await?;
-                self.room
-                    .enable_media_send(MediaKind::Audio, source_kind)
-                    .await?;
-            }
-        } else if let Some(kind) = kind {
-            self.room.disable_media_send(kind, source_kind).await?;
-        } else {
-            self.room
-                .disable_media_send(MediaKind::Audio, source_kind)
-                .await?;
-            self.room
-                .disable_media_send(MediaKind::Video, source_kind)
-                .await?;
-        }
-        Ok(())
-    }
-
-    /// Toggles mute state of this [`Member`]'s [`Room`].
-    pub async fn toggle_mute(
-        &self,
-        kind: Option<MediaKind>,
-        source_kind: Option<MediaSourceKind>,
-        muted: bool,
-    ) -> Result<()> {
->>>>>>> d843f574
         if muted {
             if let Some(kind) = kind {
                 self.room.mute_media(kind, source_kind).await?;
@@ -371,10 +301,6 @@
                 .unmute_media(MediaKind::Video, source_kind)
                 .await?;
         }
-<<<<<<< HEAD
-
-=======
->>>>>>> d843f574
         Ok(())
     }
 
@@ -407,10 +333,6 @@
                 .disable_remote_media(MediaKind::Video, source_kind)
                 .await?;
         }
-<<<<<<< HEAD
-
-=======
->>>>>>> d843f574
         Ok(())
     }
 
@@ -423,11 +345,6 @@
     }
 
     /// Returns reference to the [`Room`] of this [`Member`].
-<<<<<<< HEAD
-    pub fn room(&self) -> &Object<Room> {
-        &self.room
-    }
-=======
     #[inline]
     #[must_use]
     pub fn room(&self) -> &Object<Room> {
@@ -457,5 +374,4 @@
         out.push((MediaKind::Audio, MediaSourceKind::Device));
     }
     out
->>>>>>> d843f574
 }