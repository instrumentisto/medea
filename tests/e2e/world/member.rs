--- conflicted
+++ resolved
@@ -111,24 +111,22 @@
         self.is_recv
     }
 
-<<<<<<< HEAD
     /// Updates flag which indicates that [`Member`] should publish media.
+    #[inline]
     pub fn set_is_send(&mut self, is_send: bool) {
         self.is_send = is_send;
     }
 
     /// Updates flag which indicates that [`Member`] should receive media.
+    #[inline]
     pub fn set_is_recv(&mut self, is_recv: bool) {
         self.is_recv = is_recv;
     }
 
-    /// Returns flag which indicates that [`Member`] is joined to the `Room`.
-=======
     /// Indicates whether this [`Member`] is joined a [`Room`] on a media
     /// server.
     #[inline]
     #[must_use]
->>>>>>> ea045e49
     pub fn is_joined(&self) -> bool {
         self.is_joined
     }
