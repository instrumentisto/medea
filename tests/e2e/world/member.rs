//! Medea media server member representation.

use std::{cell::RefCell, collections::HashMap};

use derive_more::{Display, Error, From};

use crate::{
    browser::{mock, Window},
    conf,
    object::{
        self, connections_store::ConnectionStore, MediaKind, MediaSourceKind,
        Object, Room,
    },
};

/// All errors which can happen while working with a [`Member`].
#[derive(Debug, Display, Error, From)]
pub enum Error {
    /// [`Room`] or a [`ConnectionStore`] object errored.
    Object(object::Error),
}

/// Shortcut for a [`Result`] containing an [`Error`](enum@Error).
///
/// [`Result`]: std::result::Result
type Result<T> = std::result::Result<T, Error>;

/// Builder of a [`Member`].
pub struct Builder {
    /// ID with which a [`Member`] will be created.
    pub id: String,

    /// Indicator whether a [`Member`] will publish media.
    pub is_send: bool,

    /// Indicator whether a [`Member`] will receive media.
    pub is_recv: bool,
}

<<<<<<< HEAD
impl MemberBuilder {
    /// Creates new [`Member`] with a [`MemberBuilder`] configuration.
=======
impl Builder {
    /// Creates a new [`Member`] out of this [`Builder`] configuration.
>>>>>>> 8eb0dc47
    pub async fn build(
        self,
        room: Object<Room>,
        window: Window,
    ) -> Result<Member> {
        let connection_store = room.connections_store().await?;
        let mut media_state = HashMap::new();
        media_state.insert((MediaKind::Audio, MediaSourceKind::Device), true);
        media_state.insert((MediaKind::Video, MediaSourceKind::Device), true);
        media_state.insert((MediaKind::Video, MediaSourceKind::Display), false);
        Ok(Member {
            id: self.id,
            is_send: self.is_send,
            is_recv: self.is_recv,
            is_joined: false,
            send_state: RefCell::new(media_state.clone()),
            recv_state: RefCell::new(media_state),
            room,
            connection_store,
            window,
        })
    }
}

/// [`Object`] representing a `Member` connected to a media server.
pub struct Member {
    /// ID of this [`Member`] on a media server.
    id: String,

    /// Indicator whether this [`Member`] should publish media.
    is_send: bool,

    /// Indicator whether this [`Member`] should receive media.
    is_recv: bool,

    /// Indicator whether this [`Member`] is joined a [`Room`] on a media
    /// server.
    is_joined: bool,

    /// Media publishing state of this [`Member`].
    ///
    /// If value is `true` then this [`MediaKind`] and [`MediaSourceKind`] is
    /// enabled.
    send_state: RefCell<HashMap<(MediaKind, MediaSourceKind), bool>>,

    /// Media receiving state of this [`Member`].
    ///
    /// If value is `true` then this [`MediaKind`] and [`MediaSourceKind`] is
    /// enabled.
    recv_state: RefCell<HashMap<(MediaKind, MediaSourceKind), bool>>,

    /// [`Room`]'s [`Object`] that this [`Member`] is intended to join.
    room: Object<Room>,

    /// Storage of [`Connection`]s thrown by this [`Member`]'s [`Room`].
    ///
    /// [`Connection`]: object::connection::Connection
    connection_store: Object<ConnectionStore>,

    /// [`Window`] in which this [`Member`] is exists.
    window: Window,
}

impl Member {
    /// Returns ID of this [`Member`] on a media server.
    #[inline]
    #[must_use]
    pub fn id(&self) -> &str {
        &self.id
    }

    /// Indicates whether this [`Member`] should publish media.
    #[inline]
    #[must_use]
    pub fn is_send(&self) -> bool {
        self.is_send
    }

    /// Indicator whether this [`Member`] should receive media.
    #[inline]
    #[must_use]
    pub fn is_recv(&self) -> bool {
        self.is_recv
    }

    /// Updates flag indicating that this [`Member`] should publish media.
    #[inline]
    pub fn set_is_send(&mut self, is_send: bool) {
        self.is_send = is_send;
    }

    /// Updates flag indicating that this [`Member`] should receive media.
    #[inline]
    pub fn set_is_recv(&mut self, is_recv: bool) {
        self.is_recv = is_recv;
    }

    /// Indicates whether this [`Member`] is joined a [`Room`] on a media
    /// server.
    #[inline]
    #[must_use]
    pub fn is_joined(&self) -> bool {
        self.is_joined
    }

    /// Joins a [`Room`] with the provided ID.
    pub async fn join_room(&mut self, room_id: &str) -> Result<()> {
        self.room
            .join(format!(
                "{}/{}/{}?token=test",
                *conf::CLIENT_API_ADDR,
                room_id,
                self.id,
            ))
            .await?;
        self.is_joined = true;
        Ok(())
    }

    /// Updates [`Member::send_state`].
    fn update_media_state(
        &self,
        kind: Option<MediaKind>,
        source_kind: Option<MediaSourceKind>,
        enabled: bool,
    ) {
        for (kind, source_kind) in kinds_combinations(kind, source_kind) {
            *self
                .send_state
                .borrow_mut()
                .entry((kind, source_kind))
                .or_insert_with(|| enabled) = enabled;
        }
    }

    /// Updates [`Member::recv_state`].
    fn update_recv_media_state(
        &self,
        kind: Option<MediaKind>,
        source_kind: Option<MediaSourceKind>,
        enabled: bool,
    ) {
        for (kind, source_kind) in kinds_combinations(kind, source_kind) {
            *self
                .recv_state
                .borrow_mut()
                .entry((kind, source_kind))
                .or_insert_with(|| enabled) = enabled;
        }
    }

    /// Returns count of [`LocalTrack`]s and [`RemoteTrack`]s of this [`Member`]
    /// with a provided partner [`Member`].
    ///
    /// [`LocalTrack`]: crate::object::local_track::LocalTrack
    /// [`RemoteTrack`]: crate::object::remote_track::RemoteTrack
    #[must_use]
    pub fn count_of_tracks_between_members(
        &self,
        another: &Self,
    ) -> (u64, u64) {
        let send_count = self
            .send_state
            .borrow()
            .iter()
            .filter(|(key, enabled)| {
                another
                    .recv_state
                    .borrow()
                    .get(key)
                    .copied()
                    .unwrap_or(false)
                    && **enabled
            })
            .count() as u64;
        let recv_count = self
            .recv_state
            .borrow()
            .iter()
            .filter(|(key, enabled)| {
                another
                    .send_state
                    .borrow()
                    .get(key)
                    .copied()
                    .unwrap_or(false)
                    && **enabled
            })
            .count() as u64;

        (send_count, recv_count)
    }

    /// Toggles media state of this [`Member`]'s [`Room`].
    pub async fn toggle_media(
        &self,
        kind: Option<MediaKind>,
        source_kind: Option<MediaSourceKind>,
        enabled: bool,
    ) -> Result<()> {
        self.update_media_state(kind, source_kind, enabled);
        if enabled {
            if let Some(kind) = kind {
                self.room.enable_media_send(kind, source_kind).await?;
            } else {
                self.room
                    .enable_media_send(MediaKind::Video, source_kind)
                    .await?;
                self.room
                    .enable_media_send(MediaKind::Audio, source_kind)
                    .await?;
            }
        } else if let Some(kind) = kind {
            self.room.disable_media_send(kind, source_kind).await?;
        } else {
            self.room
                .disable_media_send(MediaKind::Audio, source_kind)
                .await?;
            self.room
                .disable_media_send(MediaKind::Video, source_kind)
                .await?;
        }
        Ok(())
    }

    /// Toggles mute state of this [`Member`]'s [`Room`].
    pub async fn toggle_mute(
        &self,
        kind: Option<MediaKind>,
        source_kind: Option<MediaSourceKind>,
        muted: bool,
    ) -> Result<()> {
        if muted {
            if let Some(kind) = kind {
                self.room.mute_media(kind, source_kind).await?;
            } else {
                self.room.mute_media(MediaKind::Audio, source_kind).await?;
                self.room.mute_media(MediaKind::Video, source_kind).await?;
            }
        } else if let Some(kind) = kind {
            self.room.unmute_media(kind, source_kind).await?;
        } else {
            self.room
                .unmute_media(MediaKind::Audio, source_kind)
                .await?;
            self.room
                .unmute_media(MediaKind::Video, source_kind)
                .await?;
        }
        Ok(())
    }

    /// Toggles remote media state of this [`Member`]'s [`Room`].
    pub async fn toggle_remote_media(
        &self,
        kind: Option<MediaKind>,
        source_kind: Option<MediaSourceKind>,
        enabled: bool,
    ) -> Result<()> {
        self.update_recv_media_state(kind, source_kind, enabled);
        if enabled {
            if let Some(kind) = kind {
                self.room.enable_remote_media(kind, source_kind).await?;
            } else {
                self.room
                    .enable_remote_media(MediaKind::Audio, source_kind)
                    .await?;
                self.room
                    .enable_remote_media(MediaKind::Video, source_kind)
                    .await?;
            }
        } else if let Some(kind) = kind {
            self.room.disable_remote_media(kind, source_kind).await?;
        } else {
            self.room
                .disable_remote_media(MediaKind::Audio, source_kind)
                .await?;
            self.room
                .disable_remote_media(MediaKind::Video, source_kind)
                .await?;
        }
        Ok(())
    }

    /// Returns reference to the Storage of [`Connection`]s thrown by this
    /// [`Member`]'s [`Room`].
    ///
    /// [`Connection`]: object::connection::Connection
    #[inline]
    #[must_use]
    pub fn connections(&self) -> &Object<ConnectionStore> {
        &self.connection_store
    }

    /// Returns reference to the [`Room`] of this [`Member`].
    #[inline]
    #[must_use]
    pub fn room(&self) -> &Object<Room> {
        &self.room
    }

    /// Returns WebAPI `WebSocket` mock object for [`Window`] of this
    /// [`Member`].
    #[inline]
    #[must_use]
    pub fn ws_mock(&self) -> mock::WebSocket {
        self.window.websocket_mock()
    }
<<<<<<< HEAD

    pub fn gum_mock(&self) -> mock::Gum {
        self.window.gum_mock()
    }
=======
}

/// Returns list of [`MediaKind`]s and [`MediaSourceKind`] based on the provided
/// [`Option`]s.
#[must_use]
fn kinds_combinations(
    kind: Option<MediaKind>,
    source_kind: Option<MediaSourceKind>,
) -> Vec<(MediaKind, MediaSourceKind)> {
    let mut out = Vec::with_capacity(2);
    if let Some(kind) = kind {
        if let Some(source_kind) = source_kind {
            out.push((kind, source_kind));
        } else {
            out.push((kind, MediaSourceKind::Device));
        }
    } else if let Some(source_kind) = source_kind {
        out.push((MediaKind::Audio, source_kind));
        out.push((MediaKind::Video, source_kind));
    } else {
        out.push((MediaKind::Video, MediaSourceKind::Device));
        out.push((MediaKind::Audio, MediaSourceKind::Device));
    }
    out
>>>>>>> 8eb0dc47
}<|MERGE_RESOLUTION|>--- conflicted
+++ resolved
@@ -37,13 +37,8 @@
     pub is_recv: bool,
 }
 
-<<<<<<< HEAD
-impl MemberBuilder {
-    /// Creates new [`Member`] with a [`MemberBuilder`] configuration.
-=======
 impl Builder {
     /// Creates a new [`Member`] out of this [`Builder`] configuration.
->>>>>>> 8eb0dc47
     pub async fn build(
         self,
         room: Object<Room>,
@@ -352,12 +347,10 @@
     pub fn ws_mock(&self) -> mock::WebSocket {
         self.window.websocket_mock()
     }
-<<<<<<< HEAD
 
     pub fn gum_mock(&self) -> mock::Gum {
         self.window.gum_mock()
     }
-=======
 }
 
 /// Returns list of [`MediaKind`]s and [`MediaSourceKind`] based on the provided
@@ -382,5 +375,4 @@
         out.push((MediaKind::Audio, MediaSourceKind::Device));
     }
     out
->>>>>>> 8eb0dc47
 }