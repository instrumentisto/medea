--- conflicted
+++ resolved
@@ -4,11 +4,8 @@
   frontend:
     container_name: ${COMPOSE_PROJECT_NAME}-frontend
     image: nginx:stable-alpine
-<<<<<<< HEAD
-=======
     #ports:
     #  - "30000:30000"    # frontend http
->>>>>>> 61b5aabf
     volumes:
       - ./nginx.conf:/etc/nginx/nginx.conf:ro
       - ./index.html:/usr/share/nginx/html/index.html:ro
@@ -28,11 +25,8 @@
     container_name: ${COMPOSE_PROJECT_NAME}-coturn-db
     image: redis:alpine
     command: ["redis-server", "/etc/redis.conf"]
-<<<<<<< HEAD
-=======
     #ports:
     #  - "6379:6379"      # coturn redis
->>>>>>> 61b5aabf
     volumes:
       - ../../_dev/coturn/redis.conf:/etc/redis.conf:ro
     network_mode: host
@@ -40,10 +34,7 @@
     container_name: ${COMPOSE_PROJECT_NAME}-webdriver
     image: ${COMPOSE_WEBDRIVER_IMAGE_NAME}:${COMPOSE_WEBDRIVER_IMAGE_VER}
     depends_on: ["coturn", "frontend"]
-<<<<<<< HEAD
-=======
     #ports:
     #  - "4444:4444"      # browser webdriver
->>>>>>> 61b5aabf
     shm_size: 512m
     network_mode: host