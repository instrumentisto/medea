use cucumber_rust::then;

use crate::world::World;

#[then(regex = r"^(\S+) receives connection with (\S+)$")]
async fn then_member_receives_connection(
    world: &mut World,
    id: String,
    responder_id: String,
) {
    let member = world.get_member(&id).unwrap();
    assert!(member
        .connections()
        .wait_for_connection(responder_id.clone())
        .await
        .is_ok());
}

#[then(regex = r"^(\S+) doesn't receive connection with (\S+)$")]
async fn then_member_doesnt_receive_connection(
    world: &mut World,
    id: String,
    responder_id: String,
) {
    let member = world.get_member(&id).unwrap();
    assert!(member
        .connections()
        .get(responder_id)
        .await
        .unwrap()
        .is_none())
}

#[then(regex = r"^(\S+)'s connection with (\S+) closes$")]
async fn then_connection_closes(
    world: &mut World,
    id: String,
    partner_id: String,
) {
    let member = world.get_member(&id).unwrap();
    let connection =
        member.connections().get(partner_id).await.unwrap().unwrap();
<<<<<<< HEAD
    connection.wait_for_close().await.unwrap();
=======
    assert!(connection.wait_for_close().await.is_ok());
>>>>>>> 61b5aabf
}<|MERGE_RESOLUTION|>--- conflicted
+++ resolved
@@ -40,9 +40,5 @@
     let member = world.get_member(&id).unwrap();
     let connection =
         member.connections().get(partner_id).await.unwrap().unwrap();
-<<<<<<< HEAD
-    connection.wait_for_close().await.unwrap();
-=======
     assert!(connection.wait_for_close().await.is_ok());
->>>>>>> 61b5aabf
 }