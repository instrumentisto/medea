use std::time::Duration;

use cucumber_rust::{then, when};
use medea_control_api_mock::proto::{
    self as proto, AudioSettings, VideoSettings,
};
use tokio_1::time::timeout;

use crate::world::{MembersPair, PairedMember, World};

#[when(regex = r"^Control API removes member (\S+)$")]
async fn when_control_api_removes_member(world: &mut World, id: String) {
    world.delete_member_element(&id).await;
}

#[when(regex = r"^Control API removes the room$")]
async fn when_control_api_removes_room(world: &mut World) {
    world.delete_room_element().await;
}

#[when(regex = r"^Control API interconnects (audio|video) of (\S+) and (\S+)$")]
async fn when_interconnects_kind(
    world: &mut World,
    kind: String,
    left_member_id: String,
    right_member_id: String,
) {
    let send_video = kind.contains("video").then(|| VideoSettings {
        publish_policy: proto::PublishPolicy::Optional,
    });
    let send_audio = kind.contains("audio").then(|| AudioSettings {
        publish_policy: proto::PublishPolicy::Optional,
    });

    world
        .interconnect_members(MembersPair {
            left: PairedMember {
                id: left_member_id,
                recv: true,
                send_video: send_video.clone(),
                send_audio: send_audio.clone(),
            },
            right: PairedMember {
                id: right_member_id,
                recv: true,
                send_video,
                send_audio,
            },
        })
        .await
        .unwrap();
}

#[then(regex = "^Control API sends `OnLeave` callback with `(.+)` reason \
                 for member (\\S+)$")]
async fn then_control_api_sends_on_leave(
    world: &mut World,
    reason: String,
    id: String,
) {
    // Assertion is done inside `wait_for_on_leave()` method.
    timeout(Duration::from_secs(10), world.wait_for_on_leave(id, reason))
        .await
        .unwrap();
}

#[then(regex = "^Control API doesn't send `OnLeave` callback for \
                 member (\\S+)$")]
async fn then_control_api_doesnt_sends_on_leave(world: &mut World, id: String) {
    assert!(timeout(
        Duration::from_millis(300),
        world.wait_for_on_leave(id, String::new()),
    )
    .await
    .is_err());
}

#[then(regex = r"^Control API sends `OnJoin` callback for member (\S+)$")]
async fn then_control_api_sends_on_join(world: &mut World, id: String) {
    assert!(timeout(Duration::from_secs(10), world.wait_for_on_join(id))
        .await
        .is_ok());
}

#[when(regex = "^Control API starts (\\S+)'s (audio|video|media) publishing \
                 to (\\S+)$")]
async fn when_control_api_starts_publishing(
    world: &mut World,
    publisher_id: String,
    kind: String,
    receiver_id: String,
) {
    let all_kinds = kind.contains("media");
    let send_audio =
        (all_kinds || kind.contains("audio")).then(AudioSettings::default);
    let send_video =
        (all_kinds || kind.contains("video")).then(VideoSettings::default);
    world
        .interconnect_members(MembersPair {
            left: PairedMember {
                id: publisher_id,
                recv: false,
                send_audio,
                send_video,
            },
            right: PairedMember {
                id: receiver_id,
                recv: true,
                send_video: None,
                send_audio: None,
            },
        })
        .await
        .unwrap();
}

#[when(regex = r"^Control API interconnects (\S+) and (\S+)$")]
async fn when_control_api_interconnects_members(
    world: &mut World,
    id: String,
    partner_id: String,
) {
    world
        .interconnect_members(MembersPair {
            left: PairedMember {
                id,
                recv: true,
                send_video: Some(VideoSettings::default()),
                send_audio: Some(AudioSettings::default()),
            },
            right: PairedMember {
                id: partner_id,
                recv: true,
                send_video: Some(VideoSettings::default()),
                send_audio: Some(AudioSettings::default()),
            },
        })
        .await
        .unwrap();
}

<<<<<<< HEAD
#[when(regex = r"^Control API removes (\S+) by apply$")]
async fn when_control_api_removes_member_by_apply(
    world: &mut World,
    id: String,
) {
    let mut spec = world.get_spec().await;
    spec.pipeline.remove(&id).unwrap();
    world.apply(spec).await;
}

#[when(regex = r"Control API interconnects (\S+) and (\S+) by apply")]
async fn when_control_api_interconnects_by_apply(
=======
#[when(regex = r"^Control API deletes (\S+)'s publish endpoint$")]
async fn when_control_api_deletes_publish_endpoint(
    world: &mut World,
    id: String,
) {
    world.delete_publish_endpoint(&id).await;
    tokio_1::time::sleep(std::time::Duration::from_millis(200)).await;
}

#[when(regex = r"^Control API deletes (\S+)'s play endpoint with (\S+)$")]
async fn when_control_api_deletes_play_endpoint(
>>>>>>> 2f784550
    world: &mut World,
    id: String,
    partner_id: String,
) {
<<<<<<< HEAD
    world
        .interconnect_members_by_apply(MembersPair {
            left: PairedMember {
                id,
                recv: true,
                send_video: Some(VideoSettings::default()),
                send_audio: Some(AudioSettings::default()),
            },
            right: PairedMember {
                id: partner_id,
                recv: true,
                send_video: Some(VideoSettings::default()),
                send_audio: Some(AudioSettings::default()),
            },
        })
        .await;
=======
    world.delete_play_endpoint(&id, &partner_id).await;
    tokio_1::time::sleep(std::time::Duration::from_millis(200)).await;
>>>>>>> 2f784550
}<|MERGE_RESOLUTION|>--- conflicted
+++ resolved
@@ -139,7 +139,6 @@
         .unwrap();
 }
 
-<<<<<<< HEAD
 #[when(regex = r"^Control API removes (\S+) by apply$")]
 async fn when_control_api_removes_member_by_apply(
     world: &mut World,
@@ -152,24 +151,10 @@
 
 #[when(regex = r"Control API interconnects (\S+) and (\S+) by apply")]
 async fn when_control_api_interconnects_by_apply(
-=======
-#[when(regex = r"^Control API deletes (\S+)'s publish endpoint$")]
-async fn when_control_api_deletes_publish_endpoint(
-    world: &mut World,
-    id: String,
-) {
-    world.delete_publish_endpoint(&id).await;
-    tokio_1::time::sleep(std::time::Duration::from_millis(200)).await;
-}
-
-#[when(regex = r"^Control API deletes (\S+)'s play endpoint with (\S+)$")]
-async fn when_control_api_deletes_play_endpoint(
->>>>>>> 2f784550
     world: &mut World,
     id: String,
     partner_id: String,
 ) {
-<<<<<<< HEAD
     world
         .interconnect_members_by_apply(MembersPair {
             left: PairedMember {
@@ -186,8 +171,23 @@
             },
         })
         .await;
-=======
+}
+
+#[when(regex = r"^Control API deletes (\S+)'s publish endpoint$")]
+async fn when_control_api_deletes_publish_endpoint(
+    world: &mut World,
+    id: String,
+) {
+    world.delete_publish_endpoint(&id).await;
+    tokio_1::time::sleep(std::time::Duration::from_millis(200)).await;
+}
+
+#[when(regex = r"^Control API deletes (\S+)'s play endpoint with (\S+)$")]
+async fn when_control_api_deletes_play_endpoint(
+    world: &mut World,
+    id: String,
+    partner_id: String,
+) {
     world.delete_play_endpoint(&id, &partner_id).await;
     tokio_1::time::sleep(std::time::Duration::from_millis(200)).await;
->>>>>>> 2f784550
 }