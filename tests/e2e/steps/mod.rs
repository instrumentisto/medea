--- conflicted
+++ resolved
@@ -10,13 +10,8 @@
 use cucumber_rust::{given, when};
 
 use crate::{
-<<<<<<< HEAD
-    object::MediaKind,
+    object::{room::ParsingFailedError, MediaKind, MediaSourceKind},
     world::{member::MemberBuilder, World},
-=======
-    object::{room::ParsingFailedError, MediaKind, MediaSourceKind},
-    world::{member::Builder as MemberBuilder, World},
->>>>>>> d843f574
 };
 
 #[given(regex = "^(?:room with )?(joined )?member(?:s)? (\\S+)\
