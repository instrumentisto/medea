use cucumber_rust::{then, when};

<<<<<<< HEAD
use crate::{parse_media_kind, parse_media_kinds, world::World};

#[then(regex = "^(\\S*)'s (audio|(?:device|display) video) local track is \
                (muted|unmuted)$")]
async fn then_local_track_mute_state(
    world: &mut World,
    id: String,
    kind: String,
    muted: String,
) {
    let member = world.get_member(&id).unwrap();
    let (media_kind, source_kind) = parse_media_kinds(&kind).unwrap();
    let track = member
        .room()
        .local_tracks()
        .await
        .unwrap()
        .get_track(media_kind, source_kind)
        .await
        .unwrap();
    let muted = muted.as_str() == "muted";
    assert_eq!(muted, track.muted().await.unwrap());
}

#[then(regex = "^(\\S*)'s (audio|(?:device|display) video) local track is \
                stopped$")]
=======
use crate::world::World;

use super::{parse_media_kind, parse_media_kinds};

#[then(regex = "^(\\S+)'s (audio|(?:device|display) video) local track is \
                 (not )?muted$")]
async fn then_local_track_mute_state(
    world: &mut World,
    id: String,
    kind: String,
    not_muted: String,
) {
    let member = world.get_member(&id).unwrap();
    let (media_kind, source_kind) = parse_media_kinds(&kind).unwrap();
    let track = member
        .room()
        .local_tracks()
        .await
        .unwrap()
        .get_track(media_kind, source_kind)
        .await
        .unwrap();
    assert_eq!(not_muted.is_empty(), track.muted().await.unwrap());
}

#[then(regex = "^(\\S+)'s (audio|(?:device|display) video) local track is \
                 stopped$")]
>>>>>>> d843f574
async fn then_track_is_stopped(world: &mut World, id: String, kind: String) {
    let member = world.get_member(&id).unwrap();
    let (media_kind, source_kind) = parse_media_kinds(&kind).unwrap();
    let is_stopped = member
        .room()
        .local_tracks()
        .await
        .unwrap()
        .get_track(media_kind, source_kind)
        .await
        .unwrap()
        .free_and_check()
        .await
        .unwrap();
    assert!(is_stopped);
}

#[when(regex = r"^(\S+) (disables|mutes) (audio|video|all)$")]
async fn when_disables_mutes(
    world: &mut World,
    id: String,
    disable_or_mutes: String,
    audio_or_video: String,
) {
    let member = world.get_member(&id).unwrap();
    if disable_or_mutes == "disables" {
        member
            .toggle_media(parse_media_kind(&audio_or_video), None, false)
            .await
            .unwrap()
<<<<<<< HEAD
    } else {
        member
            .toggle_mute(parse_media_kind(&audio_or_video), None, true)
=======
    } else {
        member
            .toggle_mute(parse_media_kind(&audio_or_video), None, true)
            .await
            .unwrap();
    }
}

#[when(regex = r"^(\S+) (enables|unmutes) (audio|video|all)$")]
async fn when_enables_mutes(
    world: &mut World,
    id: String,
    disable_or_mutes: String,
    audio_or_video: String,
) {
    let member = world.get_member(&id).unwrap();
    if disable_or_mutes == "enables" {
        member
            .toggle_media(parse_media_kind(&audio_or_video), None, true)
            .await
            .unwrap();
    } else {
        member
            .toggle_mute(parse_media_kind(&audio_or_video), None, false)
>>>>>>> d843f574
            .await
            .unwrap();
    }
}

<<<<<<< HEAD
#[when(regex = r"^(\S+) (enables|unmutes) (audio|video|all)$")]
async fn when_enables_mutes(
    world: &mut World,
    id: String,
    disable_or_mutes: String,
    audio_or_video: String,
) {
    let member = world.get_member(&id).unwrap();
    if disable_or_mutes == "enables" {
        member
            .toggle_media(parse_media_kind(&audio_or_video), None, true)
            .await
            .unwrap();
    } else {
        member
            .toggle_mute(parse_media_kind(&audio_or_video), None, false)
            .await
            .unwrap();
    }
}

#[when(regex = r"(\S*) enables remote (audio|(?:device |display )?video)")]
=======
#[when(regex = r"^(\S+) enables remote (audio|(?:device |display )?video)$")]
>>>>>>> d843f574
async fn when_member_enables_remote_track(
    world: &mut World,
    id: String,
    kind: String,
) {
    let member = world.get_member(&id).unwrap();
    let media_kind = kind.parse().unwrap();
    let source_kind = kind.parse().ok();
    member
        .room()
        .enable_remote_media(media_kind, source_kind)
        .await
        .unwrap();
}

<<<<<<< HEAD
#[when(regex = r"^(\S*) disables remote (audio|(?:device |display )?video)$")]
=======
#[when(regex = r"^(\S+) disables remote (audio|(?:device |display )?video)$")]
>>>>>>> d843f574
async fn when_member_disables_remote_track(
    world: &mut World,
    id: String,
    kind: String,
) {
    let member = world.get_member(&id).unwrap();
    let media_kind = kind.parse().unwrap();
    let source_kind = kind.parse().ok();
    member
        .room()
        .disable_remote_media(media_kind, source_kind)
        .await
        .unwrap();
}<|MERGE_RESOLUTION|>--- conflicted
+++ resolved
@@ -1,33 +1,5 @@
 use cucumber_rust::{then, when};
 
-<<<<<<< HEAD
-use crate::{parse_media_kind, parse_media_kinds, world::World};
-
-#[then(regex = "^(\\S*)'s (audio|(?:device|display) video) local track is \
-                (muted|unmuted)$")]
-async fn then_local_track_mute_state(
-    world: &mut World,
-    id: String,
-    kind: String,
-    muted: String,
-) {
-    let member = world.get_member(&id).unwrap();
-    let (media_kind, source_kind) = parse_media_kinds(&kind).unwrap();
-    let track = member
-        .room()
-        .local_tracks()
-        .await
-        .unwrap()
-        .get_track(media_kind, source_kind)
-        .await
-        .unwrap();
-    let muted = muted.as_str() == "muted";
-    assert_eq!(muted, track.muted().await.unwrap());
-}
-
-#[then(regex = "^(\\S*)'s (audio|(?:device|display) video) local track is \
-                stopped$")]
-=======
 use crate::world::World;
 
 use super::{parse_media_kind, parse_media_kinds};
@@ -55,7 +27,6 @@
 
 #[then(regex = "^(\\S+)'s (audio|(?:device|display) video) local track is \
                  stopped$")]
->>>>>>> d843f574
 async fn then_track_is_stopped(world: &mut World, id: String, kind: String) {
     let member = world.get_member(&id).unwrap();
     let (media_kind, source_kind) = parse_media_kinds(&kind).unwrap();
@@ -86,11 +57,6 @@
             .toggle_media(parse_media_kind(&audio_or_video), None, false)
             .await
             .unwrap()
-<<<<<<< HEAD
-    } else {
-        member
-            .toggle_mute(parse_media_kind(&audio_or_video), None, true)
-=======
     } else {
         member
             .toggle_mute(parse_media_kind(&audio_or_video), None, true)
@@ -115,38 +81,12 @@
     } else {
         member
             .toggle_mute(parse_media_kind(&audio_or_video), None, false)
->>>>>>> d843f574
             .await
             .unwrap();
     }
 }
 
-<<<<<<< HEAD
-#[when(regex = r"^(\S+) (enables|unmutes) (audio|video|all)$")]
-async fn when_enables_mutes(
-    world: &mut World,
-    id: String,
-    disable_or_mutes: String,
-    audio_or_video: String,
-) {
-    let member = world.get_member(&id).unwrap();
-    if disable_or_mutes == "enables" {
-        member
-            .toggle_media(parse_media_kind(&audio_or_video), None, true)
-            .await
-            .unwrap();
-    } else {
-        member
-            .toggle_mute(parse_media_kind(&audio_or_video), None, false)
-            .await
-            .unwrap();
-    }
-}
-
-#[when(regex = r"(\S*) enables remote (audio|(?:device |display )?video)")]
-=======
 #[when(regex = r"^(\S+) enables remote (audio|(?:device |display )?video)$")]
->>>>>>> d843f574
 async fn when_member_enables_remote_track(
     world: &mut World,
     id: String,
@@ -162,11 +102,7 @@
         .unwrap();
 }
 
-<<<<<<< HEAD
-#[when(regex = r"^(\S*) disables remote (audio|(?:device |display )?video)$")]
-=======
 #[when(regex = r"^(\S+) disables remote (audio|(?:device |display )?video)$")]
->>>>>>> d843f574
 async fn when_member_disables_remote_track(
     world: &mut World,
     id: String,
