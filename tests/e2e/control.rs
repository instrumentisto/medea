--- conflicted
+++ resolved
@@ -50,14 +50,10 @@
         Ok(self.0.delete(&get_url(path)).send().await?.json().await?)
     }
 
-<<<<<<< HEAD
-    /// Returns all received by Control API mock server callbacks.
-=======
     // TODO: Server side filtering on GET requests or SSE/WS subscription would
     //       speed up things. We a probably wasting a lot of time on ser/deser
     //       of huge JSON's.
     /// Fetches all callbacks received by Control API mock server.
->>>>>>> 61b5aabf
     pub async fn callbacks(&self) -> Result<Vec<CallbackItem>> {
         Ok(self
             .0
