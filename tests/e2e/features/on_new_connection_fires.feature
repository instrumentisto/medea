<<<<<<< HEAD
Feature: Room joining
=======
Feature: `on_new_connection` callback

>>>>>>> 5307875c
  Scenario: Member joined
    Given room with joined member Alice
    And member Bob
    When Bob joins room
    Then Alice receives connection with Bob
    And Bob receives connection with Alice

<<<<<<< HEAD
  Scenario: Member joined with disabled media
    Given Member `Alice` with disabled local all
    And joined Member `Bob`
    When `Alice` joins Room
    Then `Alice` receives Connection with Member `Bob`
    And `Bob` receives Connection with Member `Alice`
=======
  Scenario: Member joined
    Given room with member Alice with disabled media publishing
    And joined member Bob
    When Alice joins room
    Then Alice receives connection with Bob
    And Bob receives connection with Alice
>>>>>>> 5307875c

  Scenario: Member joined with disabled media
    Given room with member Alice with disabled media publishing
    And joined member Bob
    When Alice joins room
    Then Alice receives connection with Bob
    And Bob receives connection with Alice
#
  Scenario: Member without Endpoints joined
<<<<<<< HEAD
    Given empty Member `Alice`
    And joined empty Member `Bob`
    When `Alice` joins Room
    Then `Alice` doesn't receives Connection with Member `Bob`
    And `Bob` doesn't receives Connection with Member `Alice`

  Scenario: Third Member joined
    Given joined Member `Alice`
    And joined Member `Bob`
    And Member `Carol`
    When `Carol` joins Room
    Then `Alice` receives Connection with Member `Carol`
    And `Bob` receives Connection with Member `Carol`
=======
    Given room with member Alice with no WebRTC endpoints
    And joined member Bob with no WebRTC endpoints
    When Alice joins room
    Then Alice doesn't receives connection with Bob
    And Bob doesn't receives connection with Alice
>>>>>>> 5307875c
<|MERGE_RESOLUTION|>--- conflicted
+++ resolved
@@ -1,9 +1,5 @@
-<<<<<<< HEAD
-Feature: Room joining
-=======
 Feature: `on_new_connection` callback
 
->>>>>>> 5307875c
   Scenario: Member joined
     Given room with joined member Alice
     And member Bob
@@ -11,21 +7,12 @@
     Then Alice receives connection with Bob
     And Bob receives connection with Alice
 
-<<<<<<< HEAD
-  Scenario: Member joined with disabled media
-    Given Member `Alice` with disabled local all
-    And joined Member `Bob`
-    When `Alice` joins Room
-    Then `Alice` receives Connection with Member `Bob`
-    And `Bob` receives Connection with Member `Alice`
-=======
   Scenario: Member joined
     Given room with member Alice with disabled media publishing
     And joined member Bob
     When Alice joins room
     Then Alice receives connection with Bob
     And Bob receives connection with Alice
->>>>>>> 5307875c
 
   Scenario: Member joined with disabled media
     Given room with member Alice with disabled media publishing
@@ -33,26 +20,18 @@
     When Alice joins room
     Then Alice receives connection with Bob
     And Bob receives connection with Alice
-#
+
   Scenario: Member without Endpoints joined
-<<<<<<< HEAD
-    Given empty Member `Alice`
-    And joined empty Member `Bob`
-    When `Alice` joins Room
-    Then `Alice` doesn't receives Connection with Member `Bob`
-    And `Bob` doesn't receives Connection with Member `Alice`
-
-  Scenario: Third Member joined
-    Given joined Member `Alice`
-    And joined Member `Bob`
-    And Member `Carol`
-    When `Carol` joins Room
-    Then `Alice` receives Connection with Member `Carol`
-    And `Bob` receives Connection with Member `Carol`
-=======
     Given room with member Alice with no WebRTC endpoints
     And joined member Bob with no WebRTC endpoints
     When Alice joins room
     Then Alice doesn't receives connection with Bob
     And Bob doesn't receives connection with Alice
->>>>>>> 5307875c
+
+  Scenario: Third Member joined
+    Given room with joined member Alice
+    And joined member Bob
+    And member Carol
+    When `Carol` joins Room
+    Then `Alice` receives Connection with Member `Carol`
+    And `Bob` receives Connection with Member `Carol`