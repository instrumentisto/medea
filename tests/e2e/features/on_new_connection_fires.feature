Feature: `on_new_connection` callback

  Scenario: Member joined with enabled media
    Given room with joined member Alice
    And member Bob
    When Bob joins the room
    Then Alice receives connection with Bob
    And Bob receives connection with Alice

  Scenario: Member joined with disabled media
    Given room with member Alice with disabled media publishing
    And joined member Bob
    When Alice joins the room
    Then Alice receives connection with Bob
    And Bob receives connection with Alice

  Scenario: Member joined without WebRTC endpoints
    Given room with member Alice with no WebRTC endpoints
    And joined member Bob with no WebRTC endpoints
    When Alice joins the room
    Then Alice doesn't receive connection with Bob
    And Bob doesn't receive connection with Alice

<<<<<<< HEAD
  Scenario: Third Member joined
    Given room with joined member Alice
    And joined member Bob
    And member Carol
    When Carol joins room
=======
  Scenario: Third member joined
    Given room with joined members Alice and Bob
    And member Carol
    When Carol joins the room
>>>>>>> d843f574
    Then Alice receives connection with Carol
    And Bob receives connection with Carol<|MERGE_RESOLUTION|>--- conflicted
+++ resolved
@@ -21,17 +21,9 @@
     Then Alice doesn't receive connection with Bob
     And Bob doesn't receive connection with Alice
 
-<<<<<<< HEAD
-  Scenario: Third Member joined
-    Given room with joined member Alice
-    And joined member Bob
-    And member Carol
-    When Carol joins room
-=======
   Scenario: Third member joined
     Given room with joined members Alice and Bob
     And member Carol
     When Carol joins the room
->>>>>>> d843f574
     Then Alice receives connection with Carol
     And Bob receives connection with Carol