--- conflicted
+++ resolved
@@ -1,10 +1,6 @@
 //! [`Object`] representing a `Room` JS object.
 
-<<<<<<< HEAD
-use std::str::FromStr;
-=======
 use std::{borrow::Cow, str::FromStr};
->>>>>>> 61b5aabf
 
 use crate::{
     browser::Statement,
@@ -20,60 +16,35 @@
 pub struct Room;
 
 /// Representation of a `MediaKind` JS enum.
-<<<<<<< HEAD
-#[derive(Clone, Copy, Hash, PartialEq, Eq)]
-=======
 #[derive(Clone, Copy, Eq, Hash, PartialEq)]
->>>>>>> 61b5aabf
 pub enum MediaKind {
     Audio,
     Video,
 }
 
-<<<<<<< HEAD
-/// Error which can happen while [`MediaKind`] or [`MediaSourceKind`] parsing.
-#[derive(Debug)]
-pub struct FailedParsing;
-
-impl FromStr for MediaKind {
-    type Err = FailedParsing;
-
-=======
 impl FromStr for MediaKind {
     type Err = ParsingFailedError;
 
     #[inline]
->>>>>>> 61b5aabf
     fn from_str(s: &str) -> Result<Self, Self::Err> {
         if s.contains("audio") {
             Ok(Self::Audio)
         } else if s.contains("video") {
             Ok(Self::Video)
         } else {
-<<<<<<< HEAD
-            Err(FailedParsing)
-=======
             Err(ParsingFailedError)
->>>>>>> 61b5aabf
         }
     }
 }
 
 impl MediaKind {
     /// Converts this [`MediaKind`] to the JS code for this enum variant.
-<<<<<<< HEAD
-    pub fn as_js(self) -> String {
-        match self {
-            MediaKind::Audio => "window.rust.MediaKind.Audio".to_string(),
-            MediaKind::Video => "window.rust.MediaKind.Video".to_string(),
-=======
     #[inline]
     #[must_use]
     pub fn as_js(self) -> &'static str {
         match self {
             MediaKind::Audio => "window.rust.MediaKind.Audio",
             MediaKind::Video => "window.rust.MediaKind.Video",
->>>>>>> 61b5aabf
         }
     }
 }
@@ -86,38 +57,25 @@
 }
 
 impl FromStr for MediaSourceKind {
-<<<<<<< HEAD
-    type Err = FailedParsing;
-
-=======
     type Err = ParsingFailedError;
 
     #[inline]
->>>>>>> 61b5aabf
     fn from_str(s: &str) -> Result<Self, Self::Err> {
         if s.contains("device") {
             Ok(Self::Device)
         } else if s.contains("display") {
             Ok(Self::Display)
         } else {
-<<<<<<< HEAD
-            Err(FailedParsing)
-=======
             Err(ParsingFailedError)
->>>>>>> 61b5aabf
         }
     }
 }
 
 impl MediaSourceKind {
     /// Converts this [`MediaSourceKind`] to a JS code for this enum variant.
-<<<<<<< HEAD
-    pub fn as_js(self) -> String {
-=======
     #[inline]
     #[must_use]
     pub fn as_js(self) -> &'static str {
->>>>>>> 61b5aabf
         match self {
             MediaSourceKind::Device => "window.rust.MediaSourceKind.Device",
             MediaSourceKind::Display => "window.rust.MediaSourceKind.Display",
@@ -151,15 +109,6 @@
         &self,
         kind: MediaKind,
         source_kind: Option<MediaSourceKind>,
-<<<<<<< HEAD
-    ) -> Result<(), super::Error> {
-        let media_source_kind =
-            source_kind.map_or_else(String::new, MediaSourceKind::as_js);
-        let disable = match kind {
-            MediaKind::Audio => "room.room.disable_audio()".to_string(),
-            MediaKind::Video => {
-                format!("room.room.disable_video({})", media_source_kind)
-=======
     ) -> Result<(), Error> {
         let media_source_kind =
             source_kind.map(MediaSourceKind::as_js).unwrap_or_default();
@@ -167,26 +116,12 @@
             MediaKind::Audio => "r.room.disable_audio()".into(),
             MediaKind::Video => {
                 format!("r.room.disable_video({})", media_source_kind).into()
->>>>>>> 61b5aabf
-            }
-        };
-        self.execute(Statement::new(
-            // language=JavaScript
-            &format!(
-                r#"
-<<<<<<< HEAD
-                async (room) => {{
-                    await {};
-                }}
-            "#,
-                disable
-            ),
-            vec![],
-        ))
-        .await?;
-
-        Ok(())
-=======
+            }
+        };
+        self.execute(Statement::new(
+            // language=JavaScript
+            &format!(
+                r#"
                     async (r) => {{
                         await {};
                     }}
@@ -197,171 +132,17 @@
         ))
         .await
         .map(|_| ())
->>>>>>> 61b5aabf
     }
 
     /// Enables media publishing for the provided [`MediaKind`] and
     /// [`MediaSourceKind`].
     ///
     /// If provided [`None`] `source_kind` then media publishing will be
-<<<<<<< HEAD
-    /// enabled for all [`MediaSourceKind`]s.
-=======
     /// enabled for all the [`MediaSourceKind`]s.
->>>>>>> 61b5aabf
     pub async fn enable_media_send(
         &self,
         kind: MediaKind,
         source_kind: Option<MediaSourceKind>,
-<<<<<<< HEAD
-    ) -> Result<(), super::Error> {
-        let media_source_kind =
-            source_kind.map_or_else(String::new, MediaSourceKind::as_js);
-        let disable = match kind {
-            MediaKind::Audio => "room.room.enable_audio()".to_string(),
-            MediaKind::Video => {
-                format!("room.room.enable_video({})", media_source_kind)
-            }
-        };
-        self.execute(Statement::new(
-            // language=JavaScript
-            &format!(
-                r#"
-                async (room) => {{
-                    await {};
-                }}
-            "#,
-                disable
-            ),
-            vec![],
-        ))
-        .await?;
-
-        Ok(())
-    }
-
-    /// Disables remote media receiving for the provided [`MediaKind`] and
-    /// [`MediaSourceKind`].
-    ///
-    /// If provided [`None`] `source_kind` then media receiving will be
-    /// disabled for all [`MediaSourceKind`]s.
-    pub async fn disable_remote_media(
-        &self,
-        kind: MediaKind,
-        source_kind: Option<MediaSourceKind>,
-    ) -> Result<(), super::Error> {
-        let media_source_kind =
-            source_kind.map_or_else(String::new, MediaSourceKind::as_js);
-        let disable = match kind {
-            MediaKind::Audio => "room.room.disable_remote_audio()".to_string(),
-            MediaKind::Video => {
-                format!("room.room.disable_remote_video({})", media_source_kind)
-            }
-        };
-        self.execute(Statement::new(
-            // language=JavaScript
-            &format!(
-                r#"
-                async (room) => {{
-                    await {};
-                }}
-            "#,
-                disable
-            ),
-            vec![],
-        ))
-        .await?;
-
-        Ok(())
-    }
-
-    /// Enables remote media receiving for the provided [`MediaKind`] and
-    /// [`MediaSourceKind`].
-    ///
-    /// If provided [`None`] `source_kind` then media receiving will be
-    /// enabled for all [`MediaSourceKind`]s.
-    pub async fn enable_remote_media(
-        &self,
-        kind: MediaKind,
-        source_kind: Option<MediaSourceKind>,
-    ) -> Result<(), super::Error> {
-        let media_source_kind =
-            source_kind.map_or_else(String::new, MediaSourceKind::as_js);
-        let disable = match kind {
-            MediaKind::Audio => "room.room.enable_remote_audio()".to_string(),
-            MediaKind::Video => {
-                format!("room.room.enable_remote_video({})", media_source_kind)
-            }
-        };
-        self.execute(Statement::new(
-            // language=JavaScript
-            &format!(
-                r#"
-                async (room) => {{
-                    await {};
-                }}
-            "#,
-                disable
-            ),
-            vec![],
-        ))
-        .await?;
-
-        Ok(())
-    }
-
-    /// Mutes media publishing for the provided [`MediaKind`] and
-    /// [`MediaSourceKind`].
-    ///
-    /// If provided [`None`] `source_kind` then media publishing will be
-    /// muted for all [`MediaSourceKind`]s.
-    pub async fn mute_media(
-        &self,
-        kind: MediaKind,
-        source_kind: Option<MediaSourceKind>,
-    ) -> Result<(), super::Error> {
-        let media_source_kind =
-            source_kind.map_or_else(String::new, MediaSourceKind::as_js);
-        let disable = match kind {
-            MediaKind::Audio => "room.room.mute_audio()".to_string(),
-            MediaKind::Video => {
-                format!("room.room.mute_video({})", media_source_kind)
-            }
-        };
-        self.execute(Statement::new(
-            // language=JavaScript
-            &format!(
-                r#"
-                async (room) => {{
-                    await {};
-                }}
-            "#,
-                disable
-            ),
-            vec![],
-        ))
-        .await?;
-
-        Ok(())
-    }
-
-    /// Unmutes media publishing for the provided [`MediaKind`] and
-    /// [`MediaSourceKind`].
-    ///
-    /// If provided [`None`] `source_kind` then media publishing will be
-    /// unmuted for all [`MediaSourceKind`]s.
-    pub async fn unmute_media(
-        &self,
-        kind: MediaKind,
-        source_kind: Option<MediaSourceKind>,
-    ) -> Result<(), super::Error> {
-        let media_source_kind =
-            source_kind.map_or_else(String::new, MediaSourceKind::as_js);
-        let disable = match kind {
-            MediaKind::Audio => "room.room.unmute_audio()".to_string(),
-            MediaKind::Video => {
-                format!("room.room.unmute_video({})", media_source_kind)
-=======
     ) -> Result<(), Error> {
         let media_source_kind =
             source_kind.map(MediaSourceKind::as_js).unwrap_or_default();
@@ -369,7 +150,6 @@
             MediaKind::Audio => "r.room.enable_audio()".into(),
             MediaKind::Video => {
                 format!("r.room.enable_video({})", media_source_kind).into()
->>>>>>> 61b5aabf
             }
         };
         self.execute(Statement::new(
@@ -415,15 +195,10 @@
                         await {};
                     }}
                 "#,
-                disable
-            ),
-            vec![],
-        ))
-<<<<<<< HEAD
-        .await?;
-
-        Ok(())
-=======
+                disable,
+            ),
+            [],
+        ))
         .await
         .map(|_| ())
     }
@@ -529,7 +304,6 @@
         ))
         .await
         .map(|_| ())
->>>>>>> 61b5aabf
     }
 
     /// Returns a [`ConnectionStore`] of this [`Room`].
@@ -544,11 +318,7 @@
                         connections: new Map(),
                         subs: new Map(),
                     };
-<<<<<<< HEAD
-                    room.room.on_new_connection((conn) => {
-=======
                     r.room.on_new_connection((conn) => {
->>>>>>> 61b5aabf
                         let closeListener = {
                             isClosed: false,
                             subs: [],
@@ -585,17 +355,11 @@
                                 track.onDisabledSubs = [];
                             });
                             tracksStore.tracks.push(track);
-<<<<<<< HEAD
-                            let newSubs = tracksStore.subs
-                                .filter((sub) => { return sub(track); });
-                            tracksStore.subs = newSubs;
-=======
                             let newStoreSubs = tracksStore.subs
                                 .filter((sub) => {
                                     return sub(track);
                                 });
                             tracksStore.subs = newStoreSubs;
->>>>>>> 61b5aabf
                         });
                         conn.on_close(() => {
                             closeListener.isClosed = true;
@@ -610,49 +374,19 @@
                             sub(connection);
                         }
                     });
-
                     return store;
                 }
             "#,
-            vec![],
-        ))
-        .await
-    }
-
-<<<<<<< HEAD
-    /// Returns this [`Room`]'s [`LocalTrack`]s store.
-=======
+            [],
+        ))
+        .await
+    }
+
     /// Returns a [`LocalTrack`]s store of this [`Room`].
->>>>>>> 61b5aabf
     ///
     /// [`LocalTrack`]: crate::object::local_track::LocalTrack
     pub async fn local_tracks(
         &self,
-<<<<<<< HEAD
-    ) -> Result<Object<LocalTracksStore>, super::Error> {
-        Ok(self
-            .execute_and_fetch(Statement::new(
-                // language=JavaScript
-                r#"
-                async (room) => {
-                    return room.localTracksStore;
-                }
-            "#,
-                vec![],
-            ))
-            .await?)
-    }
-
-    /// Returns [`Future`] which will be resolved when `Room.on_close` callback
-    /// will fire.
-    ///
-    /// [`Future`]: std::future::Future
-    pub async fn wait_for_close(&self) -> Result<String, super::Error> {
-        Ok(self
-            .execute(Statement::new(
-                // language=JavaScript
-                r#"
-=======
     ) -> Result<Object<LocalTracksStore>, Error> {
         self.execute_and_fetch(Statement::new(
             // language=JavaScript
@@ -667,7 +401,6 @@
         self.execute(Statement::new(
             // language=JavaScript
             r#"
->>>>>>> 61b5aabf
                 async (room) => {
                     if (room.closeListener.isClosed) {
                         return room.closeListener.closeReason.reason();
@@ -681,16 +414,6 @@
                     }
                 }
             "#,
-<<<<<<< HEAD
-                vec![],
-            ))
-            .await?
-            .as_str()
-            .ok_or(super::Error::TypeCast)?
-            .to_string())
-    }
-}
-=======
             [],
         ))
         .await?
@@ -702,5 +425,4 @@
 
 /// Error of parsing a [`MediaKind`] or a [`MediaSourceKind`].
 #[derive(Debug)]
-pub struct ParsingFailedError;
->>>>>>> 61b5aabf
+pub struct ParsingFailedError;