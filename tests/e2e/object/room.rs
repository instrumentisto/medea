//! [`Object`] representing a `Room` JS object.

use std::{borrow::Cow, str::FromStr};

use crate::{
    browser::Statement,
    object::{
        connections_store::ConnectionStore, tracks_store::LocalTracksStore,
        Object,
    },
};

use super::Error;

/// Representation of a `Room` JS object.
pub struct Room;

/// Representation of a `MediaKind` JS enum.
#[derive(Clone, Copy, Eq, Hash, PartialEq)]
pub enum MediaKind {
    Audio,
    Video,
}

impl FromStr for MediaKind {
    type Err = ParsingFailedError;

    #[inline]
    fn from_str(s: &str) -> Result<Self, Self::Err> {
        if s.contains("audio") {
            Ok(Self::Audio)
        } else if s.contains("video") {
            Ok(Self::Video)
        } else {
            Err(ParsingFailedError)
        }
    }
}

impl MediaKind {
    /// Converts this [`MediaKind`] to the JS code for this enum variant.
    #[inline]
    #[must_use]
    pub fn as_js(self) -> &'static str {
        match self {
            MediaKind::Audio => "window.rust.MediaKind.Audio",
            MediaKind::Video => "window.rust.MediaKind.Video",
        }
    }
}

/// Representation of a `MediaSourceKind` JS enum.
#[derive(Clone, Copy, Eq, Hash, PartialEq)]
pub enum MediaSourceKind {
    Device,
    Display,
}

impl FromStr for MediaSourceKind {
    type Err = ParsingFailedError;

    #[inline]
    fn from_str(s: &str) -> Result<Self, Self::Err> {
        if s.contains("device") {
            Ok(Self::Device)
        } else if s.contains("display") {
            Ok(Self::Display)
        } else {
            Err(ParsingFailedError)
        }
    }
}

impl MediaSourceKind {
    /// Converts this [`MediaSourceKind`] to a JS code for this enum variant.
    #[inline]
    #[must_use]
    pub fn as_js(self) -> &'static str {
        match self {
            MediaSourceKind::Device => "window.rust.MediaSourceKind.Device",
            MediaSourceKind::Display => "window.rust.MediaSourceKind.Display",
        }
    }
}

impl Object<Room> {
    /// Joins a [`Room`] with the provided URI.
    pub async fn join(&self, uri: String) -> Result<(), Error> {
        self.execute(Statement::new(
            // language=JavaScript
            r#"
                async (room) => {
                    const [uri] = args;
                    await room.room.join(uri);
                }
            "#,
            [uri.into()],
        ))
        .await
        .map(drop)
    }

    /// Disables media publishing for the provided [`MediaKind`] and
    /// [`MediaSourceKind`].
    ///
    /// If the provided `source_kind` is [`None`], then media publishing will be
    /// disabled for all the [`MediaSourceKind`]s.
    pub async fn disable_media_send(
        &self,
        kind: MediaKind,
        source_kind: Option<MediaSourceKind>,
    ) -> Result<(), Error> {
        let media_source_kind =
            source_kind.map(MediaSourceKind::as_js).unwrap_or_default();
        let disable: Cow<_> = match kind {
            MediaKind::Audio => "r.room.disable_audio()".into(),
            MediaKind::Video => {
                format!("r.room.disable_video({})", media_source_kind).into()
            }
        };
        self.execute(Statement::new(
            // language=JavaScript
            &format!(
                r#"
                    async (r) => {{
                        await {};
                    }}
                "#,
                disable,
            ),
            [],
        ))
        .await
        .map(drop)
    }

    /// Enables media publishing for the provided [`MediaKind`] and
    /// [`MediaSourceKind`].
    ///
    /// If provided [`None`] `source_kind` then media publishing will be
    /// enabled for all the [`MediaSourceKind`]s.
    pub async fn enable_media_send(
        &self,
        kind: MediaKind,
        source_kind: Option<MediaSourceKind>,
    ) -> Result<(), Error> {
        let media_source_kind =
            source_kind.map(MediaSourceKind::as_js).unwrap_or_default();
        let enable: Cow<_> = match kind {
            MediaKind::Audio => "r.room.enable_audio()".into(),
            MediaKind::Video => {
                format!("r.room.enable_video({})", media_source_kind).into()
            }
        };
        self.execute(Statement::new(
            // language=JavaScript
            &format!(
                r#"
                    async (r) => {{
                        await {};
                    }}
                "#,
                enable,
            ),
            [],
        ))
        .await
        .map(drop)
    }

    /// Disables remote media receiving for the provided [`MediaKind`] and
    /// [`MediaSourceKind`].
    ///
    /// If provided [`None`] `source_kind` then media receiving will be disabled
    /// for all the [`MediaSourceKind`]s.
    pub async fn disable_remote_media(
        &self,
        kind: MediaKind,
        source_kind: Option<MediaSourceKind>,
    ) -> Result<(), Error> {
        let media_source_kind =
            source_kind.map(MediaSourceKind::as_js).unwrap_or_default();
        let disable: Cow<_> = match kind {
            MediaKind::Audio => "r.room.disable_remote_audio()".into(),
            MediaKind::Video => {
                format!("r.room.disable_remote_video({})", media_source_kind)
                    .into()
            }
        };
        self.execute(Statement::new(
            // language=JavaScript
            &format!(
                r#"
                    async (r) => {{
                        await {};
                    }}
                "#,
                disable,
            ),
            [],
        ))
        .await
        .map(drop)
    }

    /// Enables remote media receiving for the provided [`MediaKind`] and
    /// [`MediaSourceKind`].
    ///
    /// If provided [`None`] `source_kind` then media receiving will be enabled
    /// for all the [`MediaSourceKind`]s.
    pub async fn enable_remote_media(
        &self,
        kind: MediaKind,
        source_kind: Option<MediaSourceKind>,
    ) -> Result<(), Error> {
        let media_source_kind =
            source_kind.map(MediaSourceKind::as_js).unwrap_or_default();
        let enable: Cow<_> = match kind {
            MediaKind::Audio => "r.room.enable_remote_audio()".into(),
            MediaKind::Video => {
                format!("r.room.enable_remote_video({})", media_source_kind)
                    .into()
            }
        };
        self.execute(Statement::new(
            // language=JavaScript
            &format!(
                r#"
                    async (r) => {{
                        await {};
                    }}
                "#,
                enable,
            ),
            [],
        ))
        .await
        .map(drop)
    }

    /// Mutes media publishing for the provided [`MediaKind`] and
    /// [`MediaSourceKind`].
    ///
    /// If provided [`None`] `source_kind` then media publishing will be muted
    /// for all the [`MediaSourceKind`]s.
    pub async fn mute_media(
        &self,
        kind: MediaKind,
        source_kind: Option<MediaSourceKind>,
    ) -> Result<(), Error> {
        let media_source_kind =
            source_kind.map(MediaSourceKind::as_js).unwrap_or_default();
        let mute: Cow<_> = match kind {
            MediaKind::Audio => "r.room.mute_audio()".into(),
            MediaKind::Video => {
                format!("r.room.mute_video({})", media_source_kind).into()
            }
        };
        self.execute(Statement::new(
            // language=JavaScript
            &format!(
                r#"
                    async (r) => {{
                        await {};
                    }}
                "#,
                mute,
            ),
            [],
        ))
        .await
        .map(drop)
    }

    /// Unmutes media publishing for the provided [`MediaKind`] and
    /// [`MediaSourceKind`].
    ///
    /// If provided [`None`] `source_kind` then media publishing will be unmuted
    /// for all the [`MediaSourceKind`]s.
    pub async fn unmute_media(
        &self,
        kind: MediaKind,
        source_kind: Option<MediaSourceKind>,
    ) -> Result<(), Error> {
        let media_source_kind =
            source_kind.map(MediaSourceKind::as_js).unwrap_or_default();
        let unmute: Cow<_> = match kind {
            MediaKind::Audio => "r.room.unmute_audio()".into(),
            MediaKind::Video => {
                format!("r.room.unmute_video({})", media_source_kind).into()
            }
        };
        self.execute(Statement::new(
            // language=JavaScript
            &format!(
                r#"
                    async (r) => {{
                        await {};
                    }}
                "#,
                unmute,
            ),
            [],
        ))
        .await
        .map(drop)
    }

    /// Returns a [`ConnectionStore`] of this [`Room`].
    pub async fn connections_store(
        &self,
    ) -> Result<Object<ConnectionStore>, Error> {
        self.execute_and_fetch(Statement::new(
            // language=JavaScript
            r#"
                async (r) => {
                    let store = {
                        connections: new Map(),
                        subs: new Map(),
                    };
                    r.room.on_new_connection((conn) => {
                        let closeListener = {
                            isClosed: false,
                            subs: [],
                        };
                        let tracksStore = {
                            tracks: [],
                            subs: []
                        };
                        let connection = {
                            conn: conn,
                            tracksStore: tracksStore,
                            closeListener: closeListener,
                        };
                        conn.on_remote_track_added((t) => {
                            let track = {
                                track: t,
                                on_enabled_fire_count: 0,
                                on_disabled_fire_count: 0,
<<<<<<< HEAD
                                on_muted_fire_count: 0,
                                on_unmuted_fire_count: 0,
=======
                                stopped: false,
>>>>>>> 2f1b3513
                                onEnabledSubs: [],
                                onDisabledSubs: [],
                                onMutedSubs: [],
                                onUnmutedSubs: []
                            };
                            track.track.on_enabled(() => {
                                track.on_enabled_fire_count++;
                                for (sub of track.onEnabledSubs) {
                                    sub();
                                }
                                track.onEnabledSubs = [];
                            });
                            track.track.on_disabled(() => {
                                track.on_disabled_fire_count++;
                                for (sub of track.onDisabledSubs) {
                                    sub();
                                }
                                track.onDisabledSubs = [];
                            });
<<<<<<< HEAD
                            track.track.on_muted(() => {
                                track.on_muted_fire_count++;
                                for (sub of track.onMutedSubs) {
                                    sub();
                                }
                                track.onMutedSubs = [];
                            });
                            track.track.on_unmuted(() => {
                                track.on_unmuted_fire_count++;
                                for (sub of track.onUnmutedSubs) {
                                    sub();
                                }
                                track.onUnmutedSubs = [];
=======
                            track.track.on_stopped(() => {
                                track.stopped = true;
>>>>>>> 2f1b3513
                            });
                            tracksStore.tracks.push(track);
                            let newStoreSubs = tracksStore.subs
                                .filter((sub) => {
                                    return sub(track);
                                });
                            tracksStore.subs = newStoreSubs;
                        });
                        conn.on_close(() => {
                            closeListener.isClosed = true;
                            for (sub of closeListener.subs) {
                                sub();
                            }
                        });
                        let id = conn.get_remote_member_id();
                        store.connections.set(id, connection);
                        let sub = store.subs.get(id);
                        if (sub !== undefined) {
                            sub(connection);
                        }
                    });
                    return store;
                }
            "#,
            [],
        ))
        .await
    }

    /// Returns a [`LocalTrack`]s store of this [`Room`].
    ///
    /// [`LocalTrack`]: crate::object::local_track::LocalTrack
    pub async fn local_tracks(
        &self,
    ) -> Result<Object<LocalTracksStore>, Error> {
        self.execute_and_fetch(Statement::new(
            // language=JavaScript
            r#"async (room) => room.localTracksStore"#,
            [],
        ))
        .await
    }

    /// Waits for the `Room.on_close()` callback to fire.
    pub async fn wait_for_close(&self) -> Result<String, Error> {
        self.execute(Statement::new(
            // language=JavaScript
            r#"
                async (room) => {
                    if (room.closeListener.isClosed) {
                        return room.closeListener.closeReason.reason();
                    } else {
                        let waiter = new Promise((resolve) => {
                            room.closeListener.subs.push(resolve);
                        });

                        let closeReason = await waiter;
                        return closeReason.reason();
                    }
                }
            "#,
            [],
        ))
        .await?
        .as_str()
        .ok_or(Error::TypeCast)
        .map(ToOwned::to_owned)
    }

    /// Waits for the `Room.on_connection_loss()` callback to fire.
    ///
    /// Resolves instantly if WebSocket connection currently is lost.
    pub async fn wait_for_connection_loss(&self) -> Result<(), Error> {
        self.execute(Statement::new(
            // language=JavaScript
            r#"
                async (room) => {
                    if (!room.connLossListener.isLost) {
                        await new Promise((resolve) => {
                            room.connLossListener.subs.push(resolve);
                        });
                    }
                }
            "#,
            [],
        ))
        .await
        .map(drop)
    }

    /// Enables or disables media type with a `Room.set_local_media_settings()`
    /// function call.
    pub async fn set_local_media_settings(
        &self,
        video: bool,
        audio: bool,
    ) -> Result<(), Error> {
        self.forget_local_tracks().await;
        self.execute(Statement::new(
            // language=JavaScript
            r#"
                async (room) => {
                    const [video, audio] = args;
                    let constraints = new rust.MediaStreamSettings();
                    if (video) {
                        let video =
                            new window.rust.DeviceVideoTrackConstraints();
                        constraints.device_video(video);
                    }
                    if (audio) {
                        let audio = new window.rust.AudioTrackConstraints();
                        constraints.audio(audio);
                    }
                    await room.room.set_local_media_settings(
                        constraints,
                        true,
                        false
                    );
                }
            "#,
            [video.into(), audio.into()],
        ))
        .await
        .map(drop)
    }

    /// Waits for the `Room.on_failed_local_stream()` callback to fire the
    /// provided number of times.
    pub async fn when_failed_local_stream_count(&self, count: u64) {
        self.execute(Statement::new(
            // language=JavaScript
            r#"
                async (room) => {
                    const [count] = args;
                    return await new Promise((resolve) => {
                        if (room.onFailedLocalStreamListener.count === count) {
                            resolve();
                        } else {
                            room.onFailedLocalStreamListener.subs.push(() => {
                                let failCount =
                                    room.onFailedLocalStreamListener.count;
                                if (failCount === count) {
                                    resolve();
                                    return false;
                                } else {
                                    return true;
                                }
                            });
                        }
                    });
                }
            "#,
            [count.into()],
        ))
        .await
        .unwrap();
    }

    /// Removes all local `LocalMediaTrack`s from the JS side.
    pub async fn forget_local_tracks(&self) {
        self.execute(Statement::new(
            // language=JavaScript
            r#"
                async (room) => {
                    room.localTracksStore.tracks = [];
                }
            "#,
            [],
        ))
        .await
        .unwrap();
    }
}

/// Error of parsing a [`MediaKind`] or a [`MediaSourceKind`].
#[derive(Debug)]
pub struct ParsingFailedError;<|MERGE_RESOLUTION|>--- conflicted
+++ resolved
@@ -337,12 +337,9 @@
                                 track: t,
                                 on_enabled_fire_count: 0,
                                 on_disabled_fire_count: 0,
-<<<<<<< HEAD
                                 on_muted_fire_count: 0,
                                 on_unmuted_fire_count: 0,
-=======
                                 stopped: false,
->>>>>>> 2f1b3513
                                 onEnabledSubs: [],
                                 onDisabledSubs: [],
                                 onMutedSubs: [],
@@ -362,7 +359,6 @@
                                 }
                                 track.onDisabledSubs = [];
                             });
-<<<<<<< HEAD
                             track.track.on_muted(() => {
                                 track.on_muted_fire_count++;
                                 for (sub of track.onMutedSubs) {
@@ -376,10 +372,9 @@
                                     sub();
                                 }
                                 track.onUnmutedSubs = [];
-=======
+                            });
                             track.track.on_stopped(() => {
                                 track.stopped = true;
->>>>>>> 2f1b3513
                             });
                             tracksStore.tracks.push(track);
                             let newStoreSubs = tracksStore.subs
