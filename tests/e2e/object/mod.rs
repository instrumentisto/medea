//! Browser-side objects.

pub mod connection;
pub mod connections_store;
pub mod jason;
pub mod local_track;
pub mod remote_track;
pub mod room;
pub mod tracks_store;

use std::{marker::PhantomData, sync::mpsc};

use derive_more::{Display, Error, From};
use serde_json::Value as Json;
use tokio_1::{self as tokio, task};
use uuid::Uuid;

use crate::browser::{self, Statement};

pub use self::{
    jason::Jason,
    room::{MediaKind, MediaSourceKind, Room},
};

/// All errors which can happen while working with [`Object`]s.
#[derive(Debug, Display, Error, From)]
pub enum Error {
    /// Error while interacting with a browser.
    Browser(browser::Error),

    /// Failed JS object type casting.
    TypeCast,
}

/// Pointer to a JS object on a browser's side.
#[derive(Clone, Debug, Display)]
pub struct ObjectPtr(String);

/// Representation of some JS object on a browser's side.
///
/// JS object on browser's side will be removed on this [`Object`]'s [`Drop`].
pub struct Object<T> {
    /// Pointer to the JS object on a browser's side.
    ptr: ObjectPtr,

    /// [`browser::Window`] where this [`Object`] exists.
    window: browser::Window,

    /// Type of this [`Object`].
    _type: PhantomData<T>,
}

impl<T> Drop for Object<T> {
    /// Removes this [`Object`] on a browser's side.
    fn drop(&mut self) {
        let ptr = self.ptr.clone();
        let window = self.window.clone();
        let (tx, rx) = mpsc::channel();
        tokio::spawn(async move {
            window
                .execute(Statement::new(
                    // language=JavaScript
                    r#"
                        async () => {
                            const [id] = args;
                            window.registry.delete(id);
                        }
                    "#,
                    [ptr.to_string().into()],
                ))
                .await
                .unwrap();
            tx.send(()).unwrap();
        });
        task::block_in_place(move || {
            rx.recv().unwrap();
        });
    }
}

impl<T> Object<T> {
    /// Returns a new [`Object`] with the provided ID and [`browser::Window`].
    #[inline]
    #[must_use]
    pub fn new(id: String, window: browser::Window) -> Self {
        Self {
            ptr: ObjectPtr(id),
            window,
            _type: PhantomData,
        }
    }

<<<<<<< HEAD
    /// Returns [`ObjectPtr`] for this [`Object`].
=======
    /// Returns an [`ObjectPtr`] to this [`Object`].
    #[inline]
    #[must_use]
>>>>>>> d843f574
    pub fn ptr(&self) -> ObjectPtr {
        self.ptr.clone()
    }

    /// Executes the provided [`Statement`] and returns the resulting
    /// [`Object`].
    pub async fn execute_and_fetch<O>(
        &self,
        statement: Statement,
    ) -> Result<Object<O>, Error> {
        let id = Uuid::new_v4().to_string();
        self.execute(statement.and_then(Statement::new(
            // language=JavaScript
            r#"
                async (obj) => {
                    const [id] = args;
                    window.registry.set(id, obj);
                }
            "#,
            [id.clone().into()],
        )))
        .await?;

        Ok(Object::new(id, self.window.clone()))
    }

    /// Indicates whether this [`Object`] is `undefined`.
    pub async fn is_undefined(&self) -> Result<bool, Error> {
        self.execute(Statement::new(
            // language=JavaScript
            r#"async (o) => o === undefined"#,
            [],
        ))
        .await?
        .as_bool()
        .ok_or(Error::TypeCast)
    }

    /// Executes the provided [`Statement`] in a browser.
    ///
    /// JS object representing this [`Object`] will be passed to the provided
    /// [`Statement`] as a lambda argument.
    #[inline]
    async fn execute(&self, js: Statement) -> Result<Json, Error> {
        self.window
            .execute(self.get_obj().and_then(js))
            .await
            .map_err(Error::Browser)
    }

    /// Returns a [`Statement`] obtaining JS object of this [`Object`].
    fn get_obj(&self) -> Statement {
        Statement::new(
            // language=JavaScript
            r#"
                async () => {
                    const [id] = args;
                    return window.registry.get(id);
                }
            "#,
            [self.ptr.to_string().into()],
        )
    }
}

impl<T: Builder> Object<T> {
    /// Spawns the provided [`Object`] in the provided [`browser::Window`].
    pub async fn spawn(
        obj: T,
        window: browser::Window,
    ) -> Result<Object<T>, Error> {
        let id = Uuid::new_v4().to_string();
        window
            .execute(obj.build().and_then(Statement::new(
                // language=JavaScript
                r#"
                    async (obj) => {
                        const [id] = args;
                        window.registry.set(id, obj);
                    }
                "#,
                [id.clone().into()],
            )))
            .await?;

        Ok(Object::new(id, window))
    }
}

/// JS object builder for an [`Object`].
pub trait Builder {
    /// Returns a [`Statement`] creating a desired JS object.
    #[must_use]
    fn build(self) -> Statement;
}<|MERGE_RESOLUTION|>--- conflicted
+++ resolved
@@ -90,13 +90,9 @@
         }
     }
 
-<<<<<<< HEAD
-    /// Returns [`ObjectPtr`] for this [`Object`].
-=======
     /// Returns an [`ObjectPtr`] to this [`Object`].
     #[inline]
     #[must_use]
->>>>>>> d843f574
     pub fn ptr(&self) -> ObjectPtr {
         self.ptr.clone()
     }
