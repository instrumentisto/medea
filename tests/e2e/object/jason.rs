//! `Jason` JS object's representation.

use crate::{
    browser::Statement,
    object::{room::Room, Builder, Object},
};

use super::Error;

/// Representation of a `Jason` JS object.
pub struct Jason;

impl Builder for Jason {
    #[inline]
    #[must_use]
    fn build(self) -> Statement {
        Statement::new(
            // language=JavaScript
            r#"async () => new window.rust.Jason()"#,
            [],
        )
    }
}

impl Object<Jason> {
    /// Returns a new [`Room`] initiated in this [`Jason`] [`Object`].
    pub async fn init_room(&self) -> Result<Object<Room>, super::Error> {
        self.execute_and_fetch(Statement::new(
            // language=JavaScript
            r#"
                async (jason) => {
                    let room = await jason.init_room();
                    room.on_failed_local_media(() => {});
                    room.on_connection_loss(() => {});
                    let closeListener = {
                        closeReason: null,
                        isClosed: false,
                        subs: [],
                    };
                    let localTracksStore = {
                        tracks: [],
                        subs: []
                    };
                    room.on_close((reason) => {
                        closeListener.closeReason = reason;
                        closeListener.isClosed = true;
<<<<<<< HEAD
                        for (sub of closeListener.subs) {
=======
                        for (sub of subs) {
>>>>>>> d843f574
                            sub(reason);
                        }
                    });
                    room.on_local_track((t) => {
                        let track = { track: t };
                        localTracksStore.tracks.push(track);
<<<<<<< HEAD
                        let newSubs = localTracksStore.subs
                            .filter((sub) => sub(track));
                        localTracksStore.subs = newSubs;
=======
                        for (sub of room.localTracksStore.subs) {
                            sub(track);
                        }
>>>>>>> d843f574
                    });

                    let constraints = new rust.MediaStreamSettings();
                    let audio = new window.rust.AudioTrackConstraints();
                    constraints.audio(audio);
                    let video = new window.rust.DeviceVideoTrackConstraints();
                    constraints.device_video(video);
                    room.set_local_media_settings(constraints, false, false);

                    return {
                        room: room,
                        closeListener: closeListener,
                        localTracksStore: localTracksStore
                    };
<<<<<<< HEAD
=======
                }
            "#,
            [],
        ))
        .await
    }

    /// Closes the provided [`Room`].
    pub async fn close_room(&self, room: &Object<Room>) -> Result<(), Error> {
        self.execute(Statement::with_objs(
            // language=JavaScript
            r#"
                async (jason) => {
                    const [room] = objs;
                    jason.close_room(room.room);
                }
            "#,
            [],
            [room.ptr()],
        ))
        .await
        .map(|_| ())
    }

    /// Drops [`Jason`] API object, so all the related objects (rooms,
    /// connections, streams, etc.) respectively.
    pub async fn dispose(self) -> Result<(), Error> {
        self.execute(Statement::new(
            // language=JavaScript
            r#"
                async (jason) => {
                    jason.dispose();
>>>>>>> d843f574
                }
            "#,
            [],
        ))
        .await
        .map(|_| ())
    }

    /// Closes the provided [`Room`].
    pub async fn close_room(&self, room: &Object<Room>) -> Result<(), Error> {
        self.execute(Statement::with_objs(
            r#"
                async (jason) => {
                    const [room] = objs;
                    jason.close_room(room.room);
                }
            "#,
            vec![],
            vec![room.ptr()],
        ))
        .await?;
        Ok(())
    }

    /// Drops [`Jason`] API object, so all related objects (rooms, connections,
    /// streams etc.) respectively.
    pub async fn dispose(self) -> Result<(), Error> {
        self.execute(Statement::new(
            r#"
                async (jason) => {
                    jason.dispose();
                }
            "#,
            vec![],
        ))
        .await?;
        Ok(())
    }
}<|MERGE_RESOLUTION|>--- conflicted
+++ resolved
@@ -44,26 +44,16 @@
                     room.on_close((reason) => {
                         closeListener.closeReason = reason;
                         closeListener.isClosed = true;
-<<<<<<< HEAD
                         for (sub of closeListener.subs) {
-=======
-                        for (sub of subs) {
->>>>>>> d843f574
                             sub(reason);
                         }
                     });
                     room.on_local_track((t) => {
                         let track = { track: t };
                         localTracksStore.tracks.push(track);
-<<<<<<< HEAD
                         let newSubs = localTracksStore.subs
                             .filter((sub) => sub(track));
                         localTracksStore.subs = newSubs;
-=======
-                        for (sub of room.localTracksStore.subs) {
-                            sub(track);
-                        }
->>>>>>> d843f574
                     });
 
                     let constraints = new rust.MediaStreamSettings();
@@ -78,8 +68,6 @@
                         closeListener: closeListener,
                         localTracksStore: localTracksStore
                     };
-<<<<<<< HEAD
-=======
                 }
             "#,
             [],
@@ -112,7 +100,6 @@
             r#"
                 async (jason) => {
                     jason.dispose();
->>>>>>> d843f574
                 }
             "#,
             [],
@@ -120,35 +107,4 @@
         .await
         .map(|_| ())
     }
-
-    /// Closes the provided [`Room`].
-    pub async fn close_room(&self, room: &Object<Room>) -> Result<(), Error> {
-        self.execute(Statement::with_objs(
-            r#"
-                async (jason) => {
-                    const [room] = objs;
-                    jason.close_room(room.room);
-                }
-            "#,
-            vec![],
-            vec![room.ptr()],
-        ))
-        .await?;
-        Ok(())
-    }
-
-    /// Drops [`Jason`] API object, so all related objects (rooms, connections,
-    /// streams etc.) respectively.
-    pub async fn dispose(self) -> Result<(), Error> {
-        self.execute(Statement::new(
-            r#"
-                async (jason) => {
-                    jason.dispose();
-                }
-            "#,
-            vec![],
-        ))
-        .await?;
-        Ok(())
-    }
 }