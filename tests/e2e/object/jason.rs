//! Implementation and definition for the object which represents `Jason` JS
//! object.

use crate::{
    browser::Statement,
    object::{room::Room, Builder, Object},
};

use super::Error;

/// Representation of the `Jason` JS object.
pub struct Jason;

impl Builder for Jason {
    fn build(self) -> Statement {
        Statement::new(
            // language=JavaScript
            r#"
                async () => {
                    let jason = new window.rust.Jason();
                    return jason;
                }
            "#,
            vec![],
        )
    }
}

impl Object<Jason> {
<<<<<<< HEAD
    /// Returns new [`Room`] initiated in this [`Jason`].
    pub async fn init_room(&self) -> Result<Object<Room>, Error> {
=======
    /// Returns a new [`Room`] initiated in this [`Jason`].
    pub async fn init_room(&self) -> Result<Object<Room>, super::Error> {
>>>>>>> 5307875c
        self.execute_and_fetch(Statement::new(
            // language=JavaScript
            r#"
                async (jason) => {
                    let room = await jason.init_room();
                    room.on_failed_local_media(() => {});
                    room.on_connection_loss(() => {});
                    let closeListener = {
                        closeReason: null,
                        isClosed: false,
                        subs: [],
                    };
                    let localTracksStore = {
                        tracks: [],
                        subs: []
                    };
                    room.on_close((reason) => {
                        closeListener.closeReason = reason;
                        closeListener.isClosed = true;
                        for (sub of subs) {
                            sub(reason);
                        }
                    });
                    room.on_local_track((t) => {
                        let track = { track: t };
                        localTracksStore.tracks.push(track);
                        for (sub of room.localTracksStore.subs) {
                            sub(track);
                        }
                    });

                    let constraints = new rust.MediaStreamSettings();
                    let audio = new window.rust.AudioTrackConstraints();
                    constraints.audio(audio);
                    let video = new window.rust.DeviceVideoTrackConstraints();
                    constraints.device_video(video);
                    room.set_local_media_settings(constraints, false, false);

                    return {
                        room: room,
                        closeListener: closeListener,
                        localTracksStore: localTracksStore
                    };
                }
            "#,
            vec![],
        ))
        .await
    }

    /// Closes the provided [`Room`].
    pub async fn close_room(&self, room: &Object<Room>) -> Result<(), Error> {
        self.execute(Statement::with_objs(
            r#"
                async (jason) => {
                    const [room] = objs;
                    jason.close_room(room.room);
                }
            "#,
            vec![],
            vec![room.ptr()],
        ))
        .await?;
        Ok(())
    }

    /// Drops [`Jason`] API object, so all related objects (rooms, connections,
    /// streams etc.) respectively.
    pub async fn dispose(self) -> Result<(), Error> {
        self.execute(Statement::new(
            r#"
                async (jason) => {
                    jason.dispose();
                }
            "#,
            vec![],
        ))
        .await?;
        Ok(())
    }
}<|MERGE_RESOLUTION|>--- conflicted
+++ resolved
@@ -27,13 +27,8 @@
 }
 
 impl Object<Jason> {
-<<<<<<< HEAD
-    /// Returns new [`Room`] initiated in this [`Jason`].
-    pub async fn init_room(&self) -> Result<Object<Room>, Error> {
-=======
     /// Returns a new [`Room`] initiated in this [`Jason`].
     pub async fn init_room(&self) -> Result<Object<Room>, super::Error> {
->>>>>>> 5307875c
         self.execute_and_fetch(Statement::new(
             // language=JavaScript
             r#"
