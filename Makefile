--- conflicted
+++ resolved
@@ -23,9 +23,8 @@
 
 CURRENT_BRANCH := $(strip $(shell git branch | grep \* | cut -d ' ' -f2))
 
-<<<<<<< HEAD
 CHROMEDRIVER_CLIENT_ARGS := $(strip $(shell grep 'CHROMEDRIVER_CLIENT_ARGS=' .env | cut -d '=' -f2))
-=======
+
 crate-dir = .
 ifeq ($(crate),medea-jason)
 crate-dir = jason
@@ -38,7 +37,6 @@
 endif
 
 
->>>>>>> 7432f568
 
 
 ###########
@@ -232,17 +230,7 @@
 	@make test.unit crate=medea-jason
 	@make test.unit crate=medea
 else
-<<<<<<< HEAD
-ifeq ($(test-unit-crate),jason)
-	# TODO: `use wasm-pack test` https://github.com/rustwasm/wasm-pack/issues/698
-	# Only chrome supproted atm, CHROMEDRIVER=/path/to/chromedriver must be set
-	cd jason; \
-	CHROMEDRIVER_CLIENT_ARGS="$(CHROMEDRIVER_CLIENT_ARGS)" \
-	cargo test --target wasm32-unknown-unknown --features mockable
-endif
-=======
 	cd $(crate-dir)/ && \
->>>>>>> 7432f568
 	cargo test -p $(test-unit-crate)
 endif
 
