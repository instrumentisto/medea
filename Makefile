--- conflicted
+++ resolved
@@ -468,24 +468,12 @@
 #	make helm.init [client-only=no [upgrade=(yes|no)]]
 #	               [client-only=yes]
 
-<<<<<<< HEAD
-up.medea: up.coturn
-ifeq ($(dockerized),yes)
-	@make down.medea
-	@make docker.build
-	docker-compose -f docker-compose.medea.yml up
-	@make down.coturn
-else
-	cargo run --bin medea
-endif
-=======
 helm.init:
 	helm init --wait \
 		$(if $(call eq,$(client-only),yes),\
 			--client-only,\
 			--kube-context=minikube --tiller-namespace=kube-system \
 				$(if $(call eq,$(upgrade),no),,--upgrade))
->>>>>>> 94223a97
 
 
 # Lint project Helm chart.
