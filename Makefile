###############################
# Common defaults/definitions #
###############################

comma := ,

# Checks two given strings for equality.
eq = $(if $(or $(1),$(2)),$(and $(findstring $(1),$(2)),\
                                $(findstring $(2),$(1))),1)




######################
# Project parameters #
######################

IMAGE_REPO := instrumentisto
IMAGE_NAME := $(strip \
	$(if $(call eq,$(image),),medea,\
	$(if $(call eq,$(image),medea-demo-edge),medea-demo,\
	$(image))))

RUST_VER := 1.51
ANDROID_BUILDER_VER=2.2.0-ndkr22b-rust1.51-r1
CHROME_VERSION := 89.0
FIREFOX_VERSION := 87.0

CARGO_NDK_VER := 2.2.0-ndkr22b-rust$(RUST_VER)
ANDROID_NDK_TARGETS := arm64-v8a \
                       armeabi-v7a \
                       x86 \
                       x86_64
ANDROID_RUST_TARGETS := aarch64-linux-android \
                        armv7-linux-androideabi \
                        i686-linux-android \
                        x86_64-linux-android
ANDROID_SDK_COMPILE_VERSION := $(strip \
	$(shell grep compileSdkVersion jason/flutter/android/build.gradle \
	        | awk '{print $$2}'))
ANDROID_SDK_MIN_VERSION := $(strip \
	$(shell grep minSdkVersion jason/flutter/android/build.gradle \
	        | awk '{print $$2}'))

crate-dir = .
ifeq ($(crate),medea-jason)
crate-dir = jason
endif
ifeq ($(crate),medea-client-api-proto)
crate-dir = proto/client-api
endif
ifeq ($(crate),medea-control-api-proto)
crate-dir = proto/control-api
endif
ifeq ($(crate),medea-control-api-mock)
crate-dir = mock/control-api
endif
ifeq ($(crate),medea-macro)
crate-dir = crates/medea-macro
endif
ifeq ($(crate),medea-reactive)
crate-dir = crates/medea-reactive
endif
ifeq ($(crate),medea-coturn-telnet-client)
crate-dir = crates/medea-coturn-telnet-client
endif
crate-ver := $(strip \
	$(shell grep -m1 'version = "' $(crate-dir)/Cargo.toml | cut -d '"' -f2))
android-compile-api-version := $(strip $(shell grep compileSdkVersion \
					jason/flutter/android/build.gradle | awk '{print $$2}'))
android-min-api-version := $(strip $(shell grep minSdkVersion \
					jason/flutter/android/build.gradle | awk '{print $$2}'))



###########
# Aliases #
###########

# Build all project executables.
#
# Usage:
#	make build

build: build.medea build.jason


build.medea:
	@make cargo.build crate=medea debug=$(debug) dockerized=$(dockerized)


build.jason:
<<<<<<< HEAD
	@make cargo.build crate=medea-jason debug=$(debug)  \
		dockerized=$(dockerized) platform=$(platform)
=======
	@make cargo.build crate=medea-jason \
	                  platform=$(platform) targets=$(targets) \
	                  debug=$(debug) dockerized=$(dockerized)
>>>>>>> 663a2947


# Resolve all project dependencies.
#
# Usage:
#	make deps

<<<<<<< HEAD
deps: cargo yarn flutter
=======
deps: cargo flutter yarn
>>>>>>> 663a2947


docs: docs.rust


down: down.dev


fmt: cargo.fmt


lint: cargo.lint


# Build and publish project crate everywhere.
#
# Usage:
#	make release crate=(medea|medea-jason|<crate-name>)
#	             [publish=(no|yes)]

release: release.crates release.npm


# Run all project tests.
#
# Usage:
#	make test

test:
	@make test.unit
	@make test.integration up=yes dockerized=no
	@make test.e2e up=yes dockerized=no


up: up.dev




####################
# Running commands #
####################

# Stop non-dockerized Control API mock server.
#
# Usage:
#   make down.control

down.control:
	-killall medea-control-api-mock


down.coturn: docker.down.coturn


down.demo: docker.down.demo


# Stop all processes in Medea and Jason development environment.
#
# Usage:
#	make down.dev

down.dev:
	@make docker.down.medea dockerized=no
	@make docker.down.medea dockerized=yes
	@make down.control
	@make docker.down.coturn


down.medea: docker.down.medea


# Run Control API mock server.
#
# Usage:
#  make up.control [background=(no|yes)]

up.control:
	cargo build -p medea-control-api-mock
	make wait.port port=6565
	cargo run -p medea-control-api-mock $(if $(call eq,$(background),yes),&,)


up.coturn: docker.up.coturn


up.demo: docker.up.demo


# Run Medea and Jason development environment.
#
# Usage:
#	make up.dev

up.dev: up.coturn
	$(MAKE) -j3 up.jason docker.up.medea up.control


up.medea: docker.up.medea


# Run Jason E2E demo in development mode.
#
# Usage:
#	make up.jason

up.jason:
	npm run start --prefix=jason/e2e-demo




##################
# Cargo commands #
##################

# Resolve Cargo project dependencies.
#
# Usage:
#	make cargo [cmd=(fetch|<cargo-cmd>)]

cargo:
	cargo $(if $(call eq,$(cmd),),fetch,$(cmd))


# Build medea's related crates.
#
# Usage:
<<<<<<< HEAD
# 	make cargo.build [([crate=@all]
#					   [crate=medea]
# 					   | crate=medea-jason [( [platform=(web|android)] )]
# 										   [debug=(yes|no)]
# 										   [dockerized=(no|yes)]
# 										   [target=<android-target>] )]

cargo-build-crate = $(if $(call eq,$(crate),),@all,$(crate))
jni-libs-path = jason/flutter/android/src/main/jniLibs
jason-android-targets := "arm64-v8a", "armeabi-v7a", "x86", "x86_64"
=======
#	make cargo.build
#		[( [crate=@all]
#		 | crate=medea
#		 | crate=medea-jason [debug=(yes|no)] [dockerized=(no|yes)]
#		   	[( [platform=web]
#		   	 | platform=android
#		   	   	[targets=($(ANDROID_NDK_TARGETS)|<t1>[,<t2>...])] )] )]

cargo-build-crate = $(if $(call eq,$(crate),),@all,$(crate))
cargo-build-platform = $(if $(call eq,$(platform),),web,$(platform))
cargo-build-targets = $(strip \
	$(if $(call eq,$(targets),),$(ANDROID_NDK_TARGETS),$(targets)))
>>>>>>> 663a2947

cargo.build:
ifeq ($(cargo-build-crate),@all)
	@make build crate=medea
	@make build crate=medea-jason platform=web
<<<<<<< HEAD
	@make build crate=medea-jason platform=android
=======
	@make build crate=medea-jason platform=android targets=$(targets)
>>>>>>> 663a2947
endif
ifeq ($(cargo-build-crate),medea)
ifeq ($(dockerized),yes)
	docker run --rm -v "$(PWD)":/app -w /app \
		-u $(shell id -u):$(shell id -g) \
		-v "$(HOME)/.cargo/registry":/usr/local/cargo/registry \
		ghcr.io/instrumentisto/rust:$(RUST_VER) \
			make cargo.build crate=$(cargo-build-crate) \
			                 debug=$(debug) dockerized=no
else
	cargo build --bin medea $(if $(call eq,$(debug),no),--release,)
endif
endif
ifeq ($(cargo-build-crate),medea-jason)
ifeq ($(dockerized),yes)
<<<<<<< HEAD
ifeq ($(platform),android)
	docker run --rm --network=host -v "$(PWD)":/app -w /app \
		-u $(shell id -u):$(shell id -g) \
		-v "$(HOME)/.cargo/registry":/usr/local/cargo/registry \
		-v "$(HOME):$(HOME)" \
		-e XDG_CACHE_HOME=$(HOME) \
		instrumentisto/cargo-ndk:$(ANDROID_BUILDER_VER) \
			make cargo.build crate=medea-jason \
			                 debug=$(debug) dockerized=no platform=$(platform)
else
=======
ifeq ($(cargo-build-platform),web)
>>>>>>> 663a2947
	docker run --rm --network=host -v "$(PWD)":/app -w /app \
		-u $(shell id -u):$(shell id -g) \
		-v "$(HOME)/.cargo/registry":/usr/local/cargo/registry \
		-v "$(HOME):$(HOME)" \
		-e XDG_CACHE_HOME=$(HOME) \
		ghcr.io/instrumentisto/rust:$(RUST_VER) \
			make cargo.build crate=$(cargo-build-crate) \
			                 debug=$(debug) dockerized=no \
			                 pre-install=yes
endif
<<<<<<< HEAD
=======
ifeq ($(cargo-build-platform),android)
	docker run --rm --network=host -v "$(PWD)":/app -w /app \
		-u $(shell id -u):$(shell id -g) \
		-v "$(HOME)/.cargo/registry":/usr/local/cargo/registry \
		-v "$(HOME):$(HOME)" \
		-e XDG_CACHE_HOME=$(HOME) \
		instrumentisto/cargo-ndk:$(CARGO_NDK_VER) \
			make cargo.build crate=$(cargo-build-crate) \
			                 debug=$(debug) dockerized=no \
			                 platform=$(platform) targets=$(targets)
endif
>>>>>>> 663a2947
else
ifeq ($(cargo-build-platform),web)
ifeq ($(pre-install),yes)
	curl https://rustwasm.github.io/wasm-pack/installer/init.sh -sSf | sh
endif
ifeq ($(platform),android)
ifeq ($(target),)
	$(foreach target,$(subst $(comma), ,$(jason-android-targets)), \
    				$(call build.jason-android, $(cargo-build-crate), \
    					$(platform), $(debug), $(target)))
else
	# TODO: Replace with actual medea-jason crate.
	cargo ndk -p $(android-compile-api-version) -t ${target} \
		-o $(jni-libs-path) --manifest-path jason/jason-dummy/Cargo.toml \
		build $(if $(call eq,$(debug),no),--release,)
endif
else
	@rm -rf $(crate-dir)/pkg/
	wasm-pack build -t web $(crate-dir) $(if $(call eq,$(debug),no),,--dev)
endif
ifeq ($(cargo-build-platform),android)
	$(foreach target,$(subst $(comma), ,$(cargo-build-targets)),\
		$(call cargo.build.medea-jason.android,$(target),$(debug)))
endif
endif
endif
<<<<<<< HEAD
endif
define build.jason-android
	$()
	@make cargo.build crate=$(cargo-build-crate) platform=$(platform) \
			debug=$(debug) target=$(target)
=======
# TODO: Replace with actual `medea-jason` crate.
define cargo.build.medea-jason.android
	$(eval target := $(strip $(1)))
	$(eval debug := $(strip $(2)))
	cd jason/jason-dummy/ && \
	cargo ndk -p $(ANDROID_SDK_COMPILE_VERSION) -t $(target) \
	          -o ../flutter/android/src/main/jniLibs \
	          --manifest-path=Cargo.toml \
		build $(if $(call eq,$(debug),no),--release,)
>>>>>>> 663a2947
endef


# Show permalink to CHANGELOG of a concrete version of project's Cargo crate.
#
# Usage:
#	make cargo.changelog.link [crate=(medea|medea-jason|<crate-name>)]
#	                          [ver=($(crate-ver)|<version>)]

cargo-changelog-link-crate = $(if $(call eq,$(crate),),medea,$(crate))
cargo-changelog-link-ver = $(if $(call eq,$(ver),),$(crate-ver),$(ver))

cargo.changelog.link:
	@printf "https://github.com/instrumentisto/medea/blob/$(cargo-changelog-link-crate)-$(cargo-changelog-link-ver)/$(if $(call eq,$(crate-dir),.),,$(crate-dir)/)CHANGELOG.md#$(shell sed -n '/^## \[$(cargo-changelog-link-ver)\]/{s/^## \[\(.*\)\][^0-9]*\([0-9].*\)/\1--\2/;s/[^0-9a-z-]*//g;p;}' $(crate-dir)/CHANGELOG.md)"


# Format Rust sources with rustfmt.
#
# Usage:
#	make cargo.fmt [check=(no|yes)]

cargo.fmt:
	cargo +nightly fmt --all $(if $(call eq,$(check),yes),-- --check,)


# Generate Rust sources with Cargo's build.rs script.
#
# Usage:
#	make cargo.gen crate=medea-control-api-proto

cargo.gen:
ifeq ($(crate),medea-control-api-proto)
	@rm -rf $(crate-dir)/src/grpc/api*.rs
	cd $(crate-dir)/ && \
	cargo build
endif


# Lint Rust sources with Clippy.
#
# Usage:
#	make cargo.lint

jason-android-targets := "aarch64-linux-android", "armv7-linux-androideabi", \
						 "x86_64-linux-android", "i686-linux-android"

cargo.lint:
	cargo clippy --all -- -D clippy::pedantic -D warnings
<<<<<<< HEAD
	$(foreach target,$(subst $(comma), ,$(jason-android-targets)), \
					$(call lint.jason-android,$(target)))
# TODO: replace with actual medea-jason crate.
define lint.jason-android
	$()
	cargo clippy -p jason-dummy --target $(target) \
				-- -D clippy::pedantic -D warnings
=======
	$(foreach target,$(subst $(comma), ,$(ANDROID_RUST_TARGETS)),\
		$(call cargo.lint.medea-jason.android,$(target)))
# TODO: Replace with actual `medea-jason` crate.
define cargo.lint.medea-jason.android
	$(eval target := $(strip $(1)))
	cd jason/jason-dummy/ && \
	cargo clippy --target=$(target) -- -D clippy::pedantic -D warnings
>>>>>>> 663a2947
endef


# Show version of project's Cargo crate.
#
# Usage:
#	make cargo.version [crate=(medea|medea-jason|<crate-name>)]

cargo.version:
	@printf "$(crate-ver)"


# Install or upgrade project's Android targets for Rust.
#
# Usage:
#	make rustup.android

rustup.android:
	rustup target add $(ANDROID_RUST_TARGETS)




####################
# Flutter commands #
####################

# Show Android SDK compile API version of medea_jason Flutter plugin.
#
# Usage:
#	make flutter.android.compile_api_version

flutter.android.version.compile:
	@printf "$(ANDROID_SDK_COMPILE_VERSION)"


# Show Android SDK minimal API version of medea_jason Flutter plugin.
#
# Usage:
#	make flutter.android.version.min

flutter.android.version.min:
	@printf "$(ANDROID_SDK_MIN_VERSION)"


# Resolve Flutter project dependencies.
#
# Usage:
#	make flutter [cmd=(pub get|<flutter-cmd>)]

flutter:
	cd jason/flutter && \
	flutter $(if $(call eq,$(cmd),),pub get,$(cmd))


# Format Flutter Dart sources with dartfmt.
#
# Usage:
#	make flutter.fmt [check=(no|yes)]

flutter.fmt:
	flutter format $(if $(call eq,$(check),yes),-n --set-exit-if-changed,) \
		jason/flutter/


# Lint Flutter Dart sources with dartanalyzer.
#
# Usage:
#	make flutter.lint

flutter.lint:
	flutter analyze jason/flutter/


# Runs medea_jason Flutter plugin example app on attached device.
#
# Usage:
#	make flutter.run [debug=(yes|no)] [device=<device-id>]

flutter.run:
	cd jason/flutter/example/ && \
	flutter run $(if $(call eq,$(debug),no),--release,) \
		$(if $(call eq,$(device),),,-d $(device))




####################
# Flutter commands #
####################

# Resolve Flutter project dependencies.
#
# Usage:
#	make flutter [cmd=(pub get|<flutter-cmd>)]

flutter:
	cd jason/flutter && \
	flutter $(if $(call eq,$(cmd),),pub get,$(cmd))


# Lint Dart sources with dartanalyzer.
#
# Usage:
#	make flutter.lint

flutter.lint:
	flutter analyze jason/flutter


# Format Dart sources with dartfmt.
#
# Usage:
#	make flutter.fmt [check=(no|yes)]

flutter.fmt:
	flutter format $(if $(call eq,$(check),yes), -n --set-exit-if-changed) \
			jason/flutter


# Runs medea-jason Flutter plugin integration tests on an attached device.
#
# Usage:
#	make flutter.test [device=<device-id>]


flutter.test:
	cd jason/flutter/example && \
	flutter drive \
			--driver=test_driver/integration_test.dart \
			--target=integration_test/jason.dart \
			$(if $(call eq,$(device),),,-d $(device))


# Runs medea-jason Flutter plugin example app on an attached device.
#
# Usage:
#	make flutter.run [debug=(yes|no)] [device=<device-id>]

flutter.run:
	cd jason/flutter/example && \
	flutter run $(if $(call eq,$(debug),no),--release,) \
		$(if $(call eq,$(device),),,-d $(device))


# Show Android compile API version of medea_jason Flutter plugin.
#
# Usage:
#	make flutter.android.compile_api_version

flutter.android.compile_api_version:
	@printf "$(android-compile-api-version)"


# Show Android min API version of medea_jason Flutter plugin.
#
# Usage:
#	make flutter.android.min_api_version

flutter.android.min_api_version:
	@printf "$(android-min-api-version)"




#################
# Yarn commands #
#################

# Resolve NPM project dependencies with Yarn.
#
# Optional 'cmd' parameter may be used for handy usage of docker-wrapped Yarn,
# for example: make yarn cmd='upgrade'
#
# Usage:
#	make yarn [cmd=('install --pure-lockfile'|<yarn-cmd>)]
#	          [pkg=(e2e|medea-demo)]
#	          [dockerized=(yes|no)]

yarn-cmd = $(if $(call eq,$(cmd),),install --pure-lockfile,$(cmd))
yarn-pkg-dir = $(if $(call eq,$(pkg),medea-demo),jason/demo,jason/e2e-demo)

yarn:
ifneq ($(dockerized),no)
	docker run --rm --network=host -v "$(PWD)":/app -w /app \
	           -u $(shell id -u):$(shell id -g) \
		node:latest \
			make yarn cmd='$(yarn-cmd)' pkg=$(pkg) dockerized=no
else
	yarn --cwd=$(yarn-pkg-dir) $(yarn-cmd)
endif


# Show version of project's Yarn package.
#
# Usage:
#	make cargo.version [pkg=medea-demo]

yarn.version:
	@printf "$(strip $(shell grep -m1 '"version": "' jason/demo/package.json \
	                         | cut -d '"' -f4))"




##########################
# Documentation commands #
##########################

# Generate project documentation of Rust sources.
#
# Usage:
#	make docs.rust [crate=(@all|medea|medea-jason|<crate-name>)]
#	               [open=(yes|no)] [clean=(no|yes)]
#	               [dev=(no|yes)]

docs-rust-crate = $(if $(call eq,$(crate),),@all,$(crate))

docs.rust:
ifeq ($(clean),yes)
	@rm -rf target/doc/
endif
	$(if $(call eq,$(docs-rust-crate),@all),\
		cargo doc --all,\
		cd $(crate-dir)/ && cargo doc)\
			--no-deps \
			$(if $(call eq,$(dev),yes),--document-private-items,) \
			$(if $(call eq,$(open),no),,--open)




####################
# Testing commands #
####################

# Run Rust unit tests of project.
#
# Usage:
#	make test.unit [( [crate=@all]
#	                | crate=(medea|<crate-name>)
#	                | crate=medea-jason
#	                  [browser=(chrome|firefox|default)]
#	                  [timeout=(60|<seconds>)] )]

test-unit-crate = $(if $(call eq,$(crate),),@all,$(crate))
wasm-bindgen-timeout = $(if $(call eq,$(timeout),),60,$(timeout))
webdriver-env = $(if $(call eq,$(browser),firefox),GECKO,CHROME)DRIVER_REMOTE

test.unit:
ifeq ($(test-unit-crate),@all)
	@make test.unit crate=medea-macro
	@make test.unit crate=medea-reactive
	@make test.unit crate=medea-coturn-telnet-client
	@make test.unit crate=medea-client-api-proto
	@make test.unit crate=medea-control-api-proto
	@make test.unit crate=medea-jason
	@make test.unit crate=medea
else
ifeq ($(test-unit-crate),medea)
	cargo test --lib --bin medea
else
ifeq ($(crate),medea-jason)
ifeq ($(browser),default)
	cd $(crate-dir)/ && \
	WASM_BINDGEN_TEST_TIMEOUT=$(wasm-bindgen-timeout) \
	cargo test --target wasm32-unknown-unknown --features mockable
else
	@make docker.up.webdriver browser=$(browser)
	sleep 10
	cd $(crate-dir)/ && \
	$(webdriver-env)="http://127.0.0.1:4444" \
	WASM_BINDGEN_TEST_TIMEOUT=$(wasm-bindgen-timeout) \
	cargo test --target wasm32-unknown-unknown --features mockable
	@make docker.down.webdriver browser=$(browser)
endif
else
	cd $(crate-dir)/ && \
	cargo test --all-features
endif
endif
endif


# Run Rust integration tests of project.
#
# Usage:
#	make test.integration
#		[( [up=no]
#		 | up=yes [( [dockerized=no] [debug=(yes|no)]
#		           | dockerized=yes [tag=(dev|<docker-tag>)]
#		                            [log=(no|yes)] [log-to-file=(no|yes)] )]
#		          [wait=(5|<seconds>)] )]

test-integration-env = RUST_BACKTRACE=1 \
	$(if $(call eq,$(log),yes),,RUST_LOG=warn) \
	MEDEA_CONTROL__STATIC_SPECS_DIR=tests/specs/ \
	MEDEA_CONF=tests/medea.config.toml \
	COMPOSE_IMAGE_VER=$(if $(call eq,$(tag),),dev,$(tag))

test.integration:
ifeq ($(up),yes)
	make docker.up.coturn background=yes
	env $(test-integration-env) \
	make docker.up.medea debug=$(debug) background=yes log=$(log) \
	                     dockerized=$(dockerized) \
	                     tag=$(tag) \
	                     log-to-file=$(log-to-file)
	sleep $(if $(call eq,$(wait),),5,$(wait))
endif
	RUST_BACKTRACE=1 cargo test --test integration
ifeq ($(up),yes)
	-make down
endif


# Run E2E tests of project.
#
# Usage:
#	make test.e2e [only=<regex>]
#		[( [up=no]
#		 | up=yes [browser=(chrome|firefox)]
#		          [( [dockerized=no]
#		           | dockerized=yes [tag=(dev|<tag>)] [rebuild=(no|yes)] )]
#		          [debug=(yes|no)]
#		          [( [background=no]
#		           | background=yes [log=(no|yes)] )]

test.e2e:
ifeq ($(up),yes)
ifeq ($(dockerized),yes)
ifeq ($(rebuild),yes)
	@make docker.build image=medea debug=$(debug) tag=$(tag)
	@make docker.build image=medea-control-api-mock debug=$(debug) tag=$(tag)
endif
endif
	@make docker.up.e2e browser=$(browser) background=yes log=$(log) \
	                    dockerized=$(dockerized) tag=$(tag) debug=$(debug)
	@make wait.port port=4444
endif
	cargo test --test e2e $(if $(call eq,$(only),),,-- -e '$(only)')
ifeq ($(up),yes)
	@make docker.down.e2e
endif


# Runs Flutter plugin integration tests on an attached device.
#
# Usage:
#	make test.flutter [device=<device-id>]

test.flutter:
	cd jason/flutter/example/ && \
	flutter drive --driver=test_driver/integration_test.dart \
	              --target=integration_test/jason.dart \
	              $(if $(call eq,$(device),),,-d $(device))




####################
# Waiting commands #
####################

# Waits for some port on localhost to become open.
#
# Usage:
#   make wait.port [port=<port>]

wait.port:
	while ! timeout 1 bash -c "echo > /dev/tcp/localhost/$(port)"; \
		do sleep 1; done




######################
# Releasing commands #
######################

# Build and publish project crate to crates.io.
#
# Usage:
#	make release.crates crate=(medea|medea-jason|<crate-name>)
#	                    [token=($CARGO_TOKEN|<cargo-token>)]
#	                    [publish=(no|yes)]

release-crates-token = $(if $(call eq,$(token),),${CARGO_TOKEN},$(token))

release.crates:
ifneq ($(filter $(crate),medea medea-jason medea-client-api-proto medea-control-api-proto medea-coturn-telnet-client medea-macro medea-reactive),)
	cd $(crate-dir)/ && \
	$(if $(call eq,$(publish),yes),\
		cargo +beta publish --token $(release-crates-token) ,\
		cargo +beta package --allow-dirty )
endif


release.helm: helm.package.release


# Build and publish project crate to NPM.
#
# Usage:
#	make release.npm crate=medea-jason
#	                 [publish=(no|yes)]

release.npm:
ifneq ($(filter $(crate),medea-jason),)
	@make cargo.build crate=$(crate) debug=no dockerized=no
ifeq ($(publish),yes)
	wasm-pack publish $(crate-dir)/
endif
endif




###################
# Docker commands #
###################

docker-env = $(strip $(if $(call eq,$(minikube),yes),\
	$(subst export,,$(shell minikube docker-env | cut -d '\#' -f1)),))

# Build project Docker image with a given tag.
#
# Usage:
#	make docker.build [debug=(yes|no)] [no-cache=(no|yes)]
#		[image=(medea|medea-control-api-mock|medea-demo|medea-demo-edge)]
#		[tag=(dev|<tag>)]
#		[minikube=(no|yes)]

docker-build-tag = $(if $(call eq,$(tag),),dev,$(tag))
docker-build-dir = .
ifeq ($(image),medea-demo)
docker-build-dir = jason/demo
endif
docker-build-file = $(docker-build-dir)/Dockerfile
ifeq ($(image),medea-control-api-mock)
docker-build-file = mock/control-api/Dockerfile
endif
ifeq ($(image),medea-demo-edge)
docker-build-file = jason/Dockerfile
endif

docker.build:
	$(docker-env) \
	docker build $(if $(call eq,$(minikube),yes),,--network=host) --force-rm \
		$(if $(call eq,$(no-cache),yes),\
			--no-cache --pull,) \
		--build-arg rust_ver=$(RUST_VER) \
		--build-arg rustc_mode=$(if $(call eq,$(debug),no),release,debug) \
		--build-arg rustc_opts=$(if $(call eq,$(debug),no),--release,) \
		--build-arg debug=$(if $(call eq,$(debug),no),no,yes) \
		-t $(IMAGE_REPO)/$(IMAGE_NAME):$(docker-build-tag) \
		-f $(docker-build-file) $(docker-build-dir)/


# Stop dockerized Control API mock server and remove all related containers.
#
# Usage:
#   make docker.down.control

docker.down.control:
	-docker stop medea-control-api-mock


# Stop Coturn STUN/TURN server in Docker Compose environment
# and remove all related containers.
#
# Usage:
# 	make docker.down.coturn

docker.down.coturn:
	docker-compose -f docker-compose.coturn.yml down --rmi=local -v


# Stop demo application in Docker Compose environment
# and remove all related containers.
#
# Usage:
#	make docker.down.demo

docker.down.demo:
	docker-compose -f jason/demo/docker-compose.yml down --rmi=local -v


# Stop E2E tests environment in Docker Compose and remove all related
# containers.
#
# Usage:
#	make docker.down.e2e

docker.down.e2e: down.control
	@make docker.down.medea dockerized=no
	docker-compose -f tests/e2e/docker-compose.yml down --rmi=local -v


# Stop Medea media server in Docker Compose environment
# and remove all related containers.
#
# Usage:
# 	make docker.down.medea [dockerized=(no|yes)]

docker.down.medea:
ifeq ($(dockerized),yes)
	docker-compose -f docker-compose.medea.yml down --rmi=local -v
else
	-killall medea
endif


# Stop dockerized WebDriver and remove all related containers.
#
# Usage:
#   make docker.down.webdriver [browser=(chrome|firefox)]

docker.down.webdriver:
	-docker stop medea-webdriver-$(if $(call eq,$(browser),),chrome,$(browser))


# Pull project Docker images from Container Registry.
#
# Usage:
#	make docker.pull
#		[image=(medea|medea-control-api-mock|medea-demo)]
#		[repos=($(IMAGE_REPO)|<prefix-1>[,<prefix-2>...])]
#		[tags=(@all|<t1>[,<t2>...])]
#		[minikube=(no|yes)]

docker-pull-repos = $(if $(call eq,$(repos),),$(IMAGE_REPO),$(repos))
docker-pull-tags = $(if $(call eq,$(tags),),@all,$(tags))

docker.pull:
ifeq ($(docker-pull-tags),@all)
	$(foreach repo,$(subst $(comma), ,$(docker-pull-repos)),\
		$(call docker.pull.do,$(repo)/$(IMAGE_NAME) --all-tags))
else
	$(foreach tag,$(subst $(comma), ,$(docker-pull-tags)),\
		$(foreach repo,$(subst $(comma), ,$(docker-pull-repos)),\
			$(call docker.pull.do,$(repo)/$(IMAGE_NAME):$(tag))))
endif
define docker.pull.do
	$(eval image-full := $(strip $(1)))
	$(docker-env) \
	docker pull $(image-full)
endef


# Push project Docker images to Container Registry.
#
# Usage:
#	make docker.push
#		[image=(medea|medea-control-api-mock|medea-demo)]
#		[repos=($(IMAGE_REPO)|<prefix-1>[,<prefix-2>...])]
#		[tags=(dev|<t1>[,<t2>...])]
#		[minikube=(no|yes)]

docker-push-repos = $(if $(call eq,$(repos),),$(IMAGE_REPO),$(repos))
docker-push-tags = $(if $(call eq,$(tags),),dev,$(tags))

docker.push:
	$(foreach tag,$(subst $(comma), ,$(docker-push-tags)),\
		$(foreach repo,$(subst $(comma), ,$(docker-push-repos)),\
			$(call docker.push.do,$(repo)/$(IMAGE_NAME):$(tag))))
define docker.push.do
	$(eval image-full := $(strip $(1)))
	$(docker-env) \
	docker push $(image-full)
endef


# Tag project Docker image with given tags.
#
# Usage:
#	make docker.tag [of=(dev|<tag>)]
#		[image=(medea|medea-control-api-mock|medea-demo)]
#		[repos=($(IMAGE_REPO)|<with-prefix-1>[,<with-prefix-2>...])]
#		[tags=(dev|<with-t1>[,<with-t2>...])]
#		[minikube=(no|yes)]

docker-tag-of := $(if $(call eq,$(of),),dev,$(of))
docker-tag-with := $(if $(call eq,$(tags),),dev,$(tags))
docker-tag-repos = $(if $(call eq,$(repos),),$(IMAGE_REPO),$(repos))

docker.tag:
	$(foreach tag,$(subst $(comma), ,$(docker-tag-with)),\
		$(foreach repo,$(subst $(comma), ,$(docker-tag-repos)),\
			$(call docker.tag.do,$(repo),$(tag))))
define docker.tag.do
	$(eval repo := $(strip $(1)))
	$(eval tag := $(strip $(2)))
	$(docker-env) \
	docker tag $(IMAGE_REPO)/$(IMAGE_NAME):$(if $(call eq,$(of),),dev,$(of)) \
	           $(repo)/$(IMAGE_NAME):$(tag)
endef


# Save project Docker images to a tarball file.
#
# Usage:
#	make docker.tar [to-file=(.cache/image.tar|<file-path>)]
#		[image=(medea|medea-control-api-mock|medea-demo)]
#		[tags=(dev|<t1>[,<t2>...])]
#		[minikube=(no|yes)]

docker-tar-file = $(if $(call eq,$(to-file),),.cache/image.tar,$(to-file))
docker-tar-tags = $(if $(call eq,$(tags),),dev,$(tags))

docker.tar:
	@mkdir -p $(dir $(docker-tar-file))
	$(docker-env) \
	docker save -o $(docker-tar-file) \
		$(foreach tag,$(subst $(comma), ,$(docker-tar-tags)),\
			$(IMAGE_REPO)/$(IMAGE_NAME):$(tag))


# Load project Docker images from a tarball file.
#
# Usage:
#	make docker.untar [from-file=(.cache/image.tar|<file-path>)]
#		[minikube=(no|yes)]

docker-untar-file = $(if $(call eq,$(from-file),),.cache/image.tar,$(from-file))

docker.untar:
	$(docker-env) \
	docker load -i $(docker-untar-file)


# Run dockerized Medea Control API mock server.
#
# Usage:
#   make docker.up.control [tag=(dev|<docker-tag>)]

docker.up.control:
	docker run --rm -d --network=host \
		--name medea-control-api-mock \
		$(IMAGE_REPO)/medea-control-api-mock:$(if $(call eq,$(tag),),dev,$(tag))


# Run Coturn STUN/TURN server in Docker Compose environment.
#
# Usage:
#	make docker.up.coturn [background=(yes|no)]

docker.up.coturn: docker.down.coturn
	docker-compose -f docker-compose.coturn.yml up \
		$(if $(call eq,$(background),no),--abort-on-container-exit,-d)


# Run demo application in Docker Compose environment.
#
# Usage:
#	make docker.up.demo

docker.up.demo: docker.down.demo
	docker-compose -f jason/demo/docker-compose.yml up


# Run E2E tests environment in Docker Compose.
#
# Usage:
#	make docker.up.e2e [browser=(chrome|firefox)]
#	                   [( [dockerized=no]
#	                    | dockerized=yes [tag=(dev|<tag>)] )]
#	                   [debug=(yes|no)]
#	                   [( [background=no]
#	                    | background=yes [log=(no|yes)] )]

docker-up-e2e-env = RUST_BACKTRACE=1 \
	$(if $(call eq,$(log),yes),,RUST_LOG=warn) \
	COMPOSE_IMAGE_VER=$(if $(call eq,$(tag),),dev,$(tag)) \
	COMPOSE_CONTROL_MOCK_IMAGE_VER=$(if $(call eq,$(tag),),dev,$(tag)) \
	COMPOSE_WEBDRIVER_IMAGE_NAME=$(strip \
		$(if $(call eq,$(browser),firefox),\
			ghcr.io/instrumentisto/geckodriver ,\
			selenoid/chrome )) \
	COMPOSE_WEBDRIVER_IMAGE_VER=$(strip \
		$(if $(call eq,$(browser),firefox),\
			$(FIREFOX_VERSION) ,\
			$(CHROME_VERSION) ))

docker.up.e2e: docker.down.e2e
	@make build.jason debug=$(debug) dockerized=no
	env $(docker-up-e2e-env) \
	docker-compose -f tests/e2e/docker-compose$(if $(call eq,$(dockerized),yes),,.host).yml \
		up $(if $(call eq,$(dockerized),yes),\
		   $(if $(call eq,$(background),yes),-d,--abort-on-container-exit),-d)
ifeq ($(background),yes)
ifeq ($(log),yes)
	env $(docker-up-e2e-env) \
	docker-compose -f tests/e2e/docker-compose$(if $(call eq,$(dockerized),yes),,.host).yml \
		logs -f &
endif
endif
ifneq ($(dockerized),yes)
	@MEDEA_SERVER__CLIENT__HTTP__BIND_PORT=8001 \
	make docker.up.medea dockerized=no debug=$(debug) \
	                     background=$(background) log-to-file=$(log)
	@make wait.port port=6565
	@make up.control background=$(background)
endif


# Run Medea media server in Docker Compose environment.
#
# Usage:
#	make docker.up.medea [( [dockerized=no] [debug=(yes|no)]
#	                                        [background=(no|yes)]
#	                      | dockerized=yes [tag=(dev|<docker-tag>)]
#	                                       [( [background=no]
#	                                        | background=yes [log=(no|yes)] )])]
#	                     [log-to-file=(no|yes)]

docker-up-medea-image = $(IMAGE_REPO)/medea
docker-up-medea-tag = $(if $(call eq,$(tag),),dev,$(tag))

docker.up.medea: docker.down.medea
ifeq ($(dockerized),yes)
	COMPOSE_IMAGE_NAME=$(docker-up-medea-image) \
	COMPOSE_IMAGE_VER=$(docker-up-medea-tag) \
	docker-compose -f docker-compose.medea.yml up \
		$(if $(call eq,$(background),yes),-d,--abort-on-container-exit)
ifeq ($(background),yes)
ifeq ($(log),yes)
	docker-compose -f docker-compose.medea.yml logs -f &
endif
endif
else
ifeq ($(log-to-file),yes)
	@rm -f /tmp/medea.log
endif
	cargo build --bin medea $(if $(call eq,$(debug),no),--release,)
	cargo run --bin medea $(if $(call eq,$(debug),no),--release,) \
		$(if $(call eq,$(log-to-file),yes),> /tmp/medea.log,) \
		$(if $(call eq,$(background),yes),&,)
endif


# Run dockerized WebDriver.
#
# Usage:
#   make docker.up.webdriver [browser=(chrome|firefox)]

docker.up.webdriver:
	-@make docker.down.webdriver browser=chrome
	-@make docker.down.webdriver browser=firefox
ifeq ($(browser),firefox)
	docker run --rm -d --network=host --shm-size 512m \
		--name medea-webdriver-firefox \
		ghcr.io/instrumentisto/geckodriver:$(FIREFOX_VERSION)
else
	docker run --rm -d --network=host \
		--name medea-webdriver-chrome \
		selenoid/chrome:$(CHROME_VERSION)
endif




##############################
# Helm and Minikube commands #
##############################

helm-cluster = $(if $(call eq,$(cluster),),minikube,$(cluster))
helm-cluster-args = --kube-context=$(helm-cluster)

helm-chart = $(if $(call eq,$(chart),),medea-demo,$(chart))
helm-chart-dir = jason/demo/chart/medea-demo
helm-chart-vals-dir = jason/demo

helm-release = $(if $(call eq,$(release),),,$(release)-)$(helm-chart)
helm-release-namespace = $(strip \
	$(if $(call eq,$(helm-cluster),staging),staging,default))

# Run Helm command in context of concrete Kubernetes cluster.
#
# Usage:
#	make helm [cmd=(--help|'<command>')]
#	          [cluster=(minikube|staging)]

helm:
	helm $(helm-cluster-args) $(if $(call eq,$(cmd),),--help,$(cmd))


# Show root directory path of project Helm chart.
#
# Usage:
#	make helm.dir [chart=medea-demo]

helm.dir:
	@printf "$(helm-chart-dir)"


# Remove Helm release of project Helm chart from Kubernetes cluster.
#
# Usage:
#	make helm.down [chart=medea-demo] [release=<release-name>]
#	               [cluster=(minikube|staging)]
#	               [check=(no|yes)]

helm.down:
ifeq ($(check),yes)
	$(if $(shell helm $(helm-cluster-args) list | grep '$(helm-release)'),\
		helm $(helm-cluster-args) uninstall $(helm-release) ,\
		@echo "--> No $(helm-release) release found in $(helm-cluster) cluster")
else
	helm $(helm-cluster-args) uninstall $(helm-release)
endif


# Lint project Helm chart.
#
# Usage:
#	make helm.lint [chart=medea-demo]

helm.lint:
	helm lint $(helm-chart-dir)/


# List all Helm releases in Kubernetes cluster.
#
# Usage:
#	make helm.list [cluster=(minikube|staging)]

helm.list:
	helm $(helm-cluster-args) list


# Build Helm package from project Helm chart.
#
# Usage:
#	make helm.package [chart=medea-demo]

helm-package-dir = .cache/helm/packages

helm.package:
	@rm -rf $(helm-package-dir)
	@mkdir -p $(helm-package-dir)/
	helm package --destination=$(helm-package-dir)/ $(helm-chart-dir)/


# Build and publish project Helm package to GitHub Pages.
#
# Usage:
#	make helm.package.release [chart=medea-demo] [build=(yes|no)]

helm-package-release-ver := $(strip $(shell \
	grep 'version: ' jason/demo/chart/medea-demo/Chart.yaml | cut -d ':' -f2))

helm.package.release:
ifneq ($(build),no)
	@make helm.package chart=$(helm-chart)
endif
	git fetch origin gh-pages:gh-pages
	git checkout gh-pages
	git reset --hard
	@mkdir -p charts/
	cp -rf $(helm-package-dir)/* charts/
	if [ -n "$$(git add -v charts/)" ]; then \
		helm repo index charts/ \
			--url=https://instrumentisto.github.io/medea/charts ; \
		git add -v charts/ ; \
		git commit -m \
			"Release $(helm-chart)-$(helm-package-release-ver) Helm chart" ; \
	fi
	git checkout -
	git push origin gh-pages


# Run project Helm chart in Kubernetes cluster as Helm release.
#
# Usage:
#	make helm.up [chart=medea-demo] [release=<release-name>]
#	             [force=(no|yes)]
#	             [( [atomic=no] [wait=(yes|no)]
#	              | atomic=yes )]
#	             [( [cluster=minikube] [( [rebuild=no]
#	                                    | rebuild=yes [no-cache=(no|yes)] )]
#	              | cluster=staging )]

helm.up:
ifeq ($(wildcard $(helm-chart-vals-dir)/my.$(helm-cluster).vals.yaml),)
	touch $(helm-chart-vals-dir)/my.$(helm-cluster).vals.yaml
endif
ifeq ($(helm-cluster),minikube)
ifeq ($(helm-chart),medea-demo)
ifeq ($(rebuild),yes)
	@make docker.build image=medea-demo-edge tag=dev \
	                   minikube=yes no-cache=$(no-cache)
	@make docker.build image=medea tag=dev \
	                   minikube=yes no-cache=$(no-cache)
	@make docker.build image=medea-control-api-mock tag=dev \
	                   minikube=yes no-cache=$(no-cache)
endif
endif
endif
	helm $(helm-cluster-args) upgrade --install \
		$(helm-release) $(helm-chart-dir)/ \
			--namespace=$(helm-release-namespace) \
			--values=$(helm-chart-vals-dir)/$(helm-cluster).vals.yaml \
			--values=$(helm-chart-vals-dir)/my.$(helm-cluster).vals.yaml \
			--set server.deployment.revision=$(shell date +%s) \
			--set web-client.deployment.revision=$(shell date +%s) \
			$(if $(call eq,$(force),yes),\
				--force,)\
			$(if $(call eq,$(atomic),yes),\
				--atomic,\
			$(if $(call eq,$(wait),no),,\
				--wait ))


# Bootstrap Minikube cluster (local Kubernetes) for development environment.
#
# The bootsrap script is updated automatically to the latest version every day.
# For manual update use 'update=yes' command option.
#
# Usage:
#	make minikube.boot [update=(no|yes)]
#	                   [driver=(virtualbox|hyperkit|hyperv)]
#	                   [k8s-version=<kubernetes-version>]

minikube.boot:
ifeq ($(update),yes)
	$(call minikube.boot.download)
else
ifeq ($(wildcard $(HOME)/.minikube/bootstrap.sh),)
	$(call minikube.boot.download)
else
ifneq ($(shell find $(HOME)/.minikube/bootstrap.sh -mmin +1440),)
	$(call minikube.boot.download)
endif
endif
endif
	@$(if $(cal eq,$(driver),),,MINIKUBE_VM_DRIVER=$(driver)) \
	 $(if $(cal eq,$(k8s-version),),,MINIKUBE_K8S_VER=$(k8s-version)) \
		$(HOME)/.minikube/bootstrap.sh
define minikube.boot.download
	$()
	@mkdir -p $(HOME)/.minikube/
	@rm -f $(HOME)/.minikube/bootstrap.sh
	curl -fL -o $(HOME)/.minikube/bootstrap.sh \
		https://raw.githubusercontent.com/instrumentisto/toolchain/master/minikube/bootstrap.sh
	@chmod +x $(HOME)/.minikube/bootstrap.sh
endef




##################
# .PHONY section #
##################

.PHONY: build build.jason build.medea \
        cargo cargo.build cargo.changelog.link cargo.fmt cargo.gen cargo.lint \
        	cargo.version \
        docker.build \
        	docker.down.control docker.down.coturn docker.down.demo \
        	docker.down.e2e docker.down.medea docker.down.webdriver  \
        	docker.pull docker.push docker.tag docker.tar docker.untar \
        	docker.up.control docker.up.coturn docker.up.demo docker.up.e2e \
        	docker.up.medea docker.up.webdriver \
        docs docs.rust \
        down down.control down.coturn down.demo down.dev down.medea \
        flutter flutter.fmt flutter.lint flutter.run flutter.test \
        	flutter.android.compile_api_version \
        	flutter.android.min_api_version \
        helm helm.dir helm.down helm.lint helm.list \
        	helm.package helm.package.release helm.up \
        minikube.boot \
        release release.crates release.helm release.npm \
        rustup.android \
        test test.e2e test.flutter test.integration test.unit \
        up up.control up.coturn up.demo up.dev up.jason up.medea \
        wait.port \
        yarn yarn.version<|MERGE_RESOLUTION|>--- conflicted
+++ resolved
@@ -22,7 +22,6 @@
 	$(image))))
 
 RUST_VER := 1.51
-ANDROID_BUILDER_VER=2.2.0-ndkr22b-rust1.51-r1
 CHROME_VERSION := 89.0
 FIREFOX_VERSION := 87.0
 
@@ -66,10 +65,7 @@
 endif
 crate-ver := $(strip \
 	$(shell grep -m1 'version = "' $(crate-dir)/Cargo.toml | cut -d '"' -f2))
-android-compile-api-version := $(strip $(shell grep compileSdkVersion \
-					jason/flutter/android/build.gradle | awk '{print $$2}'))
-android-min-api-version := $(strip $(shell grep minSdkVersion \
-					jason/flutter/android/build.gradle | awk '{print $$2}'))
+
 
 
 
@@ -90,14 +86,9 @@
 
 
 build.jason:
-<<<<<<< HEAD
-	@make cargo.build crate=medea-jason debug=$(debug)  \
-		dockerized=$(dockerized) platform=$(platform)
-=======
 	@make cargo.build crate=medea-jason \
 	                  platform=$(platform) targets=$(targets) \
 	                  debug=$(debug) dockerized=$(dockerized)
->>>>>>> 663a2947
 
 
 # Resolve all project dependencies.
@@ -105,11 +96,7 @@
 # Usage:
 #	make deps
 
-<<<<<<< HEAD
-deps: cargo yarn flutter
-=======
 deps: cargo flutter yarn
->>>>>>> 663a2947
 
 
 docs: docs.rust
@@ -239,18 +226,6 @@
 # Build medea's related crates.
 #
 # Usage:
-<<<<<<< HEAD
-# 	make cargo.build [([crate=@all]
-#					   [crate=medea]
-# 					   | crate=medea-jason [( [platform=(web|android)] )]
-# 										   [debug=(yes|no)]
-# 										   [dockerized=(no|yes)]
-# 										   [target=<android-target>] )]
-
-cargo-build-crate = $(if $(call eq,$(crate),),@all,$(crate))
-jni-libs-path = jason/flutter/android/src/main/jniLibs
-jason-android-targets := "arm64-v8a", "armeabi-v7a", "x86", "x86_64"
-=======
 #	make cargo.build
 #		[( [crate=@all]
 #		 | crate=medea
@@ -263,17 +238,12 @@
 cargo-build-platform = $(if $(call eq,$(platform),),web,$(platform))
 cargo-build-targets = $(strip \
 	$(if $(call eq,$(targets),),$(ANDROID_NDK_TARGETS),$(targets)))
->>>>>>> 663a2947
 
 cargo.build:
 ifeq ($(cargo-build-crate),@all)
 	@make build crate=medea
 	@make build crate=medea-jason platform=web
-<<<<<<< HEAD
-	@make build crate=medea-jason platform=android
-=======
 	@make build crate=medea-jason platform=android targets=$(targets)
->>>>>>> 663a2947
 endif
 ifeq ($(cargo-build-crate),medea)
 ifeq ($(dockerized),yes)
@@ -289,20 +259,7 @@
 endif
 ifeq ($(cargo-build-crate),medea-jason)
 ifeq ($(dockerized),yes)
-<<<<<<< HEAD
-ifeq ($(platform),android)
-	docker run --rm --network=host -v "$(PWD)":/app -w /app \
-		-u $(shell id -u):$(shell id -g) \
-		-v "$(HOME)/.cargo/registry":/usr/local/cargo/registry \
-		-v "$(HOME):$(HOME)" \
-		-e XDG_CACHE_HOME=$(HOME) \
-		instrumentisto/cargo-ndk:$(ANDROID_BUILDER_VER) \
-			make cargo.build crate=medea-jason \
-			                 debug=$(debug) dockerized=no platform=$(platform)
-else
-=======
 ifeq ($(cargo-build-platform),web)
->>>>>>> 663a2947
 	docker run --rm --network=host -v "$(PWD)":/app -w /app \
 		-u $(shell id -u):$(shell id -g) \
 		-v "$(HOME)/.cargo/registry":/usr/local/cargo/registry \
@@ -313,8 +270,6 @@
 			                 debug=$(debug) dockerized=no \
 			                 pre-install=yes
 endif
-<<<<<<< HEAD
-=======
 ifeq ($(cargo-build-platform),android)
 	docker run --rm --network=host -v "$(PWD)":/app -w /app \
 		-u $(shell id -u):$(shell id -g) \
@@ -326,24 +281,11 @@
 			                 debug=$(debug) dockerized=no \
 			                 platform=$(platform) targets=$(targets)
 endif
->>>>>>> 663a2947
 else
 ifeq ($(cargo-build-platform),web)
 ifeq ($(pre-install),yes)
 	curl https://rustwasm.github.io/wasm-pack/installer/init.sh -sSf | sh
 endif
-ifeq ($(platform),android)
-ifeq ($(target),)
-	$(foreach target,$(subst $(comma), ,$(jason-android-targets)), \
-    				$(call build.jason-android, $(cargo-build-crate), \
-    					$(platform), $(debug), $(target)))
-else
-	# TODO: Replace with actual medea-jason crate.
-	cargo ndk -p $(android-compile-api-version) -t ${target} \
-		-o $(jni-libs-path) --manifest-path jason/jason-dummy/Cargo.toml \
-		build $(if $(call eq,$(debug),no),--release,)
-endif
-else
 	@rm -rf $(crate-dir)/pkg/
 	wasm-pack build -t web $(crate-dir) $(if $(call eq,$(debug),no),,--dev)
 endif
@@ -353,13 +295,6 @@
 endif
 endif
 endif
-<<<<<<< HEAD
-endif
-define build.jason-android
-	$()
-	@make cargo.build crate=$(cargo-build-crate) platform=$(platform) \
-			debug=$(debug) target=$(target)
-=======
 # TODO: Replace with actual `medea-jason` crate.
 define cargo.build.medea-jason.android
 	$(eval target := $(strip $(1)))
@@ -369,7 +304,6 @@
 	          -o ../flutter/android/src/main/jniLibs \
 	          --manifest-path=Cargo.toml \
 		build $(if $(call eq,$(debug),no),--release,)
->>>>>>> 663a2947
 endef
 
 
@@ -413,20 +347,8 @@
 # Usage:
 #	make cargo.lint
 
-jason-android-targets := "aarch64-linux-android", "armv7-linux-androideabi", \
-						 "x86_64-linux-android", "i686-linux-android"
-
 cargo.lint:
 	cargo clippy --all -- -D clippy::pedantic -D warnings
-<<<<<<< HEAD
-	$(foreach target,$(subst $(comma), ,$(jason-android-targets)), \
-					$(call lint.jason-android,$(target)))
-# TODO: replace with actual medea-jason crate.
-define lint.jason-android
-	$()
-	cargo clippy -p jason-dummy --target $(target) \
-				-- -D clippy::pedantic -D warnings
-=======
 	$(foreach target,$(subst $(comma), ,$(ANDROID_RUST_TARGETS)),\
 		$(call cargo.lint.medea-jason.android,$(target)))
 # TODO: Replace with actual `medea-jason` crate.
@@ -434,7 +356,6 @@
 	$(eval target := $(strip $(1)))
 	cd jason/jason-dummy/ && \
 	cargo clippy --target=$(target) -- -D clippy::pedantic -D warnings
->>>>>>> 663a2947
 endef
 
 
@@ -518,84 +439,6 @@
 	cd jason/flutter/example/ && \
 	flutter run $(if $(call eq,$(debug),no),--release,) \
 		$(if $(call eq,$(device),),,-d $(device))
-
-
-
-
-####################
-# Flutter commands #
-####################
-
-# Resolve Flutter project dependencies.
-#
-# Usage:
-#	make flutter [cmd=(pub get|<flutter-cmd>)]
-
-flutter:
-	cd jason/flutter && \
-	flutter $(if $(call eq,$(cmd),),pub get,$(cmd))
-
-
-# Lint Dart sources with dartanalyzer.
-#
-# Usage:
-#	make flutter.lint
-
-flutter.lint:
-	flutter analyze jason/flutter
-
-
-# Format Dart sources with dartfmt.
-#
-# Usage:
-#	make flutter.fmt [check=(no|yes)]
-
-flutter.fmt:
-	flutter format $(if $(call eq,$(check),yes), -n --set-exit-if-changed) \
-			jason/flutter
-
-
-# Runs medea-jason Flutter plugin integration tests on an attached device.
-#
-# Usage:
-#	make flutter.test [device=<device-id>]
-
-
-flutter.test:
-	cd jason/flutter/example && \
-	flutter drive \
-			--driver=test_driver/integration_test.dart \
-			--target=integration_test/jason.dart \
-			$(if $(call eq,$(device),),,-d $(device))
-
-
-# Runs medea-jason Flutter plugin example app on an attached device.
-#
-# Usage:
-#	make flutter.run [debug=(yes|no)] [device=<device-id>]
-
-flutter.run:
-	cd jason/flutter/example && \
-	flutter run $(if $(call eq,$(debug),no),--release,) \
-		$(if $(call eq,$(device),),,-d $(device))
-
-
-# Show Android compile API version of medea_jason Flutter plugin.
-#
-# Usage:
-#	make flutter.android.compile_api_version
-
-flutter.android.compile_api_version:
-	@printf "$(android-compile-api-version)"
-
-
-# Show Android min API version of medea_jason Flutter plugin.
-#
-# Usage:
-#	make flutter.android.min_api_version
-
-flutter.android.min_api_version:
-	@printf "$(android-min-api-version)"
 
 
 
