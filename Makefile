###############################
# Common defaults/definitions #
###############################

comma := ,

# Checks two given strings for equality.
eq = $(if $(or $(1),$(2)),$(and $(findstring $(1),$(2)),\
                                $(findstring $(2),$(1))),1)




######################
# Project parameters #
######################

MEDEA_IMAGE_NAME := $(strip \
	$(shell grep 'COMPOSE_IMAGE_NAME=' .env | cut -d '=' -f2))
DEMO_IMAGE_NAME := instrumentisto/medea-demo
CONTROL_API_MOCK_IMAGE_NAME := instrumentisto/medea-control-api-mock

RUST_VER := 1.37
CHROME_VERSION := 77.0
FIREFOX_VERSION := 69.0

CURRENT_GIT_BRANCH := $(strip $(shell git branch | grep \* | cut -d ' ' -f2))

crate-dir = .
ifeq ($(crate),medea-jason)
crate-dir = jason
endif
ifeq ($(crate),medea-client-api-proto)
crate-dir = proto/client-api
endif
ifeq ($(crate),medea-control-api-proto)
crate-dir = proto/control-api
endif
ifeq ($(crate),medea-macro)
crate-dir = crates/medea-macro
endif




###########
# Aliases #
###########

# Build all project executables.
#
# Usage:
#	make build

build: build.medea docker.build.medea build.jason


build.medea:
	@make cargo.build crate=medea debug=$(debug) dockerized=$(dockerized)


build.jason:
	@make cargo.build crate=medea-jason debug=$(debug) dockerized=$(dockerized)


# Resolve all project dependencies.
#
# Usage:
#	make deps

deps: cargo yarn


docs: docs.rust


down: down.dev


fmt: cargo.fmt


lint: cargo.lint


# Build and publish project crate everywhere.
#
# Usage:
#	make release crate=(medea|medea-jason|<crate-name>)
#	             [publish=(no|yes)]

release: release.crates release.npm


# Run all project tests.
#
# Usage:
#	make test

test:
	@make test.unit
	@make test.e2e up=yes dockerized=no


up: up.dev




####################
# Running commands #
####################

down.coturn: docker.down.coturn


down.demo: docker.down.demo


# Stop all processes in Medea and Jason development environment.
#
# Usage:
#	make down.dev

down.dev:
	@make docker.down.medea dockerized=no
	@make docker.down.medea dockerized=yes
	@make docker.down.coturn


down.medea: docker.down.medea


up.coturn: docker.up.coturn


up.demo: docker.up.demo


# Run Medea and Jason development environment.
#
# Usage:
#	make up.dev

up.dev: up.coturn
	$(MAKE) -j3 up.jason docker.up.medea up.control-api-mock


up.medea: docker.up.medea


# Run Jason E2E demo in development mode.
#
# Usage:
#	make up.jason

up.jason:
	npm run start --prefix=jason/e2e-demo


# Run Control API mock server.
#
# Usage:
#  make up.control-api-mock

up.control-api-mock:
	cargo run -p control-api-mock




##################
# Cargo commands #
##################

# Resolve Cargo project dependencies.
#
# Usage:
#	make cargo [cmd=(fetch|<cargo-cmd>)]

cargo:
	cargo $(if $(call eq,$(cmd),),fetch,$(cmd))


# Build medea's related crates.
#
# Usage:
#	make cargo.build [crate=(@all|medea|medea-jason)]
#	                 [debug=(yes|no)]
#	                 [dockerized=(no|yes)]

cargo-build-crate = $(if $(call eq,$(crate),),@all,$(crate))

cargo.build:
ifeq ($(cargo-build-crate),@all)
	@make build crate=medea
	@make build crate=medea-jason
endif
ifeq ($(cargo-build-crate),medea)
ifeq ($(dockerized),yes)
	docker run --rm -v "$(PWD)":/app -w /app \
		-u $(shell id -u):$(shell id -g) \
		-v "$(HOME)/.cargo/registry":/usr/local/cargo/registry \
		rust:$(RUST_VER) \
			make cargo.build crate=$(cargo-build-crate) \
			                 debug=$(debug) dockerized=no
else
	cargo build --bin medea $(if $(call eq,$(debug),no),--release,)
endif
endif
ifeq ($(cargo-build-crate),medea-jason)
ifeq ($(dockerized),yes)
	docker run --rm --network=host -v "$(PWD)":/app -w /app \
		-u $(shell id -u):$(shell id -g) \
		-v "$(HOME)/.cargo/registry":/usr/local/cargo/registry \
		-v "$(HOME):$(HOME)" \
		-e XDG_CACHE_HOME=$(HOME) \
		rust:$(RUST_VER) \
			make cargo.build crate=$(cargo-build-crate) \
			                 debug=$(debug) dockerized=no \
			                 pre-install=yes
else
ifeq ($(pre-install),yes)
	curl https://rustwasm.github.io/wasm-pack/installer/init.sh -sSf | sh
endif
	@rm -rf $(crate-dir)/pkg/
	wasm-pack build -t web $(crate-dir)/
endif
endif


# Format Rust sources with rustfmt.
#
# Usage:
#	make cargo.fmt [check=(no|yes)]

cargo.fmt:
	cargo +nightly fmt --all $(if $(call eq,$(check),yes),-- --check,)


# Generate Rust sources with Cargo's build.rs script.
#
# Usage:
#	make cargo.gen crate=medea-control-api-proto

cargo.gen:
ifeq ($(crate),medea-control-api-proto)
	@rm -rf $(crate-dir)/src/grpc/api*.rs
	cd $(crate-dir)/ && \
	cargo build
endif


# Lint Rust sources with clippy.
#
# Usage:
#	make cargo.lint

cargo.lint:
	cargo clippy --all -- -D clippy::pedantic -D warnings




#################
# Yarn commands #
#################

# Resolve NPM project dependencies with Yarn.
#
# Optional 'cmd' parameter may be used for handy usage of docker-wrapped Yarn,
# for example: make yarn cmd='upgrade'
#
# Usage:
#	make yarn [cmd=('install --pure-lockfile'|<yarn-cmd>)]
#	          [proj=(e2e|demo)]
#	          [dockerized=(yes|no)]

yarn-cmd = $(if $(call eq,$(cmd),),install --pure-lockfile,$(cmd))
yarn-proj-dir = $(if $(call eq,$(proj),demo),jason/demo,jason/e2e-demo)

yarn:
ifneq ($(dockerized),no)
	docker run --rm --network=host -v "$(PWD)":/app -w /app \
	           -u $(shell id -u):$(shell id -g) \
		node:latest \
			make yarn cmd='$(yarn-cmd)' proj=$(proj) dockerized=no
else
	yarn --cwd=$(yarn-proj-dir) $(yarn-cmd)
endif




##########################
# Documentation commands #
##########################

# Generate project documentation of Rust sources.
#
# Usage:
#	make docs.rust [crate=(@all|medea|medea-jason|<crate-name>)]
#	               [open=(yes|no)] [clean=(no|yes)]

docs-rust-crate = $(if $(call eq,$(crate),),@all,$(crate))

docs.rust:
ifeq ($(clean),yes)
	@rm -rf target/doc/
endif
	cargo +nightly doc \
		$(if $(call eq,$(docs-rust-crate),@all),--all,-p $(docs-rust-crate)) \
		--no-deps \
		$(if $(call eq,$(open),no),,--open)




####################
# Testing commands #
####################

# Run Rust unit tests of project.
#
# Usage:
#	make test.unit [crate=(@all|medea|<crate-name>)]
#	               [crate=medea-jason [browser=(chrome|firefox)]]

test-unit-crate = $(if $(call eq,$(crate),),@all,$(crate))
webdriver-env = $(if $(call eq,$(browser),firefox),GECKO,CHROME)DRIVER_REMOTE

test.unit:
ifeq ($(test-unit-crate),@all)
	@make test.unit crate=medea-macro
	@make test.unit crate=medea-client-api-proto
	@make test.unit crate=medea-jason
	@make test.unit crate=medea
else
ifeq ($(test-unit-crate),medea)
	cargo test --lib --bin medea
else
ifeq ($(crate),medea-jason)
	@make docker.up.webdriver browser=$(browser)
	sleep 10
	cd $(crate-dir)/ && \
	$(webdriver-env)="http://127.0.0.1:4444" \
	cargo test --target wasm32-unknown-unknown --features mockable
	@make docker.down.webdriver browser=$(browser)
else
	cd $(crate-dir)/ && \
	cargo test -p $(test-unit-crate)
endif
endif
endif


# Run Rust E2E tests of project.
#
# Usage:
# 	make test.e2e [up=no]
#	              [up=yes [dockerized=no [debug=(yes|no)]]
#	                      [dockerized=yes [TAG=(dev|<docker-tag>)]
#	                                      [registry=<registry-host>]
#	                                      [log=(no|yes)]]
#	                      [wait=(5|<seconds>)]]

test-e2e-env = RUST_BACKTRACE=1 \
	$(if $(call eq,$(log),yes),,RUST_LOG=warn) \
	MEDEA_CONTROL__STATIC_SPECS_DIR=tests/specs/

test.e2e:
ifeq ($(up),yes)
	make docker.up.coturn background=yes
	env $(test-e2e-env) \
	make docker.up.medea debug=$(debug) background=yes log=$(log) \
	                     dockerized=$(dockerized) \
	                     TAG=$(TAG) registry=$(registry)
	sleep $(if $(call eq,$(wait),),5,$(wait))
endif
	RUST_BACKTRACE=1 cargo test --test e2e
ifeq ($(up),yes)
	-make down
endif




######################
# Releasing commands #
######################

# Build and publish project crate to crates.io.
#
# Usage:
#	make release.crates crate=(medea|medea-jason|<crate-name>)
#	                    [token=($CARGO_TOKEN|<cargo-token>)]
#	                    [publish=(no|yes)]

release-crates-token = $(if $(call eq,$(token),),${CARGO_TOKEN},$(token))

release.crates:
ifneq ($(filter $(crate),medea medea-jason medea-client-api-proto medea-macro),)
	cd $(crate-dir)/ && \
	$(if $(call eq,$(publish),yes),\
		cargo publish --token $(release-crates-token) ,\
		cargo package --allow-dirty )
endif


release.helm: helm.package.release


# Build and publish project crate to NPM.
#
# Usage:
#	make release.npm crate=medea-jason
#	                 [publish=(no|yes)]

release.npm:
ifneq ($(filter $(crate),medea-jason),)
	@make cargo.build crate=$(crate) debug=no dockerized=no
ifeq ($(publish),yes)
	wasm-pack publish $(crate-dir)/
endif
endif




###################
# Docker commands #
###################

docker-env = $(strip $(if $(call eq,$(minikube),yes),\
	$(subst export,,$(shell minikube docker-env | cut -d '\#' -f1)),))

# Authenticate to Container Registry where project Docker images are stored.
#
# Usage:
#	make docker.auth [registry=<registry-host>]
#	                 [user=<username>] [pass-stdin=(no|yes)]

docker.auth:
	docker login $(registry) \
		$(if $(call eq,$(user),),,--username=$(user)) \
		$(if $(call eq,$(pass-stdin),yes),--password-stdin,)


# Build Docker image for demo application.
#
# Usage:
#	make docker.build.demo [TAG=(dev|<tag>)]
#	                       [minikube=(no|yes)]

docker-build-demo-image-name = $(DEMO_IMAGE_NAME)

docker.build.demo:
ifeq ($(TAG),edge)
	docker build $(if $(call eq,$(minikube),yes),,--network=host) --force-rm \
		-t $(docker-build-demo-image-name):$(TAG) \
		-f jason/Dockerfile .
else
	@make yarn proj=demo
	$(docker-env) \
	docker build $(if $(call eq,$(minikube),yes),,--network=host) --force-rm \
		-t $(docker-build-demo-image-name):$(if $(call eq,$(TAG),),dev,$(TAG)) \
		jason/demo
endif


# Build REST Control API mock server.
#
# Usage:
#   make docker.build.control-api-mock

docker-build-control-api-mock-image-name = $(CONTROL_API_MOCK_IMAGE_NAME)

docker.build.control-api-mock:
	$(docker-env) \
	docker build $(if $(call eq,$(minikube),yes),,--network=host) \
		-t $(docker-build-control-api-mock-image-name):$(TAG) \
		-f crates/control-api-mock/Dockerfile \
		.


# Build medea project Docker image.
#
# Usage:
#	make docker.build.medea [TAG=(dev|<tag>)] [registry=<registry-host>]
#	                        [debug=(yes|no)]
#	                        [no-cache=(no|yes)]
#	                        [minikube=(no|yes)]

docker-build-medea-image-name = $(strip \
	$(if $(call eq,$(registry),),,$(registry)/)$(MEDEA_IMAGE_NAME))

docker.build.medea:
	$(docker-env) \
	docker build $(if $(call eq,$(minikube),yes),,--network=host) --force-rm \
		$(if $(call eq,$(no-cache),yes),\
			--no-cache --pull,) \
		$(if $(call eq,$(IMAGE),),\
			--build-arg rust_ver=$(RUST_VER) \
			--build-arg rustc_mode=$(if \
				$(call eq,$(debug),no),release,debug) \
			--build-arg rustc_opts=$(if \
				$(call eq,$(debug),no),--release,),) \
		-t $(docker-build-medea-image-name):$(if $(call eq,$(TAG),),dev,$(TAG)) .


# Stop Coturn STUN/TURN server in Docker Compose environment
# and remove all related containers.
#
# Usage:
# 	make docker.down.coturn

docker.down.coturn:
	docker-compose -f docker-compose.coturn.yml down --rmi=local -v


# Stop demo application in Docker Compose environment
# and remove all related containers.
#
# Usage:
#	make docker.down.demo

docker.down.demo:
	docker-compose -f jason/demo/docker-compose.yml down --rmi=local -v


# Stop Medea media server in Docker Compose environment
# and remove all related containers.
#
# Usage:
# 	make docker.down.medea [dockerized=(no|yes)]

docker.down.medea:
ifeq ($(dockerized),yes)
	docker-compose -f docker-compose.medea.yml down --rmi=local -v
else
	-killall medea
endif


# Stop dockerized WebDriver and remove all related containers.
#
# Usage:
#   make docker.down.webdriver [browser=(chrome|firefox)]

docker.down.webdriver:
	-docker stop medea-webdriver-$(if $(call eq,$(browser),),chrome,$(browser))


# Pull project Docker images from Container Registry.
#
# Usage:
#	make docker.pull [IMAGE=(medea|demo)] [registry=<registry-host>]
#	                 [TAGS=(@all|<t1>[,<t2>...])]
#	                 [minikube=(no|yes)]

docker-pull-image-name = $(strip \
	$(if $(call eq,$(registry),),,$(registry)/)$(strip \
	$(if $(call eq,$(IMAGE),demo),$(DEMO_IMAGE_NAME),$(MEDEA_IMAGE_NAME))))
docker-pull-tags = $(if $(call eq,$(TAGS),),@all,$(TAGS))

docker.pull:
ifeq ($(docker-pull-tags),@all)
	$(docker-env) \
	docker pull $(docker-pull-image-name) --all-tags
else
	$(foreach tag,$(subst $(comma), ,$(docker-pull-tags)),\
		$(call docker.pull.do,$(tag)))
endif
define docker.pull.do
	$(eval tag := $(strip $(1)))
	$(docker-env) \
	docker pull $(docker-pull-image-name):$(tag)
endef


# Push project Docker images to Container Registry.
#
# Usage:
#	make docker.push [IMAGE=(medea|demo)] [registry=<registry-host>]
#	                 [TAGS=(dev|<t1>[,<t2>...])]
#	                 [minikube=(no|yes)]

docker-push-image-name = $(strip \
	$(if $(call eq,$(registry),),,$(registry)/)$(strip \
	$(if $(call eq,$(IMAGE),demo),$(DEMO_IMAGE_NAME),$(MEDEA_IMAGE_NAME))))
docker-push-tags = $(if $(call eq,$(TAGS),),dev,$(TAGS))

docker.push:
	$(foreach tag,$(subst $(comma), ,$(docker-push-tags)),\
		$(call docker.push.do,$(tag)))
define docker.push.do
	$(eval tag := $(strip $(1)))
	$(docker-env) \
	docker push $(docker-push-image-name):$(tag)
endef


# Run Coturn STUN/TURN server in Docker Compose environment.
#
# Usage:
#	make docker.up.coturn [background=(yes|no)]

docker.up.coturn: docker.down.coturn
	docker-compose -f docker-compose.coturn.yml up \
		$(if $(call eq,$(background),no),--abort-on-container-exit,-d)


# Run demo application in Docker Compose environment.
#
# Usage:
#	make docker.up.demo

docker.up.demo: docker.down.demo
	docker-compose -f jason/demo/docker-compose.yml up


# Run Medea media server in Docker Compose environment.
#
# Usage:
#	make docker.up.medea [dockerized=no [debug=(yes|no)] [background=(no|yes)]]
#	                     [dockerized=yes [TAG=(dev|<docker-tag>)]
#	                                     [registry=<registry-host>]]
#	                                     [background=no]
#	                                     [background=yes [log=(no|yes)]]]

docker-up-medea-image-name = $(strip \
	$(if $(call eq,$(registry),),,$(registry)/)$(MEDEA_IMAGE_NAME))
docker-up-medea-tag = $(if $(call eq,$(TAG),),dev,$(TAG))

docker.up.medea: docker.down.medea
ifeq ($(dockerized),yes)
	COMPOSE_IMAGE_NAME=$(docker-up-medea-image-name) \
	COMPOSE_IMAGE_VER=$(docker-up-medea-tag) \
	docker-compose -f docker-compose.medea.yml up \
		$(if $(call eq,$(background),yes),-d,--abort-on-container-exit)
ifeq ($(background),yes)
ifeq ($(log),yes)
	docker-compose -f docker-compose.medea.yml logs -f &
endif
endif
else
	cargo build --bin medea $(if $(call eq,$(debug),no),--release,)
	cargo run --bin medea $(if $(call eq,$(debug),no),--release,) \
		$(if $(call eq,$(background),yes),&,)
endif


# Run dockerized WebDriver.
#
# Usage:
#   make docker.up.webdriver [browser=(chrome|firefox)]

docker.up.webdriver:
	-@make docker.down.webdriver browser=chrome
	-@make docker.down.webdriver browser=firefox
ifeq ($(browser),firefox)
<<<<<<< HEAD
	# TODO: use instrumentisto/geckodriver when it published
	docker run --rm -d --shm-size 256m --name medea-test-ff \
		--network=host alexlapa/geckodriver:${FIREFOX_VERSION}
=======
	docker run --rm -d --network=host --shm-size 512m \
		--name medea-webdriver-firefox \
		instrumentisto/geckodriver:$(FIREFOX_VERSION)
>>>>>>> 3886462d
else
	docker run --rm -d --network=host \
		--name medea-webdriver-chrome \
		selenoid/chrome:$(CHROME_VERSION)
endif




##############################
# Helm and Minikube commands #
##############################

helm-cluster = $(if $(call eq,$(cluster),),minikube,$(cluster))
helm-namespace = $(if $(call eq,$(helm-cluster),minikube),kube,staging)-system
helm-cluster-args = $(strip \
	--kube-context=$(helm-cluster) --tiller-namespace=$(helm-namespace))

helm-chart = $(if $(call eq,$(chart),),medea-demo,$(chart))
helm-chart-dir = jason/demo/chart/medea-demo
helm-chart-vals-dir = jason/demo

helm-release = $(if $(call eq,$(release),),,$(release)-)$(helm-chart)
helm-release-namespace = $(strip \
	$(if $(call eq,$(helm-cluster),staging),staging,default))

# Run Helm command in context of concrete Kubernetes cluster.
#
# Usage:
#	make helm [cmd=(--help|'<command>')]
#	          [cluster=(minikube|staging)]

helm:
	helm $(helm-cluster-args) $(if $(call eq,$(cmd),),--help,$(cmd))


# Remove Helm release of project Helm chart from Kubernetes cluster.
#
# Usage:
#	make helm.down [chart=medea-demo] [release=<release-name>]
#	               [cluster=(minikube|staging)]

helm.down:
	$(if $(shell helm ls $(helm-cluster-args) | grep '$(helm-release)'),\
		helm del --purge $(helm-cluster-args) $(helm-release) ,\
		@echo "--> No '$(helm-release)' release found in $(helm-cluster) cluster")


# Upgrade (or initialize) Tiller (server side of Helm) of Minikube.
#
# Usage:
#	make helm.init [client-only=no [upgrade=(yes|no)]]
#	               [client-only=yes]

helm.init:
	helm init --wait \
		$(if $(call eq,$(client-only),yes),\
			--client-only,\
			--kube-context=minikube --tiller-namespace=kube-system \
				$(if $(call eq,$(upgrade),no),,--upgrade))


# Lint project Helm chart.
#
# Usage:
#	make helm.lint [chart=medea-demo]

helm.lint:
	helm lint $(helm-chart-dir)/


# List all Helm releases in Kubernetes cluster.
#
# Usage:
#	make helm.list [cluster=(minikube|staging)]

helm.list:
	helm ls $(helm-cluster-args)


# Build Helm package from project Helm chart.
#
# Usage:
#	make helm.package [chart=medea-demo]

helm-package-dir = .cache/helm/packages

helm.package:
	@rm -rf $(helm-package-dir)
	@mkdir -p $(helm-package-dir)/
	helm package --destination=$(helm-package-dir)/ $(helm-chart-dir)/


# Build and publish project Helm package to GitHub Pages.
#
# Usage:
#	make helm.package.release [chart=medea-demo] [build=(yes|no)]

helm.package.release:
ifneq ($(build),no)
	@make helm.package chart=$(helm-chart)
endif
	git fetch origin gh-pages:gh-pages
	git checkout gh-pages
	git reset --hard
	@mkdir -p charts/
	cp -rf $(helm-package-dir)/* charts/
	if [ -n "$$(git add -v charts/)" ]; then \
		helm repo index charts/ \
			--url=https://instrumentisto.github.io/medea/charts ; \
		git add -v charts/ ; \
		git commit -m "Release '$(helm-chart)' Helm chart" ; \
	fi
	git checkout $(CURRENT_GIT_BRANCH)
	git push origin gh-pages


# Run project Helm chart in Kubernetes cluster as Helm release.
#
# Usage:
#	make helm.up [chart=medea-demo] [release=<release-name>]
#	             [cluster=minikube [rebuild=(no|yes) [no-cache=(no|yes)]]]
#	             [cluster=staging]
#	             [wait=(yes|no)]

helm.up:
ifeq ($(wildcard $(helm-chart-vals-dir)/my.$(helm-cluster).vals.yaml),)
	touch $(helm-chart-vals-dir)/my.$(helm-cluster).vals.yaml
endif
ifeq ($(helm-cluster),minikube)
ifeq ($(helm-chart),medea-demo)
ifeq ($(rebuild),yes)
	@make docker.build.demo minikube=yes TAG=dev
	@make docker.build.medea no-cache=$(no-cache) minikube=yes TAG=dev
	@make docker.build.control-api-mock minikube=yes TAG=dev
endif
endif
endif
	helm upgrade --install --force $(helm-cluster-args) \
		$(helm-release) $(helm-chart-dir)/ \
			--namespace=$(helm-release-namespace) \
			--values=$(helm-chart-vals-dir)/$(helm-cluster).vals.yaml \
			--values=$(helm-chart-vals-dir)/my.$(helm-cluster).vals.yaml \
			--set server.deployment.revision=$(shell date +%s) \
			--set web-client.deployment.revision=$(shell date +%s) \
			$(if $(call eq,$(wait),no),,\
				--wait )


# Bootstrap Minikube cluster (local Kubernetes) for development environment.
#
# The bootsrap script is updated automatically to the latest version every day.
# For manual update use 'update=yes' command option.
#
# Usage:
#	make minikube.boot [update=(no|yes)]
#	                   [driver=(virtualbox|hyperkit|hyperv)]
#	                   [k8s-version=<kubernetes-version>]

minikube.boot:
ifeq ($(update),yes)
	$(call minikube.boot.download)
else
ifeq ($(wildcard $(HOME)/.minikube/bootstrap.sh),)
	$(call minikube.boot.download)
else
ifneq ($(shell find $(HOME)/.minikube/bootstrap.sh -mmin +1440),)
	$(call minikube.boot.download)
endif
endif
endif
	@$(if $(cal eq,$(driver),),,MINIKUBE_VM_DRIVER=$(driver)) \
	 $(if $(cal eq,$(k8s-version),),,MINIKUBE_K8S_VER=$(k8s-version)) \
		$(HOME)/.minikube/bootstrap.sh
define minikube.boot.download
	$()
	@mkdir -p $(HOME)/.minikube/
	@rm -f $(HOME)/.minikube/bootstrap.sh
	curl -fL -o $(HOME)/.minikube/bootstrap.sh \
		https://raw.githubusercontent.com/instrumentisto/toolchain/master/minikube/bootstrap.sh
	@chmod +x $(HOME)/.minikube/bootstrap.sh
endef




##################
# .PHONY section #
##################

.PHONY: build build.jason build.medea \
        cargo cargo.build cargo.fmt cargo.gen cargo.lint \
        docker.auth docker.build.demo docker.build.medea \
        	docker.down.coturn docker.down.demo docker.down.medea \
        	docker.down.webdriver \
        	docker.pull docker.push \
        	docker.up.coturn docker.up.demo docker.up.medea \
        	docker.up.webdriver \
        docs docs.rust \
        down down.coturn down.demo down.dev down.medea \
        helm helm.down helm.init helm.lint helm.list \
        	helm.package helm.package.release helm.up \
        minikube.boot \
        release release.crates release.helm release.npm \
        test test.e2e test.unit \
        up up.coturn up.demo up.dev up.jason up.medea \
        up.control-api-mock \
        yarn<|MERGE_RESOLUTION|>--- conflicted
+++ resolved
@@ -659,15 +659,9 @@
 	-@make docker.down.webdriver browser=chrome
 	-@make docker.down.webdriver browser=firefox
 ifeq ($(browser),firefox)
-<<<<<<< HEAD
-	# TODO: use instrumentisto/geckodriver when it published
-	docker run --rm -d --shm-size 256m --name medea-test-ff \
-		--network=host alexlapa/geckodriver:${FIREFOX_VERSION}
-=======
 	docker run --rm -d --network=host --shm-size 512m \
 		--name medea-webdriver-firefox \
 		instrumentisto/geckodriver:$(FIREFOX_VERSION)
->>>>>>> 3886462d
 else
 	docker run --rm -d --network=host \
 		--name medea-webdriver-chrome \
