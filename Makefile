--- conflicted
+++ resolved
@@ -328,12 +328,8 @@
 endif
 	cargo doc \
 		$(if $(call eq,$(docs-rust-crate),@all),--all,-p $(docs-rust-crate)) \
-<<<<<<< HEAD
-#		--no-deps \
-=======
 		--no-deps \
 		$(if $(call eq,$(dev),yes),--document-private-items,) \
->>>>>>> cae26664
 		$(if $(call eq,$(open),no),,--open)
 
 
