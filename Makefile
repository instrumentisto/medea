--- conflicted
+++ resolved
@@ -20,15 +20,9 @@
 DEMO_IMAGE_NAME := instrumentisto/medea-demo
 CONTROL_MOCK_IMAGE_NAME := instrumentisto/medea-control-api-mock
 
-<<<<<<< HEAD
-RUST_VER := 1.47
+RUST_VER := 1.48
 CHROME_VERSION := 87.0
 FIREFOX_VERSION := 83.0
-=======
-RUST_VER := 1.48
-CHROME_VERSION := 86.0
-FIREFOX_VERSION := 82.0.2
->>>>>>> cae26664
 
 crate-dir = .
 ifeq ($(crate),medea-jason)
