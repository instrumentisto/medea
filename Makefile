--- conflicted
+++ resolved
@@ -347,31 +347,23 @@
 	@make test.unit crate=medea
 else
 ifeq ($(test-unit-crate),medea)
-	cargo test --lib --bin medea --release
+	cargo test --lib --bin medea
 else
 ifeq ($(crate),medea-jason)
 ifeq ($(browser),default)
 	cd $(crate-dir)/ && \
-<<<<<<< HEAD
-	cargo +beta test --target wasm32-unknown-unknown --features mockable --release
-=======
 	cargo test --target wasm32-unknown-unknown --features mockable
->>>>>>> 96bb1b6b
 else
 	@make docker.up.webdriver browser=$(browser)
 	sleep 10
 	cd $(crate-dir)/ && \
 	$(webdriver-env)="http://127.0.0.1:4444" \
-<<<<<<< HEAD
-	cargo +beta test --target wasm32-unknown-unknown --features mockable --release
-=======
 	cargo test --target wasm32-unknown-unknown --features mockable
->>>>>>> 96bb1b6b
 	@make docker.down.webdriver browser=$(browser)
 endif
 else
 	cd $(crate-dir)/ && \
-	cargo test -p $(test-unit-crate) --release
+	cargo test -p $(test-unit-crate)
 endif
 endif
 endif
@@ -400,7 +392,7 @@
 	                     TAG=$(TAG) registry=$(registry)
 	sleep $(if $(call eq,$(wait),),5,$(wait))
 endif
-	RUST_BACKTRACE=1 cargo test --test e2e --release
+	RUST_BACKTRACE=1 cargo test --test e2e
 ifeq ($(up),yes)
 	-make down
 endif
