--- conflicted
+++ resolved
@@ -206,8 +206,4 @@
         docs docs.rust \
         test test.unit \
         up up.dev up.dev.server up.dev.e2e \
-<<<<<<< HEAD
         yarn
-=======
-        yarn
->>>>>>> a568ba81
