###############################
# Common defaults/definitions #
###############################

comma := ,

# Checks two given strings for equality.
eq = $(if $(or $(1),$(2)),$(and $(findstring $(1),$(2)),\
                                $(findstring $(2),$(1))),1)




######################
# Project parameters #
######################

MEDEA_IMAGE_NAME := $(strip \
	$(shell grep 'COMPOSE_IMAGE_NAME=' .env | cut -d '=' -f2))
DEMO_IMAGE_NAME := instrumentisto/medea-demo
CONTROL_MOCK_IMAGE_NAME := instrumentisto/medea-control-api-mock

RUST_VER := 1.44
CHROME_VERSION := 83.0
FIREFOX_VERSION := 77.0.1

crate-dir = .
ifeq ($(crate),medea-jason)
crate-dir = jason
endif
ifeq ($(crate),medea-client-api-proto)
crate-dir = proto/client-api
endif
ifeq ($(crate),medea-control-api-proto)
crate-dir = proto/control-api
endif
ifeq ($(crate),medea-control-api-mock)
crate-dir = mock/control-api
endif
ifeq ($(crate),medea-macro)
crate-dir = crates/medea-macro
endif
ifeq ($(crate),medea-reactive)
crate-dir = "crates/medea-reactive"
endif
ifeq ($(crate),medea-coturn-telnet-client)
crate-dir = crates/medea-coturn-telnet-client
endif




###########
# Aliases #
###########

# Build all project executables.
#
# Usage:
#	make build

build: build.medea docker.build.medea build.jason


build.medea:
	@make cargo.build crate=medea debug=$(debug) dockerized=$(dockerized)


build.jason:
	@make cargo.build crate=medea-jason debug=$(debug) dockerized=$(dockerized)


# Resolve all project dependencies.
#
# Usage:
#	make deps

deps: cargo yarn


docs: docs.rust


down: down.dev


fmt: cargo.fmt


lint: cargo.lint


# Build and publish project crate everywhere.
#
# Usage:
#	make release crate=(medea|medea-jason|<crate-name>)
#	             [publish=(no|yes)]

release: release.crates release.npm


# Run all project tests.
#
# Usage:
#	make test

test:
	@make test.unit
	@make test.e2e up=yes dockerized=no


up: up.dev




####################
# Running commands #
####################

# Stop non-dockerized Control API mock server.
#
# Usage:
#   make down.control

down.control:
	kill -9 $(pidof medea-control-api-mock)


down.coturn: docker.down.coturn


down.demo: docker.down.demo


# Stop all processes in Medea and Jason development environment.
#
# Usage:
#	make down.dev

down.dev:
	@make docker.down.medea dockerized=no
	@make docker.down.medea dockerized=yes
	@make docker.down.coturn


down.medea: docker.down.medea


# Run Control API mock server.
#
# Usage:
#  make up.control

up.control:
	make wait.port port=6565
	cargo run -p medea-control-api-mock


up.coturn: docker.up.coturn


up.demo: docker.up.demo


# Run Medea and Jason development environment.
#
# Usage:
#	make up.dev

up.dev: up.coturn
	$(MAKE) -j3 up.jason docker.up.medea up.control


up.medea: docker.up.medea


# Run Jason E2E demo in development mode.
#
# Usage:
#	make up.jason

up.jason:
	npm run start --prefix=jason/e2e-demo




##################
# Cargo commands #
##################

# Resolve Cargo project dependencies.
#
# Usage:
#	make cargo [cmd=(fetch|<cargo-cmd>)]

cargo:
	cargo $(if $(call eq,$(cmd),),fetch,$(cmd))


# Build medea's related crates.
#
# Usage:
#	make cargo.build [crate=(@all|medea|medea-jason)]
#	                 [debug=(yes|no)]
#	                 [dockerized=(no|yes)]

cargo-build-crate = $(if $(call eq,$(crate),),@all,$(crate))

cargo.build:
ifeq ($(cargo-build-crate),@all)
	@make build crate=medea
	@make build crate=medea-jason
endif
ifeq ($(cargo-build-crate),medea)
ifeq ($(dockerized),yes)
	docker run --rm -v "$(PWD)":/app -w /app \
		-u $(shell id -u):$(shell id -g) \
		-v "$(HOME)/.cargo/registry":/usr/local/cargo/registry \
		rust:$(RUST_VER) \
			make cargo.build crate=$(cargo-build-crate) \
			                 debug=$(debug) dockerized=no
else
	cargo build --bin medea $(if $(call eq,$(debug),no),--release,)
endif
endif
ifeq ($(cargo-build-crate),medea-jason)
ifeq ($(dockerized),yes)
	docker run --rm --network=host -v "$(PWD)":/app -w /app \
		-u $(shell id -u):$(shell id -g) \
		-v "$(HOME)/.cargo/registry":/usr/local/cargo/registry \
		-v "$(HOME):$(HOME)" \
		-e XDG_CACHE_HOME=$(HOME) \
		rust:$(RUST_VER) \
			make cargo.build crate=$(cargo-build-crate) \
			                 debug=$(debug) dockerized=no \
			                 pre-install=yes
else
ifeq ($(pre-install),yes)
	curl https://rustwasm.github.io/wasm-pack/installer/init.sh -sSf | sh
endif
	@rm -rf $(crate-dir)/pkg/
	wasm-pack build -t web $(crate-dir) $(if $(call eq,$(debug),no),,--dev)
endif
endif


# Format Rust sources with rustfmt.
#
# Usage:
#	make cargo.fmt [check=(no|yes)]

cargo.fmt:
	cargo +nightly fmt --all $(if $(call eq,$(check),yes),-- --check,)


# Generate Rust sources with Cargo's build.rs script.
#
# Usage:
#	make cargo.gen crate=medea-control-api-proto

cargo.gen:
ifeq ($(crate),medea-control-api-proto)
	@rm -rf $(crate-dir)/src/grpc/api*.rs
	cd $(crate-dir)/ && \
	cargo build
endif


# Lint Rust sources with clippy.
#
# Usage:
#	make cargo.lint
# TODO: Enable ignored lints when rust 1.45 is stabilized
cargo.lint:
	cargo clippy --all -- -D clippy::pedantic -D warnings \
<<<<<<< HEAD
		 -A clippy::similar_names -A clippy::used_underscore_binding
=======
		-A clippy::used_underscore_binding
# TODO: Enable ignored lints when Rust 1.45 is released.

>>>>>>> 43431690



#################
# Yarn commands #
#################

# Resolve NPM project dependencies with Yarn.
#
# Optional 'cmd' parameter may be used for handy usage of docker-wrapped Yarn,
# for example: make yarn cmd='upgrade'
#
# Usage:
#	make yarn [cmd=('install --pure-lockfile'|<yarn-cmd>)]
#	          [proj=(e2e|demo)]
#	          [dockerized=(yes|no)]

yarn-cmd = $(if $(call eq,$(cmd),),install --pure-lockfile,$(cmd))
yarn-proj-dir = $(if $(call eq,$(proj),demo),jason/demo,jason/e2e-demo)

yarn:
ifneq ($(dockerized),no)
	docker run --rm --network=host -v "$(PWD)":/app -w /app \
	           -u $(shell id -u):$(shell id -g) \
		node:latest \
			make yarn cmd='$(yarn-cmd)' proj=$(proj) dockerized=no
else
	yarn --cwd=$(yarn-proj-dir) $(yarn-cmd)
endif




##########################
# Documentation commands #
##########################

# Generate project documentation of Rust sources.
#
# Usage:
#	make docs.rust [crate=(@all|medea|medea-jason|<crate-name>)]
#	               [open=(yes|no)] [clean=(no|yes)]

docs-rust-crate = $(if $(call eq,$(crate),),@all,$(crate))

docs.rust:
ifeq ($(clean),yes)
	@rm -rf target/doc/
endif
	cargo +nightly doc \
		$(if $(call eq,$(docs-rust-crate),@all),--all,-p $(docs-rust-crate)) \
		--no-deps \
		$(if $(call eq,$(open),no),,--open)




####################
# Testing commands #
####################

# Run Rust unit tests of project.
#
# Usage:
#	make test.unit [( [crate=@all]
#	                | crate=(medea|<crate-name>)
#	                | crate=medea-jason [browser=(chrome|firefox|default)] )]

test-unit-crate = $(if $(call eq,$(crate),),@all,$(crate))
webdriver-env = $(if $(call eq,$(browser),firefox),GECKO,CHROME)DRIVER_REMOTE

test.unit:
ifeq ($(test-unit-crate),@all)
	@make test.unit crate=medea-macro
	@make test.unit crate=medea-reactive
	@make test.unit crate=medea-coturn-telnet-client
	@make test.unit crate=medea-client-api-proto
	@make test.unit crate=medea-control-api-proto
	@make test.unit crate=medea-jason
	@make test.unit crate=medea
else
ifeq ($(test-unit-crate),medea)
	cargo test --lib --bin medea
else
ifeq ($(crate),medea-jason)
ifeq ($(browser),default)
	cd $(crate-dir)/ && \
	cargo test --target wasm32-unknown-unknown --features mockable
else
	@make docker.up.webdriver browser=$(browser)
	sleep 10
	cd $(crate-dir)/ && \
	$(webdriver-env)="http://127.0.0.1:4444" \
	cargo test --target wasm32-unknown-unknown --features mockable
	@make docker.down.webdriver browser=$(browser)
endif
else
	cd $(crate-dir)/ && \
	cargo test -p $(test-unit-crate) --all-features
endif
endif
endif


# Run Rust E2E tests of project.
#
# Usage:
#	make test.e2e [( [up=no]
#	               | up=yes [( [dockerized=no] [debug=(yes|no)]
#	                         | dockerized=yes [TAG=(dev|<docker-tag>)]
#	                                          [registry=<registry-host>]
#	                                          [log=(no|yes)]
<<<<<<< HEAD
#                                             [logfile=(no|yes)] )]
=======
#                                             [log-to-file=(no|yes)] )]
>>>>>>> 43431690
#	                        [wait=(5|<seconds>)] )]

test-e2e-env = RUST_BACKTRACE=1 \
	$(if $(call eq,$(log),yes),,RUST_LOG=warn) \
	MEDEA_CONTROL__STATIC_SPECS_DIR=tests/specs/ \
	MEDEA_CONF=tests/medea.config.toml

test.e2e:
ifeq ($(up),yes)
	make docker.up.coturn background=yes
	env $(test-e2e-env) \
	make docker.up.medea debug=$(debug) background=yes log=$(log) \
	                     dockerized=$(dockerized) \
	                     TAG=$(TAG) registry=$(registry) \
<<<<<<< HEAD
	                     logfile=$(logfile)
=======
	                     log-to-file=$(log-to-file)
>>>>>>> 43431690
	sleep $(if $(call eq,$(wait),),5,$(wait))
endif
	RUST_BACKTRACE=1 cargo test --test e2e
ifeq ($(up),yes)
	-make down
endif



####################
# Waiting commands #
####################

# Waits for some port on localhost to become open.
#
# Usage:
#   make wait.port [port=<port>]

wait.port:
	while ! timeout 1 bash -c "echo > /dev/tcp/localhost/$(port)"; \
		do sleep 1; done




######################
# Releasing commands #
######################

# Build and publish project crate to crates.io.
#
# Usage:
#	make release.crates crate=(medea|medea-jason|<crate-name>)
#	                    [token=($CARGO_TOKEN|<cargo-token>)]
#	                    [publish=(no|yes)]

release-crates-token = $(if $(call eq,$(token),),${CARGO_TOKEN},$(token))

release.crates:
ifneq ($(filter $(crate),medea medea-jason medea-client-api-proto medea-macro),)
	cd $(crate-dir)/ && \
	$(if $(call eq,$(publish),yes),\
		cargo publish --token $(release-crates-token) ,\
		cargo package --allow-dirty )
endif


release.helm: helm.package.release


# Build and publish project crate to NPM.
#
# Usage:
#	make release.npm crate=medea-jason
#	                 [publish=(no|yes)]

release.npm:
ifneq ($(filter $(crate),medea-jason),)
	@make cargo.build crate=$(crate) debug=no dockerized=no
ifeq ($(publish),yes)
	wasm-pack publish $(crate-dir)/
endif
endif




###################
# Docker commands #
###################

docker-env = $(strip $(if $(call eq,$(minikube),yes),\
	$(subst export,,$(shell minikube docker-env | cut -d '\#' -f1)),))

# Authenticate to Container Registry where project Docker images are stored.
#
# Usage:
#	make docker.auth [registry=<registry-host>]
#	                 [user=<username>] [pass-stdin=(no|yes)]

docker.auth:
	docker login $(registry) \
		$(if $(call eq,$(user),),,--username=$(user)) \
		$(if $(call eq,$(pass-stdin),yes),--password-stdin,)


# Build Docker image for Control API mock server.
#
# Usage:
#	make docker.build.control [TAG=(dev|<tag>)] [debug=(yes|no)]
#	                          [minikube=(no|yes)]

docker.build.control:
	$(docker-env) \
	docker build $(if $(call eq,$(minikube),yes),,--network=host) \
		--build-arg rust_ver=$(RUST_VER) \
		--build-arg rustc_mode=$(if $(call eq,$(debug),no),release,debug) \
		--build-arg rustc_opts=$(if $(call eq,$(debug),no),--release,) \
		-t $(CONTROL_MOCK_IMAGE_NAME):$(if $(call eq,$(TAG),),dev,$(TAG)) \
		-f mock/control-api/Dockerfile .


# Build Docker image for demo application.
#
# Usage:
#	make docker.build.demo [TAG=(dev|<tag>)]
#	                       [minikube=(no|yes)]

docker-build-demo-image-name = $(DEMO_IMAGE_NAME)

docker.build.demo:
ifeq ($(TAG),edge)
	$(docker-env) \
	docker build $(if $(call eq,$(minikube),yes),,--network=host) --force-rm \
		--build-arg rust_ver=$(RUST_VER) \
		-t $(docker-build-demo-image-name):$(TAG) \
		-f jason/Dockerfile .
else
	@make yarn proj=demo
	$(docker-env) \
	docker build $(if $(call eq,$(minikube),yes),,--network=host) --force-rm \
		-t $(docker-build-demo-image-name):$(if $(call eq,$(TAG),),dev,$(TAG)) \
		jason/demo
endif


# Build medea project Docker image.
#
# Usage:
#	make docker.build.medea [TAG=(dev|<tag>)] [registry=<registry-host>]
#	                        [debug=(yes|no)]
#	                        [no-cache=(no|yes)]
#	                        [minikube=(no|yes)]

docker-build-medea-image-name = $(strip \
	$(if $(call eq,$(registry),),,$(registry)/)$(MEDEA_IMAGE_NAME))

docker.build.medea:
	$(docker-env) \
	docker build $(if $(call eq,$(minikube),yes),,--network=host) --force-rm \
		$(if $(call eq,$(no-cache),yes),\
			--no-cache --pull,) \
		$(if $(call eq,$(IMAGE),),\
			--build-arg rust_ver=$(RUST_VER) \
			--build-arg rustc_mode=$(if \
				$(call eq,$(debug),no),release,debug) \
			--build-arg rustc_opts=$(if \
				$(call eq,$(debug),no),--release,),) \
		-t $(docker-build-medea-image-name):$(if $(call eq,$(TAG),),dev,$(TAG)) .


# Stop dockerized Control API mock server and remove all related containers.
#
# Usage:
#   make docker.down.control

docker.down.control:
	-docker stop medea-control-api-mock


# Stop Coturn STUN/TURN server in Docker Compose environment
# and remove all related containers.
#
# Usage:
# 	make docker.down.coturn

docker.down.coturn:
	docker-compose -f docker-compose.coturn.yml down --rmi=local -v


# Stop demo application in Docker Compose environment
# and remove all related containers.
#
# Usage:
#	make docker.down.demo

docker.down.demo:
	docker-compose -f jason/demo/docker-compose.yml down --rmi=local -v


# Stop Medea media server in Docker Compose environment
# and remove all related containers.
#
# Usage:
# 	make docker.down.medea [dockerized=(no|yes)]

docker.down.medea:
ifeq ($(dockerized),yes)
	docker-compose -f docker-compose.medea.yml down --rmi=local -v
else
	-killall medea
endif


# Stop dockerized WebDriver and remove all related containers.
#
# Usage:
#   make docker.down.webdriver [browser=(chrome|firefox)]

docker.down.webdriver:
	-docker stop medea-webdriver-$(if $(call eq,$(browser),),chrome,$(browser))


# Pull project Docker images from Container Registry.
#
# Usage:
#	make docker.pull [IMAGE=(medea|demo)] [registry=<registry-host>]
#	                 [TAGS=(@all|<t1>[,<t2>...])]
#	                 [minikube=(no|yes)]

docker-pull-image-name = $(strip \
	$(if $(call eq,$(registry),),,$(registry)/)$(strip \
	$(if $(call eq,$(IMAGE),demo),$(DEMO_IMAGE_NAME),$(MEDEA_IMAGE_NAME))))
docker-pull-tags = $(if $(call eq,$(TAGS),),@all,$(TAGS))

docker.pull:
ifeq ($(docker-pull-tags),@all)
	$(docker-env) \
	docker pull $(docker-pull-image-name) --all-tags
else
	$(foreach tag,$(subst $(comma), ,$(docker-pull-tags)),\
		$(call docker.pull.do,$(tag)))
endif
define docker.pull.do
	$(eval tag := $(strip $(1)))
	$(docker-env) \
	docker pull $(docker-pull-image-name):$(tag)
endef


# Push project Docker images to Container Registry.
#
# Usage:
#	make docker.push [IMAGE=(medea|demo)] [registry=<registry-host>]
#	                 [TAGS=(dev|<t1>[,<t2>...])]
#	                 [minikube=(no|yes)]

docker-push-image-name = $(strip \
	$(if $(call eq,$(registry),),,$(registry)/)$(strip \
	$(if $(call eq,$(IMAGE),demo),$(DEMO_IMAGE_NAME),$(MEDEA_IMAGE_NAME))))
docker-push-tags = $(if $(call eq,$(TAGS),),dev,$(TAGS))

docker.push:
	$(foreach tag,$(subst $(comma), ,$(docker-push-tags)),\
		$(call docker.push.do,$(tag)))
define docker.push.do
	$(eval tag := $(strip $(1)))
	$(docker-env) \
	docker push $(docker-push-image-name):$(tag)
endef


# Run dockerized Medea Control API mock server.
#
# Usage:
#   make docker.up.control [TAG=(dev|<docker-tag>)]

docker.up.control:
	docker run --rm -d --network=host \
		--name medea-control-api-mock \
		$(CONTROL_MOCK_IMAGE_NAME):$(if $(call eq,$(TAG),),dev,$(TAG))


# Run Coturn STUN/TURN server in Docker Compose environment.
#
# Usage:
#	make docker.up.coturn [background=(yes|no)]

docker.up.coturn: docker.down.coturn
	docker-compose -f docker-compose.coturn.yml up \
		$(if $(call eq,$(background),no),--abort-on-container-exit,-d)


# Run demo application in Docker Compose environment.
#
# Usage:
#	make docker.up.demo

docker.up.demo: docker.down.demo
	docker-compose -f jason/demo/docker-compose.yml up


# Run Medea media server in Docker Compose environment.
#
# Usage:
#	make docker.up.medea [( [dockerized=no] [debug=(yes|no)]
#	                                        [background=(no|yes)]
#	                      | dockerized=yes [TAG=(dev|<docker-tag>)]
#	                                       [registry=<registry-host>]]
#	                                       [( [background=no]
#	                                        | background=yes [log=(no|yes)] )])]
#	                     [log-to-file=(no|yes)]

docker-up-medea-image-name = $(strip \
	$(if $(call eq,$(registry),),,$(registry)/)$(MEDEA_IMAGE_NAME))
docker-up-medea-tag = $(if $(call eq,$(TAG),),dev,$(TAG))

docker.up.medea: docker.down.medea
ifeq ($(dockerized),yes)
	COMPOSE_IMAGE_NAME=$(docker-up-medea-image-name) \
	COMPOSE_IMAGE_VER=$(docker-up-medea-tag) \
	docker-compose -f docker-compose.medea.yml up \
		$(if $(call eq,$(background),yes),-d,--abort-on-container-exit)
ifeq ($(background),yes)
ifeq ($(log),yes)
	docker-compose -f docker-compose.medea.yml logs -f &
endif
endif
else
<<<<<<< HEAD
ifeq ($(logfile),yes)
	rm -f /tmp/medea.log
endif
	cargo build --bin medea $(if $(call eq,$(debug),no),--release,)
	cargo run --bin medea $(if $(call eq,$(debug),no),--release,) \
		$(if $(call eq,$(logfile),yes),> /tmp/medea.log,) \
=======
ifeq ($(log-to-file),yes)
	@rm -f /tmp/medea.log
endif
	cargo build --bin medea $(if $(call eq,$(debug),no),--release,)
	cargo run --bin medea $(if $(call eq,$(debug),no),--release,) \
		$(if $(call eq,$(log-to-file),yes),> /tmp/medea.log,) \
>>>>>>> 43431690
		$(if $(call eq,$(background),yes),&,)
endif


# Run dockerized WebDriver.
#
# Usage:
#   make docker.up.webdriver [browser=(chrome|firefox)]

docker.up.webdriver:
	-@make docker.down.webdriver browser=chrome
	-@make docker.down.webdriver browser=firefox
ifeq ($(browser),firefox)
	docker run --rm -d --network=host --shm-size 512m \
		--name medea-webdriver-firefox \
		instrumentisto/geckodriver:$(FIREFOX_VERSION)
else
	docker run --rm -d --network=host \
		--name medea-webdriver-chrome \
		selenoid/chrome:$(CHROME_VERSION)
endif




##############################
# Helm and Minikube commands #
##############################

helm-cluster = $(if $(call eq,$(cluster),),minikube,$(cluster))
helm-cluster-args = --kube-context=$(helm-cluster)

helm-chart = $(if $(call eq,$(chart),),medea-demo,$(chart))
helm-chart-dir = jason/demo/chart/medea-demo
helm-chart-vals-dir = jason/demo

helm-release = $(if $(call eq,$(release),),,$(release)-)$(helm-chart)
helm-release-namespace = $(strip \
	$(if $(call eq,$(helm-cluster),staging),staging,default))

# Run Helm command in context of concrete Kubernetes cluster.
#
# Usage:
#	make helm [cmd=(--help|'<command>')]
#	          [cluster=(minikube|staging)]

helm:
	helm $(helm-cluster-args) $(if $(call eq,$(cmd),),--help,$(cmd))


# Remove Helm release of project Helm chart from Kubernetes cluster.
#
# Usage:
#	make helm.down [chart=medea-demo] [release=<release-name>]
#	               [cluster=(minikube|staging)]
#	               [check=(no|yes)]

helm.down:
ifeq ($(check),yes)
	$(if $(shell helm $(helm-cluster-args) list | grep '$(helm-release)'),\
		helm $(helm-cluster-args) uninstall $(helm-release) ,\
		@echo "--> No $(helm-release) release found in $(helm-cluster) cluster")
else
	helm $(helm-cluster-args) uninstall $(helm-release)
endif


# Lint project Helm chart.
#
# Usage:
#	make helm.lint [chart=medea-demo]

helm.lint:
	helm lint $(helm-chart-dir)/


# List all Helm releases in Kubernetes cluster.
#
# Usage:
#	make helm.list [cluster=(minikube|staging)]

helm.list:
	helm $(helm-cluster-args) list


# Build Helm package from project Helm chart.
#
# Usage:
#	make helm.package [chart=medea-demo]

helm-package-dir = .cache/helm/packages

helm.package:
	@rm -rf $(helm-package-dir)
	@mkdir -p $(helm-package-dir)/
	helm package --destination=$(helm-package-dir)/ $(helm-chart-dir)/


# Build and publish project Helm package to GitHub Pages.
#
# Usage:
#	make helm.package.release [chart=medea-demo] [build=(yes|no)]

helm-package-release-ver := $(strip $(shell \
	grep 'version: ' jason/demo/chart/medea-demo/Chart.yaml | cut -d ':' -f2))

helm.package.release:
ifneq ($(build),no)
	@make helm.package chart=$(helm-chart)
endif
	git fetch origin gh-pages:gh-pages
	git checkout gh-pages
	git reset --hard
	@mkdir -p charts/
	cp -rf $(helm-package-dir)/* charts/
	if [ -n "$$(git add -v charts/)" ]; then \
		helm repo index charts/ \
			--url=https://instrumentisto.github.io/medea/charts ; \
		git add -v charts/ ; \
		git commit -m \
			"Release $(helm-chart)-$(helm-package-release-ver) Helm chart" ; \
	fi
	git checkout -
	git push origin gh-pages


# Run project Helm chart in Kubernetes cluster as Helm release.
#
# Usage:
#	make helm.up [chart=medea-demo] [release=<release-name>]
#	             [force=(no|yes)]
#	             [( [atomic=no] [wait=(yes|no)]
#	              | atomic=yes )]
#	             [( [cluster=minikube] [( [rebuild=no]
#	                                    | rebuild=yes [no-cache=(no|yes)] )]
#	              | cluster=staging )]

helm.up:
ifeq ($(wildcard $(helm-chart-vals-dir)/my.$(helm-cluster).vals.yaml),)
	touch $(helm-chart-vals-dir)/my.$(helm-cluster).vals.yaml
endif
ifeq ($(helm-cluster),minikube)
ifeq ($(helm-chart),medea-demo)
ifeq ($(rebuild),yes)
	@make docker.build.demo minikube=yes TAG=dev
	@make docker.build.medea no-cache=$(no-cache) minikube=yes TAG=dev
	@make docker.build.control minikube=yes TAG=dev
endif
endif
endif
	helm $(helm-cluster-args) upgrade --install \
		$(helm-release) $(helm-chart-dir)/ \
			--namespace=$(helm-release-namespace) \
			--values=$(helm-chart-vals-dir)/$(helm-cluster).vals.yaml \
			--values=$(helm-chart-vals-dir)/my.$(helm-cluster).vals.yaml \
			--set server.deployment.revision=$(shell date +%s) \
			--set web-client.deployment.revision=$(shell date +%s) \
			$(if $(call eq,$(force),yes),\
				--force,)\
			$(if $(call eq,$(atomic),yes),\
				--atomic,\
			$(if $(call eq,$(wait),no),,\
				--wait ))


# Bootstrap Minikube cluster (local Kubernetes) for development environment.
#
# The bootsrap script is updated automatically to the latest version every day.
# For manual update use 'update=yes' command option.
#
# Usage:
#	make minikube.boot [update=(no|yes)]
#	                   [driver=(virtualbox|hyperkit|hyperv)]
#	                   [k8s-version=<kubernetes-version>]

minikube.boot:
ifeq ($(update),yes)
	$(call minikube.boot.download)
else
ifeq ($(wildcard $(HOME)/.minikube/bootstrap.sh),)
	$(call minikube.boot.download)
else
ifneq ($(shell find $(HOME)/.minikube/bootstrap.sh -mmin +1440),)
	$(call minikube.boot.download)
endif
endif
endif
	@$(if $(cal eq,$(driver),),,MINIKUBE_VM_DRIVER=$(driver)) \
	 $(if $(cal eq,$(k8s-version),),,MINIKUBE_K8S_VER=$(k8s-version)) \
		$(HOME)/.minikube/bootstrap.sh
define minikube.boot.download
	$()
	@mkdir -p $(HOME)/.minikube/
	@rm -f $(HOME)/.minikube/bootstrap.sh
	curl -fL -o $(HOME)/.minikube/bootstrap.sh \
		https://raw.githubusercontent.com/instrumentisto/toolchain/master/minikube/bootstrap.sh
	@chmod +x $(HOME)/.minikube/bootstrap.sh
endef




##################
# .PHONY section #
##################

.PHONY: build build.jason build.medea \
        cargo cargo.build cargo.fmt cargo.gen cargo.lint \
        docker.auth  docker.build.control docker.build.demo docker.build.medea \
        	docker.down.control docker.down.coturn docker.down.demo \
        	docker.down.medea docker.down.webdriver  \
        	docker.pull docker.push \
        	docker.up.control docker.up.coturn docker.up.demo docker.up.medea \
        	docker.up.webdriver \
        docs docs.rust \
        down down.control down.coturn down.demo down.dev down.medea \
        helm helm.down helm.lint helm.list helm.package helm.package.release \
        	helm.up \
        minikube.boot \
        release release.crates release.helm release.npm \
        test test.e2e test.unit \
        up up.control up.coturn up.demo up.dev up.jason up.medea \
        wait.port \
        yarn<|MERGE_RESOLUTION|>--- conflicted
+++ resolved
@@ -272,16 +272,11 @@
 #
 # Usage:
 #	make cargo.lint
-# TODO: Enable ignored lints when rust 1.45 is stabilized
 cargo.lint:
 	cargo clippy --all -- -D clippy::pedantic -D warnings \
-<<<<<<< HEAD
-		 -A clippy::similar_names -A clippy::used_underscore_binding
-=======
 		-A clippy::used_underscore_binding
 # TODO: Enable ignored lints when Rust 1.45 is released.
 
->>>>>>> 43431690
 
 
 
@@ -394,11 +389,7 @@
 #	                         | dockerized=yes [TAG=(dev|<docker-tag>)]
 #	                                          [registry=<registry-host>]
 #	                                          [log=(no|yes)]
-<<<<<<< HEAD
-#                                             [logfile=(no|yes)] )]
-=======
 #                                             [log-to-file=(no|yes)] )]
->>>>>>> 43431690
 #	                        [wait=(5|<seconds>)] )]
 
 test-e2e-env = RUST_BACKTRACE=1 \
@@ -413,11 +404,7 @@
 	make docker.up.medea debug=$(debug) background=yes log=$(log) \
 	                     dockerized=$(dockerized) \
 	                     TAG=$(TAG) registry=$(registry) \
-<<<<<<< HEAD
-	                     logfile=$(logfile)
-=======
 	                     log-to-file=$(log-to-file)
->>>>>>> 43431690
 	sleep $(if $(call eq,$(wait),),5,$(wait))
 endif
 	RUST_BACKTRACE=1 cargo test --test e2e
@@ -727,21 +714,12 @@
 endif
 endif
 else
-<<<<<<< HEAD
-ifeq ($(logfile),yes)
-	rm -f /tmp/medea.log
-endif
-	cargo build --bin medea $(if $(call eq,$(debug),no),--release,)
-	cargo run --bin medea $(if $(call eq,$(debug),no),--release,) \
-		$(if $(call eq,$(logfile),yes),> /tmp/medea.log,) \
-=======
 ifeq ($(log-to-file),yes)
 	@rm -f /tmp/medea.log
 endif
 	cargo build --bin medea $(if $(call eq,$(debug),no),--release,)
 	cargo run --bin medea $(if $(call eq,$(debug),no),--release,) \
 		$(if $(call eq,$(log-to-file),yes),> /tmp/medea.log,) \
->>>>>>> 43431690
 		$(if $(call eq,$(background),yes),&,)
 endif
 
