###############################
# Common defaults/definitions #
###############################

comma := ,

# Checks two given strings for equality.
eq = $(if $(or $(1),$(2)),$(and $(findstring $(1),$(2)),\
                                $(findstring $(2),$(1))),1)




######################
# Project parameters #
######################

IMAGE_REPO := instrumentisto
IMAGE_NAME := $(strip \
	$(if $(call eq,$(image),),medea,\
	$(if $(call eq,$(image),medea-demo-edge),medea-demo,\
	$(image))))

<<<<<<< HEAD
RUST_VER := 1.51
CHROME_VERSION := 89.0
=======
RUST_VER := 1.52
CHROME_VERSION := 90.0
>>>>>>> bad55f42
FIREFOX_VERSION := 88.0

CARGO_NDK_VER := 2.3.0-ndkr22b-rust$(RUST_VER)
ANDROID_TARGETS := aarch64-linux-android \
                   armv7-linux-androideabi \
                   i686-linux-android \
                   x86_64-linux-android
ANDROID_SDK_COMPILE_VERSION := $(strip \
	$(shell grep compileSdkVersion jason/flutter/android/build.gradle \
	        | awk '{print $$2}'))
ANDROID_SDK_MIN_VERSION := $(strip \
	$(shell grep minSdkVersion jason/flutter/android/build.gradle \
	        | awk '{print $$2}'))

crate-dir = .
ifeq ($(crate),medea-jason)
crate-dir = jason
endif
ifeq ($(crate),medea-client-api-proto)
crate-dir = proto/client-api
endif
ifeq ($(crate),medea-control-api-proto)
crate-dir = proto/control-api
endif
ifeq ($(crate),medea-control-api-mock)
crate-dir = mock/control-api
endif
ifeq ($(crate),medea-macro)
crate-dir = crates/medea-macro
endif
ifeq ($(crate),medea-reactive)
crate-dir = crates/medea-reactive
endif
ifeq ($(crate),medea-coturn-telnet-client)
crate-dir = crates/medea-coturn-telnet-client
endif
crate-ver := $(strip \
	$(shell grep -m1 'version = "' $(crate-dir)/Cargo.toml | cut -d '"' -f2))




###########
# Aliases #
###########

# Build all project executables.
#
# Usage:
#	make build

build: build.medea build.jason


build.medea:
	@make cargo.build crate=medea debug=$(debug) dockerized=$(dockerized)


build.jason:
	@make cargo.build crate=medea-jason \
	                  platform=$(platform) targets=$(targets) \
	                  debug=$(debug) dockerized=$(dockerized)


# Resolve all project dependencies.
#
# Usage:
#	make deps

deps: cargo flutter yarn


docs: docs.rust


down: down.dev


fmt: cargo.fmt


lint: cargo.lint


# Build and publish project crate everywhere.
#
# Usage:
#	make release crate=(medea|medea-jason|<crate-name>)
#	             [publish=(no|yes)]

release: release.crates release.npm


# Run all project tests.
#
# Usage:
#	make test

test:
	@make test.unit
	@make test.integration up=yes dockerized=no
	@make test.e2e up=yes dockerized=no


up: up.dev




####################
# Running commands #
####################

# Stop non-dockerized Control API mock server.
#
# Usage:
#   make down.control

down.control:
	-killall medea-control-api-mock


down.coturn: docker.down.coturn


down.demo: docker.down.demo


# Stop all processes in Medea and Jason development environment.
#
# Usage:
#	make down.dev

down.dev:
	@make docker.down.medea dockerized=no
	@make docker.down.medea dockerized=yes
	@make down.control
	@make docker.down.coturn


down.medea: docker.down.medea


# Run Control API mock server.
#
# Usage:
#  make up.control [background=(no|yes)]

up.control:
	cargo build -p medea-control-api-mock
	make wait.port port=6565
	cargo run -p medea-control-api-mock $(if $(call eq,$(background),yes),&,)


up.coturn: docker.up.coturn


up.demo: docker.up.demo


# Run Medea and Jason development environment.
#
# Usage:
#	make up.dev

up.dev: up.coturn
	$(MAKE) -j3 up.jason docker.up.medea up.control


up.medea: docker.up.medea


# Run Jason E2E demo in development mode.
#
# Usage:
#	make up.jason

up.jason:
	npm run start --prefix=jason/e2e-demo




##################
# Cargo commands #
##################

# Resolve Cargo project dependencies.
#
# Usage:
#	make cargo [cmd=(fetch|<cargo-cmd>)]

cargo:
	cargo $(if $(call eq,$(cmd),),fetch,$(cmd))


# Build medea's related crates.
#
# Usage:
#	make cargo.build
#		[( [crate=@all]
#		 | crate=medea
#		 | crate=medea-jason [debug=(yes|no)] [dockerized=(no|yes)]
#		   	[( [platform=web]
#		   	 | platform=android
#		   	   	[targets=($(ANDROID_TARGETS)|<t1>[,<t2>...])] )] )]
# 		[args=<cargo-build-args>]

cargo-build-crate = $(if $(call eq,$(crate),),@all,$(crate))
cargo-build-platform = $(if $(call eq,$(platform),),web,$(platform))
cargo-build-targets = $(strip \
	$(if $(call eq,$(targets),),$(ANDROID_TARGETS),$(targets)))

cargo.build:
ifeq ($(cargo-build-crate),@all)
	@make build crate=medea
	@make build crate=medea-jason platform=web
	@make build crate=medea-jason platform=android targets=$(targets)
endif
ifeq ($(cargo-build-crate),medea)
ifeq ($(dockerized),yes)
	docker run --rm -v "$(PWD)":/app -w /app \
		-u $(shell id -u):$(shell id -g) \
		-v "$(HOME)/.cargo/registry":/usr/local/cargo/registry \
		ghcr.io/instrumentisto/rust:$(RUST_VER) \
			make cargo.build crate=$(cargo-build-crate) \
			                 debug=$(debug) dockerized=no
else
	cargo build --bin medea $(if $(call eq,$(debug),no),--release,) $(args)
endif
endif
ifeq ($(cargo-build-crate),medea-jason)
ifeq ($(dockerized),yes)
ifeq ($(cargo-build-platform),web)
	docker run --rm --network=host -v "$(PWD)":/app -w /app \
		-u $(shell id -u):$(shell id -g) \
		-v "$(HOME)/.cargo/registry":/usr/local/cargo/registry \
		-v "$(HOME):$(HOME)" \
		-e XDG_CACHE_HOME=$(HOME) \
		ghcr.io/instrumentisto/rust:$(RUST_VER) \
			make cargo.build crate=$(cargo-build-crate) \
			                 debug=$(debug) dockerized=no \
			                 pre-install=yes
endif
ifeq ($(cargo-build-platform),android)
	docker run --rm --network=host -v "$(PWD)":/app -w /app \
		-u $(shell id -u):$(shell id -g) \
		-v "$(HOME)/.cargo/registry":/usr/local/cargo/registry \
		-v "$(HOME):$(HOME)" \
		-e XDG_CACHE_HOME=$(HOME) \
		instrumentisto/cargo-ndk:$(CARGO_NDK_VER) \
			make cargo.build crate=$(cargo-build-crate) \
			                 debug=$(debug) dockerized=no \
			                 platform=$(platform) targets=$(targets)
endif
else
ifeq ($(cargo-build-platform),web)
ifeq ($(pre-install),yes)
	curl https://rustwasm.github.io/wasm-pack/installer/init.sh -sSf | sh
endif
	@rm -rf $(crate-dir)/pkg/
	wasm-pack build -t web $(crate-dir) \
		$(if $(call eq,$(debug),no),,--dev) \
		$(args)
endif
ifeq ($(cargo-build-platform),android)
	$(foreach target,$(subst $(comma), ,$(cargo-build-targets)),\
		$(call cargo.build.medea-jason.android,$(target),$(debug)))
endif
endif
endif
define cargo.build.medea-jason.android
	$(eval target := $(strip $(1)))
	$(eval debug := $(strip $(2)))
	cargo ndk -p $(ANDROID_SDK_COMPILE_VERSION) -t $(target) \
	          -o jason/flutter/android/src/main/jniLibs \
	          --manifest-path=jason/Cargo.toml \
		build $(if $(call eq,$(debug),no),--release,) $(args)
endef


# Show permalink to CHANGELOG of a concrete version of project's Cargo crate.
#
# Usage:
#	make cargo.changelog.link [crate=(medea|medea-jason|<crate-name>)]
#	                          [ver=($(crate-ver)|<version>)]

cargo-changelog-link-crate = $(if $(call eq,$(crate),),medea,$(crate))
cargo-changelog-link-ver = $(if $(call eq,$(ver),),$(crate-ver),$(ver))

cargo.changelog.link:
	@printf "https://github.com/instrumentisto/medea/blob/$(cargo-changelog-link-crate)-$(cargo-changelog-link-ver)/$(if $(call eq,$(crate-dir),.),,$(crate-dir)/)CHANGELOG.md#$(shell sed -n '/^## \[$(cargo-changelog-link-ver)\]/{s/^## \[\(.*\)\][^0-9]*\([0-9].*\)/\1--\2/;s/[^0-9a-z-]*//g;p;}' $(crate-dir)/CHANGELOG.md)"


# Format Rust sources with rustfmt.
#
# Usage:
#	make cargo.fmt [check=(no|yes)]

cargo.fmt:
	cargo +nightly fmt --all $(if $(call eq,$(check),yes),-- --check,)


# Generate Rust sources with Cargo's build.rs script.
#
# Usage:
#	make cargo.gen crate=medea-control-api-proto

cargo.gen:
ifeq ($(crate),medea-control-api-proto)
	@rm -rf $(crate-dir)/src/grpc/api*.rs
	cd $(crate-dir)/ && \
	cargo build
endif


# Lint Rust sources with Clippy.
#
# Usage:
#	make cargo.lint

cargo.lint:
	cargo clippy --workspace -- -D clippy::pedantic -D warnings
	$(foreach target,$(subst $(comma), ,$(ANDROID_TARGETS)),\
		$(call cargo.lint.medea-jason.android,$(target)))
define cargo.lint.medea-jason.android
	$(eval target := $(strip $(1)))
	cargo clippy --manifest-path jason/Cargo.toml --target=$(target) -- \
		-D clippy::pedantic -D warnings
endef


# Show version of project's Cargo crate.
#
# Usage:
#	make cargo.version [crate=(medea|medea-jason|<crate-name>)]

cargo.version:
	@printf "$(crate-ver)"


# Install or upgrade project's Android targets for Rust.
#
# Usage:
#	make rustup.android

rustup.android:
	rustup target add $(ANDROID_TARGETS)




####################
# Flutter commands #
####################

# Show Android SDK compile API version of medea_jason Flutter plugin.
#
# Usage:
#	make flutter.android.compile_api_version

flutter.android.version.compile:
	@printf "$(ANDROID_SDK_COMPILE_VERSION)"


# Show Android SDK minimal API version of medea_jason Flutter plugin.
#
# Usage:
#	make flutter.android.version.min

flutter.android.version.min:
	@printf "$(ANDROID_SDK_MIN_VERSION)"


# Resolve Flutter project dependencies.
#
# Usage:
#	make flutter [cmd=(pub get|<flutter-cmd>)]

flutter:
	cd jason/flutter && \
	flutter $(if $(call eq,$(cmd),),pub get,$(cmd))


# Format Flutter Dart sources with dartfmt.
#
# Usage:
#	make flutter.fmt [check=(no|yes)]

flutter.fmt:
	flutter format $(if $(call eq,$(check),yes),-n --set-exit-if-changed,) \
		jason/flutter/


# Lint Flutter Dart sources with dartanalyzer.
#
# Usage:
#	make flutter.lint

flutter.lint:
	flutter analyze jason/flutter/


# Runs medea_jason Flutter plugin example app on attached device.
#
# Usage:
#	make flutter.run [debug=(yes|no)] [device=<device-id>]

flutter.run:
	cd jason/flutter/example/ && \
	flutter run $(if $(call eq,$(debug),no),--release,) \
		$(if $(call eq,$(device),),,-d $(device))




#################
# Yarn commands #
#################

# Resolve NPM project dependencies with Yarn.
#
# Optional 'cmd' parameter may be used for handy usage of docker-wrapped Yarn,
# for example: make yarn cmd='upgrade'
#
# Usage:
#	make yarn [cmd=('install --pure-lockfile'|<yarn-cmd>)]
#	          [pkg=(e2e|medea-demo)]
#	          [dockerized=(yes|no)]

yarn-cmd = $(if $(call eq,$(cmd),),install --pure-lockfile,$(cmd))
yarn-pkg-dir = $(if $(call eq,$(pkg),medea-demo),jason/demo,jason/e2e-demo)

yarn:
ifneq ($(dockerized),no)
	docker run --rm --network=host -v "$(PWD)":/app -w /app \
	           -u $(shell id -u):$(shell id -g) \
		node:latest \
			make yarn cmd='$(yarn-cmd)' pkg=$(pkg) dockerized=no
else
	yarn --cwd=$(yarn-pkg-dir) $(yarn-cmd)
endif


# Show version of project's Yarn package.
#
# Usage:
#	make cargo.version [pkg=medea-demo]

yarn.version:
	@printf "$(strip $(shell grep -m1 '"version": "' jason/demo/package.json \
	                         | cut -d '"' -f4))"




##########################
# Documentation commands #
##########################

# Generate project documentation of Rust sources.
#
# Usage:
#	make docs.rust [crate=(@all|medea|medea-jason|<crate-name>)]
#	               [open=(yes|no)] [clean=(no|yes)]
#	               [dev=(no|yes)]

docs-rust-crate = $(if $(call eq,$(crate),),@all,$(crate))

docs.rust:
ifeq ($(clean),yes)
	@rm -rf target/doc/
endif
	$(if $(call eq,$(docs-rust-crate),@all),\
		cargo doc --all,\
		cd $(crate-dir)/ && cargo doc)\
			--no-deps \
			$(if $(call eq,$(dev),yes),--document-private-items,) \
			$(if $(call eq,$(open),no),,--open)




####################
# Testing commands #
####################

# Run Rust unit tests of project.
#
# Usage:
#	make test.unit [( [crate=@all]
#	                | crate=(medea|<crate-name>)
#	                | crate=medea-jason
#	                  [browser=(chrome|firefox|default)]
#	                  [timeout=(60|<seconds>)] )]

test-unit-crate = $(if $(call eq,$(crate),),@all,$(crate))
wasm-bindgen-timeout = $(if $(call eq,$(timeout),),60,$(timeout))
webdriver-env = $(if $(call eq,$(browser),firefox),GECKO,CHROME)DRIVER_REMOTE

test.unit:
ifeq ($(test-unit-crate),@all)
	@make test.unit crate=medea-macro
	@make test.unit crate=medea-reactive
	@make test.unit crate=medea-coturn-telnet-client
	@make test.unit crate=medea-client-api-proto
	@make test.unit crate=medea-control-api-proto
	@make test.unit crate=medea-jason
	@make test.unit crate=medea
else
ifeq ($(test-unit-crate),medea)
	cargo test --lib --bin medea
else
ifeq ($(crate),medea-jason)
ifeq ($(browser),default)
	cd $(crate-dir)/ && \
	WASM_BINDGEN_TEST_TIMEOUT=$(wasm-bindgen-timeout) \
	cargo test --target wasm32-unknown-unknown --features mockable
else
	@make docker.up.webdriver browser=$(browser)
	sleep 10
	cd $(crate-dir)/ && \
	$(webdriver-env)="http://127.0.0.1:4444" \
	WASM_BINDGEN_TEST_TIMEOUT=$(wasm-bindgen-timeout) \
	cargo test --target wasm32-unknown-unknown --features mockable
	@make docker.down.webdriver browser=$(browser)
endif
else
	cd $(crate-dir)/ && \
	cargo test --all-features
endif
endif
endif


# Run Rust integration tests of project.
#
# Usage:
#	make test.integration
#		[( [up=no]
#		 | up=yes [( [dockerized=no] [debug=(yes|no)]
#		           | dockerized=yes [tag=(dev|<docker-tag>)]
#		                            [log=(no|yes)] [log-to-file=(no|yes)] )]
#		          [wait=(5|<seconds>)] )]

test-integration-env = RUST_BACKTRACE=1 \
	$(if $(call eq,$(log),yes),,RUST_LOG=warn) \
	MEDEA_CONTROL__STATIC_SPECS_DIR=tests/specs/ \
	MEDEA_CONF=tests/medea.config.toml \
	COMPOSE_IMAGE_VER=$(if $(call eq,$(tag),),dev,$(tag))

test.integration:
ifeq ($(up),yes)
	make docker.up.coturn background=yes
	env $(test-integration-env) \
	make docker.up.medea debug=$(debug) background=yes log=$(log) \
	                     dockerized=$(dockerized) \
	                     tag=$(tag) \
	                     log-to-file=$(log-to-file)
	sleep $(if $(call eq,$(wait),),5,$(wait))
endif
	RUST_BACKTRACE=1 cargo test --test integration
ifeq ($(up),yes)
	-make down
endif


# Run E2E tests of project.
#
# Usage:
#	make test.e2e [only=<regex>]
#		[( [up=no]
#		 | up=yes [browser=(chrome|firefox)]
#		          [( [dockerized=no]
#		           | dockerized=yes [tag=(dev|<tag>)] [rebuild=(no|yes)] )]
#		          [debug=(yes|no)]
#		          [( [background=no]
#		           | background=yes [log=(no|yes)] )]

test.e2e:
ifeq ($(up),yes)
ifeq ($(dockerized),yes)
ifeq ($(rebuild),yes)
	@make docker.build image=medea debug=$(debug) tag=$(tag)
	@make docker.build image=medea-control-api-mock debug=$(debug) tag=$(tag)
endif
endif
	@make docker.up.e2e browser=$(browser) background=yes log=$(log) \
	                    dockerized=$(dockerized) tag=$(tag) debug=$(debug)
	@make wait.port port=4444
endif
	cargo test --test e2e $(if $(call eq,$(only),),,-- -e '$(only)')
ifeq ($(up),yes)
	@make docker.down.e2e
endif


# Runs Flutter plugin integration tests on an attached device.
#
# Usage:
#	make test.flutter [device=<device-id>]

test.flutter:
	cd jason/flutter/example/ && \
	flutter drive --driver=test_driver/integration_test.dart \
	              --target=integration_test/jason.dart \
	              $(if $(call eq,$(device),),,-d $(device))




####################
# Waiting commands #
####################

# Waits for some port on localhost to become open.
#
# Usage:
#   make wait.port [port=<port>]

wait.port:
	while ! timeout 1 bash -c "echo > /dev/tcp/localhost/$(port)"; \
		do sleep 1; done




######################
# Releasing commands #
######################

# Build and publish project crate to crates.io.
#
# Usage:
#	make release.crates crate=(medea|medea-jason|<crate-name>)
#	                    [token=($CARGO_TOKEN|<cargo-token>)]
#	                    [publish=(no|yes)]

release-crates-token = $(if $(call eq,$(token),),${CARGO_TOKEN},$(token))

release.crates:
ifneq ($(filter $(crate),medea medea-jason medea-client-api-proto medea-control-api-proto medea-coturn-telnet-client medea-macro medea-reactive),)
	cd $(crate-dir)/ && \
	$(if $(call eq,$(publish),yes),\
		cargo +beta publish --token $(release-crates-token) ,\
		cargo +beta package --allow-dirty )
endif


release.helm: helm.package.release


# Build and publish project crate to NPM.
#
# Usage:
#	make release.npm crate=medea-jason
#	                 [publish=(no|yes)]

release.npm:
ifneq ($(filter $(crate),medea-jason),)
	@make cargo.build crate=$(crate) debug=no dockerized=no
ifeq ($(publish),yes)
	wasm-pack publish $(crate-dir)/
endif
endif




###################
# Docker commands #
###################

docker-env = $(strip $(if $(call eq,$(minikube),yes),\
	$(subst export,,$(shell minikube docker-env | cut -d '\#' -f1)),))

# Build project Docker image with a given tag.
#
# Usage:
#	make docker.build [debug=(yes|no)] [no-cache=(no|yes)]
#		[image=(medea|medea-control-api-mock|medea-demo|medea-demo-edge)]
#		[tag=(dev|<tag>)]
#		[minikube=(no|yes)]

docker-build-tag = $(if $(call eq,$(tag),),dev,$(tag))
docker-build-dir = .
ifeq ($(image),medea-demo)
docker-build-dir = jason/demo
endif
docker-build-file = $(docker-build-dir)/Dockerfile
ifeq ($(image),medea-control-api-mock)
docker-build-file = mock/control-api/Dockerfile
endif
ifeq ($(image),medea-demo-edge)
docker-build-file = jason/Dockerfile
endif

docker.build:
	$(docker-env) \
	docker build $(if $(call eq,$(minikube),yes),,--network=host) --force-rm \
		$(if $(call eq,$(no-cache),yes),\
			--no-cache --pull,) \
		--build-arg rust_ver=$(RUST_VER) \
		--build-arg rustc_mode=$(if $(call eq,$(debug),no),release,debug) \
		--build-arg rustc_opts=$(if $(call eq,$(debug),no),--release,) \
		--build-arg debug=$(if $(call eq,$(debug),no),no,yes) \
		-t $(IMAGE_REPO)/$(IMAGE_NAME):$(docker-build-tag) \
		-f $(docker-build-file) $(docker-build-dir)/


# Stop dockerized Control API mock server and remove all related containers.
#
# Usage:
#   make docker.down.control

docker.down.control:
	-docker stop medea-control-api-mock


# Stop Coturn STUN/TURN server in Docker Compose environment
# and remove all related containers.
#
# Usage:
# 	make docker.down.coturn

docker.down.coturn:
	docker-compose -f docker-compose.coturn.yml down --rmi=local -v


# Stop demo application in Docker Compose environment
# and remove all related containers.
#
# Usage:
#	make docker.down.demo

docker.down.demo:
	docker-compose -f jason/demo/docker-compose.yml down --rmi=local -v


# Stop E2E tests environment in Docker Compose and remove all related
# containers.
#
# Usage:
#	make docker.down.e2e

docker.down.e2e: down.control
	@make docker.down.medea dockerized=no
	docker-compose -f tests/e2e/docker-compose.yml down --rmi=local -v


# Stop Medea media server in Docker Compose environment
# and remove all related containers.
#
# Usage:
# 	make docker.down.medea [dockerized=(no|yes)]

docker.down.medea:
ifeq ($(dockerized),yes)
	docker-compose -f docker-compose.medea.yml down --rmi=local -v
else
	-killall medea
endif


# Stop dockerized WebDriver and remove all related containers.
#
# Usage:
#   make docker.down.webdriver [browser=(chrome|firefox)]

docker.down.webdriver:
	-docker stop medea-webdriver-$(if $(call eq,$(browser),),chrome,$(browser))


# Pull project Docker images from Container Registry.
#
# Usage:
#	make docker.pull
#		[image=(medea|medea-control-api-mock|medea-demo)]
#		[repos=($(IMAGE_REPO)|<prefix-1>[,<prefix-2>...])]
#		[tags=(@all|<t1>[,<t2>...])]
#		[minikube=(no|yes)]

docker-pull-repos = $(if $(call eq,$(repos),),$(IMAGE_REPO),$(repos))
docker-pull-tags = $(if $(call eq,$(tags),),@all,$(tags))

docker.pull:
ifeq ($(docker-pull-tags),@all)
	$(foreach repo,$(subst $(comma), ,$(docker-pull-repos)),\
		$(call docker.pull.do,$(repo)/$(IMAGE_NAME) --all-tags))
else
	$(foreach tag,$(subst $(comma), ,$(docker-pull-tags)),\
		$(foreach repo,$(subst $(comma), ,$(docker-pull-repos)),\
			$(call docker.pull.do,$(repo)/$(IMAGE_NAME):$(tag))))
endif
define docker.pull.do
	$(eval image-full := $(strip $(1)))
	$(docker-env) \
	docker pull $(image-full)
endef


# Push project Docker images to Container Registry.
#
# Usage:
#	make docker.push
#		[image=(medea|medea-control-api-mock|medea-demo)]
#		[repos=($(IMAGE_REPO)|<prefix-1>[,<prefix-2>...])]
#		[tags=(dev|<t1>[,<t2>...])]
#		[minikube=(no|yes)]

docker-push-repos = $(if $(call eq,$(repos),),$(IMAGE_REPO),$(repos))
docker-push-tags = $(if $(call eq,$(tags),),dev,$(tags))

docker.push:
	$(foreach tag,$(subst $(comma), ,$(docker-push-tags)),\
		$(foreach repo,$(subst $(comma), ,$(docker-push-repos)),\
			$(call docker.push.do,$(repo)/$(IMAGE_NAME):$(tag))))
define docker.push.do
	$(eval image-full := $(strip $(1)))
	$(docker-env) \
	docker push $(image-full)
endef


# Tag project Docker image with given tags.
#
# Usage:
#	make docker.tag [of=(dev|<tag>)]
#		[image=(medea|medea-control-api-mock|medea-demo)]
#		[repos=($(IMAGE_REPO)|<with-prefix-1>[,<with-prefix-2>...])]
#		[tags=(dev|<with-t1>[,<with-t2>...])]
#		[minikube=(no|yes)]

docker-tag-of := $(if $(call eq,$(of),),dev,$(of))
docker-tag-with := $(if $(call eq,$(tags),),dev,$(tags))
docker-tag-repos = $(if $(call eq,$(repos),),$(IMAGE_REPO),$(repos))

docker.tag:
	$(foreach tag,$(subst $(comma), ,$(docker-tag-with)),\
		$(foreach repo,$(subst $(comma), ,$(docker-tag-repos)),\
			$(call docker.tag.do,$(repo),$(tag))))
define docker.tag.do
	$(eval repo := $(strip $(1)))
	$(eval tag := $(strip $(2)))
	$(docker-env) \
	docker tag $(IMAGE_REPO)/$(IMAGE_NAME):$(if $(call eq,$(of),),dev,$(of)) \
	           $(repo)/$(IMAGE_NAME):$(tag)
endef


# Save project Docker images to a tarball file.
#
# Usage:
#	make docker.tar [to-file=(.cache/image.tar|<file-path>)]
#		[image=(medea|medea-control-api-mock|medea-demo)]
#		[tags=(dev|<t1>[,<t2>...])]
#		[minikube=(no|yes)]

docker-tar-file = $(if $(call eq,$(to-file),),.cache/image.tar,$(to-file))
docker-tar-tags = $(if $(call eq,$(tags),),dev,$(tags))

docker.tar:
	@mkdir -p $(dir $(docker-tar-file))
	$(docker-env) \
	docker save -o $(docker-tar-file) \
		$(foreach tag,$(subst $(comma), ,$(docker-tar-tags)),\
			$(IMAGE_REPO)/$(IMAGE_NAME):$(tag))


# Load project Docker images from a tarball file.
#
# Usage:
#	make docker.untar [from-file=(.cache/image.tar|<file-path>)]
#		[minikube=(no|yes)]

docker-untar-file = $(if $(call eq,$(from-file),),.cache/image.tar,$(from-file))

docker.untar:
	$(docker-env) \
	docker load -i $(docker-untar-file)


# Run dockerized Medea Control API mock server.
#
# Usage:
#   make docker.up.control [tag=(dev|<docker-tag>)]

docker.up.control:
	docker run --rm -d --network=host \
		--name medea-control-api-mock \
		$(IMAGE_REPO)/medea-control-api-mock:$(if $(call eq,$(tag),),dev,$(tag))


# Run Coturn STUN/TURN server in Docker Compose environment.
#
# Usage:
#	make docker.up.coturn [background=(yes|no)]

docker.up.coturn: docker.down.coturn
	docker-compose -f docker-compose.coturn.yml up \
		$(if $(call eq,$(background),no),--abort-on-container-exit,-d)


# Run demo application in Docker Compose environment.
#
# Usage:
#	make docker.up.demo

docker.up.demo: docker.down.demo
	docker-compose -f jason/demo/docker-compose.yml up


# Run E2E tests environment in Docker Compose.
#
# Usage:
#	make docker.up.e2e [browser=(chrome|firefox)]
#	                   [( [dockerized=no]
#	                    | dockerized=yes [tag=(dev|<tag>)] )]
#	                   [debug=(yes|no)]
#	                   [( [background=no]
#	                    | background=yes [log=(no|yes)] )]

docker-up-e2e-env = RUST_BACKTRACE=1 \
	$(if $(call eq,$(log),yes),,RUST_LOG=warn) \
	COMPOSE_IMAGE_VER=$(if $(call eq,$(tag),),dev,$(tag)) \
	COMPOSE_CONTROL_MOCK_IMAGE_VER=$(if $(call eq,$(tag),),dev,$(tag)) \
	COMPOSE_WEBDRIVER_IMAGE_NAME=$(strip \
		$(if $(call eq,$(browser),firefox),\
			ghcr.io/instrumentisto/geckodriver ,\
			selenoid/chrome )) \
	COMPOSE_WEBDRIVER_IMAGE_VER=$(strip \
		$(if $(call eq,$(browser),firefox),\
			$(FIREFOX_VERSION) ,\
			$(CHROME_VERSION) ))

docker.up.e2e: docker.down.e2e
	@make build.jason debug=$(debug) dockerized=no
	env $(docker-up-e2e-env) \
	docker-compose -f tests/e2e/docker-compose$(if $(call eq,$(dockerized),yes),,.host).yml \
		up $(if $(call eq,$(dockerized),yes),\
		   $(if $(call eq,$(background),yes),-d,--abort-on-container-exit),-d)
ifeq ($(background),yes)
ifeq ($(log),yes)
	env $(docker-up-e2e-env) \
	docker-compose -f tests/e2e/docker-compose$(if $(call eq,$(dockerized),yes),,.host).yml \
		logs -f &
endif
endif
ifneq ($(dockerized),yes)
	@MEDEA_SERVER__CLIENT__HTTP__BIND_PORT=8001 \
	make docker.up.medea dockerized=no debug=$(debug) \
	                     background=$(background) log-to-file=$(log)
	@make wait.port port=6565
	@make up.control background=$(background)
endif


# Run Medea media server in Docker Compose environment.
#
# Usage:
#	make docker.up.medea [( [dockerized=no] [debug=(yes|no)]
#	                                        [background=(no|yes)]
#	                      | dockerized=yes [tag=(dev|<docker-tag>)]
#	                                       [( [background=no]
#	                                        | background=yes [log=(no|yes)] )])]
#	                     [log-to-file=(no|yes)]

docker-up-medea-image = $(IMAGE_REPO)/medea
docker-up-medea-tag = $(if $(call eq,$(tag),),dev,$(tag))

docker.up.medea: docker.down.medea
ifeq ($(dockerized),yes)
	COMPOSE_IMAGE_NAME=$(docker-up-medea-image) \
	COMPOSE_IMAGE_VER=$(docker-up-medea-tag) \
	docker-compose -f docker-compose.medea.yml up \
		$(if $(call eq,$(background),yes),-d,--abort-on-container-exit)
ifeq ($(background),yes)
ifeq ($(log),yes)
	docker-compose -f docker-compose.medea.yml logs -f &
endif
endif
else
ifeq ($(log-to-file),yes)
	@rm -f /tmp/medea.log
endif
	cargo build --bin medea $(if $(call eq,$(debug),no),--release,)
	cargo run --bin medea $(if $(call eq,$(debug),no),--release,) \
		$(if $(call eq,$(log-to-file),yes),> /tmp/medea.log,) \
		$(if $(call eq,$(background),yes),&,)
endif


# Run dockerized WebDriver.
#
# Usage:
#   make docker.up.webdriver [browser=(chrome|firefox)]

docker.up.webdriver:
	-@make docker.down.webdriver browser=chrome
	-@make docker.down.webdriver browser=firefox
ifeq ($(browser),firefox)
	docker run --rm -d --network=host --shm-size 512m \
		--name medea-webdriver-firefox \
		ghcr.io/instrumentisto/geckodriver:$(FIREFOX_VERSION)
else
	docker run --rm -d --network=host \
		--name medea-webdriver-chrome \
		selenoid/chrome:$(CHROME_VERSION)
endif




##############################
# Helm and Minikube commands #
##############################

helm-cluster = $(if $(call eq,$(cluster),),minikube,$(cluster))
helm-cluster-args = --kube-context=$(helm-cluster)

helm-chart = $(if $(call eq,$(chart),),medea-demo,$(chart))
helm-chart-dir = jason/demo/chart/medea-demo
helm-chart-vals-dir = jason/demo

helm-release = $(if $(call eq,$(release),),,$(release)-)$(helm-chart)
helm-release-namespace = $(strip \
	$(if $(call eq,$(helm-cluster),staging),staging,default))

# Run Helm command in context of concrete Kubernetes cluster.
#
# Usage:
#	make helm [cmd=(--help|'<command>')]
#	          [cluster=(minikube|staging)]

helm:
	helm $(helm-cluster-args) $(if $(call eq,$(cmd),),--help,$(cmd))


# Show root directory path of project Helm chart.
#
# Usage:
#	make helm.dir [chart=medea-demo]

helm.dir:
	@printf "$(helm-chart-dir)"


# Remove Helm release of project Helm chart from Kubernetes cluster.
#
# Usage:
#	make helm.down [chart=medea-demo] [release=<release-name>]
#	               [cluster=(minikube|staging)]
#	               [check=(no|yes)]

helm.down:
ifeq ($(check),yes)
	$(if $(shell helm $(helm-cluster-args) list | grep '$(helm-release)'),\
		helm $(helm-cluster-args) uninstall $(helm-release) ,\
		@echo "--> No $(helm-release) release found in $(helm-cluster) cluster")
else
	helm $(helm-cluster-args) uninstall $(helm-release)
endif


# Lint project Helm chart.
#
# Usage:
#	make helm.lint [chart=medea-demo]

helm.lint:
	helm lint $(helm-chart-dir)/


# List all Helm releases in Kubernetes cluster.
#
# Usage:
#	make helm.list [cluster=(minikube|staging)]

helm.list:
	helm $(helm-cluster-args) list


# Build Helm package from project Helm chart.
#
# Usage:
#	make helm.package [chart=medea-demo]

helm-package-dir = .cache/helm/packages

helm.package:
	@rm -rf $(helm-package-dir)
	@mkdir -p $(helm-package-dir)/
	helm package --destination=$(helm-package-dir)/ $(helm-chart-dir)/


# Build and publish project Helm package to GitHub Pages.
#
# Usage:
#	make helm.package.release [chart=medea-demo] [build=(yes|no)]

helm-package-release-ver := $(strip $(shell \
	grep 'version: ' jason/demo/chart/medea-demo/Chart.yaml | cut -d ':' -f2))

helm.package.release:
ifneq ($(build),no)
	@make helm.package chart=$(helm-chart)
endif
	git fetch origin gh-pages:gh-pages
	git checkout gh-pages
	git reset --hard
	@mkdir -p charts/
	cp -rf $(helm-package-dir)/* charts/
	if [ -n "$$(git add -v charts/)" ]; then \
		helm repo index charts/ \
			--url=https://instrumentisto.github.io/medea/charts ; \
		git add -v charts/ ; \
		git commit -m \
			"Release $(helm-chart)-$(helm-package-release-ver) Helm chart" ; \
	fi
	git checkout -
	git push origin gh-pages


# Run project Helm chart in Kubernetes cluster as Helm release.
#
# Usage:
#	make helm.up [chart=medea-demo] [release=<release-name>]
#	             [force=(no|yes)]
#	             [( [atomic=no] [wait=(yes|no)]
#	              | atomic=yes )]
#	             [( [cluster=minikube] [( [rebuild=no]
#	                                    | rebuild=yes [no-cache=(no|yes)] )]
#	              | cluster=staging )]

helm.up:
ifeq ($(wildcard $(helm-chart-vals-dir)/my.$(helm-cluster).vals.yaml),)
	touch $(helm-chart-vals-dir)/my.$(helm-cluster).vals.yaml
endif
ifeq ($(helm-cluster),minikube)
ifeq ($(helm-chart),medea-demo)
ifeq ($(rebuild),yes)
	@make docker.build image=medea-demo-edge tag=dev \
	                   minikube=yes no-cache=$(no-cache)
	@make docker.build image=medea tag=dev \
	                   minikube=yes no-cache=$(no-cache)
	@make docker.build image=medea-control-api-mock tag=dev \
	                   minikube=yes no-cache=$(no-cache)
endif
endif
endif
	helm $(helm-cluster-args) upgrade --install \
		$(helm-release) $(helm-chart-dir)/ \
			--namespace=$(helm-release-namespace) \
			--values=$(helm-chart-vals-dir)/$(helm-cluster).vals.yaml \
			--values=$(helm-chart-vals-dir)/my.$(helm-cluster).vals.yaml \
			--set server.deployment.revision=$(shell date +%s) \
			--set web-client.deployment.revision=$(shell date +%s) \
			$(if $(call eq,$(force),yes),\
				--force,)\
			$(if $(call eq,$(atomic),yes),\
				--atomic,\
			$(if $(call eq,$(wait),no),,\
				--wait ))


# Bootstrap Minikube cluster (local Kubernetes) for development environment.
#
# The bootsrap script is updated automatically to the latest version every day.
# For manual update use 'update=yes' command option.
#
# Usage:
#	make minikube.boot [update=(no|yes)]
#	                   [driver=(virtualbox|hyperkit|hyperv)]
#	                   [k8s-version=<kubernetes-version>]

minikube.boot:
ifeq ($(update),yes)
	$(call minikube.boot.download)
else
ifeq ($(wildcard $(HOME)/.minikube/bootstrap.sh),)
	$(call minikube.boot.download)
else
ifneq ($(shell find $(HOME)/.minikube/bootstrap.sh -mmin +1440),)
	$(call minikube.boot.download)
endif
endif
endif
	@$(if $(cal eq,$(driver),),,MINIKUBE_VM_DRIVER=$(driver)) \
	 $(if $(cal eq,$(k8s-version),),,MINIKUBE_K8S_VER=$(k8s-version)) \
		$(HOME)/.minikube/bootstrap.sh
define minikube.boot.download
	$()
	@mkdir -p $(HOME)/.minikube/
	@rm -f $(HOME)/.minikube/bootstrap.sh
	curl -fL -o $(HOME)/.minikube/bootstrap.sh \
		https://raw.githubusercontent.com/instrumentisto/toolchain/master/minikube/bootstrap.sh
	@chmod +x $(HOME)/.minikube/bootstrap.sh
endef




##################
# .PHONY section #
##################

.PHONY: build build.jason build.medea \
        cargo cargo.build cargo.changelog.link cargo.fmt cargo.gen cargo.lint \
        	cargo.version \
        docker.build \
        	docker.down.control docker.down.coturn docker.down.demo \
        	docker.down.e2e docker.down.medea docker.down.webdriver  \
        	docker.pull docker.push docker.tag docker.tar docker.untar \
        	docker.up.control docker.up.coturn docker.up.demo docker.up.e2e \
        	docker.up.medea docker.up.webdriver \
        docs docs.rust \
        down down.control down.coturn down.demo down.dev down.medea \
        flutter flutter.fmt flutter.lint flutter.run flutter.test \
        	flutter.android.compile_api_version \
        	flutter.android.min_api_version \
        helm helm.dir helm.down helm.lint helm.list \
        	helm.package helm.package.release helm.up \
        minikube.boot \
        release release.crates release.helm release.npm \
        rustup.android \
        test test.e2e test.flutter test.integration test.unit \
        up up.control up.coturn up.demo up.dev up.jason up.medea \
        wait.port \
        yarn yarn.version<|MERGE_RESOLUTION|>--- conflicted
+++ resolved
@@ -21,13 +21,8 @@
 	$(if $(call eq,$(image),medea-demo-edge),medea-demo,\
 	$(image))))
 
-<<<<<<< HEAD
-RUST_VER := 1.51
-CHROME_VERSION := 89.0
-=======
 RUST_VER := 1.52
 CHROME_VERSION := 90.0
->>>>>>> bad55f42
 FIREFOX_VERSION := 88.0
 
 CARGO_NDK_VER := 2.3.0-ndkr22b-rust$(RUST_VER)
