###############################
# Common defaults/definitions #
###############################

comma := ,

# Checks two given strings for equality.
eq = $(if $(or $(1),$(2)),$(and $(findstring $(1),$(2)),\
                                $(findstring $(2),$(1))),1)




######################
# Project parameters #
######################

MEDEA_IMAGE_NAME := $(strip \
	$(shell grep 'COMPOSE_IMAGE_NAME=' .env | cut -d '=' -f2))
DEMO_IMAGE_NAME := instrumentisto/medea-demo

RUST_VER := 1.36

CURRENT_BRANCH := $(strip $(shell git branch | grep \* | cut -d ' ' -f2))




###########
# Aliases #
###########

build: docker.build.medea


# Resolve all project dependencies.
#
# Usage:
#	make deps

deps: cargo yarn


docs: docs.rust


lint: cargo.lint


fmt: cargo.fmt


test: test.unit test.e2e




####################
# Running commands #
####################

down.demo: docker.down.demo


# Run Coturn STUN/TURN server.
#
# Defaults:
# 	logs=no
#
# Usage:
#	make up.coturn [logs=(yes|no)]

up.coturn:
	docker-compose -f docker-compose.coturn.yml up -d
ifeq ($(logs),yes)
	docker-compose -f docker-compose.coturn.yml logs &
endif


up.demo: docker.up.demo


# Run Medea and Jason development environment.
#
# Usage:
#	make up.dev

up.dev:
	$(MAKE) -j3 up.coturn up.jason up.medea


# Run Jason E2E demo in development mode.
#
# Usage:
#	make up.jason

up.jason:
	npm run start --prefix=jason/e2e-demo



# Run Medea media server in development mode.
#
# Defaults:
# 	dockerized=no
#
# Usage:
#	make up.medea  [dockerized=(yes|no)]

up.medea: up.coturn
ifeq ($(dockerized),yes)
	@make down.medea
	docker-compose -f docker-compose.medea.yml up
	@make down.coturn
else
	cargo run --bin medea
endif




#####################
# Stopping commands #
#####################

# Stop all related to Medea services.

down:
	@make down.medea dockerized=yes
	@make down.medea dockerized=no
	@make down.coturn


# Stop Medea media server.
#
# Defaults:
# 	dockerized=no
#
# Usage:
# 	make down.medea [dockerized=(yes|no)]

down.medea:
ifeq ($(dockerized),yes)
	docker-compose -f docker-compose.medea.yml down
else
	- killall medea
endif


# Stop dockerized coturn.
#
# Usage:
# 	make down.coturn

down.coturn:
	docker-compose -f docker-compose.coturn.yml down




##################
# Cargo commands #
##################

# Resolve Cargo project dependencies.
#
# Usage:
#	make cargo [cmd=(fetch|<cargo-cmd>)]

cargo:
	cargo $(if $(call eq,$(cmd),),fetch,$(cmd))


# Format Rust sources with rustfmt.
#
# Usage:
#	make cargo.fmt [check=(no|yes)]

cargo.fmt:
	cargo +nightly fmt --all $(if $(call eq,$(check),yes),-- --check,)


# Lint Rust sources with clippy.
#
# Usage:
#	make cargo.lint

cargo.lint:
	cargo +nightly-2019-08-03 clippy --all -- -D clippy::pedantic -D warnings




#################
# Yarn commands #
#################

# Resolve NPM project dependencies with Yarn.
#
# Optional 'cmd' parameter may be used for handy usage of docker-wrapped Yarn,
# for example: make yarn cmd='upgrade'
#
# Usage:
#	make yarn [cmd=('install --pure-lockfile'|<yarn-cmd>)]
#	          [proj=(e2e|demo)]
#	          [dockerized=(yes|no)]

yarn-cmd = $(if $(call eq,$(cmd),),install --pure-lockfile,$(cmd))
yarn-proj-dir = $(if $(call eq,$(proj),demo),jason/demo,jason/e2e-demo)

yarn:
ifneq ($(dockerized),no)
	docker run --rm --network=host -v "$(PWD)":/app -w /app \
	           -u $(shell id -u):$(shell id -g) \
		node:latest \
			make yarn cmd='$(yarn-cmd)' proj=$(proj) dockerized=no
else
	yarn --cwd=$(yarn-proj-dir) $(yarn-cmd)
endif




##########################
# Documentation commands #
##########################

# Generate project documentation of Rust sources.
#
# Usage:
#	make docs.rust [crate=(@all|medea|jason|<crate-name>)]
#	               [open=(yes|no)] [clean=(no|yes)]

docs-rust-crate = $(if $(call eq,$(crate),),@all,$(crate))

docs.rust:
ifeq ($(clean),yes)
	@rm -rf target/doc/
endif
	cargo +nightly doc \
		$(if $(call eq,$(docs-rust-crate),@all),--all,-p $(docs-rust-crate)) \
		--no-deps \
		$(if $(call eq,$(open),no),,--open)




####################
# Testing commands #
####################

# Run Rust unit tests of project.
#
# Usage:
#	make test.unit [crate=(@all|medea|jason|<crate-name>)]

test-unit-crate = $(if $(call eq,$(crate),),@all,$(crate))

test.unit:
ifeq ($(test-unit-crate),@all)
	@make test.unit crate=medea-client-api-proto
	@make test.unit crate=medea-macro
	@make test.unit crate=medea
else
ifeq ($(test-unit-crate),medea)
	cargo test --lib --bin medea
else
	cargo test -p $(test-unit-crate)
endif
endif


# Run Rust e2e tests of project.
# If logs set to "yes" then medea print all logs to stdout.
#
# Usage:
# 	make test.e2e [dockerized=(YES|no)] [logs=(yes|NO)] [coturn=(YES|no)]

medea-env = RUST_BACKTRACE=1 \
	MEDEA_SERVER.BIND_PORT=8081 \
	$(if $(call eq,$(logs),yes),,RUST_LOG=warn) \
	MEDEA_SERVER.STATIC_SPECS_PATH=tests/specs

test.e2e:
ifneq ($(coturn),no)
	@make up.coturn
endif
ifeq ($(dockerized),no)
	@make down.medea dockerized=no

	cargo build $(if $(call eq,$(release),yes),--release)
	env $(medea-env) $(if $(call eq,$(logs),yes),,RUST_LOG=warn) cargo run --bin medea $(if $(call eq,$(release),yes),--release) &

	sleep 1
	- cargo test --test e2e

	@make down.medea
ifneq ($(coturn),no)
	@make down.coturn
endif
else
	@make down.medea dockerized=yes
	@make down.medea dockerized=no
	@make up.coturn

	docker build -t medea-build -f build/medea/Dockerfile .
	docker run --rm --network=host -v "$(PWD)":/app -w /app \
<<<<<<< HEAD
			   -v "$(PWD)/.cache/medea/registry":/usr/local/cargo/registry \
			   -v "$(PWD)/.cache/medea/target":/app/target \
		medea-build:latest \
=======
				-u $(shell id -u):$(shell id -g) \
				-v "$(HOME)/.cargo/registry":/usr/local/cargo/registry \
			   	-v "$(PWD)/target":/app/target \
		rust:latest \
>>>>>>> 0bdb027d
			make test.e2e dockerized=no coturn=no release=yes

	@make down.coturn
endif




######################
# Releasing commands #
######################

# Build and publish Jason application to npm
#
# Usage:
#	make release.jason

release.jason:
	@rm -rf jason/pkg/
	wasm-pack build -t web jason
	wasm-pack publish


release.helm: helm.package.release




###################
# Docker commands #
###################

docker-env = $(strip $(if $(call eq,$(minikube),yes),\
	$(subst export,,$(shell minikube docker-env | cut -d '\#' -f1)),))

# Build Docker image for demo application.
#
# Usage:
#	make docker.build.demo [TAG=(dev|<tag>)]
#	                       [minikube=(no|yes)]

docker-build-demo-image-name = $(DEMO_IMAGE_NAME)

docker.build.demo:
	@make yarn proj=demo
	$(docker-env) \
	docker build $(if $(call eq,$(minikube),yes),,--network=host) --force-rm \
		-t $(docker-build-demo-image-name):$(if $(call eq,$(TAG),),dev,$(TAG)) \
		jason/demo


# Build medea project Docker image.
#
# Usage:
#	make docker.build.medea [TAG=(dev|<tag>)] [debug=(yes|no)]
#	                        [no-cache=(no|yes)]
#	                        [minikube=(no|yes)]

docker-build-medea-image-name = $(MEDEA_IMAGE_NAME)

docker.build.medea:
ifneq ($(no-cache),yes)
	docker run --rm --network=host -v "$(PWD)":/app -w /app \
	           -u $(shell id -u):$(shell id -g) \
	           -e CARGO_HOME=.cache/cargo \
		rust:$(RUST_VER) \
			cargo build --bin=medea \
				$(if $(call eq,$(debug),no),--release,)
endif
	$(call docker.build.clean.ignore)
	@echo "!target/$(if $(call eq,$(debug),no),release,debug)/" >> .dockerignore
	$(docker-env) \
	docker build $(if $(call eq,$(minikube),yes),,--network=host) --force-rm \
		$(if $(call eq,$(no-cache),yes),\
			--no-cache --pull,) \
		$(if $(call eq,$(IMAGE),),\
			--build-arg rust_ver=$(RUST_VER) \
			--build-arg rustc_mode=$(if \
				$(call eq,$(debug),no),release,debug) \
			--build-arg rustc_opts=$(if \
				$(call eq,$(debug),no),--release,) \
			--build-arg cargo_home=.cache/cargo,) \
		-t $(docker-build-medea-image-name):$(if $(call eq,$(TAG),),dev,$(TAG)) .
	$(call docker.build.clean.ignore)
define docker.build.clean.ignore
	@sed -i $(if $(call eq,$(shell uname -s),Darwin),'',) \
		/^!target\/d .dockerignore
endef


# Stop demo application in Docker Compose environment
# and remove all related containers.
#
# Usage:
#	make docker.down.demo

docker.down.demo:
	docker-compose -f jason/demo/docker-compose.yml down --rmi=local -v


# Run demo application in Docker Compose environment.
#
# Usage:
#	make docker.up.demo

docker.up.demo: docker.down.demo
	docker-compose -f jason/demo/docker-compose.yml up




##############################
# Helm and Minikube commands #
##############################

helm-cluster = $(if $(call eq,$(cluster),),minikube,$(cluster))
helm-namespace = $(if $(call eq,$(helm-cluster),minikube),kube,staging)-system
helm-cluster-args = $(strip \
	--kube-context=$(helm-cluster) --tiller-namespace=$(helm-namespace))

helm-chart = $(if $(call eq,$(chart),),medea-demo,$(chart))
helm-chart-dir = jason/demo/chart/medea-demo
helm-chart-vals-dir = jason/demo

helm-release = $(if $(call eq,$(release),),,$(release)-)$(helm-chart)
helm-release-namespace = $(strip \
	$(if $(call eq,$(helm-cluster),staging),staging,default))

# Run Helm command in context of concrete Kubernetes cluster.
#
# Usage:
#	make helm [cmd=(--help|'<command>')]
#	          [cluster=(minikube|staging)]

helm:
	helm $(helm-cluster-args) $(if $(call eq,$(cmd),),--help,$(cmd))


# Remove Helm release of project Helm chart from Kubernetes cluster.
#
# Usage:
#	make helm.down [chart=medea-demo] [release=<release-name>]
#	               [cluster=(minikube|staging)]

helm.down:
	$(if $(shell helm ls $(helm-cluster-args) | grep '$(helm-release)'),\
		helm del --purge $(helm-cluster-args) $(helm-release) ,\
		@echo "--> No '$(helm-release)' release found in $(helm-cluster) cluster")


# Upgrade (or initialize) Tiller (server side of Helm) of Minikube.
#
# Usage:
#	make helm.init [client-only=no [upgrade=(yes|no)]]
#	               [client-only=yes]

helm.init:
	helm init --wait \
		$(if $(call eq,$(client-only),yes),\
			--client-only,\
			--kube-context=minikube --tiller-namespace=kube-system \
				$(if $(call eq,$(upgrade),no),,--upgrade))


# Lint project Helm chart.
#
# Usage:
#	make helm.lint [chart=medea-demo]

helm.lint:
	helm lint $(helm-chart-dir)/


# List all Helm releases in Kubernetes cluster.
#
# Usage:
#	make helm.list [cluster=(minikube|staging)]

helm.list:
	helm ls $(helm-cluster-args)


# Build Helm package from project Helm chart.
#
# Usage:
#	make helm.package [chart=medea-demo]

helm-package-dir = .cache/helm/packages

helm.package:
	@rm -rf $(helm-package-dir)
	@mkdir -p $(helm-package-dir)/
	helm package --destination=$(helm-package-dir)/ $(helm-chart-dir)/


# Build and publish project Helm package to GitHub Pages.
#
# Usage:
#	make helm.package.release [chart=medea-demo] [build=(yes|no)]

helm.package.release:
ifneq ($(build),no)
	@make helm.package chart=$(helm-chart)
endif
	git fetch origin gh-pages:gh-pages
	git checkout gh-pages
	git reset --hard
	@mkdir -p charts/
	cp -rf $(helm-package-dir)/* charts/
	if [ -n "$$(git add -v charts/)" ]; then \
		helm repo index charts/ \
			--url=https://instrumentisto.github.io/medea/charts ; \
		git add -v charts/ ; \
		git commit -m "Release '$(helm-chart)' Helm chart" ; \
	fi
	git checkout $(CURRENT_BRANCH)
	git push origin gh-pages


# Run project Helm chart in Kubernetes cluster as Helm release.
#
# Usage:
#	make helm.up [chart=medea-demo] [release=<release-name>]
#	             [cluster=minikube [rebuild=(no|yes) [no-cache=(no|yes)]]]
#	             [cluster=staging]
#	             [wait=(yes|no)]

helm.up:
ifeq ($(wildcard $(helm-chart-vals-dir)/my.$(helm-cluster).vals.yaml),)
	touch $(helm-chart-vals-dir)/my.$(helm-cluster).vals.yaml
endif
ifeq ($(helm-cluster),minikube)
ifeq ($(helm-chart),medea-demo)
ifeq ($(rebuild),yes)
	@make docker.build.demo minikube=yes TAG=dev
	@make docker.build.medea no-cache=$(no-cache) minikube=yes TAG=dev
endif
endif
endif
	helm upgrade --install --force $(helm-cluster-args) \
		$(helm-release) $(helm-chart-dir)/ \
			--namespace=$(helm-release-namespace) \
			--values=$(helm-chart-vals-dir)/$(helm-cluster).vals.yaml \
			--values=$(helm-chart-vals-dir)/my.$(helm-cluster).vals.yaml \
			--set server.deployment.revision=$(shell date +%s) \
			--set web-client.deployment.revision=$(shell date +%s) \
			$(if $(call eq,$(wait),no),,\
				--wait )


# Bootstrap Minikube cluster (local Kubernetes) for development environment.
#
# The bootsrap script is updated automatically to the latest version every day.
# For manual update use 'update=yes' command option.
#
# Usage:
#	make minikube.boot [update=(no|yes)]
#	                   [driver=(virtualbox|hyperkit|hyperv)]
#	                   [k8s-version=<kubernetes-version>]

minikube.boot:
ifeq ($(update),yes)
	$(call minikube.boot.download)
else
ifeq ($(wildcard $(HOME)/.minikube/bootstrap.sh),)
	$(call minikube.boot.download)
else
ifneq ($(shell find $(HOME)/.minikube/bootstrap.sh -mmin +1440),)
	$(call minikube.boot.download)
endif
endif
endif
	@$(if $(cal eq,$(driver),),,MINIKUBE_VM_DRIVER=$(driver)) \
	 $(if $(cal eq,$(k8s-version),),,MINIKUBE_K8S_VER=$(k8s-version)) \
		$(HOME)/.minikube/bootstrap.sh
define minikube.boot.download
	$()
	@mkdir -p $(HOME)/.minikube/
	@rm -f $(HOME)/.minikube/bootstrap.sh
	curl -fL -o $(HOME)/.minikube/bootstrap.sh \
		https://raw.githubusercontent.com/instrumentisto/toolchain/master/minikube/bootstrap.sh
	@chmod +x $(HOME)/.minikube/bootstrap.sh
endef




##################
# .PHONY section #
##################

.PHONY: build \
        cargo cargo.fmt cargo.lint \
        docker.build.demo docker.build.medea docker.down.demo docker.up.demo \
        docs docs.rust \
        down.demo \
        helm helm.down helm.init helm.lint helm.list \
        	helm.package helm.package.release helm.up \
        minikube.boot \
        release.jason release.helm \
        test test.unit test.e2e \
        up.coturn up.demo up.dev up.jason up.medea \
        down down.medea down.coturn \
        yarn<|MERGE_RESOLUTION|>--- conflicted
+++ resolved
@@ -305,16 +305,10 @@
 
 	docker build -t medea-build -f build/medea/Dockerfile .
 	docker run --rm --network=host -v "$(PWD)":/app -w /app \
-<<<<<<< HEAD
-			   -v "$(PWD)/.cache/medea/registry":/usr/local/cargo/registry \
-			   -v "$(PWD)/.cache/medea/target":/app/target \
-		medea-build:latest \
-=======
 				-u $(shell id -u):$(shell id -g) \
 				-v "$(HOME)/.cargo/registry":/usr/local/cargo/registry \
 			   	-v "$(PWD)/target":/app/target \
-		rust:latest \
->>>>>>> 0bdb027d
+		medea-build:latest \
 			make test.e2e dockerized=no coturn=no release=yes
 
 	@make down.coturn
