--- conflicted
+++ resolved
@@ -50,7 +50,7 @@
 fmt: cargo.fmt
 
 
-test: test.unit
+test: test.unit test.e2e
 
 
 
@@ -64,11 +64,17 @@
 
 # Run Coturn STUN/TURN server.
 #
-# Usage:
-#	make up.coturn
+# Defaults:
+# 	logs=no
+#
+# Usage:
+#	make up.coturn [logs=(yes|no)]
 
 up.coturn:
-	docker-compose up
+	docker-compose -f docker-compose.coturn.yml up -d
+ifeq ($(logs),yes)
+	docker-compose -f docker-compose.coturn.yml logs &
+endif
 
 
 up.demo: docker.up.demo
@@ -83,9 +89,6 @@
 	$(MAKE) -j3 up.coturn up.jason up.medea
 
 
-<<<<<<< HEAD
-test: test.unit test.e2e
-=======
 # Run Jason E2E demo in development mode.
 #
 # Usage:
@@ -95,14 +98,62 @@
 	npm run start --prefix=jason/e2e-demo
 
 
+
 # Run Medea media server in development mode.
 #
-# Usage:
-#	make up.medea
-
-up.medea:
+# Defaults:
+# 	dockerized=no
+#
+# Usage:
+#	make up.medea  [dockerized=(yes|no)]
+
+up.medea: up.coturn
+ifeq ($(dockerized),yes)
+	@make down.medea
+	docker-compose -f docker-compose.medea.yml up
+	@make down.coturn
+else
 	cargo run --bin medea
->>>>>>> f5d407d2
+endif
+
+
+
+
+#####################
+# Stopping commands #
+#####################
+
+# Stop all related to Medea services.
+
+down:
+	@make down.medea dockerized=yes
+	@make down.medea dockerized=no
+	@make down.coturn
+
+
+# Stop Medea media server.
+#
+# Defaults:
+# 	dockerized=no
+#
+# Usage:
+# 	make down.medea [dockerized=(yes|no)]
+
+down.medea:
+ifeq ($(dockerized),yes)
+	docker-compose -f docker-compose.medea.yml down
+else
+	- killall medea
+endif
+
+
+# Stop dockerized coturn.
+#
+# Usage:
+# 	make down.coturn
+
+down.coturn:
+	docker-compose -f docker-compose.coturn.yml down -t 1
 
 
 
@@ -390,25 +441,12 @@
 
 # Run Helm command in context of concrete Kubernetes cluster.
 #
-# Defaults:
-# 	logs=no
-#
-# Usage:
-<<<<<<< HEAD
-#	make up.coturn [logs=(yes|no)]
-
-up.coturn:
-	docker-compose -f docker-compose.coturn.yml up -d
-ifeq ($(logs),yes)
-	docker-compose -f docker-compose.coturn.yml logs &
-endif
-=======
+# Usage:
 #	make helm [cmd=(--help|'<command>')]
 #	          [cluster=(minikube|staging)]
 
 helm:
 	helm $(helm-cluster-args) $(if $(call eq,$(cmd),),--help,$(cmd))
->>>>>>> f5d407d2
 
 
 # Remove Helm release of project Helm chart from Kubernetes cluster.
@@ -425,61 +463,7 @@
 
 # Upgrade (or initialize) Tiller (server side of Helm) of Minikube.
 #
-# Defaults:
-# 	dockerized=no
-#
-# Usage:
-<<<<<<< HEAD
-#	make up.medea  [dockerized=(yes|no)]
-
-up.medea: up.coturn
-ifeq ($(dockerized),yes)
-	@make down.medea
-	docker-compose -f docker-compose.medea.yml up
-	@make down.coturn
-else
-	cargo run --bin medea
-endif
-
-
-
-
-#####################
-# Stopping commands #
-#####################
-
-# Stop all related to Medea services.
-
-down:
-	@make down.medea dockerized=yes
-	@make down.medea dockerized=no
-	@make down.coturn
-
-
-# Stop Medea media server.
-#
-# Defaults:
-# 	dockerized=no
-#
-# Usage:
-# 	make down.medea [dockerized=(yes|no)]
-
-down.medea:
-ifeq ($(dockerized),yes)
-	docker-compose -f docker-compose.medea.yml down
-else
-	- killall medea
-endif
-
-
-# Stop dockerized coturn.
-#
-# Usage:
-# 	make down.coturn
-
-down.coturn:
-	docker-compose -f docker-compose.coturn.yml down -t 1
-=======
+# Usage:
 #	make helm.init [client-only=no [upgrade=(yes|no)]]
 #	               [client-only=yes]
 
@@ -610,7 +594,6 @@
 		https://raw.githubusercontent.com/instrumentisto/toolchain/master/minikube/bootstrap.sh
 	@chmod +x $(HOME)/.minikube/bootstrap.sh
 endef
->>>>>>> f5d407d2
 
 
 
@@ -623,16 +606,12 @@
         cargo cargo.fmt cargo.lint \
         docker.build.demo docker.build.medea docker.down.demo docker.up.demo \
         docs docs.rust \
-<<<<<<< HEAD
-        down down.coturn down.medea \
-        release.jason \
-=======
         down.demo \
         helm helm.down helm.init helm.lint helm.list \
         	helm.package helm.package.release helm.up \
         minikube.boot \
         release.jason release.helm \
->>>>>>> f5d407d2
-        test test.unit \
-        up up.coturn up.demo up.dev up.jason up.medea \
+        test test.unit test.e2e \
+        up.coturn up.demo up.dev up.jason up.medea \
+        down down.medea down.coturn \
         yarn