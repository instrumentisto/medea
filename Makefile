--- conflicted
+++ resolved
@@ -275,11 +275,7 @@
 
 cargo.lint:
 	cargo clippy --all -- -D clippy::pedantic -D warnings \
-<<<<<<< HEAD
-		-A clippy::similar_names -A clippy::used_underscore_binding
-=======
 		-A clippy::used_underscore_binding
->>>>>>> 43431690
 # TODO: Enable ignored lints when Rust 1.45 is released.
 
 
@@ -409,11 +405,7 @@
 	make docker.up.medea debug=$(debug) background=yes log=$(log) \
 	                     dockerized=$(dockerized) \
 	                     TAG=$(TAG) registry=$(registry) \
-<<<<<<< HEAD
-	                     logfile=$(logfile)
-=======
 	                     log-to-file=$(log-to-file)
->>>>>>> 43431690
 	sleep $(if $(call eq,$(wait),),5,$(wait))
 endif
 	RUST_BACKTRACE=1 cargo test --test e2e
@@ -723,21 +715,12 @@
 endif
 endif
 else
-<<<<<<< HEAD
-ifeq ($(logfile),yes)
-	rm -f /tmp/medea.log
-endif
-	cargo build --bin medea $(if $(call eq,$(debug),no),--release,)
-	cargo run --bin medea $(if $(call eq,$(debug),no),--release,) \
-		$(if $(call eq,$(logfile),yes),> /tmp/medea.log,) \
-=======
 ifeq ($(log-to-file),yes)
 	@rm -f /tmp/medea.log
 endif
 	cargo build --bin medea $(if $(call eq,$(debug),no),--release,)
 	cargo run --bin medea $(if $(call eq,$(debug),no),--release,) \
 		$(if $(call eq,$(log-to-file),yes),> /tmp/medea.log,) \
->>>>>>> 43431690
 		$(if $(call eq,$(background),yes),&,)
 endif
 
