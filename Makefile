###############################
# Common defaults/definitions #
###############################

comma := ,

# Checks two given strings for equality.
eq = $(if $(or $(1),$(2)),$(and $(findstring $(1),$(2)),\
                                $(findstring $(2),$(1))),1)




######################
# Project parameters #
######################

MEDEA_IMAGE_NAME := $(strip \
	$(shell grep 'COMPOSE_IMAGE_NAME=' .env | cut -d '=' -f2))
DEMO_IMAGE_NAME := instrumentisto/medea-demo

RUST_VER := 1.36

<<<<<<< HEAD
CHROMEDRIVER_CLIENT_ARGS := $(strip $(shell grep 'CHROMEDRIVER_CLIENT_ARGS=' .env | cut -d '=' -f2))
=======
CURRENT_BRANCH := $(strip $(shell git branch | grep \* | cut -d ' ' -f2))


>>>>>>> f5d407d2


###########
# Aliases #
###########

build: docker.build.medea


# Resolve all project dependencies.
#
# Usage:
#	make deps

deps: cargo yarn


docs: docs.rust


lint: cargo.lint


fmt: cargo.fmt


test: test.unit




####################
# Running commands #
####################

down.demo: docker.down.demo


# Run Coturn STUN/TURN server.
#
# Usage:
#	make up.coturn

up.coturn:
	docker-compose up


up.demo: docker.up.demo


# Run Medea and Jason development environment.
#
# Usage:
#	make up.dev

up.dev:
	$(MAKE) -j3 up.coturn up.jason up.medea


# Run Jason E2E demo in development mode.
#
# Usage:
#	make up.jason

up.jason:
	npm run start --prefix=jason/e2e-demo


# Run Medea media server in development mode.
#
# Usage:
#	make up.medea

up.medea:
	cargo run --bin medea




##################
# Cargo commands #
##################

# Resolve Cargo project dependencies.
#
# Usage:
#	make cargo [cmd=(fetch|<cargo-cmd>)]

cargo:
	cargo $(if $(call eq,$(cmd),),fetch,$(cmd))


# Format Rust sources with rustfmt.
#
# Usage:
#	make cargo.fmt [check=(no|yes)]

cargo.fmt:
	cargo +nightly fmt --all $(if $(call eq,$(check),yes),-- --check,)


# Lint Rust sources with clippy.
#
# Usage:
#	make cargo.lint

cargo.lint:
	cargo +nightly clippy --all -- -D clippy::pedantic -D warnings




#################
# Yarn commands #
#################

# Resolve NPM project dependencies with Yarn.
#
# Optional 'cmd' parameter may be used for handy usage of docker-wrapped Yarn,
# for example: make yarn cmd='upgrade'
#
# Usage:
#	make yarn [cmd=('install --pure-lockfile'|<yarn-cmd>)]
#	          [proj=(e2e|demo)]
#	          [dockerized=(yes|no)]

yarn-cmd = $(if $(call eq,$(cmd),),install --pure-lockfile,$(cmd))
yarn-proj-dir = $(if $(call eq,$(proj),demo),jason/demo,jason/e2e-demo)

yarn:
ifneq ($(dockerized),no)
	docker run --rm --network=host -v "$(PWD)":/app -w /app \
	           -u $(shell id -u):$(shell id -g) \
		node:latest \
			make yarn cmd='$(yarn-cmd)' proj=$(proj) dockerized=no
else
	yarn --cwd=$(yarn-proj-dir) $(yarn-cmd)
endif




##########################
# Documentation commands #
##########################

# Generate project documentation of Rust sources.
#
# Usage:
#	make docs.rust [crate=(@all|medea|jason|<crate-name>)]
#	               [open=(yes|no)] [clean=(no|yes)]

docs-rust-crate = $(if $(call eq,$(crate),),@all,$(crate))

docs.rust:
ifeq ($(clean),yes)
	@rm -rf target/doc/
endif
	cargo +nightly doc \
		$(if $(call eq,$(docs-rust-crate),@all),--all,-p $(docs-rust-crate)) \
		--no-deps \
		$(if $(call eq,$(open),no),,--open)




####################
# Testing commands #
####################

# Run Rust unit tests of project.
#
# Usage:
#	make test.unit [crate=(@all|medea|jason|<crate-name>)]

test-unit-crate = $(if $(call eq,$(crate),),@all,$(crate))

test.unit:
ifeq ($(test-unit-crate),@all)
	@make test.unit crate=medea-client-api-proto
	@make test.unit crate=medea-macro
	@make test.unit crate=medea
	@make test.unit crate=jason
else
ifeq ($(test-unit-crate),medea)
	cargo test --bin medea
else
ifeq ($(test-unit-crate),jason)
	export CHROMEDRIVER_CLIENT_ARGS="$(CHROMEDRIVER_CLIENT_ARGS)"; \
	wasm-pack test --headless --chrome jason
endif
	cargo test -p $(test-unit-crate)
endif
endif




######################
# Releasing commands #
######################

# Build and publish Jason application to npm
#
# Usage:
#	make release.jason

release.jason:
	@rm -rf jason/pkg/
	wasm-pack build -t web jason
	wasm-pack publish


release.helm: helm.package.release




###################
# Docker commands #
###################

docker-env = $(strip $(if $(call eq,$(minikube),yes),\
	$(subst export,,$(shell minikube docker-env | cut -d '\#' -f1)),))

# Build Docker image for demo application.
#
# Usage:
#	make docker.build.demo [TAG=(dev|<tag>)]
#	                       [minikube=(no|yes)]

docker-build-demo-image-name = $(DEMO_IMAGE_NAME)

docker.build.demo:
	@make yarn proj=demo
	$(docker-env) \
	docker build $(if $(call eq,$(minikube),yes),,--network=host) --force-rm \
		-t $(docker-build-demo-image-name):$(if $(call eq,$(TAG),),dev,$(TAG)) \
		jason/demo


# Build medea project Docker image.
#
# Usage:
#	make docker.build.medea [TAG=(dev|<tag>)] [debug=(yes|no)]
#	                        [no-cache=(no|yes)]
#	                        [minikube=(no|yes)]

docker-build-medea-image-name = $(MEDEA_IMAGE_NAME)

docker.build.medea:
ifneq ($(no-cache),yes)
	docker run --rm --network=host -v "$(PWD)":/app -w /app \
	           -u $(shell id -u):$(shell id -g) \
	           -e CARGO_HOME=.cache/cargo \
		rust:$(RUST_VER) \
			cargo build --bin=medea \
				$(if $(call eq,$(debug),no),--release,)
endif
	$(call docker.build.clean.ignore)
	@echo "!target/$(if $(call eq,$(debug),no),release,debug)/" >> .dockerignore
	$(docker-env) \
	docker build $(if $(call eq,$(minikube),yes),,--network=host) --force-rm \
		$(if $(call eq,$(no-cache),yes),\
			--no-cache --pull,) \
		$(if $(call eq,$(IMAGE),),\
			--build-arg rust_ver=$(RUST_VER) \
			--build-arg rustc_mode=$(if \
				$(call eq,$(debug),no),release,debug) \
			--build-arg rustc_opts=$(if \
				$(call eq,$(debug),no),--release,) \
			--build-arg cargo_home=.cache/cargo,) \
		-t $(docker-build-medea-image-name):$(if $(call eq,$(TAG),),dev,$(TAG)) .
	$(call docker.build.clean.ignore)
define docker.build.clean.ignore
	@sed -i $(if $(call eq,$(shell uname -s),Darwin),'',) \
		/^!target\/d .dockerignore
endef


# Stop demo application in Docker Compose environment
# and remove all related containers.
#
# Usage:
#	make docker.down.demo

docker.down.demo:
	docker-compose -f jason/demo/docker-compose.yml down --rmi=local -v


# Run demo application in Docker Compose environment.
#
# Usage:
#	make docker.up.demo

docker.up.demo: docker.down.demo
	docker-compose -f jason/demo/docker-compose.yml up




##############################
# Helm and Minikube commands #
##############################

helm-cluster = $(if $(call eq,$(cluster),),minikube,$(cluster))
helm-namespace = $(if $(call eq,$(helm-cluster),minikube),kube,staging)-system
helm-cluster-args = $(strip \
	--kube-context=$(helm-cluster) --tiller-namespace=$(helm-namespace))

helm-chart = $(if $(call eq,$(chart),),medea-demo,$(chart))
helm-chart-dir = jason/demo/chart/medea-demo
helm-chart-vals-dir = jason/demo

helm-release = $(if $(call eq,$(release),),,$(release)-)$(helm-chart)
helm-release-namespace = $(strip \
	$(if $(call eq,$(helm-cluster),staging),staging,default))

# Run Helm command in context of concrete Kubernetes cluster.
#
# Usage:
#	make helm [cmd=(--help|'<command>')]
#	          [cluster=(minikube|staging)]

helm:
	helm $(helm-cluster-args) $(if $(call eq,$(cmd),),--help,$(cmd))


# Remove Helm release of project Helm chart from Kubernetes cluster.
#
# Usage:
#	make helm.down [chart=medea-demo] [release=<release-name>]
#	               [cluster=(minikube|staging)]

helm.down:
	$(if $(shell helm ls $(helm-cluster-args) | grep '$(helm-release)'),\
		helm del --purge $(helm-cluster-args) $(helm-release) ,\
		@echo "--> No '$(helm-release)' release found in $(helm-cluster) cluster")


# Upgrade (or initialize) Tiller (server side of Helm) of Minikube.
#
# Usage:
#	make helm.init [client-only=no [upgrade=(yes|no)]]
#	               [client-only=yes]

helm.init:
	helm init --wait \
		$(if $(call eq,$(client-only),yes),\
			--client-only,\
			--kube-context=minikube --tiller-namespace=kube-system \
				$(if $(call eq,$(upgrade),no),,--upgrade))


# Lint project Helm chart.
#
# Usage:
#	make helm.lint [chart=medea-demo]

helm.lint:
	helm lint $(helm-chart-dir)/


# List all Helm releases in Kubernetes cluster.
#
# Usage:
#	make helm.list [cluster=(minikube|staging)]

helm.list:
	helm ls $(helm-cluster-args)


# Build Helm package from project Helm chart.
#
# Usage:
#	make helm.package [chart=medea-demo]

helm-package-dir = .cache/helm/packages

helm.package:
	@rm -rf $(helm-package-dir)
	@mkdir -p $(helm-package-dir)/
	helm package --destination=$(helm-package-dir)/ $(helm-chart-dir)/


# Build and publish project Helm package to GitHub Pages.
#
# Usage:
#	make helm.package.release [chart=medea-demo] [build=(yes|no)]

helm.package.release:
ifneq ($(build),no)
	@make helm.package chart=$(helm-chart)
endif
	git fetch origin gh-pages:gh-pages
	git checkout gh-pages
	git reset --hard
	@mkdir -p charts/
	cp -rf $(helm-package-dir)/* charts/
	if [ -n "$$(git add -v charts/)" ]; then \
		helm repo index charts/ \
			--url=https://instrumentisto.github.io/medea/charts ; \
		git add -v charts/ ; \
		git commit -m "Release '$(helm-chart)' Helm chart" ; \
	fi
	git checkout $(CURRENT_BRANCH)
	git push origin gh-pages


# Run project Helm chart in Kubernetes cluster as Helm release.
#
# Usage:
#	make helm.up [chart=medea-demo] [release=<release-name>]
#	             [cluster=minikube [rebuild=(no|yes) [no-cache=(no|yes)]]]
#	             [cluster=staging]
#	             [wait=(yes|no)]

helm.up:
ifeq ($(wildcard $(helm-chart-vals-dir)/my.$(helm-cluster).vals.yaml),)
	touch $(helm-chart-vals-dir)/my.$(helm-cluster).vals.yaml
endif
ifeq ($(helm-cluster),minikube)
ifeq ($(helm-chart),medea-demo)
ifeq ($(rebuild),yes)
	@make docker.build.demo minikube=yes TAG=dev
	@make docker.build.medea no-cache=$(no-cache) minikube=yes TAG=dev
endif
endif
endif
	helm upgrade --install --force $(helm-cluster-args) \
		$(helm-release) $(helm-chart-dir)/ \
			--namespace=$(helm-release-namespace) \
			--values=$(helm-chart-vals-dir)/$(helm-cluster).vals.yaml \
			--values=$(helm-chart-vals-dir)/my.$(helm-cluster).vals.yaml \
			--set server.deployment.revision=$(shell date +%s) \
			--set web-client.deployment.revision=$(shell date +%s) \
			$(if $(call eq,$(wait),no),,\
				--wait )


# Bootstrap Minikube cluster (local Kubernetes) for development environment.
#
# The bootsrap script is updated automatically to the latest version every day.
# For manual update use 'update=yes' command option.
#
# Usage:
#	make minikube.boot [update=(no|yes)]
#	                   [driver=(virtualbox|hyperkit|hyperv)]
#	                   [k8s-version=<kubernetes-version>]

minikube.boot:
ifeq ($(update),yes)
	$(call minikube.boot.download)
else
ifeq ($(wildcard $(HOME)/.minikube/bootstrap.sh),)
	$(call minikube.boot.download)
else
ifneq ($(shell find $(HOME)/.minikube/bootstrap.sh -mmin +1440),)
	$(call minikube.boot.download)
endif
endif
endif
	@$(if $(cal eq,$(driver),),,MINIKUBE_VM_DRIVER=$(driver)) \
	 $(if $(cal eq,$(k8s-version),),,MINIKUBE_K8S_VER=$(k8s-version)) \
		$(HOME)/.minikube/bootstrap.sh
define minikube.boot.download
	$()
	@mkdir -p $(HOME)/.minikube/
	@rm -f $(HOME)/.minikube/bootstrap.sh
	curl -fL -o $(HOME)/.minikube/bootstrap.sh \
		https://raw.githubusercontent.com/instrumentisto/toolchain/master/minikube/bootstrap.sh
	@chmod +x $(HOME)/.minikube/bootstrap.sh
endef




##################
# .PHONY section #
##################

.PHONY: build \
        cargo cargo.fmt cargo.lint \
        docker.build.demo docker.build.medea docker.down.demo docker.up.demo \
        docs docs.rust \
        down.demo \
        helm helm.down helm.init helm.lint helm.list \
        	helm.package helm.package.release helm.up \
        minikube.boot \
        release.jason release.helm \
        test test.unit \
        up up.coturn up.demo up.dev up.jason up.medea \
        yarn<|MERGE_RESOLUTION|>--- conflicted
+++ resolved
@@ -21,13 +21,9 @@
 
 RUST_VER := 1.36
 
-<<<<<<< HEAD
+CURRENT_BRANCH := $(strip $(shell git branch | grep \* | cut -d ' ' -f2))
+
 CHROMEDRIVER_CLIENT_ARGS := $(strip $(shell grep 'CHROMEDRIVER_CLIENT_ARGS=' .env | cut -d '=' -f2))
-=======
-CURRENT_BRANCH := $(strip $(shell git branch | grep \* | cut -d ' ' -f2))
-
-
->>>>>>> f5d407d2
 
 
 ###########
